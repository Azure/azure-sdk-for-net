{
  "Entries": [
    {
      "RequestUri": "https://seanmcccanary.blob.core.windows.net/test-container-02d25989-81eb-ed7f-d610-2c7b85c9262a?restype=container",
      "RequestMethod": "PUT",
      "RequestHeaders": {
        "Authorization": "Sanitized",
        "traceparent": "00-2447db533c15a14081869a0c4939cfc6-1f7710e8d48f6a43-00",
        "User-Agent": [
          "azsdk-net-Storage.Blobs/12.5.0-dev.20200402.1",
          "(.NET Core 4.6.28325.01; Microsoft Windows 10.0.18362 )"
        ],
        "x-ms-blob-public-access": "container",
        "x-ms-client-request-id": "57916fa2-9aa4-7efa-c4bb-02e508b2500c",
        "x-ms-date": "Fri, 03 Apr 2020 00:03:27 GMT",
        "x-ms-return-client-request-id": "true",
<<<<<<< HEAD
        "x-ms-version": "2019-12-12"
=======
        "x-ms-version": "2020-02-10"
>>>>>>> 60f4876e
      },
      "RequestBody": null,
      "StatusCode": 201,
      "ResponseHeaders": {
        "Content-Length": "0",
        "Date": "Fri, 03 Apr 2020 00:03:26 GMT",
        "ETag": "\u00220x8D7D7626EF823AB\u0022",
        "Last-Modified": "Fri, 03 Apr 2020 00:03:26 GMT",
        "Server": [
          "Windows-Azure-Blob/1.0",
          "Microsoft-HTTPAPI/2.0"
        ],
        "x-ms-client-request-id": "57916fa2-9aa4-7efa-c4bb-02e508b2500c",
        "x-ms-request-id": "93bd60d7-801e-0008-394b-0957af000000",
<<<<<<< HEAD
        "x-ms-version": "2019-12-12"
=======
        "x-ms-version": "2020-02-10"
>>>>>>> 60f4876e
      },
      "ResponseBody": []
    },
    {
      "RequestUri": "https://seanmcccanary.blob.core.windows.net/test-container-02d25989-81eb-ed7f-d610-2c7b85c9262a/test-blob-93aef318-e038-6280-d2dc-5c6c9c9f0f09",
      "RequestMethod": "PUT",
      "RequestHeaders": {
        "Authorization": "Sanitized",
        "Content-Length": "0",
        "If-None-Match": "*",
        "traceparent": "00-a40d182d8a2fcd4cab6466c9cfd567a8-baba93ead12cf348-00",
        "User-Agent": [
          "azsdk-net-Storage.Blobs/12.5.0-dev.20200402.1",
          "(.NET Core 4.6.28325.01; Microsoft Windows 10.0.18362 )"
        ],
        "x-ms-blob-content-length": "1024",
        "x-ms-blob-type": "PageBlob",
        "x-ms-client-request-id": "eac7d82f-1f1d-c23f-ef2e-84c83d8ee125",
        "x-ms-date": "Fri, 03 Apr 2020 00:03:27 GMT",
        "x-ms-return-client-request-id": "true",
<<<<<<< HEAD
        "x-ms-version": "2019-12-12"
=======
        "x-ms-version": "2020-02-10"
>>>>>>> 60f4876e
      },
      "RequestBody": null,
      "StatusCode": 201,
      "ResponseHeaders": {
        "Content-Length": "0",
        "Date": "Fri, 03 Apr 2020 00:03:26 GMT",
        "ETag": "\u00220x8D7D7626F049CEE\u0022",
        "Last-Modified": "Fri, 03 Apr 2020 00:03:26 GMT",
        "Server": [
          "Windows-Azure-Blob/1.0",
          "Microsoft-HTTPAPI/2.0"
        ],
        "x-ms-client-request-id": "eac7d82f-1f1d-c23f-ef2e-84c83d8ee125",
        "x-ms-request-id": "93bd60e8-801e-0008-474b-0957af000000",
        "x-ms-request-server-encrypted": "true",
<<<<<<< HEAD
        "x-ms-version": "2019-12-12"
=======
        "x-ms-version": "2020-02-10"
>>>>>>> 60f4876e
      },
      "ResponseBody": []
    },
    {
      "RequestUri": "https://seanmcccanary.blob.core.windows.net/test-container-02d25989-81eb-ed7f-d610-2c7b85c9262a?restype=container",
      "RequestMethod": "DELETE",
      "RequestHeaders": {
        "Authorization": "Sanitized",
        "traceparent": "00-336dfcbddeae624b9fd9786f112ddf6a-fb60c9444c83b24e-00",
        "User-Agent": [
          "azsdk-net-Storage.Blobs/12.5.0-dev.20200402.1",
          "(.NET Core 4.6.28325.01; Microsoft Windows 10.0.18362 )"
        ],
        "x-ms-client-request-id": "c43c69ee-24d8-3eeb-7416-27084abd8695",
        "x-ms-date": "Fri, 03 Apr 2020 00:03:27 GMT",
        "x-ms-return-client-request-id": "true",
<<<<<<< HEAD
        "x-ms-version": "2019-12-12"
=======
        "x-ms-version": "2020-02-10"
>>>>>>> 60f4876e
      },
      "RequestBody": null,
      "StatusCode": 202,
      "ResponseHeaders": {
        "Content-Length": "0",
        "Date": "Fri, 03 Apr 2020 00:03:26 GMT",
        "Server": [
          "Windows-Azure-Blob/1.0",
          "Microsoft-HTTPAPI/2.0"
        ],
        "x-ms-client-request-id": "c43c69ee-24d8-3eeb-7416-27084abd8695",
        "x-ms-request-id": "93bd60fb-801e-0008-584b-0957af000000",
<<<<<<< HEAD
        "x-ms-version": "2019-12-12"
=======
        "x-ms-version": "2020-02-10"
>>>>>>> 60f4876e
      },
      "ResponseBody": []
    }
  ],
  "Variables": {
    "RandomSeed": "536243089",
    "Storage_TestConfigDefault": "ProductionTenant\nseanmcccanary\nU2FuaXRpemVk\nhttps://seanmcccanary.blob.core.windows.net\nhttps://seanmcccanary.file.core.windows.net\nhttps://seanmcccanary.queue.core.windows.net\nhttps://seanmcccanary.table.core.windows.net\n\n\n\n\nhttps://seanmcccanary-secondary.blob.core.windows.net\nhttps://seanmcccanary-secondary.file.core.windows.net\nhttps://seanmcccanary-secondary.queue.core.windows.net\nhttps://seanmcccanary-secondary.table.core.windows.net\n\nSanitized\n\n\nCloud\nBlobEndpoint=https://seanmcccanary.blob.core.windows.net/;QueueEndpoint=https://seanmcccanary.queue.core.windows.net/;FileEndpoint=https://seanmcccanary.file.core.windows.net/;BlobSecondaryEndpoint=https://seanmcccanary-secondary.blob.core.windows.net/;QueueSecondaryEndpoint=https://seanmcccanary-secondary.queue.core.windows.net/;FileSecondaryEndpoint=https://seanmcccanary-secondary.file.core.windows.net/;AccountName=seanmcccanary;AccountKey=Sanitized\nseanscope1"
  }
}<|MERGE_RESOLUTION|>--- conflicted
+++ resolved
@@ -14,11 +14,7 @@
         "x-ms-client-request-id": "57916fa2-9aa4-7efa-c4bb-02e508b2500c",
         "x-ms-date": "Fri, 03 Apr 2020 00:03:27 GMT",
         "x-ms-return-client-request-id": "true",
-<<<<<<< HEAD
-        "x-ms-version": "2019-12-12"
-=======
         "x-ms-version": "2020-02-10"
->>>>>>> 60f4876e
       },
       "RequestBody": null,
       "StatusCode": 201,
@@ -33,11 +29,7 @@
         ],
         "x-ms-client-request-id": "57916fa2-9aa4-7efa-c4bb-02e508b2500c",
         "x-ms-request-id": "93bd60d7-801e-0008-394b-0957af000000",
-<<<<<<< HEAD
-        "x-ms-version": "2019-12-12"
-=======
         "x-ms-version": "2020-02-10"
->>>>>>> 60f4876e
       },
       "ResponseBody": []
     },
@@ -58,11 +50,7 @@
         "x-ms-client-request-id": "eac7d82f-1f1d-c23f-ef2e-84c83d8ee125",
         "x-ms-date": "Fri, 03 Apr 2020 00:03:27 GMT",
         "x-ms-return-client-request-id": "true",
-<<<<<<< HEAD
-        "x-ms-version": "2019-12-12"
-=======
         "x-ms-version": "2020-02-10"
->>>>>>> 60f4876e
       },
       "RequestBody": null,
       "StatusCode": 201,
@@ -78,11 +66,7 @@
         "x-ms-client-request-id": "eac7d82f-1f1d-c23f-ef2e-84c83d8ee125",
         "x-ms-request-id": "93bd60e8-801e-0008-474b-0957af000000",
         "x-ms-request-server-encrypted": "true",
-<<<<<<< HEAD
-        "x-ms-version": "2019-12-12"
-=======
         "x-ms-version": "2020-02-10"
->>>>>>> 60f4876e
       },
       "ResponseBody": []
     },
@@ -99,11 +83,7 @@
         "x-ms-client-request-id": "c43c69ee-24d8-3eeb-7416-27084abd8695",
         "x-ms-date": "Fri, 03 Apr 2020 00:03:27 GMT",
         "x-ms-return-client-request-id": "true",
-<<<<<<< HEAD
-        "x-ms-version": "2019-12-12"
-=======
         "x-ms-version": "2020-02-10"
->>>>>>> 60f4876e
       },
       "RequestBody": null,
       "StatusCode": 202,
@@ -116,11 +96,7 @@
         ],
         "x-ms-client-request-id": "c43c69ee-24d8-3eeb-7416-27084abd8695",
         "x-ms-request-id": "93bd60fb-801e-0008-584b-0957af000000",
-<<<<<<< HEAD
-        "x-ms-version": "2019-12-12"
-=======
         "x-ms-version": "2020-02-10"
->>>>>>> 60f4876e
       },
       "ResponseBody": []
     }
