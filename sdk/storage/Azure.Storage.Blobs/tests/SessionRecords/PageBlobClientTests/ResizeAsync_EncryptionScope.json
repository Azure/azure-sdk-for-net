--- conflicted
+++ resolved
@@ -14,11 +14,7 @@
         "x-ms-client-request-id": "0891c49a-d6a3-4579-f7fd-0cebc336f14a",
         "x-ms-date": "Fri, 03 Apr 2020 00:03:57 GMT",
         "x-ms-return-client-request-id": "true",
-<<<<<<< HEAD
-        "x-ms-version": "2019-12-12"
-=======
         "x-ms-version": "2020-02-10"
->>>>>>> 60f4876e
       },
       "RequestBody": null,
       "StatusCode": 201,
@@ -33,11 +29,7 @@
         ],
         "x-ms-client-request-id": "0891c49a-d6a3-4579-f7fd-0cebc336f14a",
         "x-ms-request-id": "cb78ac5b-301e-0022-124b-0988bf000000",
-<<<<<<< HEAD
-        "x-ms-version": "2019-12-12"
-=======
         "x-ms-version": "2020-02-10"
->>>>>>> 60f4876e
       },
       "ResponseBody": []
     },
@@ -58,11 +50,7 @@
         "x-ms-date": "Fri, 03 Apr 2020 00:03:57 GMT",
         "x-ms-encryption-scope": "seanscope1",
         "x-ms-return-client-request-id": "true",
-<<<<<<< HEAD
-        "x-ms-version": "2019-12-12"
-=======
         "x-ms-version": "2020-02-10"
->>>>>>> 60f4876e
       },
       "RequestBody": null,
       "StatusCode": 201,
@@ -79,11 +67,7 @@
         "x-ms-encryption-scope": "seanscope1",
         "x-ms-request-id": "cb78ac6c-301e-0022-1f4b-0988bf000000",
         "x-ms-request-server-encrypted": "true",
-<<<<<<< HEAD
-        "x-ms-version": "2019-12-12"
-=======
         "x-ms-version": "2020-02-10"
->>>>>>> 60f4876e
       },
       "ResponseBody": []
     },
@@ -102,11 +86,7 @@
         "x-ms-date": "Fri, 03 Apr 2020 00:03:57 GMT",
         "x-ms-encryption-scope": "seanscope1",
         "x-ms-return-client-request-id": "true",
-<<<<<<< HEAD
-        "x-ms-version": "2019-12-12"
-=======
         "x-ms-version": "2020-02-10"
->>>>>>> 60f4876e
       },
       "RequestBody": null,
       "StatusCode": 200,
@@ -122,11 +102,7 @@
         "x-ms-blob-sequence-number": "0",
         "x-ms-client-request-id": "e46e6c5f-b77d-6200-446a-4bfd6f512591",
         "x-ms-request-id": "cb78ac9c-301e-0022-4b4b-0988bf000000",
-<<<<<<< HEAD
-        "x-ms-version": "2019-12-12"
-=======
         "x-ms-version": "2020-02-10"
->>>>>>> 60f4876e
       },
       "ResponseBody": []
     },
@@ -143,11 +119,7 @@
         "x-ms-client-request-id": "be33ecf2-3906-4700-b15a-0309c6cc484f",
         "x-ms-date": "Fri, 03 Apr 2020 00:03:57 GMT",
         "x-ms-return-client-request-id": "true",
-<<<<<<< HEAD
-        "x-ms-version": "2019-12-12"
-=======
         "x-ms-version": "2020-02-10"
->>>>>>> 60f4876e
       },
       "RequestBody": null,
       "StatusCode": 202,
@@ -160,11 +132,7 @@
         ],
         "x-ms-client-request-id": "be33ecf2-3906-4700-b15a-0309c6cc484f",
         "x-ms-request-id": "cb78acb4-301e-0022-604b-0988bf000000",
-<<<<<<< HEAD
-        "x-ms-version": "2019-12-12"
-=======
         "x-ms-version": "2020-02-10"
->>>>>>> 60f4876e
       },
       "ResponseBody": []
     }
