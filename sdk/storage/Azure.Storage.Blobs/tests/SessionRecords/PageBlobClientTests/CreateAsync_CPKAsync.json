﻿{
  "Entries": [
    {
      "RequestUri": "https://seanmcccanary3.blob.core.windows.net/test-container-1ec4fb42-3f5b-e721-6c1e-e19ef8244429?restype=container",
      "RequestMethod": "PUT",
      "RequestHeaders": {
        "Accept": "application/xml",
        "Authorization": "Sanitized",
        "traceparent": "00-549fe4a59bd7b048abd65ee8769a0bd3-6a632840e865df48-00",
        "User-Agent": [
          "azsdk-net-Storage.Blobs/12.9.0-alpha.20210216.1",
          "(.NET 5.0.3; Microsoft Windows 10.0.19042)"
        ],
        "x-ms-blob-public-access": "container",
        "x-ms-client-request-id": "3adb5347-d1a4-c00c-3907-d31c8ada0db6",
        "x-ms-date": "Wed, 17 Feb 2021 02:25:34 GMT",
        "x-ms-return-client-request-id": "true",
<<<<<<< HEAD
        "x-ms-version": "2020-12-06"
=======
        "x-ms-version": "2021-02-12"
>>>>>>> 7e782c87
      },
      "RequestBody": null,
      "StatusCode": 201,
      "ResponseHeaders": {
        "Content-Length": "0",
        "Date": "Wed, 17 Feb 2021 02:25:34 GMT",
        "ETag": "\"0x8D8D2EB4E65C8F5\"",
        "Last-Modified": "Wed, 17 Feb 2021 02:25:34 GMT",
        "Server": [
          "Windows-Azure-Blob/1.0",
          "Microsoft-HTTPAPI/2.0"
        ],
        "x-ms-client-request-id": "3adb5347-d1a4-c00c-3907-d31c8ada0db6",
        "x-ms-request-id": "38b44040-201e-0023-31d4-044001000000",
<<<<<<< HEAD
        "x-ms-version": "2020-12-06"
=======
        "x-ms-version": "2021-02-12"
>>>>>>> 7e782c87
      },
      "ResponseBody": []
    },
    {
      "RequestUri": "https://seanmcccanary3.blob.core.windows.net/test-container-1ec4fb42-3f5b-e721-6c1e-e19ef8244429/test-blob-713824fc-3dff-59e1-1761-886ffe88f506",
      "RequestMethod": "PUT",
      "RequestHeaders": {
        "Accept": "application/xml",
        "Authorization": "Sanitized",
        "traceparent": "00-45ef2014ba9fa14c9519ebcd6d6ec222-cc403e915ffe5745-00",
        "User-Agent": [
          "azsdk-net-Storage.Blobs/12.9.0-alpha.20210216.1",
          "(.NET 5.0.3; Microsoft Windows 10.0.19042)"
        ],
        "x-ms-blob-content-length": "1024",
        "x-ms-blob-type": "PageBlob",
        "x-ms-client-request-id": "7490cc89-27ec-c2d8-014c-34c6e542d0b9",
        "x-ms-date": "Wed, 17 Feb 2021 02:25:34 GMT",
        "x-ms-encryption-algorithm": "AES256",
        "x-ms-encryption-key": "t3FXpUgJhRlXc+n0FcjYu96KnM4t9XAKcYEjQkidwrA=",
        "x-ms-encryption-key-sha256": "cDZzvuiNDzOxwGtG/Sob1pj7VqCf5QL1g+CB8v3Nsbc=",
        "x-ms-return-client-request-id": "true",
<<<<<<< HEAD
        "x-ms-version": "2020-12-06"
=======
        "x-ms-version": "2021-02-12"
>>>>>>> 7e782c87
      },
      "RequestBody": null,
      "StatusCode": 201,
      "ResponseHeaders": {
        "Content-Length": "0",
        "Date": "Wed, 17 Feb 2021 02:25:34 GMT",
        "ETag": "\"0x8D8D2EB4E70FB44\"",
        "Last-Modified": "Wed, 17 Feb 2021 02:25:34 GMT",
        "Server": [
          "Windows-Azure-Blob/1.0",
          "Microsoft-HTTPAPI/2.0"
        ],
        "x-ms-client-request-id": "7490cc89-27ec-c2d8-014c-34c6e542d0b9",
        "x-ms-encryption-key-sha256": "cDZzvuiNDzOxwGtG/Sob1pj7VqCf5QL1g+CB8v3Nsbc=",
        "x-ms-request-id": "38b44045-201e-0023-34d4-044001000000",
        "x-ms-request-server-encrypted": "true",
<<<<<<< HEAD
        "x-ms-version": "2020-12-06",
=======
        "x-ms-version": "2021-02-12",
>>>>>>> 7e782c87
        "x-ms-version-id": "2021-02-17T02:25:34.8099908Z"
      },
      "ResponseBody": []
    },
    {
      "RequestUri": "https://seanmcccanary3.blob.core.windows.net/test-container-1ec4fb42-3f5b-e721-6c1e-e19ef8244429?restype=container",
      "RequestMethod": "DELETE",
      "RequestHeaders": {
        "Accept": "application/xml",
        "Authorization": "Sanitized",
        "traceparent": "00-e252d46953f9e74094a28d09163802af-506111785c73244e-00",
        "User-Agent": [
          "azsdk-net-Storage.Blobs/12.9.0-alpha.20210216.1",
          "(.NET 5.0.3; Microsoft Windows 10.0.19042)"
        ],
        "x-ms-client-request-id": "7cb8d43d-4d0c-ebc3-f4a2-173533a70d5c",
        "x-ms-date": "Wed, 17 Feb 2021 02:25:34 GMT",
        "x-ms-return-client-request-id": "true",
<<<<<<< HEAD
        "x-ms-version": "2020-12-06"
=======
        "x-ms-version": "2021-02-12"
>>>>>>> 7e782c87
      },
      "RequestBody": null,
      "StatusCode": 202,
      "ResponseHeaders": {
        "Content-Length": "0",
        "Date": "Wed, 17 Feb 2021 02:25:34 GMT",
        "Server": [
          "Windows-Azure-Blob/1.0",
          "Microsoft-HTTPAPI/2.0"
        ],
        "x-ms-client-request-id": "7cb8d43d-4d0c-ebc3-f4a2-173533a70d5c",
        "x-ms-request-id": "38b4404b-201e-0023-38d4-044001000000",
<<<<<<< HEAD
        "x-ms-version": "2020-12-06"
=======
        "x-ms-version": "2021-02-12"
>>>>>>> 7e782c87
      },
      "ResponseBody": []
    }
  ],
  "Variables": {
    "RandomSeed": "1662341996",
    "Storage_TestConfigDefault": "ProductionTenant\nseanmcccanary3\nU2FuaXRpemVk\nhttps://seanmcccanary3.blob.core.windows.net\nhttps://seanmcccanary3.file.core.windows.net\nhttps://seanmcccanary3.queue.core.windows.net\nhttps://seanmcccanary3.table.core.windows.net\n\n\n\n\nhttps://seanmcccanary3-secondary.blob.core.windows.net\nhttps://seanmcccanary3-secondary.file.core.windows.net\nhttps://seanmcccanary3-secondary.queue.core.windows.net\nhttps://seanmcccanary3-secondary.table.core.windows.net\n\nSanitized\n\n\nCloud\nBlobEndpoint=https://seanmcccanary3.blob.core.windows.net/;QueueEndpoint=https://seanmcccanary3.queue.core.windows.net/;FileEndpoint=https://seanmcccanary3.file.core.windows.net/;BlobSecondaryEndpoint=https://seanmcccanary3-secondary.blob.core.windows.net/;QueueSecondaryEndpoint=https://seanmcccanary3-secondary.queue.core.windows.net/;FileSecondaryEndpoint=https://seanmcccanary3-secondary.file.core.windows.net/;AccountName=seanmcccanary3;AccountKey=Kg==;\nseanscope1\n\n"
  }
}<|MERGE_RESOLUTION|>--- conflicted
+++ resolved
@@ -15,11 +15,7 @@
         "x-ms-client-request-id": "3adb5347-d1a4-c00c-3907-d31c8ada0db6",
         "x-ms-date": "Wed, 17 Feb 2021 02:25:34 GMT",
         "x-ms-return-client-request-id": "true",
-<<<<<<< HEAD
-        "x-ms-version": "2020-12-06"
-=======
         "x-ms-version": "2021-02-12"
->>>>>>> 7e782c87
       },
       "RequestBody": null,
       "StatusCode": 201,
@@ -34,11 +30,7 @@
         ],
         "x-ms-client-request-id": "3adb5347-d1a4-c00c-3907-d31c8ada0db6",
         "x-ms-request-id": "38b44040-201e-0023-31d4-044001000000",
-<<<<<<< HEAD
-        "x-ms-version": "2020-12-06"
-=======
         "x-ms-version": "2021-02-12"
->>>>>>> 7e782c87
       },
       "ResponseBody": []
     },
@@ -61,11 +53,7 @@
         "x-ms-encryption-key": "t3FXpUgJhRlXc+n0FcjYu96KnM4t9XAKcYEjQkidwrA=",
         "x-ms-encryption-key-sha256": "cDZzvuiNDzOxwGtG/Sob1pj7VqCf5QL1g+CB8v3Nsbc=",
         "x-ms-return-client-request-id": "true",
-<<<<<<< HEAD
-        "x-ms-version": "2020-12-06"
-=======
         "x-ms-version": "2021-02-12"
->>>>>>> 7e782c87
       },
       "RequestBody": null,
       "StatusCode": 201,
@@ -82,11 +70,7 @@
         "x-ms-encryption-key-sha256": "cDZzvuiNDzOxwGtG/Sob1pj7VqCf5QL1g+CB8v3Nsbc=",
         "x-ms-request-id": "38b44045-201e-0023-34d4-044001000000",
         "x-ms-request-server-encrypted": "true",
-<<<<<<< HEAD
-        "x-ms-version": "2020-12-06",
-=======
         "x-ms-version": "2021-02-12",
->>>>>>> 7e782c87
         "x-ms-version-id": "2021-02-17T02:25:34.8099908Z"
       },
       "ResponseBody": []
@@ -105,11 +89,7 @@
         "x-ms-client-request-id": "7cb8d43d-4d0c-ebc3-f4a2-173533a70d5c",
         "x-ms-date": "Wed, 17 Feb 2021 02:25:34 GMT",
         "x-ms-return-client-request-id": "true",
-<<<<<<< HEAD
-        "x-ms-version": "2020-12-06"
-=======
         "x-ms-version": "2021-02-12"
->>>>>>> 7e782c87
       },
       "RequestBody": null,
       "StatusCode": 202,
@@ -122,11 +102,7 @@
         ],
         "x-ms-client-request-id": "7cb8d43d-4d0c-ebc3-f4a2-173533a70d5c",
         "x-ms-request-id": "38b4404b-201e-0023-38d4-044001000000",
-<<<<<<< HEAD
-        "x-ms-version": "2020-12-06"
-=======
         "x-ms-version": "2021-02-12"
->>>>>>> 7e782c87
       },
       "ResponseBody": []
     }
