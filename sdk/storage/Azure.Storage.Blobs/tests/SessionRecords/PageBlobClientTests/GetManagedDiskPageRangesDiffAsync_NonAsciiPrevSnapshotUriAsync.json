--- conflicted
+++ resolved
@@ -14,11 +14,7 @@
         "x-ms-client-request-id": "3429dd62-3612-593d-d066-df262978b2a2",
         "x-ms-date": "Mon, 13 Jul 2020 19:24:20 GMT",
         "x-ms-return-client-request-id": "true",
-<<<<<<< HEAD
-        "x-ms-version": "2020-12-06"
-=======
-        "x-ms-version": "2021-02-12"
->>>>>>> 7e782c87
+        "x-ms-version": "2021-02-12"
       },
       "RequestBody": null,
       "StatusCode": 201,
@@ -33,11 +29,7 @@
         ],
         "x-ms-client-request-id": "3429dd62-3612-593d-d066-df262978b2a2",
         "x-ms-request-id": "8e2bcfa4-901e-0007-134b-599724000000",
-<<<<<<< HEAD
-        "x-ms-version": "2020-12-06"
-=======
-        "x-ms-version": "2021-02-12"
->>>>>>> 7e782c87
+        "x-ms-version": "2021-02-12"
       },
       "ResponseBody": []
     },
@@ -58,11 +50,7 @@
         "x-ms-client-request-id": "49ae78af-b613-7351-e955-a8bf392c57f8",
         "x-ms-date": "Mon, 13 Jul 2020 19:24:20 GMT",
         "x-ms-return-client-request-id": "true",
-<<<<<<< HEAD
-        "x-ms-version": "2020-12-06"
-=======
-        "x-ms-version": "2021-02-12"
->>>>>>> 7e782c87
+        "x-ms-version": "2021-02-12"
       },
       "RequestBody": null,
       "StatusCode": 201,
@@ -78,11 +66,7 @@
         "x-ms-client-request-id": "49ae78af-b613-7351-e955-a8bf392c57f8",
         "x-ms-request-id": "8e2bcfa5-901e-0007-144b-599724000000",
         "x-ms-request-server-encrypted": "true",
-<<<<<<< HEAD
-        "x-ms-version": "2020-12-06"
-=======
-        "x-ms-version": "2021-02-12"
->>>>>>> 7e782c87
+        "x-ms-version": "2021-02-12"
       },
       "ResponseBody": []
     },
@@ -102,11 +86,7 @@
         "x-ms-page-write": "update",
         "x-ms-range": "bytes=0-1023",
         "x-ms-return-client-request-id": "true",
-<<<<<<< HEAD
-        "x-ms-version": "2020-12-06"
-=======
-        "x-ms-version": "2021-02-12"
->>>>>>> 7e782c87
+        "x-ms-version": "2021-02-12"
       },
       "RequestBody": "CWOwQ5Uf8SNhrdKYMtBkLR5oYokpE2i/lHCpWxCBQ4NZwxoLrPD/j4eL6GXjuEEZ8Xuh0crNzvX68K4kdpUS4GlPP261WYEtadICnisD29wvkGqV33K4i/UkEbxB2hjxeAf8lHnSY5f6c2f3yy/K9xTS9eYrfAD2lrN5kEjE7I+6ECUjBkdjXCzSm2wLwcDFWhmnb+UxxfwHBf3FWdNPNYfYPLsJpvDNbpi6WeCU69XzszUuHX2piEopHAFKnQNYgmblMoQFu7Mp2gBMd2wbchkn0qWdIRcJLrRw4IrvgtGUYdZ6rrhR7fiCBUJ8XRHeDannIspeu2FO2wTQlNopOVcvtxWWocRg1uSsGxzUjdGiktLgB18GNqZ0K9O0gFkdWMvrTaX8R2zlhkzmsZ9FeU4zLgIISTH3KIFuIXbxrFWLjsJQ6T8rpUpm+oETIIQHL7GEgFJXFQ+Z8yQkjSb19Nr2WiPd9JAOB4i3oU6w4wj8Z/LEbCsDNHmytvYaBxgjcQamHcVhKTohdnnKn3TB6Q8cKCU0MIiu8iWpKj6a9ABwkzBICcVCmj23o/ayOZUE8M3m/t/y70B99yuft//8h4F4WQtEed9J2Y3ofI2S/LmQpTlws/YhfqTwyhGaouI+uxx0Ot+JwHfunCRRCnKy6/txDxLFi9OLVttnVK/NrzaqqcBxHsLaB+XCgRfS0HQxPd8WKZPQeC9I6OMDIWzIIO3tpmCyQcw5lwctAwq8uYZnNhbPt4aj2jCQKDXe1+Z4+WAp5CkTfvwS3JGMonQljC9dm+pW+GlnScwvIRiXW8AgtAmpktRdVLcZvdr0Fze8a5wGgTv7IgH3wppc5F3keoHRa+5rfPlaAEcyPDqOczKVc7Z7kdqEJJIIss85AHBaNUNZIqtJUO6iq4D0yebGaE9ox3CmaOmmTUZcYskqIP/X2Af3NFGGSyLH2OVZj1usQUmA0Tj/s8xZs9Rl7e4keIuAHfDezzP+4XxO348DTb3qsCGAqU7H1yQ7nYF8IV40omBa2HJqzXEWgfC8sdQ8VWUWej3MpM48uUXMozGxgsAdGTwvqXRLf+KvaSheCyZQ/kgcZaYhaP2RHh4snilAZP8wnpeYDavwy/paHDum3a4efKXplRwZ/LE+nYtVHuG5bwUoLmyPt/GcK5qrxkvC60BwDSKEV8/jFqHmWW8gmqwZoa02fa5Bj8SzTGqBbjZmfLFK5RC+NBc1RRjKqV6Be5DtkSWdjG6SLn5d0AplYahrf92+1bWbWmyVADiWduZmMtDZlNwRyO9DuLaSYWQN0ORwXymAw6bbUTe4B4s2+7eX9545i83LWrbtexz+CfkIiC9UJhe95W8q/kKlWMBjDQ==",
       "StatusCode": 201,
@@ -124,11 +104,7 @@
         "x-ms-content-crc64": "5uKwHZUg7Xg=",
         "x-ms-request-id": "8e2bcfa6-901e-0007-154b-599724000000",
         "x-ms-request-server-encrypted": "true",
-<<<<<<< HEAD
-        "x-ms-version": "2020-12-06"
-=======
-        "x-ms-version": "2021-02-12"
->>>>>>> 7e782c87
+        "x-ms-version": "2021-02-12"
       },
       "ResponseBody": []
     },
@@ -145,11 +121,7 @@
         "x-ms-client-request-id": "a867f921-0741-e72b-5e21-5797c4b78c7d",
         "x-ms-date": "Mon, 13 Jul 2020 19:24:20 GMT",
         "x-ms-return-client-request-id": "true",
-<<<<<<< HEAD
-        "x-ms-version": "2020-12-06"
-=======
-        "x-ms-version": "2021-02-12"
->>>>>>> 7e782c87
+        "x-ms-version": "2021-02-12"
       },
       "RequestBody": null,
       "StatusCode": 201,
@@ -166,11 +138,7 @@
         "x-ms-request-id": "8e2bcfa9-901e-0007-184b-599724000000",
         "x-ms-request-server-encrypted": "false",
         "x-ms-snapshot": "2020-07-13T19:24:21.2052686Z",
-<<<<<<< HEAD
-        "x-ms-version": "2020-12-06"
-=======
-        "x-ms-version": "2021-02-12"
->>>>>>> 7e782c87
+        "x-ms-version": "2021-02-12"
       },
       "ResponseBody": []
     },
@@ -190,11 +158,7 @@
         "x-ms-page-write": "update",
         "x-ms-range": "bytes=2048-3071",
         "x-ms-return-client-request-id": "true",
-<<<<<<< HEAD
-        "x-ms-version": "2020-12-06"
-=======
-        "x-ms-version": "2021-02-12"
->>>>>>> 7e782c87
+        "x-ms-version": "2021-02-12"
       },
       "RequestBody": "CWOwQ5Uf8SNhrdKYMtBkLR5oYokpE2i/lHCpWxCBQ4NZwxoLrPD/j4eL6GXjuEEZ8Xuh0crNzvX68K4kdpUS4GlPP261WYEtadICnisD29wvkGqV33K4i/UkEbxB2hjxeAf8lHnSY5f6c2f3yy/K9xTS9eYrfAD2lrN5kEjE7I+6ECUjBkdjXCzSm2wLwcDFWhmnb+UxxfwHBf3FWdNPNYfYPLsJpvDNbpi6WeCU69XzszUuHX2piEopHAFKnQNYgmblMoQFu7Mp2gBMd2wbchkn0qWdIRcJLrRw4IrvgtGUYdZ6rrhR7fiCBUJ8XRHeDannIspeu2FO2wTQlNopOVcvtxWWocRg1uSsGxzUjdGiktLgB18GNqZ0K9O0gFkdWMvrTaX8R2zlhkzmsZ9FeU4zLgIISTH3KIFuIXbxrFWLjsJQ6T8rpUpm+oETIIQHL7GEgFJXFQ+Z8yQkjSb19Nr2WiPd9JAOB4i3oU6w4wj8Z/LEbCsDNHmytvYaBxgjcQamHcVhKTohdnnKn3TB6Q8cKCU0MIiu8iWpKj6a9ABwkzBICcVCmj23o/ayOZUE8M3m/t/y70B99yuft//8h4F4WQtEed9J2Y3ofI2S/LmQpTlws/YhfqTwyhGaouI+uxx0Ot+JwHfunCRRCnKy6/txDxLFi9OLVttnVK/NrzaqqcBxHsLaB+XCgRfS0HQxPd8WKZPQeC9I6OMDIWzIIO3tpmCyQcw5lwctAwq8uYZnNhbPt4aj2jCQKDXe1+Z4+WAp5CkTfvwS3JGMonQljC9dm+pW+GlnScwvIRiXW8AgtAmpktRdVLcZvdr0Fze8a5wGgTv7IgH3wppc5F3keoHRa+5rfPlaAEcyPDqOczKVc7Z7kdqEJJIIss85AHBaNUNZIqtJUO6iq4D0yebGaE9ox3CmaOmmTUZcYskqIP/X2Af3NFGGSyLH2OVZj1usQUmA0Tj/s8xZs9Rl7e4keIuAHfDezzP+4XxO348DTb3qsCGAqU7H1yQ7nYF8IV40omBa2HJqzXEWgfC8sdQ8VWUWej3MpM48uUXMozGxgsAdGTwvqXRLf+KvaSheCyZQ/kgcZaYhaP2RHh4snilAZP8wnpeYDavwy/paHDum3a4efKXplRwZ/LE+nYtVHuG5bwUoLmyPt/GcK5qrxkvC60BwDSKEV8/jFqHmWW8gmqwZoa02fa5Bj8SzTGqBbjZmfLFK5RC+NBc1RRjKqV6Be5DtkSWdjG6SLn5d0AplYahrf92+1bWbWmyVADiWduZmMtDZlNwRyO9DuLaSYWQN0ORwXymAw6bbUTe4B4s2+7eX9545i83LWrbtexz+CfkIiC9UJhe95W8q/kKlWMBjDQ==",
       "StatusCode": 201,
@@ -212,11 +176,7 @@
         "x-ms-content-crc64": "5uKwHZUg7Xg=",
         "x-ms-request-id": "8e2bcfaa-901e-0007-194b-599724000000",
         "x-ms-request-server-encrypted": "true",
-<<<<<<< HEAD
-        "x-ms-version": "2020-12-06"
-=======
-        "x-ms-version": "2021-02-12"
->>>>>>> 7e782c87
+        "x-ms-version": "2021-02-12"
       },
       "ResponseBody": []
     },
@@ -233,11 +193,7 @@
         "x-ms-client-request-id": "558f9792-fb4a-a9bf-c786-97b13d4e74c2",
         "x-ms-date": "Mon, 13 Jul 2020 19:24:20 GMT",
         "x-ms-return-client-request-id": "true",
-<<<<<<< HEAD
-        "x-ms-version": "2020-12-06"
-=======
-        "x-ms-version": "2021-02-12"
->>>>>>> 7e782c87
+        "x-ms-version": "2021-02-12"
       },
       "RequestBody": null,
       "StatusCode": 201,
@@ -254,11 +210,7 @@
         "x-ms-request-id": "8e2bcfac-901e-0007-1b4b-599724000000",
         "x-ms-request-server-encrypted": "false",
         "x-ms-snapshot": "2020-07-13T19:24:21.3143472Z",
-<<<<<<< HEAD
-        "x-ms-version": "2020-12-06"
-=======
-        "x-ms-version": "2021-02-12"
->>>>>>> 7e782c87
+        "x-ms-version": "2021-02-12"
       },
       "ResponseBody": []
     },
@@ -277,11 +229,7 @@
         "x-ms-previous-snapshot-url": "http://md-58xxscnapsn4prde16j.blob.preprod.core.windows.net/test-container-09b00f21-1e72-4863-b9af-80456fdaed53/test-%CE%B2%C2%A3%C2%A9%C3%BE%E2%80%BD%253A-822aa2dc-ee49-d3f4-8b52-fc1102d85c7c?snapshot=2020-07-13T19:24:21.2052686Z",
         "x-ms-range": "bytes=0-4095",
         "x-ms-return-client-request-id": "true",
-<<<<<<< HEAD
-        "x-ms-version": "2020-12-06"
-=======
-        "x-ms-version": "2021-02-12"
->>>>>>> 7e782c87
+        "x-ms-version": "2021-02-12"
       },
       "RequestBody": null,
       "StatusCode": 200,
@@ -299,11 +247,7 @@
         "x-ms-blob-content-length": "4096",
         "x-ms-client-request-id": "a05acfe5-9a1b-b6e8-4465-07c3b6c60670",
         "x-ms-request-id": "8e2bcfb0-901e-0007-1d4b-599724000000",
-<<<<<<< HEAD
-        "x-ms-version": "2020-12-06"
-=======
-        "x-ms-version": "2021-02-12"
->>>>>>> 7e782c87
+        "x-ms-version": "2021-02-12"
       },
       "ResponseBody": [
         "﻿<?xml version=\"1.0\" encoding=\"utf-8\"?>\n",
@@ -323,11 +267,7 @@
         "x-ms-client-request-id": "6ecbda9a-d3f3-40a7-543d-0b18b9b10431",
         "x-ms-date": "Mon, 13 Jul 2020 19:24:20 GMT",
         "x-ms-return-client-request-id": "true",
-<<<<<<< HEAD
-        "x-ms-version": "2020-12-06"
-=======
-        "x-ms-version": "2021-02-12"
->>>>>>> 7e782c87
+        "x-ms-version": "2021-02-12"
       },
       "RequestBody": null,
       "StatusCode": 202,
@@ -340,11 +280,7 @@
         ],
         "x-ms-client-request-id": "6ecbda9a-d3f3-40a7-543d-0b18b9b10431",
         "x-ms-request-id": "8e2bcfb1-901e-0007-1e4b-599724000000",
-<<<<<<< HEAD
-        "x-ms-version": "2020-12-06"
-=======
-        "x-ms-version": "2021-02-12"
->>>>>>> 7e782c87
+        "x-ms-version": "2021-02-12"
       },
       "ResponseBody": []
     }
