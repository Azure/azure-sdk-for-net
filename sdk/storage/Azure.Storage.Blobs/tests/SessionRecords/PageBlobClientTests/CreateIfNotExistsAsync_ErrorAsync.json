--- conflicted
+++ resolved
@@ -15,11 +15,7 @@
         "x-ms-client-request-id": "bdab9bea-de26-1647-9195-5defaab3522c",
         "x-ms-date": "Wed, 17 Feb 2021 19:03:07 GMT",
         "x-ms-return-client-request-id": "true",
-<<<<<<< HEAD
-        "x-ms-version": "2020-12-06"
-=======
         "x-ms-version": "2021-02-12"
->>>>>>> 7e782c87
       },
       "RequestBody": null,
       "StatusCode": 201,
@@ -34,11 +30,7 @@
         ],
         "x-ms-client-request-id": "bdab9bea-de26-1647-9195-5defaab3522c",
         "x-ms-request-id": "52b33a22-f01e-0099-285f-05a57f000000",
-<<<<<<< HEAD
-        "x-ms-version": "2020-12-06"
-=======
         "x-ms-version": "2021-02-12"
->>>>>>> 7e782c87
       },
       "ResponseBody": []
     },
@@ -59,11 +51,7 @@
         "x-ms-client-request-id": "e2a36866-e605-51dd-fb52-22c0627a309b",
         "x-ms-date": "Wed, 17 Feb 2021 19:03:07 GMT",
         "x-ms-return-client-request-id": "true",
-<<<<<<< HEAD
-        "x-ms-version": "2020-12-06"
-=======
         "x-ms-version": "2021-02-12"
->>>>>>> 7e782c87
       },
       "RequestBody": null,
       "StatusCode": 400,
@@ -78,11 +66,7 @@
         "x-ms-client-request-id": "e2a36866-e605-51dd-fb52-22c0627a309b",
         "x-ms-error-code": "InvalidHeaderValue",
         "x-ms-request-id": "52b33a3b-f01e-0099-3e5f-05a57f000000",
-<<<<<<< HEAD
-        "x-ms-version": "2020-12-06"
-=======
         "x-ms-version": "2021-02-12"
->>>>>>> 7e782c87
       },
       "ResponseBody": [
         "﻿<?xml version=\"1.0\" encoding=\"utf-8\"?><Error><Code>InvalidHeaderValue</Code><Message>The value for one of the HTTP headers is not in the correct format.\n",
@@ -104,11 +88,7 @@
         "x-ms-client-request-id": "7d669c40-9d52-a0b1-6c1d-50c62e3cc113",
         "x-ms-date": "Wed, 17 Feb 2021 19:03:07 GMT",
         "x-ms-return-client-request-id": "true",
-<<<<<<< HEAD
-        "x-ms-version": "2020-12-06"
-=======
         "x-ms-version": "2021-02-12"
->>>>>>> 7e782c87
       },
       "RequestBody": null,
       "StatusCode": 202,
@@ -121,11 +101,7 @@
         ],
         "x-ms-client-request-id": "7d669c40-9d52-a0b1-6c1d-50c62e3cc113",
         "x-ms-request-id": "52b33a4b-f01e-0099-4a5f-05a57f000000",
-<<<<<<< HEAD
-        "x-ms-version": "2020-12-06"
-=======
         "x-ms-version": "2021-02-12"
->>>>>>> 7e782c87
       },
       "ResponseBody": []
     }
