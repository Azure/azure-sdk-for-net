{
  "Entries": [
    {
      "RequestUri": "https://seanmcccanary.blob.core.windows.net/test-container-555998c4-5df4-fbd0-271a-c748d6e3f30a?restype=container",
      "RequestMethod": "PUT",
      "RequestHeaders": {
        "Authorization": "Sanitized",
        "traceparent": "00-52ac512bca6a194190f905b2e2f2e86f-18d6a07b9190e040-00",
        "User-Agent": [
          "azsdk-net-Storage.Blobs/12.5.0-dev.20200402.1",
          "(.NET Core 4.6.28325.01; Microsoft Windows 10.0.18362 )"
        ],
        "x-ms-blob-public-access": "container",
        "x-ms-client-request-id": "57da5580-2da3-e505-4a8c-6db97cb3341d",
        "x-ms-date": "Fri, 03 Apr 2020 00:07:32 GMT",
        "x-ms-return-client-request-id": "true",
<<<<<<< HEAD
        "x-ms-version": "2019-12-12"
=======
        "x-ms-version": "2020-02-10"
>>>>>>> 60f4876e
      },
      "RequestBody": null,
      "StatusCode": 201,
      "ResponseHeaders": {
        "Content-Length": "0",
        "Date": "Fri, 03 Apr 2020 00:07:31 GMT",
        "ETag": "\u00220x8D7D7630149D875\u0022",
        "Last-Modified": "Fri, 03 Apr 2020 00:07:31 GMT",
        "Server": [
          "Windows-Azure-Blob/1.0",
          "Microsoft-HTTPAPI/2.0"
        ],
        "x-ms-client-request-id": "57da5580-2da3-e505-4a8c-6db97cb3341d",
        "x-ms-request-id": "7f4e91f2-101e-0057-2a4b-09e393000000",
<<<<<<< HEAD
        "x-ms-version": "2019-12-12"
=======
        "x-ms-version": "2020-02-10"
>>>>>>> 60f4876e
      },
      "ResponseBody": []
    },
    {
      "RequestUri": "https://seanmcccanary.blob.core.windows.net/test-container-555998c4-5df4-fbd0-271a-c748d6e3f30a/test-blob-1a54cc02-f6ad-8528-103a-5db6fa87f7e4",
      "RequestMethod": "PUT",
      "RequestHeaders": {
        "Authorization": "Sanitized",
        "Content-Length": "0",
        "traceparent": "00-02c6be619a3ab246b971f402d8a7fdb5-75a2fd78f184ee41-00",
        "User-Agent": [
          "azsdk-net-Storage.Blobs/12.5.0-dev.20200402.1",
          "(.NET Core 4.6.28325.01; Microsoft Windows 10.0.18362 )"
        ],
        "x-ms-blob-content-length": "4096",
        "x-ms-blob-sequence-number": "0",
        "x-ms-blob-type": "PageBlob",
        "x-ms-client-request-id": "37474509-09ee-8ae7-2d54-4768d04feac2",
        "x-ms-date": "Fri, 03 Apr 2020 00:07:32 GMT",
        "x-ms-return-client-request-id": "true",
<<<<<<< HEAD
        "x-ms-version": "2019-12-12"
=======
        "x-ms-version": "2020-02-10"
>>>>>>> 60f4876e
      },
      "RequestBody": null,
      "StatusCode": 201,
      "ResponseHeaders": {
        "Content-Length": "0",
        "Date": "Fri, 03 Apr 2020 00:07:31 GMT",
        "ETag": "\u00220x8D7D7630157384E\u0022",
        "Last-Modified": "Fri, 03 Apr 2020 00:07:32 GMT",
        "Server": [
          "Windows-Azure-Blob/1.0",
          "Microsoft-HTTPAPI/2.0"
        ],
        "x-ms-client-request-id": "37474509-09ee-8ae7-2d54-4768d04feac2",
        "x-ms-request-id": "7f4e9208-101e-0057-394b-09e393000000",
        "x-ms-request-server-encrypted": "true",
<<<<<<< HEAD
        "x-ms-version": "2019-12-12"
=======
        "x-ms-version": "2020-02-10"
>>>>>>> 60f4876e
      },
      "ResponseBody": []
    },
    {
      "RequestUri": "https://seanmcccanary.blob.core.windows.net/test-container-555998c4-5df4-fbd0-271a-c748d6e3f30a/test-blob-1a54cc02-f6ad-8528-103a-5db6fa87f7e4?comp=properties",
      "RequestMethod": "PUT",
      "RequestHeaders": {
        "Authorization": "Sanitized",
        "If-Modified-Since": "Sat, 04 Apr 2020 00:07:32 GMT",
        "traceparent": "00-8ac2c8872643cb4d8bacf0b912cdcff4-6f45ca9bfc09d74d-00",
        "User-Agent": [
          "azsdk-net-Storage.Blobs/12.5.0-dev.20200402.1",
          "(.NET Core 4.6.28325.01; Microsoft Windows 10.0.18362 )"
        ],
        "x-ms-blob-content-length": "8192",
        "x-ms-client-request-id": "b4ad1997-c040-edf6-4a3e-54b455fed4ac",
        "x-ms-date": "Fri, 03 Apr 2020 00:07:32 GMT",
        "x-ms-return-client-request-id": "true",
<<<<<<< HEAD
        "x-ms-version": "2019-12-12"
=======
        "x-ms-version": "2020-02-10"
>>>>>>> 60f4876e
      },
      "RequestBody": null,
      "StatusCode": 412,
      "ResponseHeaders": {
        "Content-Length": "252",
        "Content-Type": "application/xml",
        "Date": "Fri, 03 Apr 2020 00:07:31 GMT",
        "Server": [
          "Windows-Azure-Blob/1.0",
          "Microsoft-HTTPAPI/2.0"
        ],
        "x-ms-client-request-id": "b4ad1997-c040-edf6-4a3e-54b455fed4ac",
        "x-ms-error-code": "ConditionNotMet",
        "x-ms-request-id": "7f4e9231-101e-0057-5b4b-09e393000000",
<<<<<<< HEAD
        "x-ms-version": "2019-12-12"
=======
        "x-ms-version": "2020-02-10"
>>>>>>> 60f4876e
      },
      "ResponseBody": [
        "\uFEFF\u003C?xml version=\u00221.0\u0022 encoding=\u0022utf-8\u0022?\u003E\u003CError\u003E\u003CCode\u003EConditionNotMet\u003C/Code\u003E\u003CMessage\u003EThe condition specified using HTTP conditional header(s) is not met.\n",
        "RequestId:7f4e9231-101e-0057-5b4b-09e393000000\n",
        "Time:2020-04-03T00:07:32.1296662Z\u003C/Message\u003E\u003C/Error\u003E"
      ]
    },
    {
      "RequestUri": "https://seanmcccanary.blob.core.windows.net/test-container-555998c4-5df4-fbd0-271a-c748d6e3f30a?restype=container",
      "RequestMethod": "DELETE",
      "RequestHeaders": {
        "Authorization": "Sanitized",
        "traceparent": "00-f96ef66fc8571f4f8571f3b513c28f2a-c6efe4b976efad49-00",
        "User-Agent": [
          "azsdk-net-Storage.Blobs/12.5.0-dev.20200402.1",
          "(.NET Core 4.6.28325.01; Microsoft Windows 10.0.18362 )"
        ],
        "x-ms-client-request-id": "b6d106a0-36a1-d382-92d5-ffac5e5f0f65",
        "x-ms-date": "Fri, 03 Apr 2020 00:07:33 GMT",
        "x-ms-return-client-request-id": "true",
<<<<<<< HEAD
        "x-ms-version": "2019-12-12"
=======
        "x-ms-version": "2020-02-10"
>>>>>>> 60f4876e
      },
      "RequestBody": null,
      "StatusCode": 202,
      "ResponseHeaders": {
        "Content-Length": "0",
        "Date": "Fri, 03 Apr 2020 00:07:31 GMT",
        "Server": [
          "Windows-Azure-Blob/1.0",
          "Microsoft-HTTPAPI/2.0"
        ],
        "x-ms-client-request-id": "b6d106a0-36a1-d382-92d5-ffac5e5f0f65",
        "x-ms-request-id": "7f4e9242-101e-0057-6b4b-09e393000000",
<<<<<<< HEAD
        "x-ms-version": "2019-12-12"
=======
        "x-ms-version": "2020-02-10"
>>>>>>> 60f4876e
      },
      "ResponseBody": []
    },
    {
      "RequestUri": "https://seanmcccanary.blob.core.windows.net/test-container-6a4073db-6c7d-3e34-bf57-835eedb80365?restype=container",
      "RequestMethod": "PUT",
      "RequestHeaders": {
        "Authorization": "Sanitized",
        "traceparent": "00-90b2796b1930c24cad644246c92a852a-53ac61aaeedb0646-00",
        "User-Agent": [
          "azsdk-net-Storage.Blobs/12.5.0-dev.20200402.1",
          "(.NET Core 4.6.28325.01; Microsoft Windows 10.0.18362 )"
        ],
        "x-ms-blob-public-access": "container",
        "x-ms-client-request-id": "75636dd1-d0a4-34a6-d193-f74ab223e5da",
        "x-ms-date": "Fri, 03 Apr 2020 00:07:33 GMT",
        "x-ms-return-client-request-id": "true",
<<<<<<< HEAD
        "x-ms-version": "2019-12-12"
=======
        "x-ms-version": "2020-02-10"
>>>>>>> 60f4876e
      },
      "RequestBody": null,
      "StatusCode": 201,
      "ResponseHeaders": {
        "Content-Length": "0",
        "Date": "Fri, 03 Apr 2020 00:07:32 GMT",
        "ETag": "\u00220x8D7D76301A45F36\u0022",
        "Last-Modified": "Fri, 03 Apr 2020 00:07:32 GMT",
        "Server": [
          "Windows-Azure-Blob/1.0",
          "Microsoft-HTTPAPI/2.0"
        ],
        "x-ms-client-request-id": "75636dd1-d0a4-34a6-d193-f74ab223e5da",
        "x-ms-request-id": "f0ef53b3-301e-008b-1f4b-0949cd000000",
<<<<<<< HEAD
        "x-ms-version": "2019-12-12"
=======
        "x-ms-version": "2020-02-10"
>>>>>>> 60f4876e
      },
      "ResponseBody": []
    },
    {
      "RequestUri": "https://seanmcccanary.blob.core.windows.net/test-container-6a4073db-6c7d-3e34-bf57-835eedb80365/test-blob-2ea999d2-c04b-bd38-69b5-08c6b7fee413",
      "RequestMethod": "PUT",
      "RequestHeaders": {
        "Authorization": "Sanitized",
        "Content-Length": "0",
        "traceparent": "00-c5e1d010683f564794b61683919b8e59-357347cf6b146043-00",
        "User-Agent": [
          "azsdk-net-Storage.Blobs/12.5.0-dev.20200402.1",
          "(.NET Core 4.6.28325.01; Microsoft Windows 10.0.18362 )"
        ],
        "x-ms-blob-content-length": "4096",
        "x-ms-blob-sequence-number": "0",
        "x-ms-blob-type": "PageBlob",
        "x-ms-client-request-id": "c063dad2-c802-1185-34a5-0cefc8df7dd2",
        "x-ms-date": "Fri, 03 Apr 2020 00:07:33 GMT",
        "x-ms-return-client-request-id": "true",
<<<<<<< HEAD
        "x-ms-version": "2019-12-12"
=======
        "x-ms-version": "2020-02-10"
>>>>>>> 60f4876e
      },
      "RequestBody": null,
      "StatusCode": 201,
      "ResponseHeaders": {
        "Content-Length": "0",
        "Date": "Fri, 03 Apr 2020 00:07:32 GMT",
        "ETag": "\u00220x8D7D76301B28853\u0022",
        "Last-Modified": "Fri, 03 Apr 2020 00:07:32 GMT",
        "Server": [
          "Windows-Azure-Blob/1.0",
          "Microsoft-HTTPAPI/2.0"
        ],
        "x-ms-client-request-id": "c063dad2-c802-1185-34a5-0cefc8df7dd2",
        "x-ms-request-id": "f0ef540c-301e-008b-724b-0949cd000000",
        "x-ms-request-server-encrypted": "true",
<<<<<<< HEAD
        "x-ms-version": "2019-12-12"
=======
        "x-ms-version": "2020-02-10"
>>>>>>> 60f4876e
      },
      "ResponseBody": []
    },
    {
      "RequestUri": "https://seanmcccanary.blob.core.windows.net/test-container-6a4073db-6c7d-3e34-bf57-835eedb80365/test-blob-2ea999d2-c04b-bd38-69b5-08c6b7fee413?comp=properties",
      "RequestMethod": "PUT",
      "RequestHeaders": {
        "Authorization": "Sanitized",
        "If-Unmodified-Since": "Thu, 02 Apr 2020 00:07:32 GMT",
        "traceparent": "00-0fc3e1d9e4204c41afa0bc621fe10296-78b2a505f88ca043-00",
        "User-Agent": [
          "azsdk-net-Storage.Blobs/12.5.0-dev.20200402.1",
          "(.NET Core 4.6.28325.01; Microsoft Windows 10.0.18362 )"
        ],
        "x-ms-blob-content-length": "8192",
        "x-ms-client-request-id": "dcf4cadd-239a-9610-2b7b-4baf81d16aaa",
        "x-ms-date": "Fri, 03 Apr 2020 00:07:33 GMT",
        "x-ms-return-client-request-id": "true",
<<<<<<< HEAD
        "x-ms-version": "2019-12-12"
=======
        "x-ms-version": "2020-02-10"
>>>>>>> 60f4876e
      },
      "RequestBody": null,
      "StatusCode": 412,
      "ResponseHeaders": {
        "Content-Length": "252",
        "Content-Type": "application/xml",
        "Date": "Fri, 03 Apr 2020 00:07:32 GMT",
        "Server": [
          "Windows-Azure-Blob/1.0",
          "Microsoft-HTTPAPI/2.0"
        ],
        "x-ms-client-request-id": "dcf4cadd-239a-9610-2b7b-4baf81d16aaa",
        "x-ms-error-code": "ConditionNotMet",
        "x-ms-request-id": "f0ef5461-301e-008b-434b-0949cd000000",
<<<<<<< HEAD
        "x-ms-version": "2019-12-12"
=======
        "x-ms-version": "2020-02-10"
>>>>>>> 60f4876e
      },
      "ResponseBody": [
        "\uFEFF\u003C?xml version=\u00221.0\u0022 encoding=\u0022utf-8\u0022?\u003E\u003CError\u003E\u003CCode\u003EConditionNotMet\u003C/Code\u003E\u003CMessage\u003EThe condition specified using HTTP conditional header(s) is not met.\n",
        "RequestId:f0ef5461-301e-008b-434b-0949cd000000\n",
        "Time:2020-04-03T00:07:32.7499573Z\u003C/Message\u003E\u003C/Error\u003E"
      ]
    },
    {
      "RequestUri": "https://seanmcccanary.blob.core.windows.net/test-container-6a4073db-6c7d-3e34-bf57-835eedb80365?restype=container",
      "RequestMethod": "DELETE",
      "RequestHeaders": {
        "Authorization": "Sanitized",
        "traceparent": "00-d1e60471df2fd64fab8f90947ab1e2c9-c381967516eb3147-00",
        "User-Agent": [
          "azsdk-net-Storage.Blobs/12.5.0-dev.20200402.1",
          "(.NET Core 4.6.28325.01; Microsoft Windows 10.0.18362 )"
        ],
        "x-ms-client-request-id": "fd11630e-a0eb-8b37-d354-d51b19d6c308",
        "x-ms-date": "Fri, 03 Apr 2020 00:07:33 GMT",
        "x-ms-return-client-request-id": "true",
<<<<<<< HEAD
        "x-ms-version": "2019-12-12"
=======
        "x-ms-version": "2020-02-10"
>>>>>>> 60f4876e
      },
      "RequestBody": null,
      "StatusCode": 202,
      "ResponseHeaders": {
        "Content-Length": "0",
        "Date": "Fri, 03 Apr 2020 00:07:32 GMT",
        "Server": [
          "Windows-Azure-Blob/1.0",
          "Microsoft-HTTPAPI/2.0"
        ],
        "x-ms-client-request-id": "fd11630e-a0eb-8b37-d354-d51b19d6c308",
        "x-ms-request-id": "f0ef54b6-301e-008b-124b-0949cd000000",
<<<<<<< HEAD
        "x-ms-version": "2019-12-12"
=======
        "x-ms-version": "2020-02-10"
>>>>>>> 60f4876e
      },
      "ResponseBody": []
    },
    {
      "RequestUri": "https://seanmcccanary.blob.core.windows.net/test-container-970bfa0d-54b5-06d5-2286-877b3d857212?restype=container",
      "RequestMethod": "PUT",
      "RequestHeaders": {
        "Authorization": "Sanitized",
        "traceparent": "00-e4e22e203f17e545b5df8a82702dc0da-e127a8e626739d4f-00",
        "User-Agent": [
          "azsdk-net-Storage.Blobs/12.5.0-dev.20200402.1",
          "(.NET Core 4.6.28325.01; Microsoft Windows 10.0.18362 )"
        ],
        "x-ms-blob-public-access": "container",
        "x-ms-client-request-id": "297dde5c-370d-b9e0-8e0a-db6519bb4e4e",
        "x-ms-date": "Fri, 03 Apr 2020 00:07:33 GMT",
        "x-ms-return-client-request-id": "true",
<<<<<<< HEAD
        "x-ms-version": "2019-12-12"
=======
        "x-ms-version": "2020-02-10"
>>>>>>> 60f4876e
      },
      "RequestBody": null,
      "StatusCode": 201,
      "ResponseHeaders": {
        "Content-Length": "0",
        "Date": "Fri, 03 Apr 2020 00:07:32 GMT",
        "ETag": "\u00220x8D7D76302036D54\u0022",
        "Last-Modified": "Fri, 03 Apr 2020 00:07:33 GMT",
        "Server": [
          "Windows-Azure-Blob/1.0",
          "Microsoft-HTTPAPI/2.0"
        ],
        "x-ms-client-request-id": "297dde5c-370d-b9e0-8e0a-db6519bb4e4e",
        "x-ms-request-id": "ca3efc22-301e-006f-394b-094753000000",
<<<<<<< HEAD
        "x-ms-version": "2019-12-12"
=======
        "x-ms-version": "2020-02-10"
>>>>>>> 60f4876e
      },
      "ResponseBody": []
    },
    {
      "RequestUri": "https://seanmcccanary.blob.core.windows.net/test-container-970bfa0d-54b5-06d5-2286-877b3d857212/test-blob-636fc3e2-a435-a048-3c4a-2257e6550597",
      "RequestMethod": "PUT",
      "RequestHeaders": {
        "Authorization": "Sanitized",
        "Content-Length": "0",
        "traceparent": "00-7aca954d4739a74dbb920048f86fa777-e8ae54e41175b84f-00",
        "User-Agent": [
          "azsdk-net-Storage.Blobs/12.5.0-dev.20200402.1",
          "(.NET Core 4.6.28325.01; Microsoft Windows 10.0.18362 )"
        ],
        "x-ms-blob-content-length": "4096",
        "x-ms-blob-sequence-number": "0",
        "x-ms-blob-type": "PageBlob",
        "x-ms-client-request-id": "3e9d1f0f-f01c-b749-96dc-edc31489d338",
        "x-ms-date": "Fri, 03 Apr 2020 00:07:34 GMT",
        "x-ms-return-client-request-id": "true",
<<<<<<< HEAD
        "x-ms-version": "2019-12-12"
=======
        "x-ms-version": "2020-02-10"
>>>>>>> 60f4876e
      },
      "RequestBody": null,
      "StatusCode": 201,
      "ResponseHeaders": {
        "Content-Length": "0",
        "Date": "Fri, 03 Apr 2020 00:07:32 GMT",
        "ETag": "\u00220x8D7D763021022BC\u0022",
        "Last-Modified": "Fri, 03 Apr 2020 00:07:33 GMT",
        "Server": [
          "Windows-Azure-Blob/1.0",
          "Microsoft-HTTPAPI/2.0"
        ],
        "x-ms-client-request-id": "3e9d1f0f-f01c-b749-96dc-edc31489d338",
        "x-ms-request-id": "ca3efc48-301e-006f-5a4b-094753000000",
        "x-ms-request-server-encrypted": "true",
<<<<<<< HEAD
        "x-ms-version": "2019-12-12"
=======
        "x-ms-version": "2020-02-10"
>>>>>>> 60f4876e
      },
      "ResponseBody": []
    },
    {
      "RequestUri": "https://seanmcccanary.blob.core.windows.net/test-container-970bfa0d-54b5-06d5-2286-877b3d857212/test-blob-636fc3e2-a435-a048-3c4a-2257e6550597?comp=properties",
      "RequestMethod": "PUT",
      "RequestHeaders": {
        "Authorization": "Sanitized",
        "If-Match": "\u0022garbage\u0022",
        "traceparent": "00-fcb36277689ef44d8801bb813e41a37e-f9f13d49cadb6146-00",
        "User-Agent": [
          "azsdk-net-Storage.Blobs/12.5.0-dev.20200402.1",
          "(.NET Core 4.6.28325.01; Microsoft Windows 10.0.18362 )"
        ],
        "x-ms-blob-content-length": "8192",
        "x-ms-client-request-id": "c7476aa3-c6b8-427a-be68-c82a5a41604b",
        "x-ms-date": "Fri, 03 Apr 2020 00:07:34 GMT",
        "x-ms-return-client-request-id": "true",
<<<<<<< HEAD
        "x-ms-version": "2019-12-12"
=======
        "x-ms-version": "2020-02-10"
>>>>>>> 60f4876e
      },
      "RequestBody": null,
      "StatusCode": 412,
      "ResponseHeaders": {
        "Content-Length": "252",
        "Content-Type": "application/xml",
        "Date": "Fri, 03 Apr 2020 00:07:32 GMT",
        "Server": [
          "Windows-Azure-Blob/1.0",
          "Microsoft-HTTPAPI/2.0"
        ],
        "x-ms-client-request-id": "c7476aa3-c6b8-427a-be68-c82a5a41604b",
        "x-ms-error-code": "ConditionNotMet",
        "x-ms-request-id": "ca3efc64-301e-006f-704b-094753000000",
<<<<<<< HEAD
        "x-ms-version": "2019-12-12"
=======
        "x-ms-version": "2020-02-10"
>>>>>>> 60f4876e
      },
      "ResponseBody": [
        "\uFEFF\u003C?xml version=\u00221.0\u0022 encoding=\u0022utf-8\u0022?\u003E\u003CError\u003E\u003CCode\u003EConditionNotMet\u003C/Code\u003E\u003CMessage\u003EThe condition specified using HTTP conditional header(s) is not met.\n",
        "RequestId:ca3efc64-301e-006f-704b-094753000000\n",
        "Time:2020-04-03T00:07:33.3468904Z\u003C/Message\u003E\u003C/Error\u003E"
      ]
    },
    {
      "RequestUri": "https://seanmcccanary.blob.core.windows.net/test-container-970bfa0d-54b5-06d5-2286-877b3d857212?restype=container",
      "RequestMethod": "DELETE",
      "RequestHeaders": {
        "Authorization": "Sanitized",
        "traceparent": "00-f1524847bd048044b0fdf02d4dfc9906-d2f1e32f5fa08042-00",
        "User-Agent": [
          "azsdk-net-Storage.Blobs/12.5.0-dev.20200402.1",
          "(.NET Core 4.6.28325.01; Microsoft Windows 10.0.18362 )"
        ],
        "x-ms-client-request-id": "aa1f0acd-0b42-3e80-c9ef-5134271c3f7c",
        "x-ms-date": "Fri, 03 Apr 2020 00:07:34 GMT",
        "x-ms-return-client-request-id": "true",
<<<<<<< HEAD
        "x-ms-version": "2019-12-12"
=======
        "x-ms-version": "2020-02-10"
>>>>>>> 60f4876e
      },
      "RequestBody": null,
      "StatusCode": 202,
      "ResponseHeaders": {
        "Content-Length": "0",
        "Date": "Fri, 03 Apr 2020 00:07:32 GMT",
        "Server": [
          "Windows-Azure-Blob/1.0",
          "Microsoft-HTTPAPI/2.0"
        ],
        "x-ms-client-request-id": "aa1f0acd-0b42-3e80-c9ef-5134271c3f7c",
        "x-ms-request-id": "ca3efc72-301e-006f-7c4b-094753000000",
<<<<<<< HEAD
        "x-ms-version": "2019-12-12"
=======
        "x-ms-version": "2020-02-10"
>>>>>>> 60f4876e
      },
      "ResponseBody": []
    },
    {
      "RequestUri": "https://seanmcccanary.blob.core.windows.net/test-container-bd3a4399-c2e3-0cbc-4f27-eeb54758e0c3?restype=container",
      "RequestMethod": "PUT",
      "RequestHeaders": {
        "Authorization": "Sanitized",
        "traceparent": "00-cb8d4e646127c84da28ae19dbac41f51-80f898f33f7a4844-00",
        "User-Agent": [
          "azsdk-net-Storage.Blobs/12.5.0-dev.20200402.1",
          "(.NET Core 4.6.28325.01; Microsoft Windows 10.0.18362 )"
        ],
        "x-ms-blob-public-access": "container",
        "x-ms-client-request-id": "1e8803c3-e5c0-0a1f-4e12-5a1a1dcaf770",
        "x-ms-date": "Fri, 03 Apr 2020 00:07:34 GMT",
        "x-ms-return-client-request-id": "true",
<<<<<<< HEAD
        "x-ms-version": "2019-12-12"
=======
        "x-ms-version": "2020-02-10"
>>>>>>> 60f4876e
      },
      "RequestBody": null,
      "StatusCode": 201,
      "ResponseHeaders": {
        "Content-Length": "0",
        "Date": "Fri, 03 Apr 2020 00:07:33 GMT",
        "ETag": "\u00220x8D7D763025E1813\u0022",
        "Last-Modified": "Fri, 03 Apr 2020 00:07:33 GMT",
        "Server": [
          "Windows-Azure-Blob/1.0",
          "Microsoft-HTTPAPI/2.0"
        ],
        "x-ms-client-request-id": "1e8803c3-e5c0-0a1f-4e12-5a1a1dcaf770",
        "x-ms-request-id": "cf63b2bf-a01e-007d-2e4b-093c83000000",
<<<<<<< HEAD
        "x-ms-version": "2019-12-12"
=======
        "x-ms-version": "2020-02-10"
>>>>>>> 60f4876e
      },
      "ResponseBody": []
    },
    {
      "RequestUri": "https://seanmcccanary.blob.core.windows.net/test-container-bd3a4399-c2e3-0cbc-4f27-eeb54758e0c3/test-blob-626f8e0f-efbe-e35a-3a33-e6733e85c867",
      "RequestMethod": "PUT",
      "RequestHeaders": {
        "Authorization": "Sanitized",
        "Content-Length": "0",
        "traceparent": "00-88e2938d39a4904eb6f79f73a1b28d1a-5728065f6d3c6942-00",
        "User-Agent": [
          "azsdk-net-Storage.Blobs/12.5.0-dev.20200402.1",
          "(.NET Core 4.6.28325.01; Microsoft Windows 10.0.18362 )"
        ],
        "x-ms-blob-content-length": "4096",
        "x-ms-blob-sequence-number": "0",
        "x-ms-blob-type": "PageBlob",
        "x-ms-client-request-id": "b6271378-9578-d3fe-a8a4-e48cffacccc9",
        "x-ms-date": "Fri, 03 Apr 2020 00:07:34 GMT",
        "x-ms-return-client-request-id": "true",
<<<<<<< HEAD
        "x-ms-version": "2019-12-12"
=======
        "x-ms-version": "2020-02-10"
>>>>>>> 60f4876e
      },
      "RequestBody": null,
      "StatusCode": 201,
      "ResponseHeaders": {
        "Content-Length": "0",
        "Date": "Fri, 03 Apr 2020 00:07:33 GMT",
        "ETag": "\u00220x8D7D763026BC0F4\u0022",
        "Last-Modified": "Fri, 03 Apr 2020 00:07:33 GMT",
        "Server": [
          "Windows-Azure-Blob/1.0",
          "Microsoft-HTTPAPI/2.0"
        ],
        "x-ms-client-request-id": "b6271378-9578-d3fe-a8a4-e48cffacccc9",
        "x-ms-request-id": "cf63b2d8-a01e-007d-424b-093c83000000",
        "x-ms-request-server-encrypted": "true",
<<<<<<< HEAD
        "x-ms-version": "2019-12-12"
=======
        "x-ms-version": "2020-02-10"
>>>>>>> 60f4876e
      },
      "ResponseBody": []
    },
    {
      "RequestUri": "https://seanmcccanary.blob.core.windows.net/test-container-bd3a4399-c2e3-0cbc-4f27-eeb54758e0c3/test-blob-626f8e0f-efbe-e35a-3a33-e6733e85c867",
      "RequestMethod": "HEAD",
      "RequestHeaders": {
        "Authorization": "Sanitized",
        "traceparent": "00-1bf7b313c014044aa6e8028fce1136b8-88efb4e950c5d14b-00",
        "User-Agent": [
          "azsdk-net-Storage.Blobs/12.5.0-dev.20200402.1",
          "(.NET Core 4.6.28325.01; Microsoft Windows 10.0.18362 )"
        ],
        "x-ms-client-request-id": "2afada49-115d-9aef-331e-9b2bdd77e0f9",
        "x-ms-date": "Fri, 03 Apr 2020 00:07:34 GMT",
        "x-ms-return-client-request-id": "true",
<<<<<<< HEAD
        "x-ms-version": "2019-12-12"
=======
        "x-ms-version": "2020-02-10"
>>>>>>> 60f4876e
      },
      "RequestBody": null,
      "StatusCode": 200,
      "ResponseHeaders": {
        "Accept-Ranges": "bytes",
        "Content-Length": "4096",
        "Content-Type": "application/octet-stream",
        "Date": "Fri, 03 Apr 2020 00:07:33 GMT",
        "ETag": "\u00220x8D7D763026BC0F4\u0022",
        "Last-Modified": "Fri, 03 Apr 2020 00:07:33 GMT",
        "Server": [
          "Windows-Azure-Blob/1.0",
          "Microsoft-HTTPAPI/2.0"
        ],
        "x-ms-blob-sequence-number": "0",
        "x-ms-blob-type": "PageBlob",
        "x-ms-client-request-id": "2afada49-115d-9aef-331e-9b2bdd77e0f9",
        "x-ms-creation-time": "Fri, 03 Apr 2020 00:07:33 GMT",
        "x-ms-lease-state": "available",
        "x-ms-lease-status": "unlocked",
        "x-ms-request-id": "cf63b2f5-a01e-007d-5b4b-093c83000000",
        "x-ms-server-encrypted": "true",
<<<<<<< HEAD
        "x-ms-version": "2019-12-12"
=======
        "x-ms-version": "2020-02-10"
>>>>>>> 60f4876e
      },
      "ResponseBody": []
    },
    {
      "RequestUri": "https://seanmcccanary.blob.core.windows.net/test-container-bd3a4399-c2e3-0cbc-4f27-eeb54758e0c3/test-blob-626f8e0f-efbe-e35a-3a33-e6733e85c867?comp=properties",
      "RequestMethod": "PUT",
      "RequestHeaders": {
        "Authorization": "Sanitized",
        "If-None-Match": "\u00220x8D7D763026BC0F4\u0022",
        "traceparent": "00-2379f5a8828d8047a1aefb68cbdf90f4-92fc2403b8cbc741-00",
        "User-Agent": [
          "azsdk-net-Storage.Blobs/12.5.0-dev.20200402.1",
          "(.NET Core 4.6.28325.01; Microsoft Windows 10.0.18362 )"
        ],
        "x-ms-blob-content-length": "8192",
        "x-ms-client-request-id": "2443981c-a1b2-386b-0350-b8b918756f13",
        "x-ms-date": "Fri, 03 Apr 2020 00:07:34 GMT",
        "x-ms-return-client-request-id": "true",
<<<<<<< HEAD
        "x-ms-version": "2019-12-12"
=======
        "x-ms-version": "2020-02-10"
>>>>>>> 60f4876e
      },
      "RequestBody": null,
      "StatusCode": 412,
      "ResponseHeaders": {
        "Content-Length": "252",
        "Content-Type": "application/xml",
        "Date": "Fri, 03 Apr 2020 00:07:33 GMT",
        "Server": [
          "Windows-Azure-Blob/1.0",
          "Microsoft-HTTPAPI/2.0"
        ],
        "x-ms-client-request-id": "2443981c-a1b2-386b-0350-b8b918756f13",
        "x-ms-error-code": "ConditionNotMet",
        "x-ms-request-id": "cf63b315-a01e-007d-734b-093c83000000",
<<<<<<< HEAD
        "x-ms-version": "2019-12-12"
=======
        "x-ms-version": "2020-02-10"
>>>>>>> 60f4876e
      },
      "ResponseBody": [
        "\uFEFF\u003C?xml version=\u00221.0\u0022 encoding=\u0022utf-8\u0022?\u003E\u003CError\u003E\u003CCode\u003EConditionNotMet\u003C/Code\u003E\u003CMessage\u003EThe condition specified using HTTP conditional header(s) is not met.\n",
        "RequestId:cf63b315-a01e-007d-734b-093c83000000\n",
        "Time:2020-04-03T00:07:34.0251484Z\u003C/Message\u003E\u003C/Error\u003E"
      ]
    },
    {
      "RequestUri": "https://seanmcccanary.blob.core.windows.net/test-container-bd3a4399-c2e3-0cbc-4f27-eeb54758e0c3?restype=container",
      "RequestMethod": "DELETE",
      "RequestHeaders": {
        "Authorization": "Sanitized",
        "traceparent": "00-7e827d150f994148bed0039faabdfb25-aa53eba136fbf347-00",
        "User-Agent": [
          "azsdk-net-Storage.Blobs/12.5.0-dev.20200402.1",
          "(.NET Core 4.6.28325.01; Microsoft Windows 10.0.18362 )"
        ],
        "x-ms-client-request-id": "450f3e38-bb33-e447-cd8b-65b3457aacfc",
        "x-ms-date": "Fri, 03 Apr 2020 00:07:34 GMT",
        "x-ms-return-client-request-id": "true",
<<<<<<< HEAD
        "x-ms-version": "2019-12-12"
=======
        "x-ms-version": "2020-02-10"
>>>>>>> 60f4876e
      },
      "RequestBody": null,
      "StatusCode": 202,
      "ResponseHeaders": {
        "Content-Length": "0",
        "Date": "Fri, 03 Apr 2020 00:07:33 GMT",
        "Server": [
          "Windows-Azure-Blob/1.0",
          "Microsoft-HTTPAPI/2.0"
        ],
        "x-ms-client-request-id": "450f3e38-bb33-e447-cd8b-65b3457aacfc",
        "x-ms-request-id": "cf63b32c-a01e-007d-054b-093c83000000",
<<<<<<< HEAD
        "x-ms-version": "2019-12-12"
=======
        "x-ms-version": "2020-02-10"
>>>>>>> 60f4876e
      },
      "ResponseBody": []
    },
    {
      "RequestUri": "https://seanmcccanary.blob.core.windows.net/test-container-153b196a-31ac-fbd5-50f8-7e7de8e853fc?restype=container",
      "RequestMethod": "PUT",
      "RequestHeaders": {
        "Authorization": "Sanitized",
        "traceparent": "00-e1f213239e02d142b566729daaf89a70-abd86913519e7442-00",
        "User-Agent": [
          "azsdk-net-Storage.Blobs/12.5.0-dev.20200402.1",
          "(.NET Core 4.6.28325.01; Microsoft Windows 10.0.18362 )"
        ],
        "x-ms-blob-public-access": "container",
        "x-ms-client-request-id": "cc18bc88-abcb-07f5-6913-f53a3dcafbe4",
        "x-ms-date": "Fri, 03 Apr 2020 00:07:35 GMT",
        "x-ms-return-client-request-id": "true",
<<<<<<< HEAD
        "x-ms-version": "2019-12-12"
=======
        "x-ms-version": "2020-02-10"
>>>>>>> 60f4876e
      },
      "RequestBody": null,
      "StatusCode": 201,
      "ResponseHeaders": {
        "Content-Length": "0",
        "Date": "Fri, 03 Apr 2020 00:07:33 GMT",
        "ETag": "\u00220x8D7D76302C69467\u0022",
        "Last-Modified": "Fri, 03 Apr 2020 00:07:34 GMT",
        "Server": [
          "Windows-Azure-Blob/1.0",
          "Microsoft-HTTPAPI/2.0"
        ],
        "x-ms-client-request-id": "cc18bc88-abcb-07f5-6913-f53a3dcafbe4",
        "x-ms-request-id": "9a52f8e9-e01e-001e-1f4b-09a178000000",
<<<<<<< HEAD
        "x-ms-version": "2019-12-12"
=======
        "x-ms-version": "2020-02-10"
>>>>>>> 60f4876e
      },
      "ResponseBody": []
    },
    {
      "RequestUri": "https://seanmcccanary.blob.core.windows.net/test-container-153b196a-31ac-fbd5-50f8-7e7de8e853fc/test-blob-2d256838-d3f9-3f95-3949-99aa49d93fbc",
      "RequestMethod": "PUT",
      "RequestHeaders": {
        "Authorization": "Sanitized",
        "Content-Length": "0",
        "traceparent": "00-d7877701170d174d93a9d0fc0a6c7f9e-2e3befbf358ad446-00",
        "User-Agent": [
          "azsdk-net-Storage.Blobs/12.5.0-dev.20200402.1",
          "(.NET Core 4.6.28325.01; Microsoft Windows 10.0.18362 )"
        ],
        "x-ms-blob-content-length": "4096",
        "x-ms-blob-sequence-number": "0",
        "x-ms-blob-type": "PageBlob",
        "x-ms-client-request-id": "52c30305-d86e-b432-27d9-9282124abe8f",
        "x-ms-date": "Fri, 03 Apr 2020 00:07:35 GMT",
        "x-ms-return-client-request-id": "true",
<<<<<<< HEAD
        "x-ms-version": "2019-12-12"
=======
        "x-ms-version": "2020-02-10"
>>>>>>> 60f4876e
      },
      "RequestBody": null,
      "StatusCode": 201,
      "ResponseHeaders": {
        "Content-Length": "0",
        "Date": "Fri, 03 Apr 2020 00:07:33 GMT",
        "ETag": "\u00220x8D7D76302D3E491\u0022",
        "Last-Modified": "Fri, 03 Apr 2020 00:07:34 GMT",
        "Server": [
          "Windows-Azure-Blob/1.0",
          "Microsoft-HTTPAPI/2.0"
        ],
        "x-ms-client-request-id": "52c30305-d86e-b432-27d9-9282124abe8f",
        "x-ms-request-id": "9a52f8ff-e01e-001e-2f4b-09a178000000",
        "x-ms-request-server-encrypted": "true",
<<<<<<< HEAD
        "x-ms-version": "2019-12-12"
=======
        "x-ms-version": "2020-02-10"
>>>>>>> 60f4876e
      },
      "ResponseBody": []
    },
    {
      "RequestUri": "https://seanmcccanary.blob.core.windows.net/test-container-153b196a-31ac-fbd5-50f8-7e7de8e853fc/test-blob-2d256838-d3f9-3f95-3949-99aa49d93fbc?comp=lease",
      "RequestMethod": "PUT",
      "RequestHeaders": {
        "Authorization": "Sanitized",
        "traceparent": "00-d7506846ba752f42b6e5dac7204e24e8-cec857e4a0cf8640-00",
        "User-Agent": [
          "azsdk-net-Storage.Blobs/12.5.0-dev.20200402.1",
          "(.NET Core 4.6.28325.01; Microsoft Windows 10.0.18362 )"
        ],
        "x-ms-client-request-id": "fc7fe0ba-c85c-36dd-ed11-1a2bccb250e5",
        "x-ms-date": "Fri, 03 Apr 2020 00:07:35 GMT",
        "x-ms-lease-action": "acquire",
        "x-ms-lease-duration": "-1",
        "x-ms-proposed-lease-id": "eb4838d3-cfd5-b115-3842-0b8063410a94",
        "x-ms-return-client-request-id": "true",
<<<<<<< HEAD
        "x-ms-version": "2019-12-12"
=======
        "x-ms-version": "2020-02-10"
>>>>>>> 60f4876e
      },
      "RequestBody": null,
      "StatusCode": 201,
      "ResponseHeaders": {
        "Content-Length": "0",
        "Date": "Fri, 03 Apr 2020 00:07:33 GMT",
        "ETag": "\u00220x8D7D76302D3E491\u0022",
        "Last-Modified": "Fri, 03 Apr 2020 00:07:34 GMT",
        "Server": [
          "Windows-Azure-Blob/1.0",
          "Microsoft-HTTPAPI/2.0"
        ],
        "x-ms-client-request-id": "fc7fe0ba-c85c-36dd-ed11-1a2bccb250e5",
        "x-ms-lease-id": "eb4838d3-cfd5-b115-3842-0b8063410a94",
        "x-ms-request-id": "9a52f922-e01e-001e-4f4b-09a178000000",
<<<<<<< HEAD
        "x-ms-version": "2019-12-12"
=======
        "x-ms-version": "2020-02-10"
>>>>>>> 60f4876e
      },
      "ResponseBody": []
    },
    {
      "RequestUri": "https://seanmcccanary.blob.core.windows.net/test-container-153b196a-31ac-fbd5-50f8-7e7de8e853fc/test-blob-2d256838-d3f9-3f95-3949-99aa49d93fbc?comp=properties",
      "RequestMethod": "PUT",
      "RequestHeaders": {
        "Authorization": "Sanitized",
        "traceparent": "00-b7d676df73933046a57ba8a86cdcba70-ab739fa32cf65c4f-00",
        "User-Agent": [
          "azsdk-net-Storage.Blobs/12.5.0-dev.20200402.1",
          "(.NET Core 4.6.28325.01; Microsoft Windows 10.0.18362 )"
        ],
        "x-ms-blob-content-length": "8192",
        "x-ms-client-request-id": "83c53472-0dc2-cb38-0a6e-5804d2224d6c",
        "x-ms-date": "Fri, 03 Apr 2020 00:07:35 GMT",
        "x-ms-lease-id": "95871b43-44d3-0afb-01f5-d6271b3fe8d3",
        "x-ms-return-client-request-id": "true",
<<<<<<< HEAD
        "x-ms-version": "2019-12-12"
=======
        "x-ms-version": "2020-02-10"
>>>>>>> 60f4876e
      },
      "RequestBody": null,
      "StatusCode": 412,
      "ResponseHeaders": {
        "Content-Length": "264",
        "Content-Type": "application/xml",
        "Date": "Fri, 03 Apr 2020 00:07:33 GMT",
        "Server": [
          "Windows-Azure-Blob/1.0",
          "Microsoft-HTTPAPI/2.0"
        ],
        "x-ms-client-request-id": "83c53472-0dc2-cb38-0a6e-5804d2224d6c",
        "x-ms-error-code": "LeaseIdMismatchWithBlobOperation",
        "x-ms-request-id": "9a52f941-e01e-001e-674b-09a178000000",
<<<<<<< HEAD
        "x-ms-version": "2019-12-12"
=======
        "x-ms-version": "2020-02-10"
>>>>>>> 60f4876e
      },
      "ResponseBody": [
        "\uFEFF\u003C?xml version=\u00221.0\u0022 encoding=\u0022utf-8\u0022?\u003E\u003CError\u003E\u003CCode\u003ELeaseIdMismatchWithBlobOperation\u003C/Code\u003E\u003CMessage\u003EThe lease ID specified did not match the lease ID for the blob.\n",
        "RequestId:9a52f941-e01e-001e-674b-09a178000000\n",
        "Time:2020-04-03T00:07:34.7139069Z\u003C/Message\u003E\u003C/Error\u003E"
      ]
    },
    {
      "RequestUri": "https://seanmcccanary.blob.core.windows.net/test-container-153b196a-31ac-fbd5-50f8-7e7de8e853fc?restype=container",
      "RequestMethod": "DELETE",
      "RequestHeaders": {
        "Authorization": "Sanitized",
        "traceparent": "00-d701084a6676af4b96a9771ab33c9c57-18e1e84517d95443-00",
        "User-Agent": [
          "azsdk-net-Storage.Blobs/12.5.0-dev.20200402.1",
          "(.NET Core 4.6.28325.01; Microsoft Windows 10.0.18362 )"
        ],
        "x-ms-client-request-id": "97b98f55-cdec-c023-c522-20361e7313c8",
        "x-ms-date": "Fri, 03 Apr 2020 00:07:35 GMT",
        "x-ms-return-client-request-id": "true",
<<<<<<< HEAD
        "x-ms-version": "2019-12-12"
=======
        "x-ms-version": "2020-02-10"
>>>>>>> 60f4876e
      },
      "RequestBody": null,
      "StatusCode": 202,
      "ResponseHeaders": {
        "Content-Length": "0",
        "Date": "Fri, 03 Apr 2020 00:07:33 GMT",
        "Server": [
          "Windows-Azure-Blob/1.0",
          "Microsoft-HTTPAPI/2.0"
        ],
        "x-ms-client-request-id": "97b98f55-cdec-c023-c522-20361e7313c8",
        "x-ms-request-id": "9a52f961-e01e-001e-024b-09a178000000",
<<<<<<< HEAD
        "x-ms-version": "2019-12-12"
=======
        "x-ms-version": "2020-02-10"
>>>>>>> 60f4876e
      },
      "ResponseBody": []
    }
  ],
  "Variables": {
    "DateTimeOffsetNow": "2020-04-02T17:07:32.5619186-07:00",
    "RandomSeed": "179123748",
    "Storage_TestConfigDefault": "ProductionTenant\nseanmcccanary\nU2FuaXRpemVk\nhttps://seanmcccanary.blob.core.windows.net\nhttps://seanmcccanary.file.core.windows.net\nhttps://seanmcccanary.queue.core.windows.net\nhttps://seanmcccanary.table.core.windows.net\n\n\n\n\nhttps://seanmcccanary-secondary.blob.core.windows.net\nhttps://seanmcccanary-secondary.file.core.windows.net\nhttps://seanmcccanary-secondary.queue.core.windows.net\nhttps://seanmcccanary-secondary.table.core.windows.net\n\nSanitized\n\n\nCloud\nBlobEndpoint=https://seanmcccanary.blob.core.windows.net/;QueueEndpoint=https://seanmcccanary.queue.core.windows.net/;FileEndpoint=https://seanmcccanary.file.core.windows.net/;BlobSecondaryEndpoint=https://seanmcccanary-secondary.blob.core.windows.net/;QueueSecondaryEndpoint=https://seanmcccanary-secondary.queue.core.windows.net/;FileSecondaryEndpoint=https://seanmcccanary-secondary.file.core.windows.net/;AccountName=seanmcccanary;AccountKey=Sanitized\nseanscope1"
  }
}<|MERGE_RESOLUTION|>--- conflicted
+++ resolved
@@ -14,11 +14,7 @@
         "x-ms-client-request-id": "57da5580-2da3-e505-4a8c-6db97cb3341d",
         "x-ms-date": "Fri, 03 Apr 2020 00:07:32 GMT",
         "x-ms-return-client-request-id": "true",
-<<<<<<< HEAD
-        "x-ms-version": "2019-12-12"
-=======
-        "x-ms-version": "2020-02-10"
->>>>>>> 60f4876e
+        "x-ms-version": "2020-02-10"
       },
       "RequestBody": null,
       "StatusCode": 201,
@@ -33,11 +29,7 @@
         ],
         "x-ms-client-request-id": "57da5580-2da3-e505-4a8c-6db97cb3341d",
         "x-ms-request-id": "7f4e91f2-101e-0057-2a4b-09e393000000",
-<<<<<<< HEAD
-        "x-ms-version": "2019-12-12"
-=======
-        "x-ms-version": "2020-02-10"
->>>>>>> 60f4876e
+        "x-ms-version": "2020-02-10"
       },
       "ResponseBody": []
     },
@@ -58,11 +50,7 @@
         "x-ms-client-request-id": "37474509-09ee-8ae7-2d54-4768d04feac2",
         "x-ms-date": "Fri, 03 Apr 2020 00:07:32 GMT",
         "x-ms-return-client-request-id": "true",
-<<<<<<< HEAD
-        "x-ms-version": "2019-12-12"
-=======
-        "x-ms-version": "2020-02-10"
->>>>>>> 60f4876e
+        "x-ms-version": "2020-02-10"
       },
       "RequestBody": null,
       "StatusCode": 201,
@@ -78,11 +66,7 @@
         "x-ms-client-request-id": "37474509-09ee-8ae7-2d54-4768d04feac2",
         "x-ms-request-id": "7f4e9208-101e-0057-394b-09e393000000",
         "x-ms-request-server-encrypted": "true",
-<<<<<<< HEAD
-        "x-ms-version": "2019-12-12"
-=======
-        "x-ms-version": "2020-02-10"
->>>>>>> 60f4876e
+        "x-ms-version": "2020-02-10"
       },
       "ResponseBody": []
     },
@@ -101,11 +85,7 @@
         "x-ms-client-request-id": "b4ad1997-c040-edf6-4a3e-54b455fed4ac",
         "x-ms-date": "Fri, 03 Apr 2020 00:07:32 GMT",
         "x-ms-return-client-request-id": "true",
-<<<<<<< HEAD
-        "x-ms-version": "2019-12-12"
-=======
-        "x-ms-version": "2020-02-10"
->>>>>>> 60f4876e
+        "x-ms-version": "2020-02-10"
       },
       "RequestBody": null,
       "StatusCode": 412,
@@ -120,11 +100,7 @@
         "x-ms-client-request-id": "b4ad1997-c040-edf6-4a3e-54b455fed4ac",
         "x-ms-error-code": "ConditionNotMet",
         "x-ms-request-id": "7f4e9231-101e-0057-5b4b-09e393000000",
-<<<<<<< HEAD
-        "x-ms-version": "2019-12-12"
-=======
-        "x-ms-version": "2020-02-10"
->>>>>>> 60f4876e
+        "x-ms-version": "2020-02-10"
       },
       "ResponseBody": [
         "\uFEFF\u003C?xml version=\u00221.0\u0022 encoding=\u0022utf-8\u0022?\u003E\u003CError\u003E\u003CCode\u003EConditionNotMet\u003C/Code\u003E\u003CMessage\u003EThe condition specified using HTTP conditional header(s) is not met.\n",
@@ -145,11 +121,7 @@
         "x-ms-client-request-id": "b6d106a0-36a1-d382-92d5-ffac5e5f0f65",
         "x-ms-date": "Fri, 03 Apr 2020 00:07:33 GMT",
         "x-ms-return-client-request-id": "true",
-<<<<<<< HEAD
-        "x-ms-version": "2019-12-12"
-=======
-        "x-ms-version": "2020-02-10"
->>>>>>> 60f4876e
+        "x-ms-version": "2020-02-10"
       },
       "RequestBody": null,
       "StatusCode": 202,
@@ -162,11 +134,7 @@
         ],
         "x-ms-client-request-id": "b6d106a0-36a1-d382-92d5-ffac5e5f0f65",
         "x-ms-request-id": "7f4e9242-101e-0057-6b4b-09e393000000",
-<<<<<<< HEAD
-        "x-ms-version": "2019-12-12"
-=======
-        "x-ms-version": "2020-02-10"
->>>>>>> 60f4876e
+        "x-ms-version": "2020-02-10"
       },
       "ResponseBody": []
     },
@@ -184,11 +152,7 @@
         "x-ms-client-request-id": "75636dd1-d0a4-34a6-d193-f74ab223e5da",
         "x-ms-date": "Fri, 03 Apr 2020 00:07:33 GMT",
         "x-ms-return-client-request-id": "true",
-<<<<<<< HEAD
-        "x-ms-version": "2019-12-12"
-=======
-        "x-ms-version": "2020-02-10"
->>>>>>> 60f4876e
+        "x-ms-version": "2020-02-10"
       },
       "RequestBody": null,
       "StatusCode": 201,
@@ -203,11 +167,7 @@
         ],
         "x-ms-client-request-id": "75636dd1-d0a4-34a6-d193-f74ab223e5da",
         "x-ms-request-id": "f0ef53b3-301e-008b-1f4b-0949cd000000",
-<<<<<<< HEAD
-        "x-ms-version": "2019-12-12"
-=======
-        "x-ms-version": "2020-02-10"
->>>>>>> 60f4876e
+        "x-ms-version": "2020-02-10"
       },
       "ResponseBody": []
     },
@@ -228,11 +188,7 @@
         "x-ms-client-request-id": "c063dad2-c802-1185-34a5-0cefc8df7dd2",
         "x-ms-date": "Fri, 03 Apr 2020 00:07:33 GMT",
         "x-ms-return-client-request-id": "true",
-<<<<<<< HEAD
-        "x-ms-version": "2019-12-12"
-=======
-        "x-ms-version": "2020-02-10"
->>>>>>> 60f4876e
+        "x-ms-version": "2020-02-10"
       },
       "RequestBody": null,
       "StatusCode": 201,
@@ -248,11 +204,7 @@
         "x-ms-client-request-id": "c063dad2-c802-1185-34a5-0cefc8df7dd2",
         "x-ms-request-id": "f0ef540c-301e-008b-724b-0949cd000000",
         "x-ms-request-server-encrypted": "true",
-<<<<<<< HEAD
-        "x-ms-version": "2019-12-12"
-=======
-        "x-ms-version": "2020-02-10"
->>>>>>> 60f4876e
+        "x-ms-version": "2020-02-10"
       },
       "ResponseBody": []
     },
@@ -271,11 +223,7 @@
         "x-ms-client-request-id": "dcf4cadd-239a-9610-2b7b-4baf81d16aaa",
         "x-ms-date": "Fri, 03 Apr 2020 00:07:33 GMT",
         "x-ms-return-client-request-id": "true",
-<<<<<<< HEAD
-        "x-ms-version": "2019-12-12"
-=======
-        "x-ms-version": "2020-02-10"
->>>>>>> 60f4876e
+        "x-ms-version": "2020-02-10"
       },
       "RequestBody": null,
       "StatusCode": 412,
@@ -290,11 +238,7 @@
         "x-ms-client-request-id": "dcf4cadd-239a-9610-2b7b-4baf81d16aaa",
         "x-ms-error-code": "ConditionNotMet",
         "x-ms-request-id": "f0ef5461-301e-008b-434b-0949cd000000",
-<<<<<<< HEAD
-        "x-ms-version": "2019-12-12"
-=======
-        "x-ms-version": "2020-02-10"
->>>>>>> 60f4876e
+        "x-ms-version": "2020-02-10"
       },
       "ResponseBody": [
         "\uFEFF\u003C?xml version=\u00221.0\u0022 encoding=\u0022utf-8\u0022?\u003E\u003CError\u003E\u003CCode\u003EConditionNotMet\u003C/Code\u003E\u003CMessage\u003EThe condition specified using HTTP conditional header(s) is not met.\n",
@@ -315,11 +259,7 @@
         "x-ms-client-request-id": "fd11630e-a0eb-8b37-d354-d51b19d6c308",
         "x-ms-date": "Fri, 03 Apr 2020 00:07:33 GMT",
         "x-ms-return-client-request-id": "true",
-<<<<<<< HEAD
-        "x-ms-version": "2019-12-12"
-=======
-        "x-ms-version": "2020-02-10"
->>>>>>> 60f4876e
+        "x-ms-version": "2020-02-10"
       },
       "RequestBody": null,
       "StatusCode": 202,
@@ -332,11 +272,7 @@
         ],
         "x-ms-client-request-id": "fd11630e-a0eb-8b37-d354-d51b19d6c308",
         "x-ms-request-id": "f0ef54b6-301e-008b-124b-0949cd000000",
-<<<<<<< HEAD
-        "x-ms-version": "2019-12-12"
-=======
-        "x-ms-version": "2020-02-10"
->>>>>>> 60f4876e
+        "x-ms-version": "2020-02-10"
       },
       "ResponseBody": []
     },
@@ -354,11 +290,7 @@
         "x-ms-client-request-id": "297dde5c-370d-b9e0-8e0a-db6519bb4e4e",
         "x-ms-date": "Fri, 03 Apr 2020 00:07:33 GMT",
         "x-ms-return-client-request-id": "true",
-<<<<<<< HEAD
-        "x-ms-version": "2019-12-12"
-=======
-        "x-ms-version": "2020-02-10"
->>>>>>> 60f4876e
+        "x-ms-version": "2020-02-10"
       },
       "RequestBody": null,
       "StatusCode": 201,
@@ -373,11 +305,7 @@
         ],
         "x-ms-client-request-id": "297dde5c-370d-b9e0-8e0a-db6519bb4e4e",
         "x-ms-request-id": "ca3efc22-301e-006f-394b-094753000000",
-<<<<<<< HEAD
-        "x-ms-version": "2019-12-12"
-=======
-        "x-ms-version": "2020-02-10"
->>>>>>> 60f4876e
+        "x-ms-version": "2020-02-10"
       },
       "ResponseBody": []
     },
@@ -398,11 +326,7 @@
         "x-ms-client-request-id": "3e9d1f0f-f01c-b749-96dc-edc31489d338",
         "x-ms-date": "Fri, 03 Apr 2020 00:07:34 GMT",
         "x-ms-return-client-request-id": "true",
-<<<<<<< HEAD
-        "x-ms-version": "2019-12-12"
-=======
-        "x-ms-version": "2020-02-10"
->>>>>>> 60f4876e
+        "x-ms-version": "2020-02-10"
       },
       "RequestBody": null,
       "StatusCode": 201,
@@ -418,11 +342,7 @@
         "x-ms-client-request-id": "3e9d1f0f-f01c-b749-96dc-edc31489d338",
         "x-ms-request-id": "ca3efc48-301e-006f-5a4b-094753000000",
         "x-ms-request-server-encrypted": "true",
-<<<<<<< HEAD
-        "x-ms-version": "2019-12-12"
-=======
-        "x-ms-version": "2020-02-10"
->>>>>>> 60f4876e
+        "x-ms-version": "2020-02-10"
       },
       "ResponseBody": []
     },
@@ -441,11 +361,7 @@
         "x-ms-client-request-id": "c7476aa3-c6b8-427a-be68-c82a5a41604b",
         "x-ms-date": "Fri, 03 Apr 2020 00:07:34 GMT",
         "x-ms-return-client-request-id": "true",
-<<<<<<< HEAD
-        "x-ms-version": "2019-12-12"
-=======
-        "x-ms-version": "2020-02-10"
->>>>>>> 60f4876e
+        "x-ms-version": "2020-02-10"
       },
       "RequestBody": null,
       "StatusCode": 412,
@@ -460,11 +376,7 @@
         "x-ms-client-request-id": "c7476aa3-c6b8-427a-be68-c82a5a41604b",
         "x-ms-error-code": "ConditionNotMet",
         "x-ms-request-id": "ca3efc64-301e-006f-704b-094753000000",
-<<<<<<< HEAD
-        "x-ms-version": "2019-12-12"
-=======
-        "x-ms-version": "2020-02-10"
->>>>>>> 60f4876e
+        "x-ms-version": "2020-02-10"
       },
       "ResponseBody": [
         "\uFEFF\u003C?xml version=\u00221.0\u0022 encoding=\u0022utf-8\u0022?\u003E\u003CError\u003E\u003CCode\u003EConditionNotMet\u003C/Code\u003E\u003CMessage\u003EThe condition specified using HTTP conditional header(s) is not met.\n",
@@ -485,11 +397,7 @@
         "x-ms-client-request-id": "aa1f0acd-0b42-3e80-c9ef-5134271c3f7c",
         "x-ms-date": "Fri, 03 Apr 2020 00:07:34 GMT",
         "x-ms-return-client-request-id": "true",
-<<<<<<< HEAD
-        "x-ms-version": "2019-12-12"
-=======
-        "x-ms-version": "2020-02-10"
->>>>>>> 60f4876e
+        "x-ms-version": "2020-02-10"
       },
       "RequestBody": null,
       "StatusCode": 202,
@@ -502,11 +410,7 @@
         ],
         "x-ms-client-request-id": "aa1f0acd-0b42-3e80-c9ef-5134271c3f7c",
         "x-ms-request-id": "ca3efc72-301e-006f-7c4b-094753000000",
-<<<<<<< HEAD
-        "x-ms-version": "2019-12-12"
-=======
-        "x-ms-version": "2020-02-10"
->>>>>>> 60f4876e
+        "x-ms-version": "2020-02-10"
       },
       "ResponseBody": []
     },
@@ -524,11 +428,7 @@
         "x-ms-client-request-id": "1e8803c3-e5c0-0a1f-4e12-5a1a1dcaf770",
         "x-ms-date": "Fri, 03 Apr 2020 00:07:34 GMT",
         "x-ms-return-client-request-id": "true",
-<<<<<<< HEAD
-        "x-ms-version": "2019-12-12"
-=======
-        "x-ms-version": "2020-02-10"
->>>>>>> 60f4876e
+        "x-ms-version": "2020-02-10"
       },
       "RequestBody": null,
       "StatusCode": 201,
@@ -543,11 +443,7 @@
         ],
         "x-ms-client-request-id": "1e8803c3-e5c0-0a1f-4e12-5a1a1dcaf770",
         "x-ms-request-id": "cf63b2bf-a01e-007d-2e4b-093c83000000",
-<<<<<<< HEAD
-        "x-ms-version": "2019-12-12"
-=======
-        "x-ms-version": "2020-02-10"
->>>>>>> 60f4876e
+        "x-ms-version": "2020-02-10"
       },
       "ResponseBody": []
     },
@@ -568,11 +464,7 @@
         "x-ms-client-request-id": "b6271378-9578-d3fe-a8a4-e48cffacccc9",
         "x-ms-date": "Fri, 03 Apr 2020 00:07:34 GMT",
         "x-ms-return-client-request-id": "true",
-<<<<<<< HEAD
-        "x-ms-version": "2019-12-12"
-=======
-        "x-ms-version": "2020-02-10"
->>>>>>> 60f4876e
+        "x-ms-version": "2020-02-10"
       },
       "RequestBody": null,
       "StatusCode": 201,
@@ -588,11 +480,7 @@
         "x-ms-client-request-id": "b6271378-9578-d3fe-a8a4-e48cffacccc9",
         "x-ms-request-id": "cf63b2d8-a01e-007d-424b-093c83000000",
         "x-ms-request-server-encrypted": "true",
-<<<<<<< HEAD
-        "x-ms-version": "2019-12-12"
-=======
-        "x-ms-version": "2020-02-10"
->>>>>>> 60f4876e
+        "x-ms-version": "2020-02-10"
       },
       "ResponseBody": []
     },
@@ -609,11 +497,7 @@
         "x-ms-client-request-id": "2afada49-115d-9aef-331e-9b2bdd77e0f9",
         "x-ms-date": "Fri, 03 Apr 2020 00:07:34 GMT",
         "x-ms-return-client-request-id": "true",
-<<<<<<< HEAD
-        "x-ms-version": "2019-12-12"
-=======
-        "x-ms-version": "2020-02-10"
->>>>>>> 60f4876e
+        "x-ms-version": "2020-02-10"
       },
       "RequestBody": null,
       "StatusCode": 200,
@@ -636,11 +520,7 @@
         "x-ms-lease-status": "unlocked",
         "x-ms-request-id": "cf63b2f5-a01e-007d-5b4b-093c83000000",
         "x-ms-server-encrypted": "true",
-<<<<<<< HEAD
-        "x-ms-version": "2019-12-12"
-=======
-        "x-ms-version": "2020-02-10"
->>>>>>> 60f4876e
+        "x-ms-version": "2020-02-10"
       },
       "ResponseBody": []
     },
@@ -659,11 +539,7 @@
         "x-ms-client-request-id": "2443981c-a1b2-386b-0350-b8b918756f13",
         "x-ms-date": "Fri, 03 Apr 2020 00:07:34 GMT",
         "x-ms-return-client-request-id": "true",
-<<<<<<< HEAD
-        "x-ms-version": "2019-12-12"
-=======
-        "x-ms-version": "2020-02-10"
->>>>>>> 60f4876e
+        "x-ms-version": "2020-02-10"
       },
       "RequestBody": null,
       "StatusCode": 412,
@@ -678,11 +554,7 @@
         "x-ms-client-request-id": "2443981c-a1b2-386b-0350-b8b918756f13",
         "x-ms-error-code": "ConditionNotMet",
         "x-ms-request-id": "cf63b315-a01e-007d-734b-093c83000000",
-<<<<<<< HEAD
-        "x-ms-version": "2019-12-12"
-=======
-        "x-ms-version": "2020-02-10"
->>>>>>> 60f4876e
+        "x-ms-version": "2020-02-10"
       },
       "ResponseBody": [
         "\uFEFF\u003C?xml version=\u00221.0\u0022 encoding=\u0022utf-8\u0022?\u003E\u003CError\u003E\u003CCode\u003EConditionNotMet\u003C/Code\u003E\u003CMessage\u003EThe condition specified using HTTP conditional header(s) is not met.\n",
@@ -703,11 +575,7 @@
         "x-ms-client-request-id": "450f3e38-bb33-e447-cd8b-65b3457aacfc",
         "x-ms-date": "Fri, 03 Apr 2020 00:07:34 GMT",
         "x-ms-return-client-request-id": "true",
-<<<<<<< HEAD
-        "x-ms-version": "2019-12-12"
-=======
-        "x-ms-version": "2020-02-10"
->>>>>>> 60f4876e
+        "x-ms-version": "2020-02-10"
       },
       "RequestBody": null,
       "StatusCode": 202,
@@ -720,11 +588,7 @@
         ],
         "x-ms-client-request-id": "450f3e38-bb33-e447-cd8b-65b3457aacfc",
         "x-ms-request-id": "cf63b32c-a01e-007d-054b-093c83000000",
-<<<<<<< HEAD
-        "x-ms-version": "2019-12-12"
-=======
-        "x-ms-version": "2020-02-10"
->>>>>>> 60f4876e
+        "x-ms-version": "2020-02-10"
       },
       "ResponseBody": []
     },
@@ -742,11 +606,7 @@
         "x-ms-client-request-id": "cc18bc88-abcb-07f5-6913-f53a3dcafbe4",
         "x-ms-date": "Fri, 03 Apr 2020 00:07:35 GMT",
         "x-ms-return-client-request-id": "true",
-<<<<<<< HEAD
-        "x-ms-version": "2019-12-12"
-=======
-        "x-ms-version": "2020-02-10"
->>>>>>> 60f4876e
+        "x-ms-version": "2020-02-10"
       },
       "RequestBody": null,
       "StatusCode": 201,
@@ -761,11 +621,7 @@
         ],
         "x-ms-client-request-id": "cc18bc88-abcb-07f5-6913-f53a3dcafbe4",
         "x-ms-request-id": "9a52f8e9-e01e-001e-1f4b-09a178000000",
-<<<<<<< HEAD
-        "x-ms-version": "2019-12-12"
-=======
-        "x-ms-version": "2020-02-10"
->>>>>>> 60f4876e
+        "x-ms-version": "2020-02-10"
       },
       "ResponseBody": []
     },
@@ -786,11 +642,7 @@
         "x-ms-client-request-id": "52c30305-d86e-b432-27d9-9282124abe8f",
         "x-ms-date": "Fri, 03 Apr 2020 00:07:35 GMT",
         "x-ms-return-client-request-id": "true",
-<<<<<<< HEAD
-        "x-ms-version": "2019-12-12"
-=======
-        "x-ms-version": "2020-02-10"
->>>>>>> 60f4876e
+        "x-ms-version": "2020-02-10"
       },
       "RequestBody": null,
       "StatusCode": 201,
@@ -806,11 +658,7 @@
         "x-ms-client-request-id": "52c30305-d86e-b432-27d9-9282124abe8f",
         "x-ms-request-id": "9a52f8ff-e01e-001e-2f4b-09a178000000",
         "x-ms-request-server-encrypted": "true",
-<<<<<<< HEAD
-        "x-ms-version": "2019-12-12"
-=======
-        "x-ms-version": "2020-02-10"
->>>>>>> 60f4876e
+        "x-ms-version": "2020-02-10"
       },
       "ResponseBody": []
     },
@@ -830,11 +678,7 @@
         "x-ms-lease-duration": "-1",
         "x-ms-proposed-lease-id": "eb4838d3-cfd5-b115-3842-0b8063410a94",
         "x-ms-return-client-request-id": "true",
-<<<<<<< HEAD
-        "x-ms-version": "2019-12-12"
-=======
-        "x-ms-version": "2020-02-10"
->>>>>>> 60f4876e
+        "x-ms-version": "2020-02-10"
       },
       "RequestBody": null,
       "StatusCode": 201,
@@ -850,11 +694,7 @@
         "x-ms-client-request-id": "fc7fe0ba-c85c-36dd-ed11-1a2bccb250e5",
         "x-ms-lease-id": "eb4838d3-cfd5-b115-3842-0b8063410a94",
         "x-ms-request-id": "9a52f922-e01e-001e-4f4b-09a178000000",
-<<<<<<< HEAD
-        "x-ms-version": "2019-12-12"
-=======
-        "x-ms-version": "2020-02-10"
->>>>>>> 60f4876e
+        "x-ms-version": "2020-02-10"
       },
       "ResponseBody": []
     },
@@ -873,11 +713,7 @@
         "x-ms-date": "Fri, 03 Apr 2020 00:07:35 GMT",
         "x-ms-lease-id": "95871b43-44d3-0afb-01f5-d6271b3fe8d3",
         "x-ms-return-client-request-id": "true",
-<<<<<<< HEAD
-        "x-ms-version": "2019-12-12"
-=======
-        "x-ms-version": "2020-02-10"
->>>>>>> 60f4876e
+        "x-ms-version": "2020-02-10"
       },
       "RequestBody": null,
       "StatusCode": 412,
@@ -892,11 +728,7 @@
         "x-ms-client-request-id": "83c53472-0dc2-cb38-0a6e-5804d2224d6c",
         "x-ms-error-code": "LeaseIdMismatchWithBlobOperation",
         "x-ms-request-id": "9a52f941-e01e-001e-674b-09a178000000",
-<<<<<<< HEAD
-        "x-ms-version": "2019-12-12"
-=======
-        "x-ms-version": "2020-02-10"
->>>>>>> 60f4876e
+        "x-ms-version": "2020-02-10"
       },
       "ResponseBody": [
         "\uFEFF\u003C?xml version=\u00221.0\u0022 encoding=\u0022utf-8\u0022?\u003E\u003CError\u003E\u003CCode\u003ELeaseIdMismatchWithBlobOperation\u003C/Code\u003E\u003CMessage\u003EThe lease ID specified did not match the lease ID for the blob.\n",
@@ -917,11 +749,7 @@
         "x-ms-client-request-id": "97b98f55-cdec-c023-c522-20361e7313c8",
         "x-ms-date": "Fri, 03 Apr 2020 00:07:35 GMT",
         "x-ms-return-client-request-id": "true",
-<<<<<<< HEAD
-        "x-ms-version": "2019-12-12"
-=======
-        "x-ms-version": "2020-02-10"
->>>>>>> 60f4876e
+        "x-ms-version": "2020-02-10"
       },
       "RequestBody": null,
       "StatusCode": 202,
@@ -934,11 +762,7 @@
         ],
         "x-ms-client-request-id": "97b98f55-cdec-c023-c522-20361e7313c8",
         "x-ms-request-id": "9a52f961-e01e-001e-024b-09a178000000",
-<<<<<<< HEAD
-        "x-ms-version": "2019-12-12"
-=======
-        "x-ms-version": "2020-02-10"
->>>>>>> 60f4876e
+        "x-ms-version": "2020-02-10"
       },
       "ResponseBody": []
     }
