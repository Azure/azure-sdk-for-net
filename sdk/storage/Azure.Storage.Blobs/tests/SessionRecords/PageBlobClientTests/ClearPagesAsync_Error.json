{
  "Entries": [
    {
      "RequestUri": "https://seanmcccanary.blob.core.windows.net/test-container-9bc78087-00e1-ed4b-3f7f-c1f037237195?restype=container",
      "RequestMethod": "PUT",
      "RequestHeaders": {
        "Authorization": "Sanitized",
        "traceparent": "00-d5698b80b65f6847b32be55bbdacf6a7-49c626754516a84f-00",
        "User-Agent": [
          "azsdk-net-Storage.Blobs/12.5.0-dev.20200402.1",
          "(.NET Core 4.6.28325.01; Microsoft Windows 10.0.18362 )"
        ],
        "x-ms-blob-public-access": "container",
        "x-ms-client-request-id": "0edcf058-eda5-2fa3-9076-1b200509f824",
        "x-ms-date": "Fri, 03 Apr 2020 00:03:15 GMT",
        "x-ms-return-client-request-id": "true",
<<<<<<< HEAD
        "x-ms-version": "2019-12-12"
=======
        "x-ms-version": "2020-02-10"
>>>>>>> 60f4876e
      },
      "RequestBody": null,
      "StatusCode": 201,
      "ResponseHeaders": {
        "Content-Length": "0",
        "Date": "Fri, 03 Apr 2020 00:03:14 GMT",
        "ETag": "\u00220x8D7D76268375E80\u0022",
        "Last-Modified": "Fri, 03 Apr 2020 00:03:15 GMT",
        "Server": [
          "Windows-Azure-Blob/1.0",
          "Microsoft-HTTPAPI/2.0"
        ],
        "x-ms-client-request-id": "0edcf058-eda5-2fa3-9076-1b200509f824",
        "x-ms-request-id": "14e5233e-c01e-0054-714b-0902f7000000",
<<<<<<< HEAD
        "x-ms-version": "2019-12-12"
=======
        "x-ms-version": "2020-02-10"
>>>>>>> 60f4876e
      },
      "ResponseBody": []
    },
    {
      "RequestUri": "https://seanmcccanary.blob.core.windows.net/test-container-9bc78087-00e1-ed4b-3f7f-c1f037237195/test-blob-5f581ab4-3829-1290-c3c2-0c6ccf60fc8a",
      "RequestMethod": "PUT",
      "RequestHeaders": {
        "Authorization": "Sanitized",
        "Content-Length": "0",
        "traceparent": "00-cb443a8d61d41b4ea1bc54f60c0525b9-e89bb3687ab2154f-00",
        "User-Agent": [
          "azsdk-net-Storage.Blobs/12.5.0-dev.20200402.1",
          "(.NET Core 4.6.28325.01; Microsoft Windows 10.0.18362 )"
        ],
        "x-ms-blob-content-length": "4096",
        "x-ms-blob-sequence-number": "0",
        "x-ms-blob-type": "PageBlob",
        "x-ms-client-request-id": "d6360c7c-cc5c-2049-5fc9-4ae2e136602f",
        "x-ms-date": "Fri, 03 Apr 2020 00:03:16 GMT",
        "x-ms-return-client-request-id": "true",
<<<<<<< HEAD
        "x-ms-version": "2019-12-12"
=======
        "x-ms-version": "2020-02-10"
>>>>>>> 60f4876e
      },
      "RequestBody": null,
      "StatusCode": 201,
      "ResponseHeaders": {
        "Content-Length": "0",
        "Date": "Fri, 03 Apr 2020 00:03:14 GMT",
        "ETag": "\u00220x8D7D76268448BE0\u0022",
        "Last-Modified": "Fri, 03 Apr 2020 00:03:15 GMT",
        "Server": [
          "Windows-Azure-Blob/1.0",
          "Microsoft-HTTPAPI/2.0"
        ],
        "x-ms-client-request-id": "d6360c7c-cc5c-2049-5fc9-4ae2e136602f",
        "x-ms-request-id": "14e52350-c01e-0054-804b-0902f7000000",
        "x-ms-request-server-encrypted": "true",
<<<<<<< HEAD
        "x-ms-version": "2019-12-12"
=======
        "x-ms-version": "2020-02-10"
>>>>>>> 60f4876e
      },
      "ResponseBody": []
    },
    {
      "RequestUri": "https://seanmcccanary.blob.core.windows.net/test-container-9bc78087-00e1-ed4b-3f7f-c1f037237195/test-blob-5f581ab4-3829-1290-c3c2-0c6ccf60fc8a?comp=page",
      "RequestMethod": "PUT",
      "RequestHeaders": {
        "Authorization": "Sanitized",
        "Content-Length": "0",
        "traceparent": "00-bf188f26e4e037479e97d68ef69137ab-a582f99a242c674b-00",
        "User-Agent": [
          "azsdk-net-Storage.Blobs/12.5.0-dev.20200402.1",
          "(.NET Core 4.6.28325.01; Microsoft Windows 10.0.18362 )"
        ],
        "x-ms-client-request-id": "c2f086c3-2529-862d-0577-e77c180d182e",
        "x-ms-date": "Fri, 03 Apr 2020 00:03:16 GMT",
        "x-ms-page-write": "clear",
        "x-ms-range": "bytes=5120-6143",
        "x-ms-return-client-request-id": "true",
<<<<<<< HEAD
        "x-ms-version": "2019-12-12"
=======
        "x-ms-version": "2020-02-10"
>>>>>>> 60f4876e
      },
      "RequestBody": null,
      "StatusCode": 416,
      "ResponseHeaders": {
        "Content-Length": "222",
        "Content-Type": "application/xml",
        "Date": "Fri, 03 Apr 2020 00:03:14 GMT",
        "Server": [
          "Windows-Azure-Blob/1.0",
          "Microsoft-HTTPAPI/2.0"
        ],
        "x-ms-client-request-id": "c2f086c3-2529-862d-0577-e77c180d182e",
        "x-ms-error-code": "InvalidPageRange",
        "x-ms-request-id": "14e52368-c01e-0054-154b-0902f7000000",
<<<<<<< HEAD
        "x-ms-version": "2019-12-12"
=======
        "x-ms-version": "2020-02-10"
>>>>>>> 60f4876e
      },
      "ResponseBody": [
        "\uFEFF\u003C?xml version=\u00221.0\u0022 encoding=\u0022utf-8\u0022?\u003E\n",
        "\u003CError\u003E\u003CCode\u003EInvalidPageRange\u003C/Code\u003E\u003CMessage\u003EThe page range specified is invalid.\n",
        "RequestId:14e52368-c01e-0054-154b-0902f7000000\n",
        "Time:2020-04-03T00:03:15.3281819Z\u003C/Message\u003E\u003C/Error\u003E"
      ]
    },
    {
      "RequestUri": "https://seanmcccanary.blob.core.windows.net/test-container-9bc78087-00e1-ed4b-3f7f-c1f037237195?restype=container",
      "RequestMethod": "DELETE",
      "RequestHeaders": {
        "Authorization": "Sanitized",
        "traceparent": "00-ac81fe868400574c86f6dab985f9b2d4-765d1640c2f92e4c-00",
        "User-Agent": [
          "azsdk-net-Storage.Blobs/12.5.0-dev.20200402.1",
          "(.NET Core 4.6.28325.01; Microsoft Windows 10.0.18362 )"
        ],
        "x-ms-client-request-id": "5b1e220f-9d46-5506-6446-b0faca61381d",
        "x-ms-date": "Fri, 03 Apr 2020 00:03:16 GMT",
        "x-ms-return-client-request-id": "true",
<<<<<<< HEAD
        "x-ms-version": "2019-12-12"
=======
        "x-ms-version": "2020-02-10"
>>>>>>> 60f4876e
      },
      "RequestBody": null,
      "StatusCode": 202,
      "ResponseHeaders": {
        "Content-Length": "0",
        "Date": "Fri, 03 Apr 2020 00:03:15 GMT",
        "Server": [
          "Windows-Azure-Blob/1.0",
          "Microsoft-HTTPAPI/2.0"
        ],
        "x-ms-client-request-id": "5b1e220f-9d46-5506-6446-b0faca61381d",
        "x-ms-request-id": "14e52379-c01e-0054-244b-0902f7000000",
<<<<<<< HEAD
        "x-ms-version": "2019-12-12"
=======
        "x-ms-version": "2020-02-10"
>>>>>>> 60f4876e
      },
      "ResponseBody": []
    }
  ],
  "Variables": {
    "RandomSeed": "1041354775",
    "Storage_TestConfigDefault": "ProductionTenant\nseanmcccanary\nU2FuaXRpemVk\nhttps://seanmcccanary.blob.core.windows.net\nhttps://seanmcccanary.file.core.windows.net\nhttps://seanmcccanary.queue.core.windows.net\nhttps://seanmcccanary.table.core.windows.net\n\n\n\n\nhttps://seanmcccanary-secondary.blob.core.windows.net\nhttps://seanmcccanary-secondary.file.core.windows.net\nhttps://seanmcccanary-secondary.queue.core.windows.net\nhttps://seanmcccanary-secondary.table.core.windows.net\n\nSanitized\n\n\nCloud\nBlobEndpoint=https://seanmcccanary.blob.core.windows.net/;QueueEndpoint=https://seanmcccanary.queue.core.windows.net/;FileEndpoint=https://seanmcccanary.file.core.windows.net/;BlobSecondaryEndpoint=https://seanmcccanary-secondary.blob.core.windows.net/;QueueSecondaryEndpoint=https://seanmcccanary-secondary.queue.core.windows.net/;FileSecondaryEndpoint=https://seanmcccanary-secondary.file.core.windows.net/;AccountName=seanmcccanary;AccountKey=Sanitized\nseanscope1"
  }
}<|MERGE_RESOLUTION|>--- conflicted
+++ resolved
@@ -14,11 +14,7 @@
         "x-ms-client-request-id": "0edcf058-eda5-2fa3-9076-1b200509f824",
         "x-ms-date": "Fri, 03 Apr 2020 00:03:15 GMT",
         "x-ms-return-client-request-id": "true",
-<<<<<<< HEAD
-        "x-ms-version": "2019-12-12"
-=======
         "x-ms-version": "2020-02-10"
->>>>>>> 60f4876e
       },
       "RequestBody": null,
       "StatusCode": 201,
@@ -33,11 +29,7 @@
         ],
         "x-ms-client-request-id": "0edcf058-eda5-2fa3-9076-1b200509f824",
         "x-ms-request-id": "14e5233e-c01e-0054-714b-0902f7000000",
-<<<<<<< HEAD
-        "x-ms-version": "2019-12-12"
-=======
         "x-ms-version": "2020-02-10"
->>>>>>> 60f4876e
       },
       "ResponseBody": []
     },
@@ -58,11 +50,7 @@
         "x-ms-client-request-id": "d6360c7c-cc5c-2049-5fc9-4ae2e136602f",
         "x-ms-date": "Fri, 03 Apr 2020 00:03:16 GMT",
         "x-ms-return-client-request-id": "true",
-<<<<<<< HEAD
-        "x-ms-version": "2019-12-12"
-=======
         "x-ms-version": "2020-02-10"
->>>>>>> 60f4876e
       },
       "RequestBody": null,
       "StatusCode": 201,
@@ -78,11 +66,7 @@
         "x-ms-client-request-id": "d6360c7c-cc5c-2049-5fc9-4ae2e136602f",
         "x-ms-request-id": "14e52350-c01e-0054-804b-0902f7000000",
         "x-ms-request-server-encrypted": "true",
-<<<<<<< HEAD
-        "x-ms-version": "2019-12-12"
-=======
         "x-ms-version": "2020-02-10"
->>>>>>> 60f4876e
       },
       "ResponseBody": []
     },
@@ -102,11 +86,7 @@
         "x-ms-page-write": "clear",
         "x-ms-range": "bytes=5120-6143",
         "x-ms-return-client-request-id": "true",
-<<<<<<< HEAD
-        "x-ms-version": "2019-12-12"
-=======
         "x-ms-version": "2020-02-10"
->>>>>>> 60f4876e
       },
       "RequestBody": null,
       "StatusCode": 416,
@@ -121,11 +101,7 @@
         "x-ms-client-request-id": "c2f086c3-2529-862d-0577-e77c180d182e",
         "x-ms-error-code": "InvalidPageRange",
         "x-ms-request-id": "14e52368-c01e-0054-154b-0902f7000000",
-<<<<<<< HEAD
-        "x-ms-version": "2019-12-12"
-=======
         "x-ms-version": "2020-02-10"
->>>>>>> 60f4876e
       },
       "ResponseBody": [
         "\uFEFF\u003C?xml version=\u00221.0\u0022 encoding=\u0022utf-8\u0022?\u003E\n",
@@ -147,11 +123,7 @@
         "x-ms-client-request-id": "5b1e220f-9d46-5506-6446-b0faca61381d",
         "x-ms-date": "Fri, 03 Apr 2020 00:03:16 GMT",
         "x-ms-return-client-request-id": "true",
-<<<<<<< HEAD
-        "x-ms-version": "2019-12-12"
-=======
         "x-ms-version": "2020-02-10"
->>>>>>> 60f4876e
       },
       "RequestBody": null,
       "StatusCode": 202,
@@ -164,11 +136,7 @@
         ],
         "x-ms-client-request-id": "5b1e220f-9d46-5506-6446-b0faca61381d",
         "x-ms-request-id": "14e52379-c01e-0054-244b-0902f7000000",
-<<<<<<< HEAD
-        "x-ms-version": "2019-12-12"
-=======
         "x-ms-version": "2020-02-10"
->>>>>>> 60f4876e
       },
       "ResponseBody": []
     }
