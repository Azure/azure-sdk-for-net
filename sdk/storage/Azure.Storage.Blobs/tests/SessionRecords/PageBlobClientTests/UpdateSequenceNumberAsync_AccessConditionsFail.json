{
  "Entries": [
    {
      "RequestUri": "https://seanmcccanary.blob.core.windows.net/test-container-b7a056f2-58cc-c081-bad4-c1cc01f44407?restype=container",
      "RequestMethod": "PUT",
      "RequestHeaders": {
        "Authorization": "Sanitized",
        "traceparent": "00-b47741522dde8349b3bc0b469fa28784-e118b1ff8434a340-00",
        "User-Agent": [
          "azsdk-net-Storage.Blobs/12.5.0-dev.20200402.1",
          "(.NET Core 4.6.28325.01; Microsoft Windows 10.0.18362 )"
        ],
        "x-ms-blob-public-access": "container",
        "x-ms-client-request-id": "460c379a-21b8-bb76-4c42-802739c082ea",
        "x-ms-date": "Fri, 03 Apr 2020 00:05:22 GMT",
        "x-ms-return-client-request-id": "true",
<<<<<<< HEAD
        "x-ms-version": "2019-12-12"
=======
        "x-ms-version": "2020-02-10"
>>>>>>> 60f4876e
      },
      "RequestBody": null,
      "StatusCode": 201,
      "ResponseHeaders": {
        "Content-Length": "0",
        "Date": "Fri, 03 Apr 2020 00:05:20 GMT",
        "ETag": "\u00220x8D7D762B3B032D0\u0022",
        "Last-Modified": "Fri, 03 Apr 2020 00:05:21 GMT",
        "Server": [
          "Windows-Azure-Blob/1.0",
          "Microsoft-HTTPAPI/2.0"
        ],
        "x-ms-client-request-id": "460c379a-21b8-bb76-4c42-802739c082ea",
        "x-ms-request-id": "2ac775f8-f01e-003d-0b4b-093bbb000000",
<<<<<<< HEAD
        "x-ms-version": "2019-12-12"
=======
        "x-ms-version": "2020-02-10"
>>>>>>> 60f4876e
      },
      "ResponseBody": []
    },
    {
      "RequestUri": "https://seanmcccanary.blob.core.windows.net/test-container-b7a056f2-58cc-c081-bad4-c1cc01f44407/test-blob-fd21127a-bc8a-9a39-c582-4153c43a1b10",
      "RequestMethod": "PUT",
      "RequestHeaders": {
        "Authorization": "Sanitized",
        "Content-Length": "0",
        "traceparent": "00-ec587bb1dc21e24eb4b2605fd2755cc1-6fd3de5d2e96ed47-00",
        "User-Agent": [
          "azsdk-net-Storage.Blobs/12.5.0-dev.20200402.1",
          "(.NET Core 4.6.28325.01; Microsoft Windows 10.0.18362 )"
        ],
        "x-ms-blob-content-length": "4096",
        "x-ms-blob-sequence-number": "0",
        "x-ms-blob-type": "PageBlob",
        "x-ms-client-request-id": "93cda9f5-8f89-de37-fd71-8035e022f612",
        "x-ms-date": "Fri, 03 Apr 2020 00:05:22 GMT",
        "x-ms-return-client-request-id": "true",
<<<<<<< HEAD
        "x-ms-version": "2019-12-12"
=======
        "x-ms-version": "2020-02-10"
>>>>>>> 60f4876e
      },
      "RequestBody": null,
      "StatusCode": 201,
      "ResponseHeaders": {
        "Content-Length": "0",
        "Date": "Fri, 03 Apr 2020 00:05:20 GMT",
        "ETag": "\u00220x8D7D762B3BDB377\u0022",
        "Last-Modified": "Fri, 03 Apr 2020 00:05:21 GMT",
        "Server": [
          "Windows-Azure-Blob/1.0",
          "Microsoft-HTTPAPI/2.0"
        ],
        "x-ms-client-request-id": "93cda9f5-8f89-de37-fd71-8035e022f612",
        "x-ms-request-id": "2ac7761e-f01e-003d-294b-093bbb000000",
        "x-ms-request-server-encrypted": "true",
<<<<<<< HEAD
        "x-ms-version": "2019-12-12"
=======
        "x-ms-version": "2020-02-10"
>>>>>>> 60f4876e
      },
      "ResponseBody": []
    },
    {
      "RequestUri": "https://seanmcccanary.blob.core.windows.net/test-container-b7a056f2-58cc-c081-bad4-c1cc01f44407/test-blob-fd21127a-bc8a-9a39-c582-4153c43a1b10?comp=properties",
      "RequestMethod": "PUT",
      "RequestHeaders": {
        "Authorization": "Sanitized",
        "If-Modified-Since": "Sat, 04 Apr 2020 00:05:22 GMT",
        "traceparent": "00-3b2aaa652e422c4ab1c3376dc2cf251b-6759bf5e559fa545-00",
        "User-Agent": [
          "azsdk-net-Storage.Blobs/12.5.0-dev.20200402.1",
          "(.NET Core 4.6.28325.01; Microsoft Windows 10.0.18362 )"
        ],
        "x-ms-blob-sequence-number": "5",
        "x-ms-client-request-id": "1b5e8a9e-886d-b986-c853-cc767d1922cc",
        "x-ms-date": "Fri, 03 Apr 2020 00:05:22 GMT",
        "x-ms-return-client-request-id": "true",
        "x-ms-sequence-number-action": "update",
<<<<<<< HEAD
        "x-ms-version": "2019-12-12"
=======
        "x-ms-version": "2020-02-10"
>>>>>>> 60f4876e
      },
      "RequestBody": null,
      "StatusCode": 412,
      "ResponseHeaders": {
        "Content-Length": "252",
        "Content-Type": "application/xml",
        "Date": "Fri, 03 Apr 2020 00:05:20 GMT",
        "Server": [
          "Windows-Azure-Blob/1.0",
          "Microsoft-HTTPAPI/2.0"
        ],
        "x-ms-client-request-id": "1b5e8a9e-886d-b986-c853-cc767d1922cc",
        "x-ms-error-code": "ConditionNotMet",
        "x-ms-request-id": "2ac77639-f01e-003d-414b-093bbb000000",
<<<<<<< HEAD
        "x-ms-version": "2019-12-12"
=======
        "x-ms-version": "2020-02-10"
>>>>>>> 60f4876e
      },
      "ResponseBody": [
        "\uFEFF\u003C?xml version=\u00221.0\u0022 encoding=\u0022utf-8\u0022?\u003E\u003CError\u003E\u003CCode\u003EConditionNotMet\u003C/Code\u003E\u003CMessage\u003EThe condition specified using HTTP conditional header(s) is not met.\n",
        "RequestId:2ac77639-f01e-003d-414b-093bbb000000\n",
        "Time:2020-04-03T00:05:21.9401640Z\u003C/Message\u003E\u003C/Error\u003E"
      ]
    },
    {
      "RequestUri": "https://seanmcccanary.blob.core.windows.net/test-container-b7a056f2-58cc-c081-bad4-c1cc01f44407?restype=container",
      "RequestMethod": "DELETE",
      "RequestHeaders": {
        "Authorization": "Sanitized",
        "traceparent": "00-6b80df88fa43c142b41c6d9e17909942-02fbb621c79fd44b-00",
        "User-Agent": [
          "azsdk-net-Storage.Blobs/12.5.0-dev.20200402.1",
          "(.NET Core 4.6.28325.01; Microsoft Windows 10.0.18362 )"
        ],
        "x-ms-client-request-id": "559725ad-dbc4-9ea5-e925-703aec8cfea9",
        "x-ms-date": "Fri, 03 Apr 2020 00:05:22 GMT",
        "x-ms-return-client-request-id": "true",
<<<<<<< HEAD
        "x-ms-version": "2019-12-12"
=======
        "x-ms-version": "2020-02-10"
>>>>>>> 60f4876e
      },
      "RequestBody": null,
      "StatusCode": 202,
      "ResponseHeaders": {
        "Content-Length": "0",
        "Date": "Fri, 03 Apr 2020 00:05:21 GMT",
        "Server": [
          "Windows-Azure-Blob/1.0",
          "Microsoft-HTTPAPI/2.0"
        ],
        "x-ms-client-request-id": "559725ad-dbc4-9ea5-e925-703aec8cfea9",
        "x-ms-request-id": "2ac77651-f01e-003d-564b-093bbb000000",
<<<<<<< HEAD
        "x-ms-version": "2019-12-12"
=======
        "x-ms-version": "2020-02-10"
>>>>>>> 60f4876e
      },
      "ResponseBody": []
    },
    {
      "RequestUri": "https://seanmcccanary.blob.core.windows.net/test-container-2bef40fd-5edf-f3cf-6220-741cb71c37d2?restype=container",
      "RequestMethod": "PUT",
      "RequestHeaders": {
        "Authorization": "Sanitized",
        "traceparent": "00-5d7dc722c67b994c9ea78bb2637830d6-ed69acddb7e6814c-00",
        "User-Agent": [
          "azsdk-net-Storage.Blobs/12.5.0-dev.20200402.1",
          "(.NET Core 4.6.28325.01; Microsoft Windows 10.0.18362 )"
        ],
        "x-ms-blob-public-access": "container",
        "x-ms-client-request-id": "406c2652-4805-4fa4-55a4-f2a36788e7cd",
        "x-ms-date": "Fri, 03 Apr 2020 00:05:22 GMT",
        "x-ms-return-client-request-id": "true",
<<<<<<< HEAD
        "x-ms-version": "2019-12-12"
=======
        "x-ms-version": "2020-02-10"
>>>>>>> 60f4876e
      },
      "RequestBody": null,
      "StatusCode": 201,
      "ResponseHeaders": {
        "Content-Length": "0",
        "Date": "Fri, 03 Apr 2020 00:05:22 GMT",
        "ETag": "\u00220x8D7D762B40824F2\u0022",
        "Last-Modified": "Fri, 03 Apr 2020 00:05:22 GMT",
        "Server": [
          "Windows-Azure-Blob/1.0",
          "Microsoft-HTTPAPI/2.0"
        ],
        "x-ms-client-request-id": "406c2652-4805-4fa4-55a4-f2a36788e7cd",
        "x-ms-request-id": "c802de62-d01e-0067-484b-095d5c000000",
<<<<<<< HEAD
        "x-ms-version": "2019-12-12"
=======
        "x-ms-version": "2020-02-10"
>>>>>>> 60f4876e
      },
      "ResponseBody": []
    },
    {
      "RequestUri": "https://seanmcccanary.blob.core.windows.net/test-container-2bef40fd-5edf-f3cf-6220-741cb71c37d2/test-blob-a45a9ded-a6c3-3027-3879-90e4e16ab875",
      "RequestMethod": "PUT",
      "RequestHeaders": {
        "Authorization": "Sanitized",
        "Content-Length": "0",
        "traceparent": "00-3ab6773ebbb60047b1fc34296b65212d-9377590c04688645-00",
        "User-Agent": [
          "azsdk-net-Storage.Blobs/12.5.0-dev.20200402.1",
          "(.NET Core 4.6.28325.01; Microsoft Windows 10.0.18362 )"
        ],
        "x-ms-blob-content-length": "4096",
        "x-ms-blob-sequence-number": "0",
        "x-ms-blob-type": "PageBlob",
        "x-ms-client-request-id": "9c77af13-ac92-ab56-fe3c-078cb7bf6deb",
        "x-ms-date": "Fri, 03 Apr 2020 00:05:23 GMT",
        "x-ms-return-client-request-id": "true",
<<<<<<< HEAD
        "x-ms-version": "2019-12-12"
=======
        "x-ms-version": "2020-02-10"
>>>>>>> 60f4876e
      },
      "RequestBody": null,
      "StatusCode": 201,
      "ResponseHeaders": {
        "Content-Length": "0",
        "Date": "Fri, 03 Apr 2020 00:05:22 GMT",
        "ETag": "\u00220x8D7D762B415A77D\u0022",
        "Last-Modified": "Fri, 03 Apr 2020 00:05:22 GMT",
        "Server": [
          "Windows-Azure-Blob/1.0",
          "Microsoft-HTTPAPI/2.0"
        ],
        "x-ms-client-request-id": "9c77af13-ac92-ab56-fe3c-078cb7bf6deb",
        "x-ms-request-id": "c802de7f-d01e-0067-604b-095d5c000000",
        "x-ms-request-server-encrypted": "true",
<<<<<<< HEAD
        "x-ms-version": "2019-12-12"
=======
        "x-ms-version": "2020-02-10"
>>>>>>> 60f4876e
      },
      "ResponseBody": []
    },
    {
      "RequestUri": "https://seanmcccanary.blob.core.windows.net/test-container-2bef40fd-5edf-f3cf-6220-741cb71c37d2/test-blob-a45a9ded-a6c3-3027-3879-90e4e16ab875?comp=properties",
      "RequestMethod": "PUT",
      "RequestHeaders": {
        "Authorization": "Sanitized",
        "If-Unmodified-Since": "Thu, 02 Apr 2020 00:05:22 GMT",
        "traceparent": "00-f709083846d08146a4f3ae29528e389b-ede5a51d5d8ddc40-00",
        "User-Agent": [
          "azsdk-net-Storage.Blobs/12.5.0-dev.20200402.1",
          "(.NET Core 4.6.28325.01; Microsoft Windows 10.0.18362 )"
        ],
        "x-ms-blob-sequence-number": "5",
        "x-ms-client-request-id": "32d17f6a-1cf2-23e2-021e-9273ef40e0e3",
        "x-ms-date": "Fri, 03 Apr 2020 00:05:23 GMT",
        "x-ms-return-client-request-id": "true",
        "x-ms-sequence-number-action": "update",
<<<<<<< HEAD
        "x-ms-version": "2019-12-12"
=======
        "x-ms-version": "2020-02-10"
>>>>>>> 60f4876e
      },
      "RequestBody": null,
      "StatusCode": 412,
      "ResponseHeaders": {
        "Content-Length": "252",
        "Content-Type": "application/xml",
        "Date": "Fri, 03 Apr 2020 00:05:22 GMT",
        "Server": [
          "Windows-Azure-Blob/1.0",
          "Microsoft-HTTPAPI/2.0"
        ],
        "x-ms-client-request-id": "32d17f6a-1cf2-23e2-021e-9273ef40e0e3",
        "x-ms-error-code": "ConditionNotMet",
        "x-ms-request-id": "c802dea0-d01e-0067-7c4b-095d5c000000",
<<<<<<< HEAD
        "x-ms-version": "2019-12-12"
=======
        "x-ms-version": "2020-02-10"
>>>>>>> 60f4876e
      },
      "ResponseBody": [
        "\uFEFF\u003C?xml version=\u00221.0\u0022 encoding=\u0022utf-8\u0022?\u003E\u003CError\u003E\u003CCode\u003EConditionNotMet\u003C/Code\u003E\u003CMessage\u003EThe condition specified using HTTP conditional header(s) is not met.\n",
        "RequestId:c802dea0-d01e-0067-7c4b-095d5c000000\n",
        "Time:2020-04-03T00:05:22.5105204Z\u003C/Message\u003E\u003C/Error\u003E"
      ]
    },
    {
      "RequestUri": "https://seanmcccanary.blob.core.windows.net/test-container-2bef40fd-5edf-f3cf-6220-741cb71c37d2?restype=container",
      "RequestMethod": "DELETE",
      "RequestHeaders": {
        "Authorization": "Sanitized",
        "traceparent": "00-970556c048efd94182ee4d5105d46f53-b112a212a28ad141-00",
        "User-Agent": [
          "azsdk-net-Storage.Blobs/12.5.0-dev.20200402.1",
          "(.NET Core 4.6.28325.01; Microsoft Windows 10.0.18362 )"
        ],
        "x-ms-client-request-id": "382233e6-3aee-cff8-9ab0-0ba0c3a9078f",
        "x-ms-date": "Fri, 03 Apr 2020 00:05:23 GMT",
        "x-ms-return-client-request-id": "true",
<<<<<<< HEAD
        "x-ms-version": "2019-12-12"
=======
        "x-ms-version": "2020-02-10"
>>>>>>> 60f4876e
      },
      "RequestBody": null,
      "StatusCode": 202,
      "ResponseHeaders": {
        "Content-Length": "0",
        "Date": "Fri, 03 Apr 2020 00:05:22 GMT",
        "Server": [
          "Windows-Azure-Blob/1.0",
          "Microsoft-HTTPAPI/2.0"
        ],
        "x-ms-client-request-id": "382233e6-3aee-cff8-9ab0-0ba0c3a9078f",
        "x-ms-request-id": "c802debb-d01e-0067-134b-095d5c000000",
<<<<<<< HEAD
        "x-ms-version": "2019-12-12"
=======
        "x-ms-version": "2020-02-10"
>>>>>>> 60f4876e
      },
      "ResponseBody": []
    },
    {
      "RequestUri": "https://seanmcccanary.blob.core.windows.net/test-container-8e3f1de2-f958-6843-2c13-a071501277f6?restype=container",
      "RequestMethod": "PUT",
      "RequestHeaders": {
        "Authorization": "Sanitized",
        "traceparent": "00-2558f061e58c0f4e88c58e10a6cebe73-0e99e8571e2cde47-00",
        "User-Agent": [
          "azsdk-net-Storage.Blobs/12.5.0-dev.20200402.1",
          "(.NET Core 4.6.28325.01; Microsoft Windows 10.0.18362 )"
        ],
        "x-ms-blob-public-access": "container",
        "x-ms-client-request-id": "8eee3b79-77cc-ed5b-efb9-0bdb99877e87",
        "x-ms-date": "Fri, 03 Apr 2020 00:05:23 GMT",
        "x-ms-return-client-request-id": "true",
<<<<<<< HEAD
        "x-ms-version": "2019-12-12"
=======
        "x-ms-version": "2020-02-10"
>>>>>>> 60f4876e
      },
      "RequestBody": null,
      "StatusCode": 201,
      "ResponseHeaders": {
        "Content-Length": "0",
        "Date": "Fri, 03 Apr 2020 00:05:22 GMT",
        "ETag": "\u00220x8D7D762B4651400\u0022",
        "Last-Modified": "Fri, 03 Apr 2020 00:05:22 GMT",
        "Server": [
          "Windows-Azure-Blob/1.0",
          "Microsoft-HTTPAPI/2.0"
        ],
        "x-ms-client-request-id": "8eee3b79-77cc-ed5b-efb9-0bdb99877e87",
        "x-ms-request-id": "6b863be3-901e-0092-294b-09c976000000",
<<<<<<< HEAD
        "x-ms-version": "2019-12-12"
=======
        "x-ms-version": "2020-02-10"
>>>>>>> 60f4876e
      },
      "ResponseBody": []
    },
    {
      "RequestUri": "https://seanmcccanary.blob.core.windows.net/test-container-8e3f1de2-f958-6843-2c13-a071501277f6/test-blob-e4871539-4b1c-3971-296e-713635647379",
      "RequestMethod": "PUT",
      "RequestHeaders": {
        "Authorization": "Sanitized",
        "Content-Length": "0",
        "traceparent": "00-780da2926432d94bafbd9beca70492d8-9772379917bd6e4b-00",
        "User-Agent": [
          "azsdk-net-Storage.Blobs/12.5.0-dev.20200402.1",
          "(.NET Core 4.6.28325.01; Microsoft Windows 10.0.18362 )"
        ],
        "x-ms-blob-content-length": "4096",
        "x-ms-blob-sequence-number": "0",
        "x-ms-blob-type": "PageBlob",
        "x-ms-client-request-id": "e0a53ba4-162a-2ecb-cab4-655d0624b78b",
        "x-ms-date": "Fri, 03 Apr 2020 00:05:23 GMT",
        "x-ms-return-client-request-id": "true",
<<<<<<< HEAD
        "x-ms-version": "2019-12-12"
=======
        "x-ms-version": "2020-02-10"
>>>>>>> 60f4876e
      },
      "RequestBody": null,
      "StatusCode": 201,
      "ResponseHeaders": {
        "Content-Length": "0",
        "Date": "Fri, 03 Apr 2020 00:05:22 GMT",
        "ETag": "\u00220x8D7D762B472A586\u0022",
        "Last-Modified": "Fri, 03 Apr 2020 00:05:23 GMT",
        "Server": [
          "Windows-Azure-Blob/1.0",
          "Microsoft-HTTPAPI/2.0"
        ],
        "x-ms-client-request-id": "e0a53ba4-162a-2ecb-cab4-655d0624b78b",
        "x-ms-request-id": "6b863c03-901e-0092-414b-09c976000000",
        "x-ms-request-server-encrypted": "true",
<<<<<<< HEAD
        "x-ms-version": "2019-12-12"
=======
        "x-ms-version": "2020-02-10"
>>>>>>> 60f4876e
      },
      "ResponseBody": []
    },
    {
      "RequestUri": "https://seanmcccanary.blob.core.windows.net/test-container-8e3f1de2-f958-6843-2c13-a071501277f6/test-blob-e4871539-4b1c-3971-296e-713635647379?comp=properties",
      "RequestMethod": "PUT",
      "RequestHeaders": {
        "Authorization": "Sanitized",
        "If-Match": "\u0022garbage\u0022",
        "traceparent": "00-1bb349bdd880a64492c5b5ff442962f3-10a5ab5c89218148-00",
        "User-Agent": [
          "azsdk-net-Storage.Blobs/12.5.0-dev.20200402.1",
          "(.NET Core 4.6.28325.01; Microsoft Windows 10.0.18362 )"
        ],
        "x-ms-blob-sequence-number": "5",
        "x-ms-client-request-id": "fa92db38-93be-024f-ecc9-4a7083cb9a5e",
        "x-ms-date": "Fri, 03 Apr 2020 00:05:23 GMT",
        "x-ms-return-client-request-id": "true",
        "x-ms-sequence-number-action": "update",
<<<<<<< HEAD
        "x-ms-version": "2019-12-12"
=======
        "x-ms-version": "2020-02-10"
>>>>>>> 60f4876e
      },
      "RequestBody": null,
      "StatusCode": 412,
      "ResponseHeaders": {
        "Content-Length": "252",
        "Content-Type": "application/xml",
        "Date": "Fri, 03 Apr 2020 00:05:22 GMT",
        "Server": [
          "Windows-Azure-Blob/1.0",
          "Microsoft-HTTPAPI/2.0"
        ],
        "x-ms-client-request-id": "fa92db38-93be-024f-ecc9-4a7083cb9a5e",
        "x-ms-error-code": "ConditionNotMet",
        "x-ms-request-id": "6b863c23-901e-0092-5c4b-09c976000000",
<<<<<<< HEAD
        "x-ms-version": "2019-12-12"
=======
        "x-ms-version": "2020-02-10"
>>>>>>> 60f4876e
      },
      "ResponseBody": [
        "\uFEFF\u003C?xml version=\u00221.0\u0022 encoding=\u0022utf-8\u0022?\u003E\u003CError\u003E\u003CCode\u003EConditionNotMet\u003C/Code\u003E\u003CMessage\u003EThe condition specified using HTTP conditional header(s) is not met.\n",
        "RequestId:6b863c23-901e-0092-5c4b-09c976000000\n",
        "Time:2020-04-03T00:05:23.1255758Z\u003C/Message\u003E\u003C/Error\u003E"
      ]
    },
    {
      "RequestUri": "https://seanmcccanary.blob.core.windows.net/test-container-8e3f1de2-f958-6843-2c13-a071501277f6?restype=container",
      "RequestMethod": "DELETE",
      "RequestHeaders": {
        "Authorization": "Sanitized",
        "traceparent": "00-e54efa27eef3834bb0dfe7816a36859e-78be593613727542-00",
        "User-Agent": [
          "azsdk-net-Storage.Blobs/12.5.0-dev.20200402.1",
          "(.NET Core 4.6.28325.01; Microsoft Windows 10.0.18362 )"
        ],
        "x-ms-client-request-id": "2b255518-bd92-b2cd-42c0-f4c51ef2cd1f",
        "x-ms-date": "Fri, 03 Apr 2020 00:05:24 GMT",
        "x-ms-return-client-request-id": "true",
<<<<<<< HEAD
        "x-ms-version": "2019-12-12"
=======
        "x-ms-version": "2020-02-10"
>>>>>>> 60f4876e
      },
      "RequestBody": null,
      "StatusCode": 202,
      "ResponseHeaders": {
        "Content-Length": "0",
        "Date": "Fri, 03 Apr 2020 00:05:22 GMT",
        "Server": [
          "Windows-Azure-Blob/1.0",
          "Microsoft-HTTPAPI/2.0"
        ],
        "x-ms-client-request-id": "2b255518-bd92-b2cd-42c0-f4c51ef2cd1f",
        "x-ms-request-id": "6b863c47-901e-0092-7b4b-09c976000000",
<<<<<<< HEAD
        "x-ms-version": "2019-12-12"
=======
        "x-ms-version": "2020-02-10"
>>>>>>> 60f4876e
      },
      "ResponseBody": []
    },
    {
      "RequestUri": "https://seanmcccanary.blob.core.windows.net/test-container-3c93024c-91ed-e2ba-d357-20699f0b4d9d?restype=container",
      "RequestMethod": "PUT",
      "RequestHeaders": {
        "Authorization": "Sanitized",
        "traceparent": "00-fa1473acf70a4249a38f6ad579b872e2-945b5a7268b28a4a-00",
        "User-Agent": [
          "azsdk-net-Storage.Blobs/12.5.0-dev.20200402.1",
          "(.NET Core 4.6.28325.01; Microsoft Windows 10.0.18362 )"
        ],
        "x-ms-blob-public-access": "container",
        "x-ms-client-request-id": "b2f6d487-73bb-87cf-9a43-573b9c631336",
        "x-ms-date": "Fri, 03 Apr 2020 00:05:24 GMT",
        "x-ms-return-client-request-id": "true",
<<<<<<< HEAD
        "x-ms-version": "2019-12-12"
=======
        "x-ms-version": "2020-02-10"
>>>>>>> 60f4876e
      },
      "RequestBody": null,
      "StatusCode": 201,
      "ResponseHeaders": {
        "Content-Length": "0",
        "Date": "Fri, 03 Apr 2020 00:05:23 GMT",
        "ETag": "\u00220x8D7D762B4C349A4\u0022",
        "Last-Modified": "Fri, 03 Apr 2020 00:05:23 GMT",
        "Server": [
          "Windows-Azure-Blob/1.0",
          "Microsoft-HTTPAPI/2.0"
        ],
        "x-ms-client-request-id": "b2f6d487-73bb-87cf-9a43-573b9c631336",
        "x-ms-request-id": "39b677af-401e-0007-734b-0921c3000000",
<<<<<<< HEAD
        "x-ms-version": "2019-12-12"
=======
        "x-ms-version": "2020-02-10"
>>>>>>> 60f4876e
      },
      "ResponseBody": []
    },
    {
      "RequestUri": "https://seanmcccanary.blob.core.windows.net/test-container-3c93024c-91ed-e2ba-d357-20699f0b4d9d/test-blob-91ac5773-9f9a-de79-3667-c881c7248192",
      "RequestMethod": "PUT",
      "RequestHeaders": {
        "Authorization": "Sanitized",
        "Content-Length": "0",
        "traceparent": "00-38b3dee1508bbd499b98e0770b001766-156f8f132348654f-00",
        "User-Agent": [
          "azsdk-net-Storage.Blobs/12.5.0-dev.20200402.1",
          "(.NET Core 4.6.28325.01; Microsoft Windows 10.0.18362 )"
        ],
        "x-ms-blob-content-length": "4096",
        "x-ms-blob-sequence-number": "0",
        "x-ms-blob-type": "PageBlob",
        "x-ms-client-request-id": "09229258-8a94-e84c-5b18-7b54ab4dbf76",
        "x-ms-date": "Fri, 03 Apr 2020 00:05:24 GMT",
        "x-ms-return-client-request-id": "true",
<<<<<<< HEAD
        "x-ms-version": "2019-12-12"
=======
        "x-ms-version": "2020-02-10"
>>>>>>> 60f4876e
      },
      "RequestBody": null,
      "StatusCode": 201,
      "ResponseHeaders": {
        "Content-Length": "0",
        "Date": "Fri, 03 Apr 2020 00:05:23 GMT",
        "ETag": "\u00220x8D7D762B4D15190\u0022",
        "Last-Modified": "Fri, 03 Apr 2020 00:05:23 GMT",
        "Server": [
          "Windows-Azure-Blob/1.0",
          "Microsoft-HTTPAPI/2.0"
        ],
        "x-ms-client-request-id": "09229258-8a94-e84c-5b18-7b54ab4dbf76",
        "x-ms-request-id": "39b677e4-401e-0007-234b-0921c3000000",
        "x-ms-request-server-encrypted": "true",
<<<<<<< HEAD
        "x-ms-version": "2019-12-12"
=======
        "x-ms-version": "2020-02-10"
>>>>>>> 60f4876e
      },
      "ResponseBody": []
    },
    {
      "RequestUri": "https://seanmcccanary.blob.core.windows.net/test-container-3c93024c-91ed-e2ba-d357-20699f0b4d9d/test-blob-91ac5773-9f9a-de79-3667-c881c7248192",
      "RequestMethod": "HEAD",
      "RequestHeaders": {
        "Authorization": "Sanitized",
        "traceparent": "00-5e79e2ebbceaaa408bab9b5a5f4988e4-f713c829f885b84d-00",
        "User-Agent": [
          "azsdk-net-Storage.Blobs/12.5.0-dev.20200402.1",
          "(.NET Core 4.6.28325.01; Microsoft Windows 10.0.18362 )"
        ],
        "x-ms-client-request-id": "3528b7d8-7802-b1fe-ecf9-6ffc1e8df970",
        "x-ms-date": "Fri, 03 Apr 2020 00:05:24 GMT",
        "x-ms-return-client-request-id": "true",
<<<<<<< HEAD
        "x-ms-version": "2019-12-12"
=======
        "x-ms-version": "2020-02-10"
>>>>>>> 60f4876e
      },
      "RequestBody": null,
      "StatusCode": 200,
      "ResponseHeaders": {
        "Accept-Ranges": "bytes",
        "Content-Length": "4096",
        "Content-Type": "application/octet-stream",
        "Date": "Fri, 03 Apr 2020 00:05:23 GMT",
        "ETag": "\u00220x8D7D762B4D15190\u0022",
        "Last-Modified": "Fri, 03 Apr 2020 00:05:23 GMT",
        "Server": [
          "Windows-Azure-Blob/1.0",
          "Microsoft-HTTPAPI/2.0"
        ],
        "x-ms-blob-sequence-number": "0",
        "x-ms-blob-type": "PageBlob",
        "x-ms-client-request-id": "3528b7d8-7802-b1fe-ecf9-6ffc1e8df970",
        "x-ms-creation-time": "Fri, 03 Apr 2020 00:05:23 GMT",
        "x-ms-lease-state": "available",
        "x-ms-lease-status": "unlocked",
        "x-ms-request-id": "39b67840-401e-0007-744b-0921c3000000",
        "x-ms-server-encrypted": "true",
<<<<<<< HEAD
        "x-ms-version": "2019-12-12"
=======
        "x-ms-version": "2020-02-10"
>>>>>>> 60f4876e
      },
      "ResponseBody": []
    },
    {
      "RequestUri": "https://seanmcccanary.blob.core.windows.net/test-container-3c93024c-91ed-e2ba-d357-20699f0b4d9d/test-blob-91ac5773-9f9a-de79-3667-c881c7248192?comp=properties",
      "RequestMethod": "PUT",
      "RequestHeaders": {
        "Authorization": "Sanitized",
        "If-None-Match": "\u00220x8D7D762B4D15190\u0022",
        "traceparent": "00-dc5573abf121e74e813eefd635e73d94-c06eed5436f94941-00",
        "User-Agent": [
          "azsdk-net-Storage.Blobs/12.5.0-dev.20200402.1",
          "(.NET Core 4.6.28325.01; Microsoft Windows 10.0.18362 )"
        ],
        "x-ms-blob-sequence-number": "5",
        "x-ms-client-request-id": "f37bd552-8925-4973-c64e-7588d924b9e9",
        "x-ms-date": "Fri, 03 Apr 2020 00:05:24 GMT",
        "x-ms-return-client-request-id": "true",
        "x-ms-sequence-number-action": "update",
<<<<<<< HEAD
        "x-ms-version": "2019-12-12"
=======
        "x-ms-version": "2020-02-10"
>>>>>>> 60f4876e
      },
      "RequestBody": null,
      "StatusCode": 412,
      "ResponseHeaders": {
        "Content-Length": "252",
        "Content-Type": "application/xml",
        "Date": "Fri, 03 Apr 2020 00:05:23 GMT",
        "Server": [
          "Windows-Azure-Blob/1.0",
          "Microsoft-HTTPAPI/2.0"
        ],
        "x-ms-client-request-id": "f37bd552-8925-4973-c64e-7588d924b9e9",
        "x-ms-error-code": "ConditionNotMet",
        "x-ms-request-id": "39b67878-401e-0007-224b-0921c3000000",
<<<<<<< HEAD
        "x-ms-version": "2019-12-12"
=======
        "x-ms-version": "2020-02-10"
>>>>>>> 60f4876e
      },
      "ResponseBody": [
        "\uFEFF\u003C?xml version=\u00221.0\u0022 encoding=\u0022utf-8\u0022?\u003E\u003CError\u003E\u003CCode\u003EConditionNotMet\u003C/Code\u003E\u003CMessage\u003EThe condition specified using HTTP conditional header(s) is not met.\n",
        "RequestId:39b67878-401e-0007-224b-0921c3000000\n",
        "Time:2020-04-03T00:05:23.8580672Z\u003C/Message\u003E\u003C/Error\u003E"
      ]
    },
    {
      "RequestUri": "https://seanmcccanary.blob.core.windows.net/test-container-3c93024c-91ed-e2ba-d357-20699f0b4d9d?restype=container",
      "RequestMethod": "DELETE",
      "RequestHeaders": {
        "Authorization": "Sanitized",
        "traceparent": "00-b057a710fcd7404f87266b8eeb2084b0-8317e1d28f7a2a4c-00",
        "User-Agent": [
          "azsdk-net-Storage.Blobs/12.5.0-dev.20200402.1",
          "(.NET Core 4.6.28325.01; Microsoft Windows 10.0.18362 )"
        ],
        "x-ms-client-request-id": "49aa2a1c-0511-884a-aa58-8c41b706364c",
        "x-ms-date": "Fri, 03 Apr 2020 00:05:24 GMT",
        "x-ms-return-client-request-id": "true",
<<<<<<< HEAD
        "x-ms-version": "2019-12-12"
=======
        "x-ms-version": "2020-02-10"
>>>>>>> 60f4876e
      },
      "RequestBody": null,
      "StatusCode": 202,
      "ResponseHeaders": {
        "Content-Length": "0",
        "Date": "Fri, 03 Apr 2020 00:05:23 GMT",
        "Server": [
          "Windows-Azure-Blob/1.0",
          "Microsoft-HTTPAPI/2.0"
        ],
        "x-ms-client-request-id": "49aa2a1c-0511-884a-aa58-8c41b706364c",
        "x-ms-request-id": "39b6789c-401e-0007-424b-0921c3000000",
<<<<<<< HEAD
        "x-ms-version": "2019-12-12"
=======
        "x-ms-version": "2020-02-10"
>>>>>>> 60f4876e
      },
      "ResponseBody": []
    },
    {
      "RequestUri": "https://seanmcccanary.blob.core.windows.net/test-container-537ea98f-eecd-decf-bfcf-cb0cc4ba6354?restype=container",
      "RequestMethod": "PUT",
      "RequestHeaders": {
        "Authorization": "Sanitized",
        "traceparent": "00-788791feba385643b6ab1fa8f6a3c852-f46285fbebc23540-00",
        "User-Agent": [
          "azsdk-net-Storage.Blobs/12.5.0-dev.20200402.1",
          "(.NET Core 4.6.28325.01; Microsoft Windows 10.0.18362 )"
        ],
        "x-ms-blob-public-access": "container",
        "x-ms-client-request-id": "3b2978e2-a6f3-2e9b-5bcc-89423a3ec3ef",
        "x-ms-date": "Fri, 03 Apr 2020 00:05:24 GMT",
        "x-ms-return-client-request-id": "true",
<<<<<<< HEAD
        "x-ms-version": "2019-12-12"
=======
        "x-ms-version": "2020-02-10"
>>>>>>> 60f4876e
      },
      "RequestBody": null,
      "StatusCode": 201,
      "ResponseHeaders": {
        "Content-Length": "0",
        "Date": "Fri, 03 Apr 2020 00:05:23 GMT",
        "ETag": "\u00220x8D7D762B52F9264\u0022",
        "Last-Modified": "Fri, 03 Apr 2020 00:05:24 GMT",
        "Server": [
          "Windows-Azure-Blob/1.0",
          "Microsoft-HTTPAPI/2.0"
        ],
        "x-ms-client-request-id": "3b2978e2-a6f3-2e9b-5bcc-89423a3ec3ef",
        "x-ms-request-id": "b0abb416-e01e-0031-374b-09acb3000000",
<<<<<<< HEAD
        "x-ms-version": "2019-12-12"
=======
        "x-ms-version": "2020-02-10"
>>>>>>> 60f4876e
      },
      "ResponseBody": []
    },
    {
      "RequestUri": "https://seanmcccanary.blob.core.windows.net/test-container-537ea98f-eecd-decf-bfcf-cb0cc4ba6354/test-blob-aaec38f4-879a-1fd1-d276-3b9eaab2f8ea",
      "RequestMethod": "PUT",
      "RequestHeaders": {
        "Authorization": "Sanitized",
        "Content-Length": "0",
        "traceparent": "00-515a7a2e0c82bc4380571de51febff0c-3e5b54f410161f48-00",
        "User-Agent": [
          "azsdk-net-Storage.Blobs/12.5.0-dev.20200402.1",
          "(.NET Core 4.6.28325.01; Microsoft Windows 10.0.18362 )"
        ],
        "x-ms-blob-content-length": "4096",
        "x-ms-blob-sequence-number": "0",
        "x-ms-blob-type": "PageBlob",
        "x-ms-client-request-id": "ad27546a-49e7-5a88-a60a-697c6bfd83a8",
        "x-ms-date": "Fri, 03 Apr 2020 00:05:25 GMT",
        "x-ms-return-client-request-id": "true",
<<<<<<< HEAD
        "x-ms-version": "2019-12-12"
=======
        "x-ms-version": "2020-02-10"
>>>>>>> 60f4876e
      },
      "RequestBody": null,
      "StatusCode": 201,
      "ResponseHeaders": {
        "Content-Length": "0",
        "Date": "Fri, 03 Apr 2020 00:05:23 GMT",
        "ETag": "\u00220x8D7D762B53D1F5D\u0022",
        "Last-Modified": "Fri, 03 Apr 2020 00:05:24 GMT",
        "Server": [
          "Windows-Azure-Blob/1.0",
          "Microsoft-HTTPAPI/2.0"
        ],
        "x-ms-client-request-id": "ad27546a-49e7-5a88-a60a-697c6bfd83a8",
        "x-ms-request-id": "b0abb439-e01e-0031-564b-09acb3000000",
        "x-ms-request-server-encrypted": "true",
<<<<<<< HEAD
        "x-ms-version": "2019-12-12"
=======
        "x-ms-version": "2020-02-10"
>>>>>>> 60f4876e
      },
      "ResponseBody": []
    },
    {
      "RequestUri": "https://seanmcccanary.blob.core.windows.net/test-container-537ea98f-eecd-decf-bfcf-cb0cc4ba6354/test-blob-aaec38f4-879a-1fd1-d276-3b9eaab2f8ea?comp=lease",
      "RequestMethod": "PUT",
      "RequestHeaders": {
        "Authorization": "Sanitized",
        "traceparent": "00-918ba71eeb66bd40aacf445e2ece6b22-95ef3a7eb7a95847-00",
        "User-Agent": [
          "azsdk-net-Storage.Blobs/12.5.0-dev.20200402.1",
          "(.NET Core 4.6.28325.01; Microsoft Windows 10.0.18362 )"
        ],
        "x-ms-client-request-id": "47daabb9-3a2e-f3c5-f65a-d5a90f2a2682",
        "x-ms-date": "Fri, 03 Apr 2020 00:05:25 GMT",
        "x-ms-lease-action": "acquire",
        "x-ms-lease-duration": "-1",
        "x-ms-proposed-lease-id": "92669fd3-7714-cd5e-d73e-3a5d3423383c",
        "x-ms-return-client-request-id": "true",
<<<<<<< HEAD
        "x-ms-version": "2019-12-12"
=======
        "x-ms-version": "2020-02-10"
>>>>>>> 60f4876e
      },
      "RequestBody": null,
      "StatusCode": 201,
      "ResponseHeaders": {
        "Content-Length": "0",
        "Date": "Fri, 03 Apr 2020 00:05:23 GMT",
        "ETag": "\u00220x8D7D762B53D1F5D\u0022",
        "Last-Modified": "Fri, 03 Apr 2020 00:05:24 GMT",
        "Server": [
          "Windows-Azure-Blob/1.0",
          "Microsoft-HTTPAPI/2.0"
        ],
        "x-ms-client-request-id": "47daabb9-3a2e-f3c5-f65a-d5a90f2a2682",
        "x-ms-lease-id": "92669fd3-7714-cd5e-d73e-3a5d3423383c",
        "x-ms-request-id": "b0abb45b-e01e-0031-764b-09acb3000000",
<<<<<<< HEAD
        "x-ms-version": "2019-12-12"
=======
        "x-ms-version": "2020-02-10"
>>>>>>> 60f4876e
      },
      "ResponseBody": []
    },
    {
      "RequestUri": "https://seanmcccanary.blob.core.windows.net/test-container-537ea98f-eecd-decf-bfcf-cb0cc4ba6354/test-blob-aaec38f4-879a-1fd1-d276-3b9eaab2f8ea?comp=properties",
      "RequestMethod": "PUT",
      "RequestHeaders": {
        "Authorization": "Sanitized",
        "traceparent": "00-c6d3314ad62c1a4f98039b482d118c38-132396956f35b240-00",
        "User-Agent": [
          "azsdk-net-Storage.Blobs/12.5.0-dev.20200402.1",
          "(.NET Core 4.6.28325.01; Microsoft Windows 10.0.18362 )"
        ],
        "x-ms-blob-sequence-number": "5",
        "x-ms-client-request-id": "89a3c6fb-f149-6f0e-9b41-5f31745982f5",
        "x-ms-date": "Fri, 03 Apr 2020 00:05:25 GMT",
        "x-ms-lease-id": "3b03ce14-fafc-848c-debe-1a45628e5a3c",
        "x-ms-return-client-request-id": "true",
        "x-ms-sequence-number-action": "update",
<<<<<<< HEAD
        "x-ms-version": "2019-12-12"
=======
        "x-ms-version": "2020-02-10"
>>>>>>> 60f4876e
      },
      "RequestBody": null,
      "StatusCode": 412,
      "ResponseHeaders": {
        "Content-Length": "264",
        "Content-Type": "application/xml",
        "Date": "Fri, 03 Apr 2020 00:05:24 GMT",
        "Server": [
          "Windows-Azure-Blob/1.0",
          "Microsoft-HTTPAPI/2.0"
        ],
        "x-ms-client-request-id": "89a3c6fb-f149-6f0e-9b41-5f31745982f5",
        "x-ms-error-code": "LeaseIdMismatchWithBlobOperation",
        "x-ms-request-id": "b0abb478-e01e-0031-104b-09acb3000000",
<<<<<<< HEAD
        "x-ms-version": "2019-12-12"
=======
        "x-ms-version": "2020-02-10"
>>>>>>> 60f4876e
      },
      "ResponseBody": [
        "\uFEFF\u003C?xml version=\u00221.0\u0022 encoding=\u0022utf-8\u0022?\u003E\u003CError\u003E\u003CCode\u003ELeaseIdMismatchWithBlobOperation\u003C/Code\u003E\u003CMessage\u003EThe lease ID specified did not match the lease ID for the blob.\n",
        "RequestId:b0abb478-e01e-0031-104b-09acb3000000\n",
        "Time:2020-04-03T00:05:24.5376963Z\u003C/Message\u003E\u003C/Error\u003E"
      ]
    },
    {
      "RequestUri": "https://seanmcccanary.blob.core.windows.net/test-container-537ea98f-eecd-decf-bfcf-cb0cc4ba6354?restype=container",
      "RequestMethod": "DELETE",
      "RequestHeaders": {
        "Authorization": "Sanitized",
        "traceparent": "00-f7a3784327c4be4e85f82ba8ba298f47-9c00cfbe2ce84f49-00",
        "User-Agent": [
          "azsdk-net-Storage.Blobs/12.5.0-dev.20200402.1",
          "(.NET Core 4.6.28325.01; Microsoft Windows 10.0.18362 )"
        ],
        "x-ms-client-request-id": "48ade34a-9c87-e038-1e62-6e87cdeb1542",
        "x-ms-date": "Fri, 03 Apr 2020 00:05:25 GMT",
        "x-ms-return-client-request-id": "true",
<<<<<<< HEAD
        "x-ms-version": "2019-12-12"
=======
        "x-ms-version": "2020-02-10"
>>>>>>> 60f4876e
      },
      "RequestBody": null,
      "StatusCode": 202,
      "ResponseHeaders": {
        "Content-Length": "0",
        "Date": "Fri, 03 Apr 2020 00:05:24 GMT",
        "Server": [
          "Windows-Azure-Blob/1.0",
          "Microsoft-HTTPAPI/2.0"
        ],
        "x-ms-client-request-id": "48ade34a-9c87-e038-1e62-6e87cdeb1542",
        "x-ms-request-id": "b0abb495-e01e-0031-2c4b-09acb3000000",
<<<<<<< HEAD
        "x-ms-version": "2019-12-12"
=======
        "x-ms-version": "2020-02-10"
>>>>>>> 60f4876e
      },
      "ResponseBody": []
    }
  ],
  "Variables": {
    "DateTimeOffsetNow": "2020-04-02T17:05:22.3708908-07:00",
    "RandomSeed": "2110332629",
    "Storage_TestConfigDefault": "ProductionTenant\nseanmcccanary\nU2FuaXRpemVk\nhttps://seanmcccanary.blob.core.windows.net\nhttps://seanmcccanary.file.core.windows.net\nhttps://seanmcccanary.queue.core.windows.net\nhttps://seanmcccanary.table.core.windows.net\n\n\n\n\nhttps://seanmcccanary-secondary.blob.core.windows.net\nhttps://seanmcccanary-secondary.file.core.windows.net\nhttps://seanmcccanary-secondary.queue.core.windows.net\nhttps://seanmcccanary-secondary.table.core.windows.net\n\nSanitized\n\n\nCloud\nBlobEndpoint=https://seanmcccanary.blob.core.windows.net/;QueueEndpoint=https://seanmcccanary.queue.core.windows.net/;FileEndpoint=https://seanmcccanary.file.core.windows.net/;BlobSecondaryEndpoint=https://seanmcccanary-secondary.blob.core.windows.net/;QueueSecondaryEndpoint=https://seanmcccanary-secondary.queue.core.windows.net/;FileSecondaryEndpoint=https://seanmcccanary-secondary.file.core.windows.net/;AccountName=seanmcccanary;AccountKey=Sanitized\nseanscope1"
  }
}<|MERGE_RESOLUTION|>--- conflicted
+++ resolved
@@ -14,11 +14,7 @@
         "x-ms-client-request-id": "460c379a-21b8-bb76-4c42-802739c082ea",
         "x-ms-date": "Fri, 03 Apr 2020 00:05:22 GMT",
         "x-ms-return-client-request-id": "true",
-<<<<<<< HEAD
-        "x-ms-version": "2019-12-12"
-=======
-        "x-ms-version": "2020-02-10"
->>>>>>> 60f4876e
+        "x-ms-version": "2020-02-10"
       },
       "RequestBody": null,
       "StatusCode": 201,
@@ -33,11 +29,7 @@
         ],
         "x-ms-client-request-id": "460c379a-21b8-bb76-4c42-802739c082ea",
         "x-ms-request-id": "2ac775f8-f01e-003d-0b4b-093bbb000000",
-<<<<<<< HEAD
-        "x-ms-version": "2019-12-12"
-=======
-        "x-ms-version": "2020-02-10"
->>>>>>> 60f4876e
+        "x-ms-version": "2020-02-10"
       },
       "ResponseBody": []
     },
@@ -58,11 +50,7 @@
         "x-ms-client-request-id": "93cda9f5-8f89-de37-fd71-8035e022f612",
         "x-ms-date": "Fri, 03 Apr 2020 00:05:22 GMT",
         "x-ms-return-client-request-id": "true",
-<<<<<<< HEAD
-        "x-ms-version": "2019-12-12"
-=======
-        "x-ms-version": "2020-02-10"
->>>>>>> 60f4876e
+        "x-ms-version": "2020-02-10"
       },
       "RequestBody": null,
       "StatusCode": 201,
@@ -78,11 +66,7 @@
         "x-ms-client-request-id": "93cda9f5-8f89-de37-fd71-8035e022f612",
         "x-ms-request-id": "2ac7761e-f01e-003d-294b-093bbb000000",
         "x-ms-request-server-encrypted": "true",
-<<<<<<< HEAD
-        "x-ms-version": "2019-12-12"
-=======
-        "x-ms-version": "2020-02-10"
->>>>>>> 60f4876e
+        "x-ms-version": "2020-02-10"
       },
       "ResponseBody": []
     },
@@ -102,11 +86,7 @@
         "x-ms-date": "Fri, 03 Apr 2020 00:05:22 GMT",
         "x-ms-return-client-request-id": "true",
         "x-ms-sequence-number-action": "update",
-<<<<<<< HEAD
-        "x-ms-version": "2019-12-12"
-=======
-        "x-ms-version": "2020-02-10"
->>>>>>> 60f4876e
+        "x-ms-version": "2020-02-10"
       },
       "RequestBody": null,
       "StatusCode": 412,
@@ -121,11 +101,7 @@
         "x-ms-client-request-id": "1b5e8a9e-886d-b986-c853-cc767d1922cc",
         "x-ms-error-code": "ConditionNotMet",
         "x-ms-request-id": "2ac77639-f01e-003d-414b-093bbb000000",
-<<<<<<< HEAD
-        "x-ms-version": "2019-12-12"
-=======
-        "x-ms-version": "2020-02-10"
->>>>>>> 60f4876e
+        "x-ms-version": "2020-02-10"
       },
       "ResponseBody": [
         "\uFEFF\u003C?xml version=\u00221.0\u0022 encoding=\u0022utf-8\u0022?\u003E\u003CError\u003E\u003CCode\u003EConditionNotMet\u003C/Code\u003E\u003CMessage\u003EThe condition specified using HTTP conditional header(s) is not met.\n",
@@ -146,11 +122,7 @@
         "x-ms-client-request-id": "559725ad-dbc4-9ea5-e925-703aec8cfea9",
         "x-ms-date": "Fri, 03 Apr 2020 00:05:22 GMT",
         "x-ms-return-client-request-id": "true",
-<<<<<<< HEAD
-        "x-ms-version": "2019-12-12"
-=======
-        "x-ms-version": "2020-02-10"
->>>>>>> 60f4876e
+        "x-ms-version": "2020-02-10"
       },
       "RequestBody": null,
       "StatusCode": 202,
@@ -163,11 +135,7 @@
         ],
         "x-ms-client-request-id": "559725ad-dbc4-9ea5-e925-703aec8cfea9",
         "x-ms-request-id": "2ac77651-f01e-003d-564b-093bbb000000",
-<<<<<<< HEAD
-        "x-ms-version": "2019-12-12"
-=======
-        "x-ms-version": "2020-02-10"
->>>>>>> 60f4876e
+        "x-ms-version": "2020-02-10"
       },
       "ResponseBody": []
     },
@@ -185,11 +153,7 @@
         "x-ms-client-request-id": "406c2652-4805-4fa4-55a4-f2a36788e7cd",
         "x-ms-date": "Fri, 03 Apr 2020 00:05:22 GMT",
         "x-ms-return-client-request-id": "true",
-<<<<<<< HEAD
-        "x-ms-version": "2019-12-12"
-=======
-        "x-ms-version": "2020-02-10"
->>>>>>> 60f4876e
+        "x-ms-version": "2020-02-10"
       },
       "RequestBody": null,
       "StatusCode": 201,
@@ -204,11 +168,7 @@
         ],
         "x-ms-client-request-id": "406c2652-4805-4fa4-55a4-f2a36788e7cd",
         "x-ms-request-id": "c802de62-d01e-0067-484b-095d5c000000",
-<<<<<<< HEAD
-        "x-ms-version": "2019-12-12"
-=======
-        "x-ms-version": "2020-02-10"
->>>>>>> 60f4876e
+        "x-ms-version": "2020-02-10"
       },
       "ResponseBody": []
     },
@@ -229,11 +189,7 @@
         "x-ms-client-request-id": "9c77af13-ac92-ab56-fe3c-078cb7bf6deb",
         "x-ms-date": "Fri, 03 Apr 2020 00:05:23 GMT",
         "x-ms-return-client-request-id": "true",
-<<<<<<< HEAD
-        "x-ms-version": "2019-12-12"
-=======
-        "x-ms-version": "2020-02-10"
->>>>>>> 60f4876e
+        "x-ms-version": "2020-02-10"
       },
       "RequestBody": null,
       "StatusCode": 201,
@@ -249,11 +205,7 @@
         "x-ms-client-request-id": "9c77af13-ac92-ab56-fe3c-078cb7bf6deb",
         "x-ms-request-id": "c802de7f-d01e-0067-604b-095d5c000000",
         "x-ms-request-server-encrypted": "true",
-<<<<<<< HEAD
-        "x-ms-version": "2019-12-12"
-=======
-        "x-ms-version": "2020-02-10"
->>>>>>> 60f4876e
+        "x-ms-version": "2020-02-10"
       },
       "ResponseBody": []
     },
@@ -273,11 +225,7 @@
         "x-ms-date": "Fri, 03 Apr 2020 00:05:23 GMT",
         "x-ms-return-client-request-id": "true",
         "x-ms-sequence-number-action": "update",
-<<<<<<< HEAD
-        "x-ms-version": "2019-12-12"
-=======
-        "x-ms-version": "2020-02-10"
->>>>>>> 60f4876e
+        "x-ms-version": "2020-02-10"
       },
       "RequestBody": null,
       "StatusCode": 412,
@@ -292,11 +240,7 @@
         "x-ms-client-request-id": "32d17f6a-1cf2-23e2-021e-9273ef40e0e3",
         "x-ms-error-code": "ConditionNotMet",
         "x-ms-request-id": "c802dea0-d01e-0067-7c4b-095d5c000000",
-<<<<<<< HEAD
-        "x-ms-version": "2019-12-12"
-=======
-        "x-ms-version": "2020-02-10"
->>>>>>> 60f4876e
+        "x-ms-version": "2020-02-10"
       },
       "ResponseBody": [
         "\uFEFF\u003C?xml version=\u00221.0\u0022 encoding=\u0022utf-8\u0022?\u003E\u003CError\u003E\u003CCode\u003EConditionNotMet\u003C/Code\u003E\u003CMessage\u003EThe condition specified using HTTP conditional header(s) is not met.\n",
@@ -317,11 +261,7 @@
         "x-ms-client-request-id": "382233e6-3aee-cff8-9ab0-0ba0c3a9078f",
         "x-ms-date": "Fri, 03 Apr 2020 00:05:23 GMT",
         "x-ms-return-client-request-id": "true",
-<<<<<<< HEAD
-        "x-ms-version": "2019-12-12"
-=======
-        "x-ms-version": "2020-02-10"
->>>>>>> 60f4876e
+        "x-ms-version": "2020-02-10"
       },
       "RequestBody": null,
       "StatusCode": 202,
@@ -334,11 +274,7 @@
         ],
         "x-ms-client-request-id": "382233e6-3aee-cff8-9ab0-0ba0c3a9078f",
         "x-ms-request-id": "c802debb-d01e-0067-134b-095d5c000000",
-<<<<<<< HEAD
-        "x-ms-version": "2019-12-12"
-=======
-        "x-ms-version": "2020-02-10"
->>>>>>> 60f4876e
+        "x-ms-version": "2020-02-10"
       },
       "ResponseBody": []
     },
@@ -356,11 +292,7 @@
         "x-ms-client-request-id": "8eee3b79-77cc-ed5b-efb9-0bdb99877e87",
         "x-ms-date": "Fri, 03 Apr 2020 00:05:23 GMT",
         "x-ms-return-client-request-id": "true",
-<<<<<<< HEAD
-        "x-ms-version": "2019-12-12"
-=======
-        "x-ms-version": "2020-02-10"
->>>>>>> 60f4876e
+        "x-ms-version": "2020-02-10"
       },
       "RequestBody": null,
       "StatusCode": 201,
@@ -375,11 +307,7 @@
         ],
         "x-ms-client-request-id": "8eee3b79-77cc-ed5b-efb9-0bdb99877e87",
         "x-ms-request-id": "6b863be3-901e-0092-294b-09c976000000",
-<<<<<<< HEAD
-        "x-ms-version": "2019-12-12"
-=======
-        "x-ms-version": "2020-02-10"
->>>>>>> 60f4876e
+        "x-ms-version": "2020-02-10"
       },
       "ResponseBody": []
     },
@@ -400,11 +328,7 @@
         "x-ms-client-request-id": "e0a53ba4-162a-2ecb-cab4-655d0624b78b",
         "x-ms-date": "Fri, 03 Apr 2020 00:05:23 GMT",
         "x-ms-return-client-request-id": "true",
-<<<<<<< HEAD
-        "x-ms-version": "2019-12-12"
-=======
-        "x-ms-version": "2020-02-10"
->>>>>>> 60f4876e
+        "x-ms-version": "2020-02-10"
       },
       "RequestBody": null,
       "StatusCode": 201,
@@ -420,11 +344,7 @@
         "x-ms-client-request-id": "e0a53ba4-162a-2ecb-cab4-655d0624b78b",
         "x-ms-request-id": "6b863c03-901e-0092-414b-09c976000000",
         "x-ms-request-server-encrypted": "true",
-<<<<<<< HEAD
-        "x-ms-version": "2019-12-12"
-=======
-        "x-ms-version": "2020-02-10"
->>>>>>> 60f4876e
+        "x-ms-version": "2020-02-10"
       },
       "ResponseBody": []
     },
@@ -444,11 +364,7 @@
         "x-ms-date": "Fri, 03 Apr 2020 00:05:23 GMT",
         "x-ms-return-client-request-id": "true",
         "x-ms-sequence-number-action": "update",
-<<<<<<< HEAD
-        "x-ms-version": "2019-12-12"
-=======
-        "x-ms-version": "2020-02-10"
->>>>>>> 60f4876e
+        "x-ms-version": "2020-02-10"
       },
       "RequestBody": null,
       "StatusCode": 412,
@@ -463,11 +379,7 @@
         "x-ms-client-request-id": "fa92db38-93be-024f-ecc9-4a7083cb9a5e",
         "x-ms-error-code": "ConditionNotMet",
         "x-ms-request-id": "6b863c23-901e-0092-5c4b-09c976000000",
-<<<<<<< HEAD
-        "x-ms-version": "2019-12-12"
-=======
-        "x-ms-version": "2020-02-10"
->>>>>>> 60f4876e
+        "x-ms-version": "2020-02-10"
       },
       "ResponseBody": [
         "\uFEFF\u003C?xml version=\u00221.0\u0022 encoding=\u0022utf-8\u0022?\u003E\u003CError\u003E\u003CCode\u003EConditionNotMet\u003C/Code\u003E\u003CMessage\u003EThe condition specified using HTTP conditional header(s) is not met.\n",
@@ -488,11 +400,7 @@
         "x-ms-client-request-id": "2b255518-bd92-b2cd-42c0-f4c51ef2cd1f",
         "x-ms-date": "Fri, 03 Apr 2020 00:05:24 GMT",
         "x-ms-return-client-request-id": "true",
-<<<<<<< HEAD
-        "x-ms-version": "2019-12-12"
-=======
-        "x-ms-version": "2020-02-10"
->>>>>>> 60f4876e
+        "x-ms-version": "2020-02-10"
       },
       "RequestBody": null,
       "StatusCode": 202,
@@ -505,11 +413,7 @@
         ],
         "x-ms-client-request-id": "2b255518-bd92-b2cd-42c0-f4c51ef2cd1f",
         "x-ms-request-id": "6b863c47-901e-0092-7b4b-09c976000000",
-<<<<<<< HEAD
-        "x-ms-version": "2019-12-12"
-=======
-        "x-ms-version": "2020-02-10"
->>>>>>> 60f4876e
+        "x-ms-version": "2020-02-10"
       },
       "ResponseBody": []
     },
@@ -527,11 +431,7 @@
         "x-ms-client-request-id": "b2f6d487-73bb-87cf-9a43-573b9c631336",
         "x-ms-date": "Fri, 03 Apr 2020 00:05:24 GMT",
         "x-ms-return-client-request-id": "true",
-<<<<<<< HEAD
-        "x-ms-version": "2019-12-12"
-=======
-        "x-ms-version": "2020-02-10"
->>>>>>> 60f4876e
+        "x-ms-version": "2020-02-10"
       },
       "RequestBody": null,
       "StatusCode": 201,
@@ -546,11 +446,7 @@
         ],
         "x-ms-client-request-id": "b2f6d487-73bb-87cf-9a43-573b9c631336",
         "x-ms-request-id": "39b677af-401e-0007-734b-0921c3000000",
-<<<<<<< HEAD
-        "x-ms-version": "2019-12-12"
-=======
-        "x-ms-version": "2020-02-10"
->>>>>>> 60f4876e
+        "x-ms-version": "2020-02-10"
       },
       "ResponseBody": []
     },
@@ -571,11 +467,7 @@
         "x-ms-client-request-id": "09229258-8a94-e84c-5b18-7b54ab4dbf76",
         "x-ms-date": "Fri, 03 Apr 2020 00:05:24 GMT",
         "x-ms-return-client-request-id": "true",
-<<<<<<< HEAD
-        "x-ms-version": "2019-12-12"
-=======
-        "x-ms-version": "2020-02-10"
->>>>>>> 60f4876e
+        "x-ms-version": "2020-02-10"
       },
       "RequestBody": null,
       "StatusCode": 201,
@@ -591,11 +483,7 @@
         "x-ms-client-request-id": "09229258-8a94-e84c-5b18-7b54ab4dbf76",
         "x-ms-request-id": "39b677e4-401e-0007-234b-0921c3000000",
         "x-ms-request-server-encrypted": "true",
-<<<<<<< HEAD
-        "x-ms-version": "2019-12-12"
-=======
-        "x-ms-version": "2020-02-10"
->>>>>>> 60f4876e
+        "x-ms-version": "2020-02-10"
       },
       "ResponseBody": []
     },
@@ -612,11 +500,7 @@
         "x-ms-client-request-id": "3528b7d8-7802-b1fe-ecf9-6ffc1e8df970",
         "x-ms-date": "Fri, 03 Apr 2020 00:05:24 GMT",
         "x-ms-return-client-request-id": "true",
-<<<<<<< HEAD
-        "x-ms-version": "2019-12-12"
-=======
-        "x-ms-version": "2020-02-10"
->>>>>>> 60f4876e
+        "x-ms-version": "2020-02-10"
       },
       "RequestBody": null,
       "StatusCode": 200,
@@ -639,11 +523,7 @@
         "x-ms-lease-status": "unlocked",
         "x-ms-request-id": "39b67840-401e-0007-744b-0921c3000000",
         "x-ms-server-encrypted": "true",
-<<<<<<< HEAD
-        "x-ms-version": "2019-12-12"
-=======
-        "x-ms-version": "2020-02-10"
->>>>>>> 60f4876e
+        "x-ms-version": "2020-02-10"
       },
       "ResponseBody": []
     },
@@ -663,11 +543,7 @@
         "x-ms-date": "Fri, 03 Apr 2020 00:05:24 GMT",
         "x-ms-return-client-request-id": "true",
         "x-ms-sequence-number-action": "update",
-<<<<<<< HEAD
-        "x-ms-version": "2019-12-12"
-=======
-        "x-ms-version": "2020-02-10"
->>>>>>> 60f4876e
+        "x-ms-version": "2020-02-10"
       },
       "RequestBody": null,
       "StatusCode": 412,
@@ -682,11 +558,7 @@
         "x-ms-client-request-id": "f37bd552-8925-4973-c64e-7588d924b9e9",
         "x-ms-error-code": "ConditionNotMet",
         "x-ms-request-id": "39b67878-401e-0007-224b-0921c3000000",
-<<<<<<< HEAD
-        "x-ms-version": "2019-12-12"
-=======
-        "x-ms-version": "2020-02-10"
->>>>>>> 60f4876e
+        "x-ms-version": "2020-02-10"
       },
       "ResponseBody": [
         "\uFEFF\u003C?xml version=\u00221.0\u0022 encoding=\u0022utf-8\u0022?\u003E\u003CError\u003E\u003CCode\u003EConditionNotMet\u003C/Code\u003E\u003CMessage\u003EThe condition specified using HTTP conditional header(s) is not met.\n",
@@ -707,11 +579,7 @@
         "x-ms-client-request-id": "49aa2a1c-0511-884a-aa58-8c41b706364c",
         "x-ms-date": "Fri, 03 Apr 2020 00:05:24 GMT",
         "x-ms-return-client-request-id": "true",
-<<<<<<< HEAD
-        "x-ms-version": "2019-12-12"
-=======
-        "x-ms-version": "2020-02-10"
->>>>>>> 60f4876e
+        "x-ms-version": "2020-02-10"
       },
       "RequestBody": null,
       "StatusCode": 202,
@@ -724,11 +592,7 @@
         ],
         "x-ms-client-request-id": "49aa2a1c-0511-884a-aa58-8c41b706364c",
         "x-ms-request-id": "39b6789c-401e-0007-424b-0921c3000000",
-<<<<<<< HEAD
-        "x-ms-version": "2019-12-12"
-=======
-        "x-ms-version": "2020-02-10"
->>>>>>> 60f4876e
+        "x-ms-version": "2020-02-10"
       },
       "ResponseBody": []
     },
@@ -746,11 +610,7 @@
         "x-ms-client-request-id": "3b2978e2-a6f3-2e9b-5bcc-89423a3ec3ef",
         "x-ms-date": "Fri, 03 Apr 2020 00:05:24 GMT",
         "x-ms-return-client-request-id": "true",
-<<<<<<< HEAD
-        "x-ms-version": "2019-12-12"
-=======
-        "x-ms-version": "2020-02-10"
->>>>>>> 60f4876e
+        "x-ms-version": "2020-02-10"
       },
       "RequestBody": null,
       "StatusCode": 201,
@@ -765,11 +625,7 @@
         ],
         "x-ms-client-request-id": "3b2978e2-a6f3-2e9b-5bcc-89423a3ec3ef",
         "x-ms-request-id": "b0abb416-e01e-0031-374b-09acb3000000",
-<<<<<<< HEAD
-        "x-ms-version": "2019-12-12"
-=======
-        "x-ms-version": "2020-02-10"
->>>>>>> 60f4876e
+        "x-ms-version": "2020-02-10"
       },
       "ResponseBody": []
     },
@@ -790,11 +646,7 @@
         "x-ms-client-request-id": "ad27546a-49e7-5a88-a60a-697c6bfd83a8",
         "x-ms-date": "Fri, 03 Apr 2020 00:05:25 GMT",
         "x-ms-return-client-request-id": "true",
-<<<<<<< HEAD
-        "x-ms-version": "2019-12-12"
-=======
-        "x-ms-version": "2020-02-10"
->>>>>>> 60f4876e
+        "x-ms-version": "2020-02-10"
       },
       "RequestBody": null,
       "StatusCode": 201,
@@ -810,11 +662,7 @@
         "x-ms-client-request-id": "ad27546a-49e7-5a88-a60a-697c6bfd83a8",
         "x-ms-request-id": "b0abb439-e01e-0031-564b-09acb3000000",
         "x-ms-request-server-encrypted": "true",
-<<<<<<< HEAD
-        "x-ms-version": "2019-12-12"
-=======
-        "x-ms-version": "2020-02-10"
->>>>>>> 60f4876e
+        "x-ms-version": "2020-02-10"
       },
       "ResponseBody": []
     },
@@ -834,11 +682,7 @@
         "x-ms-lease-duration": "-1",
         "x-ms-proposed-lease-id": "92669fd3-7714-cd5e-d73e-3a5d3423383c",
         "x-ms-return-client-request-id": "true",
-<<<<<<< HEAD
-        "x-ms-version": "2019-12-12"
-=======
-        "x-ms-version": "2020-02-10"
->>>>>>> 60f4876e
+        "x-ms-version": "2020-02-10"
       },
       "RequestBody": null,
       "StatusCode": 201,
@@ -854,11 +698,7 @@
         "x-ms-client-request-id": "47daabb9-3a2e-f3c5-f65a-d5a90f2a2682",
         "x-ms-lease-id": "92669fd3-7714-cd5e-d73e-3a5d3423383c",
         "x-ms-request-id": "b0abb45b-e01e-0031-764b-09acb3000000",
-<<<<<<< HEAD
-        "x-ms-version": "2019-12-12"
-=======
-        "x-ms-version": "2020-02-10"
->>>>>>> 60f4876e
+        "x-ms-version": "2020-02-10"
       },
       "ResponseBody": []
     },
@@ -878,11 +718,7 @@
         "x-ms-lease-id": "3b03ce14-fafc-848c-debe-1a45628e5a3c",
         "x-ms-return-client-request-id": "true",
         "x-ms-sequence-number-action": "update",
-<<<<<<< HEAD
-        "x-ms-version": "2019-12-12"
-=======
-        "x-ms-version": "2020-02-10"
->>>>>>> 60f4876e
+        "x-ms-version": "2020-02-10"
       },
       "RequestBody": null,
       "StatusCode": 412,
@@ -897,11 +733,7 @@
         "x-ms-client-request-id": "89a3c6fb-f149-6f0e-9b41-5f31745982f5",
         "x-ms-error-code": "LeaseIdMismatchWithBlobOperation",
         "x-ms-request-id": "b0abb478-e01e-0031-104b-09acb3000000",
-<<<<<<< HEAD
-        "x-ms-version": "2019-12-12"
-=======
-        "x-ms-version": "2020-02-10"
->>>>>>> 60f4876e
+        "x-ms-version": "2020-02-10"
       },
       "ResponseBody": [
         "\uFEFF\u003C?xml version=\u00221.0\u0022 encoding=\u0022utf-8\u0022?\u003E\u003CError\u003E\u003CCode\u003ELeaseIdMismatchWithBlobOperation\u003C/Code\u003E\u003CMessage\u003EThe lease ID specified did not match the lease ID for the blob.\n",
@@ -922,11 +754,7 @@
         "x-ms-client-request-id": "48ade34a-9c87-e038-1e62-6e87cdeb1542",
         "x-ms-date": "Fri, 03 Apr 2020 00:05:25 GMT",
         "x-ms-return-client-request-id": "true",
-<<<<<<< HEAD
-        "x-ms-version": "2019-12-12"
-=======
-        "x-ms-version": "2020-02-10"
->>>>>>> 60f4876e
+        "x-ms-version": "2020-02-10"
       },
       "RequestBody": null,
       "StatusCode": 202,
@@ -939,11 +767,7 @@
         ],
         "x-ms-client-request-id": "48ade34a-9c87-e038-1e62-6e87cdeb1542",
         "x-ms-request-id": "b0abb495-e01e-0031-2c4b-09acb3000000",
-<<<<<<< HEAD
-        "x-ms-version": "2019-12-12"
-=======
-        "x-ms-version": "2020-02-10"
->>>>>>> 60f4876e
+        "x-ms-version": "2020-02-10"
       },
       "ResponseBody": []
     }
