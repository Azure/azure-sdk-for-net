﻿{
  "Entries": [
    {
      "RequestUri": "https://seanmcccanary3.blob.core.windows.net/test-container-59c60408-7dbf-7bbb-0451-6c186fd4f19a?restype=container",
      "RequestMethod": "PUT",
      "RequestHeaders": {
        "Accept": "application/xml",
        "Authorization": "Sanitized",
        "traceparent": "00-50b96b164615af41ac42e0421ed0da9a-6b1db9960316a846-00",
        "User-Agent": [
          "azsdk-net-Storage.Blobs/12.9.0-alpha.20210217.1",
          "(.NET 5.0.3; Microsoft Windows 10.0.19042)"
        ],
        "x-ms-blob-public-access": "container",
        "x-ms-client-request-id": "e2ffbdc6-d6e4-e7e5-ca82-04f4283f79a4",
        "x-ms-date": "Wed, 17 Feb 2021 19:00:45 GMT",
        "x-ms-return-client-request-id": "true",
<<<<<<< HEAD
        "x-ms-version": "2020-12-06"
=======
        "x-ms-version": "2021-02-12"
>>>>>>> 7e782c87
      },
      "RequestBody": null,
      "StatusCode": 201,
      "ResponseHeaders": {
        "Content-Length": "0",
        "Date": "Wed, 17 Feb 2021 19:00:45 GMT",
        "ETag": "\"0x8D8D37654F3E381\"",
        "Last-Modified": "Wed, 17 Feb 2021 19:00:45 GMT",
        "Server": [
          "Windows-Azure-Blob/1.0",
          "Microsoft-HTTPAPI/2.0"
        ],
        "x-ms-client-request-id": "e2ffbdc6-d6e4-e7e5-ca82-04f4283f79a4",
        "x-ms-request-id": "f56191ca-201e-0023-555f-054001000000",
<<<<<<< HEAD
        "x-ms-version": "2020-12-06"
=======
        "x-ms-version": "2021-02-12"
>>>>>>> 7e782c87
      },
      "ResponseBody": []
    },
    {
      "RequestUri": "https://seanmcccanary3.blob.core.windows.net/test-container-59c60408-7dbf-7bbb-0451-6c186fd4f19a/test-blob-14000e24-3d12-3099-87b6-9de5b389493f",
      "RequestMethod": "PUT",
      "RequestHeaders": {
        "Accept": "application/xml",
        "Authorization": "Sanitized",
        "traceparent": "00-c99ee66a6d047040b07d951f49f51eaa-1cef9566d0cd854b-00",
        "User-Agent": [
          "azsdk-net-Storage.Blobs/12.9.0-alpha.20210217.1",
          "(.NET 5.0.3; Microsoft Windows 10.0.19042)"
        ],
        "x-ms-blob-content-length": "1024",
        "x-ms-blob-type": "PageBlob",
        "x-ms-client-request-id": "240c2561-49c4-89bb-23ce-5b2d39003440",
        "x-ms-date": "Wed, 17 Feb 2021 19:00:45 GMT",
        "x-ms-return-client-request-id": "true",
<<<<<<< HEAD
        "x-ms-version": "2020-12-06"
=======
        "x-ms-version": "2021-02-12"
>>>>>>> 7e782c87
      },
      "RequestBody": null,
      "StatusCode": 201,
      "ResponseHeaders": {
        "Content-Length": "0",
        "Date": "Wed, 17 Feb 2021 19:00:45 GMT",
        "ETag": "\"0x8D8D37654FDE3BC\"",
        "Last-Modified": "Wed, 17 Feb 2021 19:00:45 GMT",
        "Server": [
          "Windows-Azure-Blob/1.0",
          "Microsoft-HTTPAPI/2.0"
        ],
        "x-ms-client-request-id": "240c2561-49c4-89bb-23ce-5b2d39003440",
        "x-ms-request-id": "f56191d3-201e-0023-5a5f-054001000000",
        "x-ms-request-server-encrypted": "true",
<<<<<<< HEAD
        "x-ms-version": "2020-12-06",
=======
        "x-ms-version": "2021-02-12",
>>>>>>> 7e782c87
        "x-ms-version-id": "2021-02-17T19:00:45.84519Z"
      },
      "ResponseBody": []
    },
    {
      "RequestUri": "https://seanmcccanary3.blob.core.windows.net/test-container-59c60408-7dbf-7bbb-0451-6c186fd4f19a/test-blob-14000e24-3d12-3099-87b6-9de5b389493f",
      "RequestMethod": "PUT",
      "RequestHeaders": {
        "Accept": "application/xml",
        "Authorization": "Sanitized",
        "If-None-Match": "*",
        "traceparent": "00-e65a720ff3ac984aaaa8f66e68c4e5d4-f664d3434fa6404f-00",
        "User-Agent": [
          "azsdk-net-Storage.Blobs/12.9.0-alpha.20210217.1",
          "(.NET 5.0.3; Microsoft Windows 10.0.19042)"
        ],
        "x-ms-blob-content-length": "1024",
        "x-ms-blob-type": "PageBlob",
        "x-ms-client-request-id": "8d8320cf-257c-a97a-e3c9-8e05b3873c1e",
        "x-ms-date": "Wed, 17 Feb 2021 19:00:45 GMT",
        "x-ms-return-client-request-id": "true",
<<<<<<< HEAD
        "x-ms-version": "2020-12-06"
=======
        "x-ms-version": "2021-02-12"
>>>>>>> 7e782c87
      },
      "RequestBody": null,
      "StatusCode": 409,
      "ResponseHeaders": {
        "Content-Length": "220",
        "Content-Type": "application/xml",
        "Date": "Wed, 17 Feb 2021 19:00:45 GMT",
        "Server": [
          "Windows-Azure-Blob/1.0",
          "Microsoft-HTTPAPI/2.0"
        ],
        "x-ms-client-request-id": "8d8320cf-257c-a97a-e3c9-8e05b3873c1e",
        "x-ms-error-code": "BlobAlreadyExists",
        "x-ms-request-id": "f56191e7-201e-0023-6b5f-054001000000",
<<<<<<< HEAD
        "x-ms-version": "2020-12-06"
=======
        "x-ms-version": "2021-02-12"
>>>>>>> 7e782c87
      },
      "ResponseBody": [
        "﻿<?xml version=\"1.0\" encoding=\"utf-8\"?><Error><Code>BlobAlreadyExists</Code><Message>The specified blob already exists.\n",
        "RequestId:f56191e7-201e-0023-6b5f-054001000000\n",
        "Time:2021-02-17T19:00:45.9077395Z</Message></Error>"
      ]
    },
    {
      "RequestUri": "https://seanmcccanary3.blob.core.windows.net/test-container-59c60408-7dbf-7bbb-0451-6c186fd4f19a?restype=container",
      "RequestMethod": "DELETE",
      "RequestHeaders": {
        "Accept": "application/xml",
        "Authorization": "Sanitized",
        "traceparent": "00-356ed77617954649a040d9bad3880a70-29bd7ba5712dc24f-00",
        "User-Agent": [
          "azsdk-net-Storage.Blobs/12.9.0-alpha.20210217.1",
          "(.NET 5.0.3; Microsoft Windows 10.0.19042)"
        ],
        "x-ms-client-request-id": "185e5c72-a77c-13c3-4a57-a62338c962d1",
        "x-ms-date": "Wed, 17 Feb 2021 19:00:45 GMT",
        "x-ms-return-client-request-id": "true",
<<<<<<< HEAD
        "x-ms-version": "2020-12-06"
=======
        "x-ms-version": "2021-02-12"
>>>>>>> 7e782c87
      },
      "RequestBody": null,
      "StatusCode": 202,
      "ResponseHeaders": {
        "Content-Length": "0",
        "Date": "Wed, 17 Feb 2021 19:00:45 GMT",
        "Server": [
          "Windows-Azure-Blob/1.0",
          "Microsoft-HTTPAPI/2.0"
        ],
        "x-ms-client-request-id": "185e5c72-a77c-13c3-4a57-a62338c962d1",
        "x-ms-request-id": "f56191f0-201e-0023-745f-054001000000",
<<<<<<< HEAD
        "x-ms-version": "2020-12-06"
=======
        "x-ms-version": "2021-02-12"
>>>>>>> 7e782c87
      },
      "ResponseBody": []
    }
  ],
  "Variables": {
    "RandomSeed": "983910991",
    "Storage_TestConfigDefault": "ProductionTenant\nseanmcccanary3\nU2FuaXRpemVk\nhttps://seanmcccanary3.blob.core.windows.net\nhttps://seanmcccanary3.file.core.windows.net\nhttps://seanmcccanary3.queue.core.windows.net\nhttps://seanmcccanary3.table.core.windows.net\n\n\n\n\nhttps://seanmcccanary3-secondary.blob.core.windows.net\nhttps://seanmcccanary3-secondary.file.core.windows.net\nhttps://seanmcccanary3-secondary.queue.core.windows.net\nhttps://seanmcccanary3-secondary.table.core.windows.net\n\nSanitized\n\n\nCloud\nBlobEndpoint=https://seanmcccanary3.blob.core.windows.net/;QueueEndpoint=https://seanmcccanary3.queue.core.windows.net/;FileEndpoint=https://seanmcccanary3.file.core.windows.net/;BlobSecondaryEndpoint=https://seanmcccanary3-secondary.blob.core.windows.net/;QueueSecondaryEndpoint=https://seanmcccanary3-secondary.queue.core.windows.net/;FileSecondaryEndpoint=https://seanmcccanary3-secondary.file.core.windows.net/;AccountName=seanmcccanary3;AccountKey=Kg==;\nseanscope1\n\n"
  }
}<|MERGE_RESOLUTION|>--- conflicted
+++ resolved
@@ -15,11 +15,7 @@
         "x-ms-client-request-id": "e2ffbdc6-d6e4-e7e5-ca82-04f4283f79a4",
         "x-ms-date": "Wed, 17 Feb 2021 19:00:45 GMT",
         "x-ms-return-client-request-id": "true",
-<<<<<<< HEAD
-        "x-ms-version": "2020-12-06"
-=======
         "x-ms-version": "2021-02-12"
->>>>>>> 7e782c87
       },
       "RequestBody": null,
       "StatusCode": 201,
@@ -34,11 +30,7 @@
         ],
         "x-ms-client-request-id": "e2ffbdc6-d6e4-e7e5-ca82-04f4283f79a4",
         "x-ms-request-id": "f56191ca-201e-0023-555f-054001000000",
-<<<<<<< HEAD
-        "x-ms-version": "2020-12-06"
-=======
         "x-ms-version": "2021-02-12"
->>>>>>> 7e782c87
       },
       "ResponseBody": []
     },
@@ -58,11 +50,7 @@
         "x-ms-client-request-id": "240c2561-49c4-89bb-23ce-5b2d39003440",
         "x-ms-date": "Wed, 17 Feb 2021 19:00:45 GMT",
         "x-ms-return-client-request-id": "true",
-<<<<<<< HEAD
-        "x-ms-version": "2020-12-06"
-=======
         "x-ms-version": "2021-02-12"
->>>>>>> 7e782c87
       },
       "RequestBody": null,
       "StatusCode": 201,
@@ -78,11 +66,7 @@
         "x-ms-client-request-id": "240c2561-49c4-89bb-23ce-5b2d39003440",
         "x-ms-request-id": "f56191d3-201e-0023-5a5f-054001000000",
         "x-ms-request-server-encrypted": "true",
-<<<<<<< HEAD
-        "x-ms-version": "2020-12-06",
-=======
         "x-ms-version": "2021-02-12",
->>>>>>> 7e782c87
         "x-ms-version-id": "2021-02-17T19:00:45.84519Z"
       },
       "ResponseBody": []
@@ -104,11 +88,7 @@
         "x-ms-client-request-id": "8d8320cf-257c-a97a-e3c9-8e05b3873c1e",
         "x-ms-date": "Wed, 17 Feb 2021 19:00:45 GMT",
         "x-ms-return-client-request-id": "true",
-<<<<<<< HEAD
-        "x-ms-version": "2020-12-06"
-=======
         "x-ms-version": "2021-02-12"
->>>>>>> 7e782c87
       },
       "RequestBody": null,
       "StatusCode": 409,
@@ -123,11 +103,7 @@
         "x-ms-client-request-id": "8d8320cf-257c-a97a-e3c9-8e05b3873c1e",
         "x-ms-error-code": "BlobAlreadyExists",
         "x-ms-request-id": "f56191e7-201e-0023-6b5f-054001000000",
-<<<<<<< HEAD
-        "x-ms-version": "2020-12-06"
-=======
         "x-ms-version": "2021-02-12"
->>>>>>> 7e782c87
       },
       "ResponseBody": [
         "﻿<?xml version=\"1.0\" encoding=\"utf-8\"?><Error><Code>BlobAlreadyExists</Code><Message>The specified blob already exists.\n",
@@ -149,11 +125,7 @@
         "x-ms-client-request-id": "185e5c72-a77c-13c3-4a57-a62338c962d1",
         "x-ms-date": "Wed, 17 Feb 2021 19:00:45 GMT",
         "x-ms-return-client-request-id": "true",
-<<<<<<< HEAD
-        "x-ms-version": "2020-12-06"
-=======
         "x-ms-version": "2021-02-12"
->>>>>>> 7e782c87
       },
       "RequestBody": null,
       "StatusCode": 202,
@@ -166,11 +138,7 @@
         ],
         "x-ms-client-request-id": "185e5c72-a77c-13c3-4a57-a62338c962d1",
         "x-ms-request-id": "f56191f0-201e-0023-745f-054001000000",
-<<<<<<< HEAD
-        "x-ms-version": "2020-12-06"
-=======
         "x-ms-version": "2021-02-12"
->>>>>>> 7e782c87
       },
       "ResponseBody": []
     }
