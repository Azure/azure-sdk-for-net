--- conflicted
+++ resolved
@@ -15,11 +15,7 @@
         "x-ms-client-request-id": "959f5dad-3cf8-292e-ded7-3688dfd52ecf",
         "x-ms-date": "Wed, 17 Feb 2021 19:03:05 GMT",
         "x-ms-return-client-request-id": "true",
-<<<<<<< HEAD
-        "x-ms-version": "2020-12-06"
-=======
         "x-ms-version": "2021-02-12"
->>>>>>> 7e782c87
       },
       "RequestBody": null,
       "StatusCode": 201,
@@ -34,11 +30,7 @@
         ],
         "x-ms-client-request-id": "959f5dad-3cf8-292e-ded7-3688dfd52ecf",
         "x-ms-request-id": "f8251428-601e-006f-2c5f-05d031000000",
-<<<<<<< HEAD
-        "x-ms-version": "2020-12-06"
-=======
         "x-ms-version": "2021-02-12"
->>>>>>> 7e782c87
       },
       "ResponseBody": []
     },
@@ -59,11 +51,7 @@
         "x-ms-date": "Wed, 17 Feb 2021 19:03:05 GMT",
         "x-ms-return-client-request-id": "true",
         "x-ms-tags": "tagKey0=tagValue0&tagKey1=tagValue1",
-<<<<<<< HEAD
-        "x-ms-version": "2020-12-06"
-=======
         "x-ms-version": "2021-02-12"
->>>>>>> 7e782c87
       },
       "RequestBody": null,
       "StatusCode": 201,
@@ -79,11 +67,7 @@
         "x-ms-client-request-id": "10b083fa-80ed-23c5-cfa0-216a7176bde8",
         "x-ms-request-id": "f8251441-601e-006f-3c5f-05d031000000",
         "x-ms-request-server-encrypted": "true",
-<<<<<<< HEAD
-        "x-ms-version": "2020-12-06",
-=======
         "x-ms-version": "2021-02-12",
->>>>>>> 7e782c87
         "x-ms-version-id": "2021-02-17T19:03:05.7173362Z"
       },
       "ResponseBody": []
@@ -102,11 +86,7 @@
         "x-ms-client-request-id": "e8bc8e1c-6345-cf09-b9d6-b4e1a095a1da",
         "x-ms-date": "Wed, 17 Feb 2021 19:03:05 GMT",
         "x-ms-return-client-request-id": "true",
-<<<<<<< HEAD
-        "x-ms-version": "2020-12-06"
-=======
         "x-ms-version": "2021-02-12"
->>>>>>> 7e782c87
       },
       "RequestBody": null,
       "StatusCode": 200,
@@ -120,11 +100,7 @@
         ],
         "x-ms-client-request-id": "e8bc8e1c-6345-cf09-b9d6-b4e1a095a1da",
         "x-ms-request-id": "f8251452-601e-006f-4d5f-05d031000000",
-<<<<<<< HEAD
-        "x-ms-version": "2020-12-06"
-=======
         "x-ms-version": "2021-02-12"
->>>>>>> 7e782c87
       },
       "ResponseBody": [
         "﻿<?xml version=\"1.0\" encoding=\"utf-8\"?>\n",
@@ -145,11 +121,7 @@
         "x-ms-client-request-id": "e34d8211-d4b9-00a3-3469-a604f66d292f",
         "x-ms-date": "Wed, 17 Feb 2021 19:03:06 GMT",
         "x-ms-return-client-request-id": "true",
-<<<<<<< HEAD
-        "x-ms-version": "2020-12-06"
-=======
         "x-ms-version": "2021-02-12"
->>>>>>> 7e782c87
       },
       "RequestBody": null,
       "StatusCode": 202,
@@ -162,11 +134,7 @@
         ],
         "x-ms-client-request-id": "e34d8211-d4b9-00a3-3469-a604f66d292f",
         "x-ms-request-id": "f82514de-601e-006f-415f-05d031000000",
-<<<<<<< HEAD
-        "x-ms-version": "2020-12-06"
-=======
         "x-ms-version": "2021-02-12"
->>>>>>> 7e782c87
       },
       "ResponseBody": []
     }
