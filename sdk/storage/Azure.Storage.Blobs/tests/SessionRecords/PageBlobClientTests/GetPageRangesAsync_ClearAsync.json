--- conflicted
+++ resolved
@@ -14,11 +14,7 @@
         "x-ms-client-request-id": "21712cc5-282c-2619-3db1-efcb67f745c6",
         "x-ms-date": "Fri, 03 Apr 2020 00:07:15 GMT",
         "x-ms-return-client-request-id": "true",
-<<<<<<< HEAD
-        "x-ms-version": "2019-12-12"
-=======
-        "x-ms-version": "2020-02-10"
->>>>>>> 60f4876e
+        "x-ms-version": "2020-02-10"
       },
       "RequestBody": null,
       "StatusCode": 201,
@@ -33,11 +29,7 @@
         ],
         "x-ms-client-request-id": "21712cc5-282c-2619-3db1-efcb67f745c6",
         "x-ms-request-id": "b4d7e0d1-d01e-0048-2d4b-095097000000",
-<<<<<<< HEAD
-        "x-ms-version": "2019-12-12"
-=======
-        "x-ms-version": "2020-02-10"
->>>>>>> 60f4876e
+        "x-ms-version": "2020-02-10"
       },
       "ResponseBody": []
     },
@@ -58,11 +50,7 @@
         "x-ms-client-request-id": "484cf07b-bd3d-12e1-8dbe-b4f3a8d59123",
         "x-ms-date": "Fri, 03 Apr 2020 00:07:16 GMT",
         "x-ms-return-client-request-id": "true",
-<<<<<<< HEAD
-        "x-ms-version": "2019-12-12"
-=======
-        "x-ms-version": "2020-02-10"
->>>>>>> 60f4876e
+        "x-ms-version": "2020-02-10"
       },
       "RequestBody": null,
       "StatusCode": 201,
@@ -78,11 +66,7 @@
         "x-ms-client-request-id": "484cf07b-bd3d-12e1-8dbe-b4f3a8d59123",
         "x-ms-request-id": "b4d7e0eb-d01e-0048-424b-095097000000",
         "x-ms-request-server-encrypted": "true",
-<<<<<<< HEAD
-        "x-ms-version": "2019-12-12"
-=======
-        "x-ms-version": "2020-02-10"
->>>>>>> 60f4876e
+        "x-ms-version": "2020-02-10"
       },
       "ResponseBody": []
     },
@@ -102,11 +86,7 @@
         "x-ms-page-write": "update",
         "x-ms-range": "bytes=0-2047",
         "x-ms-return-client-request-id": "true",
-<<<<<<< HEAD
-        "x-ms-version": "2019-12-12"
-=======
-        "x-ms-version": "2020-02-10"
->>>>>>> 60f4876e
+        "x-ms-version": "2020-02-10"
       },
       "RequestBody": "ACzFWL3sABgBSrDQUyKYXyQ2x6POZ4VHLCjLB7pcuWpWPHzuSLyMj/AzR/INEb5qJlXOcg7tVJimfSyVIPhepZFGehelqRdnqjizmyCTOhtpYOFljUdbaOfkSMqQ9m741aFhx5anxXw\u002BZ8fWOrl3EkIQK78W\u002BRhK6hEvwWFM1rPJusV/MnOEwptkJiZ/hS0tbDWHgMuv4dyJF9yFeAMb8pAUDID0\u002BODPi2kjsdLyymTkAVUrxFbnGtnp9RqW/0qYSTSVanitOXNVuPRiiy8Jl0x4oHat7y05LPKnCgLFOIwei2ieXGDrNsjh1gtihY6p317OHl7U6lkGWz6FBi5xj39oQwDGazrsjGmtzBkh16Zk/Sqk9xotSqAPlwAhZTCZcEeL\u002BkKO4nQj4pH1Jh4/5ISXIQgEzZhlOvhft9Q6yiY4FFzSld1k1hu2gBWIOCSCz7J8ikQolaKvJr9JLiug6RdrvBLBbU\u002BnMkvtTUyD3QLT3echvj/iEH65I28dG6jwFpf9HXwSwWJj1Ff5O0hWK0m9dVFDfivXiauTB0rfiRei/Te1hb\u002BGwRyFvunn6NU2Y/cmYKVXrJdsJZTQfrkXhEtAVj0QoaaJNrQ1vcBB76DWXKRTuClyS1CfSF8rtUJibTqdp5KXJcJRnSnxIu7XKjbz\u002BiEVxMsizgrtcVhGXYBx0lCFpEgOPjfhAhv/gSlhyB4pN7sgTalve9mHqrRpCj\u002Bof0\u002BeUYbt5bvqM8KvI0zhi6g6HCbFUISmFihuhpSCePfcVgHZw3aYO1H/Nhrmv1iMph4ML\u002B4Y4y/K9zpdf18naLvL0sxLB8gyoeDUxhpqwFfQ4t91dkgJxHPSD8s8Orzy2M1fG\u002B2LQJ9W2Y0NQx0VYDfjjJ1/sfJywg5Zeff89Wck4u1MC6VqRKFAH5y6\u002B4BWvK\u002BUWK4fcibb7FjeMsenWeQm6WAvyFSReUj7P5JWuMaNArxIZ5y4BHDHcR9MixHZmMW4kxIfJ/RaAt9lIzKUhTOSUDAKXvFHbeTwZ1c1Re42IqbMnSSzbtvI7mW9UuE9M\u002BzruTrhzjnUcCUuLr\u002BdJb3xLwGMx\u002BcP3uJUQnCMiRoCszRrSYuzVFNs\u002BCz\u002BhT8bKsmnyyPgsWsE29tYjYvJR\u002BcLK3uLMdsyPdutH8\u002B6EFmiOBen5b33IgHJZm6wW8fHo7BF81nDkPjtdI5HMpGbSsqBtVRzImIpEwh6wsttguIU5nwedB3/3qceuXAvr/BvLRyjLqVyU4BOHOBRSc4tgPKrM0sVfdWtgtesVWnx\u002BWMXCpSvyVQ8oZP7z1c9rpTZ8Th9hHulWrBG9azOxf4XXSN8OT85fraebpK4Gq19cNNC02Mwc3TncrDkadSobtuU43I0wXVUoHOB3xXp7D8CyIXYi/Ka5\u002BmulMaPVBTi9QC2Izc6Sa9e7TLwr5Nf/oZw4aFP0OLp\u002BfyIhiyuxUtenukVM8kIyH7WeZ3AqjdVTpVAH3JzkyUdzSk7scKCsCjmkRCqScu8aBkieFZFKU/EMzeWbqbY6gvD\u002BGWfzRa8U8l12RgnqwTKg7ZZURrP2KTadn6L60GCDqcF5lFlHZsDZiWNz082nYcyzOvvf5jw9B/BxVaXMGeH88txIcWzZWYbVuv1QQhUo9n2WR9Wko4OFfEyo1dFazW9BtyExHvCf2eE1Cms\u002B7MXbSF8oddIMGE8YwzTgcEO1uq2Nzssz99dM9m40b5lYRo9GjU2yMpedNV7SGBv7v6ldv0\u002B9sN46p5BH239kF6i1wLylWaM1w4gWMNlsYZ\u002B7kTbElvAJmpXxTCW9KlcYON22HFefViYGZ7vHZ7/EjgXwzAoIn4D4rCXm9A19eNkxPjf7tkVH3HsQvm80AjMV7L3fjF4Mz1lc/XAx\u002BKIYiS7i1mmICRfAqO/PN\u002BFRhKnykMdPXay7JC6eXvkVFePY9/UAUWvJjaOmHyNufde4C3iGf2eayWtCJ7J66aoe61MMNn/sETN96QMjqT5JTOZXJlNATpa8Pi6J/mm5jqQ5h3OQIgeXjDoFSFZkd2As\u002BNrL48NWnly8T/gRYlLJhFpfKiHK\u002BSqe/1oZesZAV8bOXMVOrargoujW09JPRmnne4P7xQ0\u002BYj/wLSRpPWOWfDfxQsVNetavvkc48\u002BUYT3kwcf9CRFK5kDqFnoCGd6VFQJfaXcOkWgCtTEaFxa4al92reIukVDeld/KKx5xWKUbh83NNfjG1TBf\u002BlTgL84pMawbi2v7Z4SxgdSXQ2VJkVyL/5BI6zRmsNiyzpb7/WURoPlyVs06HyBJG7QkL5HKFWn4VTA94UZ4tNuSSZjttoNvhqJs1zqOUeBw/89/QoFG57ktA6g007\u002Bz\u002BqLyp9aHW2UwtajuXj4uaQNQzeF3\u002BHJaTGHfv7LbOrLjuN2Ym6kJ6KNpT43YV4l6/pmk5AXdOwEwmFt1qJuyVHr1C6Vhls1aRuU\u002BDankgfTXZMEZN1WtBXzbaANOlD8HtvoS4kzjGGjLSZ4gny5YSxZnnUTamR0lSAUohi7KDLKmNleu0p\u002Bn80tZTe23jWZOghzs5vb7LBzd7ZpHu5I5AT3seWjWqXh3v6n4gUwvbbue2QMR3SW7qgo60eUFYDi5H0uwyxP\u002BeNikdSdMA6vQrn/fqOGOJyQYMM9dnNiTcl5wPmEAf6Knn2EqbWj\u002BbqdeaSNmJbhXKvcnmJpEodsAEALI3MRJzy/cNwl/ZLq7GcIn/jK1LUymGRRq2ecIY/6GKV0=",
       "StatusCode": 201,
@@ -124,11 +104,7 @@
         "x-ms-client-request-id": "4ba8a21c-b6e3-c222-b0df-f548d4d30af8",
         "x-ms-request-id": "b4d7e104-d01e-0048-564b-095097000000",
         "x-ms-request-server-encrypted": "true",
-<<<<<<< HEAD
-        "x-ms-version": "2019-12-12"
-=======
-        "x-ms-version": "2020-02-10"
->>>>>>> 60f4876e
+        "x-ms-version": "2020-02-10"
       },
       "ResponseBody": []
     },
@@ -148,11 +124,7 @@
         "x-ms-page-write": "update",
         "x-ms-range": "bytes=4096-6143",
         "x-ms-return-client-request-id": "true",
-<<<<<<< HEAD
-        "x-ms-version": "2019-12-12"
-=======
-        "x-ms-version": "2020-02-10"
->>>>>>> 60f4876e
+        "x-ms-version": "2020-02-10"
       },
       "RequestBody": "ACzFWL3sABgBSrDQUyKYXyQ2x6POZ4VHLCjLB7pcuWpWPHzuSLyMj/AzR/INEb5qJlXOcg7tVJimfSyVIPhepZFGehelqRdnqjizmyCTOhtpYOFljUdbaOfkSMqQ9m741aFhx5anxXw\u002BZ8fWOrl3EkIQK78W\u002BRhK6hEvwWFM1rPJusV/MnOEwptkJiZ/hS0tbDWHgMuv4dyJF9yFeAMb8pAUDID0\u002BODPi2kjsdLyymTkAVUrxFbnGtnp9RqW/0qYSTSVanitOXNVuPRiiy8Jl0x4oHat7y05LPKnCgLFOIwei2ieXGDrNsjh1gtihY6p317OHl7U6lkGWz6FBi5xj39oQwDGazrsjGmtzBkh16Zk/Sqk9xotSqAPlwAhZTCZcEeL\u002BkKO4nQj4pH1Jh4/5ISXIQgEzZhlOvhft9Q6yiY4FFzSld1k1hu2gBWIOCSCz7J8ikQolaKvJr9JLiug6RdrvBLBbU\u002BnMkvtTUyD3QLT3echvj/iEH65I28dG6jwFpf9HXwSwWJj1Ff5O0hWK0m9dVFDfivXiauTB0rfiRei/Te1hb\u002BGwRyFvunn6NU2Y/cmYKVXrJdsJZTQfrkXhEtAVj0QoaaJNrQ1vcBB76DWXKRTuClyS1CfSF8rtUJibTqdp5KXJcJRnSnxIu7XKjbz\u002BiEVxMsizgrtcVhGXYBx0lCFpEgOPjfhAhv/gSlhyB4pN7sgTalve9mHqrRpCj\u002Bof0\u002BeUYbt5bvqM8KvI0zhi6g6HCbFUISmFihuhpSCePfcVgHZw3aYO1H/Nhrmv1iMph4ML\u002B4Y4y/K9zpdf18naLvL0sxLB8gyoeDUxhpqwFfQ4t91dkgJxHPSD8s8Orzy2M1fG\u002B2LQJ9W2Y0NQx0VYDfjjJ1/sfJywg5Zeff89Wck4u1MC6VqRKFAH5y6\u002B4BWvK\u002BUWK4fcibb7FjeMsenWeQm6WAvyFSReUj7P5JWuMaNArxIZ5y4BHDHcR9MixHZmMW4kxIfJ/RaAt9lIzKUhTOSUDAKXvFHbeTwZ1c1Re42IqbMnSSzbtvI7mW9UuE9M\u002BzruTrhzjnUcCUuLr\u002BdJb3xLwGMx\u002BcP3uJUQnCMiRoCszRrSYuzVFNs\u002BCz\u002BhT8bKsmnyyPgsWsE29tYjYvJR\u002BcLK3uLMdsyPdutH8\u002B6EFmiOBen5b33IgHJZm6wW8fHo7BF81nDkPjtdI5HMpGbSsqBtVRzImIpEwh6wsttguIU5nwedB3/3qceuXAvr/BvLRyjLqVyU4BOHOBRSc4tgPKrM0sVfdWtgtesVWnx\u002BWMXCpSvyVQ8oZP7z1c9rpTZ8Th9hHulWrBG9azOxf4XXSN8OT85fraebpK4Gq19cNNC02Mwc3TncrDkadSobtuU43I0wXVUoHOB3xXp7D8CyIXYi/Ka5\u002BmulMaPVBTi9QC2Izc6Sa9e7TLwr5Nf/oZw4aFP0OLp\u002BfyIhiyuxUtenukVM8kIyH7WeZ3AqjdVTpVAH3JzkyUdzSk7scKCsCjmkRCqScu8aBkieFZFKU/EMzeWbqbY6gvD\u002BGWfzRa8U8l12RgnqwTKg7ZZURrP2KTadn6L60GCDqcF5lFlHZsDZiWNz082nYcyzOvvf5jw9B/BxVaXMGeH88txIcWzZWYbVuv1QQhUo9n2WR9Wko4OFfEyo1dFazW9BtyExHvCf2eE1Cms\u002B7MXbSF8oddIMGE8YwzTgcEO1uq2Nzssz99dM9m40b5lYRo9GjU2yMpedNV7SGBv7v6ldv0\u002B9sN46p5BH239kF6i1wLylWaM1w4gWMNlsYZ\u002B7kTbElvAJmpXxTCW9KlcYON22HFefViYGZ7vHZ7/EjgXwzAoIn4D4rCXm9A19eNkxPjf7tkVH3HsQvm80AjMV7L3fjF4Mz1lc/XAx\u002BKIYiS7i1mmICRfAqO/PN\u002BFRhKnykMdPXay7JC6eXvkVFePY9/UAUWvJjaOmHyNufde4C3iGf2eayWtCJ7J66aoe61MMNn/sETN96QMjqT5JTOZXJlNATpa8Pi6J/mm5jqQ5h3OQIgeXjDoFSFZkd2As\u002BNrL48NWnly8T/gRYlLJhFpfKiHK\u002BSqe/1oZesZAV8bOXMVOrargoujW09JPRmnne4P7xQ0\u002BYj/wLSRpPWOWfDfxQsVNetavvkc48\u002BUYT3kwcf9CRFK5kDqFnoCGd6VFQJfaXcOkWgCtTEaFxa4al92reIukVDeld/KKx5xWKUbh83NNfjG1TBf\u002BlTgL84pMawbi2v7Z4SxgdSXQ2VJkVyL/5BI6zRmsNiyzpb7/WURoPlyVs06HyBJG7QkL5HKFWn4VTA94UZ4tNuSSZjttoNvhqJs1zqOUeBw/89/QoFG57ktA6g007\u002Bz\u002BqLyp9aHW2UwtajuXj4uaQNQzeF3\u002BHJaTGHfv7LbOrLjuN2Ym6kJ6KNpT43YV4l6/pmk5AXdOwEwmFt1qJuyVHr1C6Vhls1aRuU\u002BDankgfTXZMEZN1WtBXzbaANOlD8HtvoS4kzjGGjLSZ4gny5YSxZnnUTamR0lSAUohi7KDLKmNleu0p\u002Bn80tZTe23jWZOghzs5vb7LBzd7ZpHu5I5AT3seWjWqXh3v6n4gUwvbbue2QMR3SW7qgo60eUFYDi5H0uwyxP\u002BeNikdSdMA6vQrn/fqOGOJyQYMM9dnNiTcl5wPmEAf6Knn2EqbWj\u002BbqdeaSNmJbhXKvcnmJpEodsAEALI3MRJzy/cNwl/ZLq7GcIn/jK1LUymGRRq2ecIY/6GKV0=",
       "StatusCode": 201,
@@ -170,11 +142,7 @@
         "x-ms-client-request-id": "5c463068-dede-af79-13cf-3335a4abb41a",
         "x-ms-request-id": "b4d7e124-d01e-0048-724b-095097000000",
         "x-ms-request-server-encrypted": "true",
-<<<<<<< HEAD
-        "x-ms-version": "2019-12-12"
-=======
-        "x-ms-version": "2020-02-10"
->>>>>>> 60f4876e
+        "x-ms-version": "2020-02-10"
       },
       "ResponseBody": []
     },
@@ -191,11 +159,7 @@
         "x-ms-client-request-id": "a4df87b3-ae8c-5c1a-e3a7-d06011b3f414",
         "x-ms-date": "Fri, 03 Apr 2020 00:07:16 GMT",
         "x-ms-return-client-request-id": "true",
-<<<<<<< HEAD
-        "x-ms-version": "2019-12-12"
-=======
-        "x-ms-version": "2020-02-10"
->>>>>>> 60f4876e
+        "x-ms-version": "2020-02-10"
       },
       "RequestBody": null,
       "StatusCode": 201,
@@ -212,11 +176,7 @@
         "x-ms-request-id": "b4d7e144-d01e-0048-0e4b-095097000000",
         "x-ms-request-server-encrypted": "false",
         "x-ms-snapshot": "2020-04-03T00:07:15.4593893Z",
-<<<<<<< HEAD
-        "x-ms-version": "2019-12-12"
-=======
-        "x-ms-version": "2020-02-10"
->>>>>>> 60f4876e
+        "x-ms-version": "2020-02-10"
       },
       "ResponseBody": []
     },
@@ -236,11 +196,7 @@
         "x-ms-page-write": "clear",
         "x-ms-range": "bytes=4096-5119",
         "x-ms-return-client-request-id": "true",
-<<<<<<< HEAD
-        "x-ms-version": "2019-12-12"
-=======
-        "x-ms-version": "2020-02-10"
->>>>>>> 60f4876e
+        "x-ms-version": "2020-02-10"
       },
       "RequestBody": null,
       "StatusCode": 201,
@@ -256,11 +212,7 @@
         "x-ms-blob-sequence-number": "0",
         "x-ms-client-request-id": "1c82d14d-0fcc-f58d-c42f-fd6dca47c705",
         "x-ms-request-id": "b4d7e15b-d01e-0048-254b-095097000000",
-<<<<<<< HEAD
-        "x-ms-version": "2019-12-12"
-=======
-        "x-ms-version": "2020-02-10"
->>>>>>> 60f4876e
+        "x-ms-version": "2020-02-10"
       },
       "ResponseBody": []
     },
@@ -278,11 +230,7 @@
         "x-ms-date": "Fri, 03 Apr 2020 00:07:16 GMT",
         "x-ms-range": "bytes=0-6143",
         "x-ms-return-client-request-id": "true",
-<<<<<<< HEAD
-        "x-ms-version": "2019-12-12"
-=======
-        "x-ms-version": "2020-02-10"
->>>>>>> 60f4876e
+        "x-ms-version": "2020-02-10"
       },
       "RequestBody": null,
       "StatusCode": 200,
@@ -299,11 +247,7 @@
         "x-ms-blob-content-length": "6144",
         "x-ms-client-request-id": "3f12e750-d830-e048-b65c-9d934feb0340",
         "x-ms-request-id": "b4d7e17b-d01e-0048-414b-095097000000",
-<<<<<<< HEAD
-        "x-ms-version": "2019-12-12"
-=======
-        "x-ms-version": "2020-02-10"
->>>>>>> 60f4876e
+        "x-ms-version": "2020-02-10"
       },
       "ResponseBody": "\uFEFF\u003C?xml version=\u00221.0\u0022 encoding=\u0022utf-8\u0022?\u003E\u003CPageList\u003E\u003CPageRange\u003E\u003CStart\u003E0\u003C/Start\u003E\u003CEnd\u003E2047\u003C/End\u003E\u003C/PageRange\u003E\u003CPageRange\u003E\u003CStart\u003E5120\u003C/Start\u003E\u003CEnd\u003E6143\u003C/End\u003E\u003C/PageRange\u003E\u003C/PageList\u003E"
     },
@@ -321,11 +265,7 @@
         "x-ms-date": "Fri, 03 Apr 2020 00:07:16 GMT",
         "x-ms-range": "bytes=0-6143",
         "x-ms-return-client-request-id": "true",
-<<<<<<< HEAD
-        "x-ms-version": "2019-12-12"
-=======
-        "x-ms-version": "2020-02-10"
->>>>>>> 60f4876e
+        "x-ms-version": "2020-02-10"
       },
       "RequestBody": null,
       "StatusCode": 200,
@@ -342,11 +282,7 @@
         "x-ms-blob-content-length": "6144",
         "x-ms-client-request-id": "e21d5426-8734-43d4-2d6e-5d7b830b1742",
         "x-ms-request-id": "b4d7e194-d01e-0048-544b-095097000000",
-<<<<<<< HEAD
-        "x-ms-version": "2019-12-12"
-=======
-        "x-ms-version": "2020-02-10"
->>>>>>> 60f4876e
+        "x-ms-version": "2020-02-10"
       },
       "ResponseBody": "\uFEFF\u003C?xml version=\u00221.0\u0022 encoding=\u0022utf-8\u0022?\u003E\u003CPageList\u003E\u003CClearRange\u003E\u003CStart\u003E4096\u003C/Start\u003E\u003CEnd\u003E5119\u003C/End\u003E\u003C/ClearRange\u003E\u003C/PageList\u003E"
     },
@@ -363,11 +299,7 @@
         "x-ms-client-request-id": "fa6c2571-20ce-1f0c-c96f-b17ce594aa27",
         "x-ms-date": "Fri, 03 Apr 2020 00:07:16 GMT",
         "x-ms-return-client-request-id": "true",
-<<<<<<< HEAD
-        "x-ms-version": "2019-12-12"
-=======
-        "x-ms-version": "2020-02-10"
->>>>>>> 60f4876e
+        "x-ms-version": "2020-02-10"
       },
       "RequestBody": null,
       "StatusCode": 202,
@@ -380,11 +312,7 @@
         ],
         "x-ms-client-request-id": "fa6c2571-20ce-1f0c-c96f-b17ce594aa27",
         "x-ms-request-id": "b4d7e1ab-d01e-0048-694b-095097000000",
-<<<<<<< HEAD
-        "x-ms-version": "2019-12-12"
-=======
-        "x-ms-version": "2020-02-10"
->>>>>>> 60f4876e
+        "x-ms-version": "2020-02-10"
       },
       "ResponseBody": []
     }
