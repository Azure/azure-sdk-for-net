﻿{
  "Entries": [
    {
      "RequestUri": "https://seanmcccanary3.blob.core.windows.net/test-container-c1b645bc-4b05-4aee-adb4-a9008637907b?restype=container",
      "RequestMethod": "PUT",
      "RequestHeaders": {
        "Accept": "application/xml",
        "Authorization": "Sanitized",
        "traceparent": "00-7399957fd93b7342a13c3a8dbb3677c7-62b167a0b36b0d4b-00",
        "User-Agent": [
          "azsdk-net-Storage.Blobs/12.9.0-alpha.20210217.1",
          "(.NET 5.0.3; Microsoft Windows 10.0.19042)"
        ],
        "x-ms-blob-public-access": "container",
        "x-ms-client-request-id": "21712cc5-282c-2619-3db1-efcb67f745c6",
        "x-ms-date": "Wed, 17 Feb 2021 19:03:15 GMT",
        "x-ms-return-client-request-id": "true",
<<<<<<< HEAD
        "x-ms-version": "2020-12-06"
=======
        "x-ms-version": "2021-02-12"
>>>>>>> 7e782c87
      },
      "RequestBody": null,
      "StatusCode": 201,
      "ResponseHeaders": {
        "Content-Length": "0",
        "Date": "Wed, 17 Feb 2021 19:03:14 GMT",
        "ETag": "\"0x8D8D376AE1FA33B\"",
        "Last-Modified": "Wed, 17 Feb 2021 19:03:15 GMT",
        "Server": [
          "Windows-Azure-Blob/1.0",
          "Microsoft-HTTPAPI/2.0"
        ],
        "x-ms-client-request-id": "21712cc5-282c-2619-3db1-efcb67f745c6",
        "x-ms-request-id": "d08c8a1e-a01e-0070-705f-056335000000",
<<<<<<< HEAD
        "x-ms-version": "2020-12-06"
=======
        "x-ms-version": "2021-02-12"
>>>>>>> 7e782c87
      },
      "ResponseBody": []
    },
    {
      "RequestUri": "https://seanmcccanary3.blob.core.windows.net/test-container-c1b645bc-4b05-4aee-adb4-a9008637907b/test-blob-f0ac5088-b3b8-b29f-6c39-7f43941ab0c3",
      "RequestMethod": "PUT",
      "RequestHeaders": {
        "Accept": "application/xml",
        "Authorization": "Sanitized",
        "If-None-Match": "*",
        "traceparent": "00-7718bef61730c148912b06d15706b99d-ae752cddce123547-00",
        "User-Agent": [
          "azsdk-net-Storage.Blobs/12.9.0-alpha.20210217.1",
          "(.NET 5.0.3; Microsoft Windows 10.0.19042)"
        ],
        "x-ms-blob-content-length": "6144",
        "x-ms-blob-sequence-number": "0",
        "x-ms-blob-type": "PageBlob",
        "x-ms-client-request-id": "484cf07b-bd3d-12e1-8dbe-b4f3a8d59123",
        "x-ms-date": "Wed, 17 Feb 2021 19:03:15 GMT",
        "x-ms-return-client-request-id": "true",
<<<<<<< HEAD
        "x-ms-version": "2020-12-06"
=======
        "x-ms-version": "2021-02-12"
>>>>>>> 7e782c87
      },
      "RequestBody": null,
      "StatusCode": 201,
      "ResponseHeaders": {
        "Content-Length": "0",
        "Date": "Wed, 17 Feb 2021 19:03:15 GMT",
        "ETag": "\"0x8D8D376AE2ABC41\"",
        "Last-Modified": "Wed, 17 Feb 2021 19:03:15 GMT",
        "Server": [
          "Windows-Azure-Blob/1.0",
          "Microsoft-HTTPAPI/2.0"
        ],
        "x-ms-client-request-id": "484cf07b-bd3d-12e1-8dbe-b4f3a8d59123",
        "x-ms-request-id": "d08c8a28-a01e-0070-765f-056335000000",
        "x-ms-request-server-encrypted": "true",
<<<<<<< HEAD
        "x-ms-version": "2020-12-06",
=======
        "x-ms-version": "2021-02-12",
>>>>>>> 7e782c87
        "x-ms-version-id": "2021-02-17T19:03:15.4563137Z"
      },
      "ResponseBody": []
    },
    {
      "RequestUri": "https://seanmcccanary3.blob.core.windows.net/test-container-c1b645bc-4b05-4aee-adb4-a9008637907b/test-blob-f0ac5088-b3b8-b29f-6c39-7f43941ab0c3?comp=page",
      "RequestMethod": "PUT",
      "RequestHeaders": {
        "Accept": "application/xml",
        "Authorization": "Sanitized",
        "Content-Length": "2048",
        "Content-Type": "application/octet-stream",
        "traceparent": "00-ee22195a3da22f438c55f2c39745697f-1809e80452261548-00",
        "User-Agent": [
          "azsdk-net-Storage.Blobs/12.9.0-alpha.20210217.1",
          "(.NET 5.0.3; Microsoft Windows 10.0.19042)"
        ],
        "x-ms-client-request-id": "4ba8a21c-b6e3-c222-b0df-f548d4d30af8",
        "x-ms-date": "Wed, 17 Feb 2021 19:03:15 GMT",
        "x-ms-page-write": "update",
        "x-ms-range": "bytes=0-2047",
        "x-ms-return-client-request-id": "true",
<<<<<<< HEAD
        "x-ms-version": "2020-12-06"
=======
        "x-ms-version": "2021-02-12"
>>>>>>> 7e782c87
      },
      "RequestBody": "ACzFWL3sABgBSrDQUyKYXyQ2x6POZ4VHLCjLB7pcuWpWPHzuSLyMj/AzR/INEb5qJlXOcg7tVJimfSyVIPhepZFGehelqRdnqjizmyCTOhtpYOFljUdbaOfkSMqQ9m741aFhx5anxXw+Z8fWOrl3EkIQK78W+RhK6hEvwWFM1rPJusV/MnOEwptkJiZ/hS0tbDWHgMuv4dyJF9yFeAMb8pAUDID0+ODPi2kjsdLyymTkAVUrxFbnGtnp9RqW/0qYSTSVanitOXNVuPRiiy8Jl0x4oHat7y05LPKnCgLFOIwei2ieXGDrNsjh1gtihY6p317OHl7U6lkGWz6FBi5xj39oQwDGazrsjGmtzBkh16Zk/Sqk9xotSqAPlwAhZTCZcEeL+kKO4nQj4pH1Jh4/5ISXIQgEzZhlOvhft9Q6yiY4FFzSld1k1hu2gBWIOCSCz7J8ikQolaKvJr9JLiug6RdrvBLBbU+nMkvtTUyD3QLT3echvj/iEH65I28dG6jwFpf9HXwSwWJj1Ff5O0hWK0m9dVFDfivXiauTB0rfiRei/Te1hb+GwRyFvunn6NU2Y/cmYKVXrJdsJZTQfrkXhEtAVj0QoaaJNrQ1vcBB76DWXKRTuClyS1CfSF8rtUJibTqdp5KXJcJRnSnxIu7XKjbz+iEVxMsizgrtcVhGXYBx0lCFpEgOPjfhAhv/gSlhyB4pN7sgTalve9mHqrRpCj+of0+eUYbt5bvqM8KvI0zhi6g6HCbFUISmFihuhpSCePfcVgHZw3aYO1H/Nhrmv1iMph4ML+4Y4y/K9zpdf18naLvL0sxLB8gyoeDUxhpqwFfQ4t91dkgJxHPSD8s8Orzy2M1fG+2LQJ9W2Y0NQx0VYDfjjJ1/sfJywg5Zeff89Wck4u1MC6VqRKFAH5y6+4BWvK+UWK4fcibb7FjeMsenWeQm6WAvyFSReUj7P5JWuMaNArxIZ5y4BHDHcR9MixHZmMW4kxIfJ/RaAt9lIzKUhTOSUDAKXvFHbeTwZ1c1Re42IqbMnSSzbtvI7mW9UuE9M+zruTrhzjnUcCUuLr+dJb3xLwGMx+cP3uJUQnCMiRoCszRrSYuzVFNs+Cz+hT8bKsmnyyPgsWsE29tYjYvJR+cLK3uLMdsyPdutH8+6EFmiOBen5b33IgHJZm6wW8fHo7BF81nDkPjtdI5HMpGbSsqBtVRzImIpEwh6wsttguIU5nwedB3/3qceuXAvr/BvLRyjLqVyU4BOHOBRSc4tgPKrM0sVfdWtgtesVWnx+WMXCpSvyVQ8oZP7z1c9rpTZ8Th9hHulWrBG9azOxf4XXSN8OT85fraebpK4Gq19cNNC02Mwc3TncrDkadSobtuU43I0wXVUoHOB3xXp7D8CyIXYi/Ka5+mulMaPVBTi9QC2Izc6Sa9e7TLwr5Nf/oZw4aFP0OLp+fyIhiyuxUtenukVM8kIyH7WeZ3AqjdVTpVAH3JzkyUdzSk7scKCsCjmkRCqScu8aBkieFZFKU/EMzeWbqbY6gvD+GWfzRa8U8l12RgnqwTKg7ZZURrP2KTadn6L60GCDqcF5lFlHZsDZiWNz082nYcyzOvvf5jw9B/BxVaXMGeH88txIcWzZWYbVuv1QQhUo9n2WR9Wko4OFfEyo1dFazW9BtyExHvCf2eE1Cms+7MXbSF8oddIMGE8YwzTgcEO1uq2Nzssz99dM9m40b5lYRo9GjU2yMpedNV7SGBv7v6ldv0+9sN46p5BH239kF6i1wLylWaM1w4gWMNlsYZ+7kTbElvAJmpXxTCW9KlcYON22HFefViYGZ7vHZ7/EjgXwzAoIn4D4rCXm9A19eNkxPjf7tkVH3HsQvm80AjMV7L3fjF4Mz1lc/XAx+KIYiS7i1mmICRfAqO/PN+FRhKnykMdPXay7JC6eXvkVFePY9/UAUWvJjaOmHyNufde4C3iGf2eayWtCJ7J66aoe61MMNn/sETN96QMjqT5JTOZXJlNATpa8Pi6J/mm5jqQ5h3OQIgeXjDoFSFZkd2As+NrL48NWnly8T/gRYlLJhFpfKiHK+Sqe/1oZesZAV8bOXMVOrargoujW09JPRmnne4P7xQ0+Yj/wLSRpPWOWfDfxQsVNetavvkc48+UYT3kwcf9CRFK5kDqFnoCGd6VFQJfaXcOkWgCtTEaFxa4al92reIukVDeld/KKx5xWKUbh83NNfjG1TBf+lTgL84pMawbi2v7Z4SxgdSXQ2VJkVyL/5BI6zRmsNiyzpb7/WURoPlyVs06HyBJG7QkL5HKFWn4VTA94UZ4tNuSSZjttoNvhqJs1zqOUeBw/89/QoFG57ktA6g007+z+qLyp9aHW2UwtajuXj4uaQNQzeF3+HJaTGHfv7LbOrLjuN2Ym6kJ6KNpT43YV4l6/pmk5AXdOwEwmFt1qJuyVHr1C6Vhls1aRuU+DankgfTXZMEZN1WtBXzbaANOlD8HtvoS4kzjGGjLSZ4gny5YSxZnnUTamR0lSAUohi7KDLKmNleu0p+n80tZTe23jWZOghzs5vb7LBzd7ZpHu5I5AT3seWjWqXh3v6n4gUwvbbue2QMR3SW7qgo60eUFYDi5H0uwyxP+eNikdSdMA6vQrn/fqOGOJyQYMM9dnNiTcl5wPmEAf6Knn2EqbWj+bqdeaSNmJbhXKvcnmJpEodsAEALI3MRJzy/cNwl/ZLq7GcIn/jK1LUymGRRq2ecIY/6GKV0=",
      "StatusCode": 201,
      "ResponseHeaders": {
        "Content-Length": "0",
        "Date": "Wed, 17 Feb 2021 19:03:15 GMT",
        "ETag": "\"0x8D8D376AE34D037\"",
        "Last-Modified": "Wed, 17 Feb 2021 19:03:15 GMT",
        "Server": [
          "Windows-Azure-Blob/1.0",
          "Microsoft-HTTPAPI/2.0"
        ],
        "x-ms-blob-sequence-number": "0",
        "x-ms-client-request-id": "4ba8a21c-b6e3-c222-b0df-f548d4d30af8",
        "x-ms-content-crc64": "7r6IYnljOSE=",
        "x-ms-request-id": "d08c8a34-a01e-0070-025f-056335000000",
        "x-ms-request-server-encrypted": "true",
<<<<<<< HEAD
        "x-ms-version": "2020-12-06"
=======
        "x-ms-version": "2021-02-12"
>>>>>>> 7e782c87
      },
      "ResponseBody": []
    },
    {
      "RequestUri": "https://seanmcccanary3.blob.core.windows.net/test-container-c1b645bc-4b05-4aee-adb4-a9008637907b/test-blob-f0ac5088-b3b8-b29f-6c39-7f43941ab0c3?comp=page",
      "RequestMethod": "PUT",
      "RequestHeaders": {
        "Accept": "application/xml",
        "Authorization": "Sanitized",
        "Content-Length": "2048",
        "Content-Type": "application/octet-stream",
        "traceparent": "00-e988cf446522b24c8fe35a4a41afb020-d17bef22b6578345-00",
        "User-Agent": [
          "azsdk-net-Storage.Blobs/12.9.0-alpha.20210217.1",
          "(.NET 5.0.3; Microsoft Windows 10.0.19042)"
        ],
        "x-ms-client-request-id": "5c463068-dede-af79-13cf-3335a4abb41a",
        "x-ms-date": "Wed, 17 Feb 2021 19:03:15 GMT",
        "x-ms-page-write": "update",
        "x-ms-range": "bytes=4096-6143",
        "x-ms-return-client-request-id": "true",
<<<<<<< HEAD
        "x-ms-version": "2020-12-06"
=======
        "x-ms-version": "2021-02-12"
>>>>>>> 7e782c87
      },
      "RequestBody": "ACzFWL3sABgBSrDQUyKYXyQ2x6POZ4VHLCjLB7pcuWpWPHzuSLyMj/AzR/INEb5qJlXOcg7tVJimfSyVIPhepZFGehelqRdnqjizmyCTOhtpYOFljUdbaOfkSMqQ9m741aFhx5anxXw+Z8fWOrl3EkIQK78W+RhK6hEvwWFM1rPJusV/MnOEwptkJiZ/hS0tbDWHgMuv4dyJF9yFeAMb8pAUDID0+ODPi2kjsdLyymTkAVUrxFbnGtnp9RqW/0qYSTSVanitOXNVuPRiiy8Jl0x4oHat7y05LPKnCgLFOIwei2ieXGDrNsjh1gtihY6p317OHl7U6lkGWz6FBi5xj39oQwDGazrsjGmtzBkh16Zk/Sqk9xotSqAPlwAhZTCZcEeL+kKO4nQj4pH1Jh4/5ISXIQgEzZhlOvhft9Q6yiY4FFzSld1k1hu2gBWIOCSCz7J8ikQolaKvJr9JLiug6RdrvBLBbU+nMkvtTUyD3QLT3echvj/iEH65I28dG6jwFpf9HXwSwWJj1Ff5O0hWK0m9dVFDfivXiauTB0rfiRei/Te1hb+GwRyFvunn6NU2Y/cmYKVXrJdsJZTQfrkXhEtAVj0QoaaJNrQ1vcBB76DWXKRTuClyS1CfSF8rtUJibTqdp5KXJcJRnSnxIu7XKjbz+iEVxMsizgrtcVhGXYBx0lCFpEgOPjfhAhv/gSlhyB4pN7sgTalve9mHqrRpCj+of0+eUYbt5bvqM8KvI0zhi6g6HCbFUISmFihuhpSCePfcVgHZw3aYO1H/Nhrmv1iMph4ML+4Y4y/K9zpdf18naLvL0sxLB8gyoeDUxhpqwFfQ4t91dkgJxHPSD8s8Orzy2M1fG+2LQJ9W2Y0NQx0VYDfjjJ1/sfJywg5Zeff89Wck4u1MC6VqRKFAH5y6+4BWvK+UWK4fcibb7FjeMsenWeQm6WAvyFSReUj7P5JWuMaNArxIZ5y4BHDHcR9MixHZmMW4kxIfJ/RaAt9lIzKUhTOSUDAKXvFHbeTwZ1c1Re42IqbMnSSzbtvI7mW9UuE9M+zruTrhzjnUcCUuLr+dJb3xLwGMx+cP3uJUQnCMiRoCszRrSYuzVFNs+Cz+hT8bKsmnyyPgsWsE29tYjYvJR+cLK3uLMdsyPdutH8+6EFmiOBen5b33IgHJZm6wW8fHo7BF81nDkPjtdI5HMpGbSsqBtVRzImIpEwh6wsttguIU5nwedB3/3qceuXAvr/BvLRyjLqVyU4BOHOBRSc4tgPKrM0sVfdWtgtesVWnx+WMXCpSvyVQ8oZP7z1c9rpTZ8Th9hHulWrBG9azOxf4XXSN8OT85fraebpK4Gq19cNNC02Mwc3TncrDkadSobtuU43I0wXVUoHOB3xXp7D8CyIXYi/Ka5+mulMaPVBTi9QC2Izc6Sa9e7TLwr5Nf/oZw4aFP0OLp+fyIhiyuxUtenukVM8kIyH7WeZ3AqjdVTpVAH3JzkyUdzSk7scKCsCjmkRCqScu8aBkieFZFKU/EMzeWbqbY6gvD+GWfzRa8U8l12RgnqwTKg7ZZURrP2KTadn6L60GCDqcF5lFlHZsDZiWNz082nYcyzOvvf5jw9B/BxVaXMGeH88txIcWzZWYbVuv1QQhUo9n2WR9Wko4OFfEyo1dFazW9BtyExHvCf2eE1Cms+7MXbSF8oddIMGE8YwzTgcEO1uq2Nzssz99dM9m40b5lYRo9GjU2yMpedNV7SGBv7v6ldv0+9sN46p5BH239kF6i1wLylWaM1w4gWMNlsYZ+7kTbElvAJmpXxTCW9KlcYON22HFefViYGZ7vHZ7/EjgXwzAoIn4D4rCXm9A19eNkxPjf7tkVH3HsQvm80AjMV7L3fjF4Mz1lc/XAx+KIYiS7i1mmICRfAqO/PN+FRhKnykMdPXay7JC6eXvkVFePY9/UAUWvJjaOmHyNufde4C3iGf2eayWtCJ7J66aoe61MMNn/sETN96QMjqT5JTOZXJlNATpa8Pi6J/mm5jqQ5h3OQIgeXjDoFSFZkd2As+NrL48NWnly8T/gRYlLJhFpfKiHK+Sqe/1oZesZAV8bOXMVOrargoujW09JPRmnne4P7xQ0+Yj/wLSRpPWOWfDfxQsVNetavvkc48+UYT3kwcf9CRFK5kDqFnoCGd6VFQJfaXcOkWgCtTEaFxa4al92reIukVDeld/KKx5xWKUbh83NNfjG1TBf+lTgL84pMawbi2v7Z4SxgdSXQ2VJkVyL/5BI6zRmsNiyzpb7/WURoPlyVs06HyBJG7QkL5HKFWn4VTA94UZ4tNuSSZjttoNvhqJs1zqOUeBw/89/QoFG57ktA6g007+z+qLyp9aHW2UwtajuXj4uaQNQzeF3+HJaTGHfv7LbOrLjuN2Ym6kJ6KNpT43YV4l6/pmk5AXdOwEwmFt1qJuyVHr1C6Vhls1aRuU+DankgfTXZMEZN1WtBXzbaANOlD8HtvoS4kzjGGjLSZ4gny5YSxZnnUTamR0lSAUohi7KDLKmNleu0p+n80tZTe23jWZOghzs5vb7LBzd7ZpHu5I5AT3seWjWqXh3v6n4gUwvbbue2QMR3SW7qgo60eUFYDi5H0uwyxP+eNikdSdMA6vQrn/fqOGOJyQYMM9dnNiTcl5wPmEAf6Knn2EqbWj+bqdeaSNmJbhXKvcnmJpEodsAEALI3MRJzy/cNwl/ZLq7GcIn/jK1LUymGRRq2ecIY/6GKV0=",
      "StatusCode": 201,
      "ResponseHeaders": {
        "Content-Length": "0",
        "Date": "Wed, 17 Feb 2021 19:03:15 GMT",
        "ETag": "\"0x8D8D376AE3EE42C\"",
        "Last-Modified": "Wed, 17 Feb 2021 19:03:15 GMT",
        "Server": [
          "Windows-Azure-Blob/1.0",
          "Microsoft-HTTPAPI/2.0"
        ],
        "x-ms-blob-sequence-number": "0",
        "x-ms-client-request-id": "5c463068-dede-af79-13cf-3335a4abb41a",
        "x-ms-content-crc64": "7r6IYnljOSE=",
        "x-ms-request-id": "d08c8a3c-a01e-0070-085f-056335000000",
        "x-ms-request-server-encrypted": "true",
<<<<<<< HEAD
        "x-ms-version": "2020-12-06"
=======
        "x-ms-version": "2021-02-12"
>>>>>>> 7e782c87
      },
      "ResponseBody": []
    },
    {
      "RequestUri": "https://seanmcccanary3.blob.core.windows.net/test-container-c1b645bc-4b05-4aee-adb4-a9008637907b/test-blob-f0ac5088-b3b8-b29f-6c39-7f43941ab0c3?comp=snapshot",
      "RequestMethod": "PUT",
      "RequestHeaders": {
        "Accept": "application/xml",
        "Authorization": "Sanitized",
        "traceparent": "00-39b416b034ff014e9d6ca64776912c3c-db8cd5579d350b48-00",
        "User-Agent": [
          "azsdk-net-Storage.Blobs/12.9.0-alpha.20210217.1",
          "(.NET 5.0.3; Microsoft Windows 10.0.19042)"
        ],
        "x-ms-client-request-id": "a4df87b3-ae8c-5c1a-e3a7-d06011b3f414",
        "x-ms-date": "Wed, 17 Feb 2021 19:03:15 GMT",
        "x-ms-return-client-request-id": "true",
<<<<<<< HEAD
        "x-ms-version": "2020-12-06"
=======
        "x-ms-version": "2021-02-12"
>>>>>>> 7e782c87
      },
      "RequestBody": null,
      "StatusCode": 201,
      "ResponseHeaders": {
        "Content-Length": "0",
        "Date": "Wed, 17 Feb 2021 19:03:15 GMT",
        "ETag": "\"0x8D8D376AE3EE42C\"",
        "Last-Modified": "Wed, 17 Feb 2021 19:03:15 GMT",
        "Server": [
          "Windows-Azure-Blob/1.0",
          "Microsoft-HTTPAPI/2.0"
        ],
        "x-ms-client-request-id": "a4df87b3-ae8c-5c1a-e3a7-d06011b3f414",
        "x-ms-request-id": "d08c8a47-a01e-0070-105f-056335000000",
        "x-ms-request-server-encrypted": "false",
        "x-ms-snapshot": "2021-02-17T19:03:15.6544532Z",
<<<<<<< HEAD
        "x-ms-version": "2020-12-06",
=======
        "x-ms-version": "2021-02-12",
>>>>>>> 7e782c87
        "x-ms-version-id": "2021-02-17T19:03:15.6554532Z"
      },
      "ResponseBody": []
    },
    {
      "RequestUri": "https://seanmcccanary3.blob.core.windows.net/test-container-c1b645bc-4b05-4aee-adb4-a9008637907b/test-blob-f0ac5088-b3b8-b29f-6c39-7f43941ab0c3?comp=page",
      "RequestMethod": "PUT",
      "RequestHeaders": {
        "Accept": "application/xml",
        "Authorization": "Sanitized",
        "traceparent": "00-f347bfdb73539c49b04781eafe3c61e7-e12639389f9b4f42-00",
        "User-Agent": [
          "azsdk-net-Storage.Blobs/12.9.0-alpha.20210217.1",
          "(.NET 5.0.3; Microsoft Windows 10.0.19042)"
        ],
        "x-ms-client-request-id": "1c82d14d-0fcc-f58d-c42f-fd6dca47c705",
        "x-ms-date": "Wed, 17 Feb 2021 19:03:15 GMT",
        "x-ms-page-write": "clear",
        "x-ms-range": "bytes=4096-5119",
        "x-ms-return-client-request-id": "true",
<<<<<<< HEAD
        "x-ms-version": "2020-12-06"
=======
        "x-ms-version": "2021-02-12"
>>>>>>> 7e782c87
      },
      "RequestBody": null,
      "StatusCode": 201,
      "ResponseHeaders": {
        "Content-Length": "0",
        "Date": "Wed, 17 Feb 2021 19:03:15 GMT",
        "ETag": "\"0x8D8D376AE52218D\"",
        "Last-Modified": "Wed, 17 Feb 2021 19:03:15 GMT",
        "Server": [
          "Windows-Azure-Blob/1.0",
          "Microsoft-HTTPAPI/2.0"
        ],
        "x-ms-blob-sequence-number": "0",
        "x-ms-client-request-id": "1c82d14d-0fcc-f58d-c42f-fd6dca47c705",
        "x-ms-request-id": "d08c8a54-a01e-0070-1c5f-056335000000",
<<<<<<< HEAD
        "x-ms-version": "2020-12-06"
=======
        "x-ms-version": "2021-02-12"
>>>>>>> 7e782c87
      },
      "ResponseBody": []
    },
    {
      "RequestUri": "https://seanmcccanary3.blob.core.windows.net/test-container-c1b645bc-4b05-4aee-adb4-a9008637907b/test-blob-f0ac5088-b3b8-b29f-6c39-7f43941ab0c3?comp=pagelist",
      "RequestMethod": "GET",
      "RequestHeaders": {
        "Accept": "application/xml",
        "Authorization": "Sanitized",
        "traceparent": "00-793368b60c7cef4fb31511384531c668-3f7e0f6d6816fe41-00",
        "User-Agent": [
          "azsdk-net-Storage.Blobs/12.9.0-alpha.20210217.1",
          "(.NET 5.0.3; Microsoft Windows 10.0.19042)"
        ],
        "x-ms-client-request-id": "3f12e750-d830-e048-b65c-9d934feb0340",
        "x-ms-date": "Wed, 17 Feb 2021 19:03:15 GMT",
        "x-ms-range": "bytes=0-6143",
        "x-ms-return-client-request-id": "true",
<<<<<<< HEAD
        "x-ms-version": "2020-12-06"
=======
        "x-ms-version": "2021-02-12"
>>>>>>> 7e782c87
      },
      "RequestBody": null,
      "StatusCode": 200,
      "ResponseHeaders": {
        "Content-Type": "application/xml",
        "Date": "Wed, 17 Feb 2021 19:03:15 GMT",
        "ETag": "\"0x8D8D376AE52218D\"",
        "Last-Modified": "Wed, 17 Feb 2021 19:03:15 GMT",
        "Server": [
          "Windows-Azure-Blob/1.0",
          "Microsoft-HTTPAPI/2.0"
        ],
        "Transfer-Encoding": "chunked",
        "x-ms-blob-content-length": "6144",
        "x-ms-client-request-id": "3f12e750-d830-e048-b65c-9d934feb0340",
        "x-ms-request-id": "d08c8a5b-a01e-0070-235f-056335000000",
<<<<<<< HEAD
        "x-ms-version": "2020-12-06"
=======
        "x-ms-version": "2021-02-12"
>>>>>>> 7e782c87
      },
      "ResponseBody": "﻿<?xml version=\"1.0\" encoding=\"utf-8\"?><PageList><PageRange><Start>0</Start><End>2047</End></PageRange><PageRange><Start>5120</Start><End>6143</End></PageRange></PageList>"
    },
    {
      "RequestUri": "https://seanmcccanary3.blob.core.windows.net/test-container-c1b645bc-4b05-4aee-adb4-a9008637907b/test-blob-f0ac5088-b3b8-b29f-6c39-7f43941ab0c3?comp=pagelist&prevsnapshot=2021-02-17T19%3A03%3A15.6544532Z",
      "RequestMethod": "GET",
      "RequestHeaders": {
        "Accept": "application/xml",
        "Authorization": "Sanitized",
        "traceparent": "00-372c6b86cf61ed4f8659019aea97c6ba-ffc0d9ce9664844a-00",
        "User-Agent": [
          "azsdk-net-Storage.Blobs/12.9.0-alpha.20210217.1",
          "(.NET 5.0.3; Microsoft Windows 10.0.19042)"
        ],
        "x-ms-client-request-id": "e21d5426-8734-43d4-2d6e-5d7b830b1742",
        "x-ms-date": "Wed, 17 Feb 2021 19:03:15 GMT",
        "x-ms-range": "bytes=0-6143",
        "x-ms-return-client-request-id": "true",
<<<<<<< HEAD
        "x-ms-version": "2020-12-06"
=======
        "x-ms-version": "2021-02-12"
>>>>>>> 7e782c87
      },
      "RequestBody": null,
      "StatusCode": 200,
      "ResponseHeaders": {
        "Content-Type": "application/xml",
        "Date": "Wed, 17 Feb 2021 19:03:15 GMT",
        "ETag": "\"0x8D8D376AE52218D\"",
        "Last-Modified": "Wed, 17 Feb 2021 19:03:15 GMT",
        "Server": [
          "Windows-Azure-Blob/1.0",
          "Microsoft-HTTPAPI/2.0"
        ],
        "Transfer-Encoding": "chunked",
        "x-ms-blob-content-length": "6144",
        "x-ms-client-request-id": "e21d5426-8734-43d4-2d6e-5d7b830b1742",
        "x-ms-request-id": "d08c8a5e-a01e-0070-265f-056335000000",
<<<<<<< HEAD
        "x-ms-version": "2020-12-06"
=======
        "x-ms-version": "2021-02-12"
>>>>>>> 7e782c87
      },
      "ResponseBody": "﻿<?xml version=\"1.0\" encoding=\"utf-8\"?><PageList><ClearRange><Start>4096</Start><End>5119</End></ClearRange></PageList>"
    },
    {
      "RequestUri": "https://seanmcccanary3.blob.core.windows.net/test-container-c1b645bc-4b05-4aee-adb4-a9008637907b?restype=container",
      "RequestMethod": "DELETE",
      "RequestHeaders": {
        "Accept": "application/xml",
        "Authorization": "Sanitized",
        "traceparent": "00-6c56be05316f614bb616de22331ef65e-6ac65f4ea114b843-00",
        "User-Agent": [
          "azsdk-net-Storage.Blobs/12.9.0-alpha.20210217.1",
          "(.NET 5.0.3; Microsoft Windows 10.0.19042)"
        ],
        "x-ms-client-request-id": "fa6c2571-20ce-1f0c-c96f-b17ce594aa27",
        "x-ms-date": "Wed, 17 Feb 2021 19:03:15 GMT",
        "x-ms-return-client-request-id": "true",
<<<<<<< HEAD
        "x-ms-version": "2020-12-06"
=======
        "x-ms-version": "2021-02-12"
>>>>>>> 7e782c87
      },
      "RequestBody": null,
      "StatusCode": 202,
      "ResponseHeaders": {
        "Content-Length": "0",
        "Date": "Wed, 17 Feb 2021 19:03:15 GMT",
        "Server": [
          "Windows-Azure-Blob/1.0",
          "Microsoft-HTTPAPI/2.0"
        ],
        "x-ms-client-request-id": "fa6c2571-20ce-1f0c-c96f-b17ce594aa27",
        "x-ms-request-id": "d08c8a69-a01e-0070-2d5f-056335000000",
<<<<<<< HEAD
        "x-ms-version": "2020-12-06"
=======
        "x-ms-version": "2021-02-12"
>>>>>>> 7e782c87
      },
      "ResponseBody": []
    }
  ],
  "Variables": {
    "RandomSeed": "1849416144",
    "Storage_TestConfigDefault": "ProductionTenant\nseanmcccanary3\nU2FuaXRpemVk\nhttps://seanmcccanary3.blob.core.windows.net\nhttps://seanmcccanary3.file.core.windows.net\nhttps://seanmcccanary3.queue.core.windows.net\nhttps://seanmcccanary3.table.core.windows.net\n\n\n\n\nhttps://seanmcccanary3-secondary.blob.core.windows.net\nhttps://seanmcccanary3-secondary.file.core.windows.net\nhttps://seanmcccanary3-secondary.queue.core.windows.net\nhttps://seanmcccanary3-secondary.table.core.windows.net\n\nSanitized\n\n\nCloud\nBlobEndpoint=https://seanmcccanary3.blob.core.windows.net/;QueueEndpoint=https://seanmcccanary3.queue.core.windows.net/;FileEndpoint=https://seanmcccanary3.file.core.windows.net/;BlobSecondaryEndpoint=https://seanmcccanary3-secondary.blob.core.windows.net/;QueueSecondaryEndpoint=https://seanmcccanary3-secondary.queue.core.windows.net/;FileSecondaryEndpoint=https://seanmcccanary3-secondary.file.core.windows.net/;AccountName=seanmcccanary3;AccountKey=Kg==;\nseanscope1\n\n"
  }
}<|MERGE_RESOLUTION|>--- conflicted
+++ resolved
@@ -15,11 +15,7 @@
         "x-ms-client-request-id": "21712cc5-282c-2619-3db1-efcb67f745c6",
         "x-ms-date": "Wed, 17 Feb 2021 19:03:15 GMT",
         "x-ms-return-client-request-id": "true",
-<<<<<<< HEAD
-        "x-ms-version": "2020-12-06"
-=======
-        "x-ms-version": "2021-02-12"
->>>>>>> 7e782c87
+        "x-ms-version": "2021-02-12"
       },
       "RequestBody": null,
       "StatusCode": 201,
@@ -34,11 +30,7 @@
         ],
         "x-ms-client-request-id": "21712cc5-282c-2619-3db1-efcb67f745c6",
         "x-ms-request-id": "d08c8a1e-a01e-0070-705f-056335000000",
-<<<<<<< HEAD
-        "x-ms-version": "2020-12-06"
-=======
-        "x-ms-version": "2021-02-12"
->>>>>>> 7e782c87
+        "x-ms-version": "2021-02-12"
       },
       "ResponseBody": []
     },
@@ -60,11 +52,7 @@
         "x-ms-client-request-id": "484cf07b-bd3d-12e1-8dbe-b4f3a8d59123",
         "x-ms-date": "Wed, 17 Feb 2021 19:03:15 GMT",
         "x-ms-return-client-request-id": "true",
-<<<<<<< HEAD
-        "x-ms-version": "2020-12-06"
-=======
-        "x-ms-version": "2021-02-12"
->>>>>>> 7e782c87
+        "x-ms-version": "2021-02-12"
       },
       "RequestBody": null,
       "StatusCode": 201,
@@ -80,11 +68,7 @@
         "x-ms-client-request-id": "484cf07b-bd3d-12e1-8dbe-b4f3a8d59123",
         "x-ms-request-id": "d08c8a28-a01e-0070-765f-056335000000",
         "x-ms-request-server-encrypted": "true",
-<<<<<<< HEAD
-        "x-ms-version": "2020-12-06",
-=======
         "x-ms-version": "2021-02-12",
->>>>>>> 7e782c87
         "x-ms-version-id": "2021-02-17T19:03:15.4563137Z"
       },
       "ResponseBody": []
@@ -107,11 +91,7 @@
         "x-ms-page-write": "update",
         "x-ms-range": "bytes=0-2047",
         "x-ms-return-client-request-id": "true",
-<<<<<<< HEAD
-        "x-ms-version": "2020-12-06"
-=======
-        "x-ms-version": "2021-02-12"
->>>>>>> 7e782c87
+        "x-ms-version": "2021-02-12"
       },
       "RequestBody": "ACzFWL3sABgBSrDQUyKYXyQ2x6POZ4VHLCjLB7pcuWpWPHzuSLyMj/AzR/INEb5qJlXOcg7tVJimfSyVIPhepZFGehelqRdnqjizmyCTOhtpYOFljUdbaOfkSMqQ9m741aFhx5anxXw+Z8fWOrl3EkIQK78W+RhK6hEvwWFM1rPJusV/MnOEwptkJiZ/hS0tbDWHgMuv4dyJF9yFeAMb8pAUDID0+ODPi2kjsdLyymTkAVUrxFbnGtnp9RqW/0qYSTSVanitOXNVuPRiiy8Jl0x4oHat7y05LPKnCgLFOIwei2ieXGDrNsjh1gtihY6p317OHl7U6lkGWz6FBi5xj39oQwDGazrsjGmtzBkh16Zk/Sqk9xotSqAPlwAhZTCZcEeL+kKO4nQj4pH1Jh4/5ISXIQgEzZhlOvhft9Q6yiY4FFzSld1k1hu2gBWIOCSCz7J8ikQolaKvJr9JLiug6RdrvBLBbU+nMkvtTUyD3QLT3echvj/iEH65I28dG6jwFpf9HXwSwWJj1Ff5O0hWK0m9dVFDfivXiauTB0rfiRei/Te1hb+GwRyFvunn6NU2Y/cmYKVXrJdsJZTQfrkXhEtAVj0QoaaJNrQ1vcBB76DWXKRTuClyS1CfSF8rtUJibTqdp5KXJcJRnSnxIu7XKjbz+iEVxMsizgrtcVhGXYBx0lCFpEgOPjfhAhv/gSlhyB4pN7sgTalve9mHqrRpCj+of0+eUYbt5bvqM8KvI0zhi6g6HCbFUISmFihuhpSCePfcVgHZw3aYO1H/Nhrmv1iMph4ML+4Y4y/K9zpdf18naLvL0sxLB8gyoeDUxhpqwFfQ4t91dkgJxHPSD8s8Orzy2M1fG+2LQJ9W2Y0NQx0VYDfjjJ1/sfJywg5Zeff89Wck4u1MC6VqRKFAH5y6+4BWvK+UWK4fcibb7FjeMsenWeQm6WAvyFSReUj7P5JWuMaNArxIZ5y4BHDHcR9MixHZmMW4kxIfJ/RaAt9lIzKUhTOSUDAKXvFHbeTwZ1c1Re42IqbMnSSzbtvI7mW9UuE9M+zruTrhzjnUcCUuLr+dJb3xLwGMx+cP3uJUQnCMiRoCszRrSYuzVFNs+Cz+hT8bKsmnyyPgsWsE29tYjYvJR+cLK3uLMdsyPdutH8+6EFmiOBen5b33IgHJZm6wW8fHo7BF81nDkPjtdI5HMpGbSsqBtVRzImIpEwh6wsttguIU5nwedB3/3qceuXAvr/BvLRyjLqVyU4BOHOBRSc4tgPKrM0sVfdWtgtesVWnx+WMXCpSvyVQ8oZP7z1c9rpTZ8Th9hHulWrBG9azOxf4XXSN8OT85fraebpK4Gq19cNNC02Mwc3TncrDkadSobtuU43I0wXVUoHOB3xXp7D8CyIXYi/Ka5+mulMaPVBTi9QC2Izc6Sa9e7TLwr5Nf/oZw4aFP0OLp+fyIhiyuxUtenukVM8kIyH7WeZ3AqjdVTpVAH3JzkyUdzSk7scKCsCjmkRCqScu8aBkieFZFKU/EMzeWbqbY6gvD+GWfzRa8U8l12RgnqwTKg7ZZURrP2KTadn6L60GCDqcF5lFlHZsDZiWNz082nYcyzOvvf5jw9B/BxVaXMGeH88txIcWzZWYbVuv1QQhUo9n2WR9Wko4OFfEyo1dFazW9BtyExHvCf2eE1Cms+7MXbSF8oddIMGE8YwzTgcEO1uq2Nzssz99dM9m40b5lYRo9GjU2yMpedNV7SGBv7v6ldv0+9sN46p5BH239kF6i1wLylWaM1w4gWMNlsYZ+7kTbElvAJmpXxTCW9KlcYON22HFefViYGZ7vHZ7/EjgXwzAoIn4D4rCXm9A19eNkxPjf7tkVH3HsQvm80AjMV7L3fjF4Mz1lc/XAx+KIYiS7i1mmICRfAqO/PN+FRhKnykMdPXay7JC6eXvkVFePY9/UAUWvJjaOmHyNufde4C3iGf2eayWtCJ7J66aoe61MMNn/sETN96QMjqT5JTOZXJlNATpa8Pi6J/mm5jqQ5h3OQIgeXjDoFSFZkd2As+NrL48NWnly8T/gRYlLJhFpfKiHK+Sqe/1oZesZAV8bOXMVOrargoujW09JPRmnne4P7xQ0+Yj/wLSRpPWOWfDfxQsVNetavvkc48+UYT3kwcf9CRFK5kDqFnoCGd6VFQJfaXcOkWgCtTEaFxa4al92reIukVDeld/KKx5xWKUbh83NNfjG1TBf+lTgL84pMawbi2v7Z4SxgdSXQ2VJkVyL/5BI6zRmsNiyzpb7/WURoPlyVs06HyBJG7QkL5HKFWn4VTA94UZ4tNuSSZjttoNvhqJs1zqOUeBw/89/QoFG57ktA6g007+z+qLyp9aHW2UwtajuXj4uaQNQzeF3+HJaTGHfv7LbOrLjuN2Ym6kJ6KNpT43YV4l6/pmk5AXdOwEwmFt1qJuyVHr1C6Vhls1aRuU+DankgfTXZMEZN1WtBXzbaANOlD8HtvoS4kzjGGjLSZ4gny5YSxZnnUTamR0lSAUohi7KDLKmNleu0p+n80tZTe23jWZOghzs5vb7LBzd7ZpHu5I5AT3seWjWqXh3v6n4gUwvbbue2QMR3SW7qgo60eUFYDi5H0uwyxP+eNikdSdMA6vQrn/fqOGOJyQYMM9dnNiTcl5wPmEAf6Knn2EqbWj+bqdeaSNmJbhXKvcnmJpEodsAEALI3MRJzy/cNwl/ZLq7GcIn/jK1LUymGRRq2ecIY/6GKV0=",
       "StatusCode": 201,
@@ -129,11 +109,7 @@
         "x-ms-content-crc64": "7r6IYnljOSE=",
         "x-ms-request-id": "d08c8a34-a01e-0070-025f-056335000000",
         "x-ms-request-server-encrypted": "true",
-<<<<<<< HEAD
-        "x-ms-version": "2020-12-06"
-=======
-        "x-ms-version": "2021-02-12"
->>>>>>> 7e782c87
+        "x-ms-version": "2021-02-12"
       },
       "ResponseBody": []
     },
@@ -155,11 +131,7 @@
         "x-ms-page-write": "update",
         "x-ms-range": "bytes=4096-6143",
         "x-ms-return-client-request-id": "true",
-<<<<<<< HEAD
-        "x-ms-version": "2020-12-06"
-=======
-        "x-ms-version": "2021-02-12"
->>>>>>> 7e782c87
+        "x-ms-version": "2021-02-12"
       },
       "RequestBody": "ACzFWL3sABgBSrDQUyKYXyQ2x6POZ4VHLCjLB7pcuWpWPHzuSLyMj/AzR/INEb5qJlXOcg7tVJimfSyVIPhepZFGehelqRdnqjizmyCTOhtpYOFljUdbaOfkSMqQ9m741aFhx5anxXw+Z8fWOrl3EkIQK78W+RhK6hEvwWFM1rPJusV/MnOEwptkJiZ/hS0tbDWHgMuv4dyJF9yFeAMb8pAUDID0+ODPi2kjsdLyymTkAVUrxFbnGtnp9RqW/0qYSTSVanitOXNVuPRiiy8Jl0x4oHat7y05LPKnCgLFOIwei2ieXGDrNsjh1gtihY6p317OHl7U6lkGWz6FBi5xj39oQwDGazrsjGmtzBkh16Zk/Sqk9xotSqAPlwAhZTCZcEeL+kKO4nQj4pH1Jh4/5ISXIQgEzZhlOvhft9Q6yiY4FFzSld1k1hu2gBWIOCSCz7J8ikQolaKvJr9JLiug6RdrvBLBbU+nMkvtTUyD3QLT3echvj/iEH65I28dG6jwFpf9HXwSwWJj1Ff5O0hWK0m9dVFDfivXiauTB0rfiRei/Te1hb+GwRyFvunn6NU2Y/cmYKVXrJdsJZTQfrkXhEtAVj0QoaaJNrQ1vcBB76DWXKRTuClyS1CfSF8rtUJibTqdp5KXJcJRnSnxIu7XKjbz+iEVxMsizgrtcVhGXYBx0lCFpEgOPjfhAhv/gSlhyB4pN7sgTalve9mHqrRpCj+of0+eUYbt5bvqM8KvI0zhi6g6HCbFUISmFihuhpSCePfcVgHZw3aYO1H/Nhrmv1iMph4ML+4Y4y/K9zpdf18naLvL0sxLB8gyoeDUxhpqwFfQ4t91dkgJxHPSD8s8Orzy2M1fG+2LQJ9W2Y0NQx0VYDfjjJ1/sfJywg5Zeff89Wck4u1MC6VqRKFAH5y6+4BWvK+UWK4fcibb7FjeMsenWeQm6WAvyFSReUj7P5JWuMaNArxIZ5y4BHDHcR9MixHZmMW4kxIfJ/RaAt9lIzKUhTOSUDAKXvFHbeTwZ1c1Re42IqbMnSSzbtvI7mW9UuE9M+zruTrhzjnUcCUuLr+dJb3xLwGMx+cP3uJUQnCMiRoCszRrSYuzVFNs+Cz+hT8bKsmnyyPgsWsE29tYjYvJR+cLK3uLMdsyPdutH8+6EFmiOBen5b33IgHJZm6wW8fHo7BF81nDkPjtdI5HMpGbSsqBtVRzImIpEwh6wsttguIU5nwedB3/3qceuXAvr/BvLRyjLqVyU4BOHOBRSc4tgPKrM0sVfdWtgtesVWnx+WMXCpSvyVQ8oZP7z1c9rpTZ8Th9hHulWrBG9azOxf4XXSN8OT85fraebpK4Gq19cNNC02Mwc3TncrDkadSobtuU43I0wXVUoHOB3xXp7D8CyIXYi/Ka5+mulMaPVBTi9QC2Izc6Sa9e7TLwr5Nf/oZw4aFP0OLp+fyIhiyuxUtenukVM8kIyH7WeZ3AqjdVTpVAH3JzkyUdzSk7scKCsCjmkRCqScu8aBkieFZFKU/EMzeWbqbY6gvD+GWfzRa8U8l12RgnqwTKg7ZZURrP2KTadn6L60GCDqcF5lFlHZsDZiWNz082nYcyzOvvf5jw9B/BxVaXMGeH88txIcWzZWYbVuv1QQhUo9n2WR9Wko4OFfEyo1dFazW9BtyExHvCf2eE1Cms+7MXbSF8oddIMGE8YwzTgcEO1uq2Nzssz99dM9m40b5lYRo9GjU2yMpedNV7SGBv7v6ldv0+9sN46p5BH239kF6i1wLylWaM1w4gWMNlsYZ+7kTbElvAJmpXxTCW9KlcYON22HFefViYGZ7vHZ7/EjgXwzAoIn4D4rCXm9A19eNkxPjf7tkVH3HsQvm80AjMV7L3fjF4Mz1lc/XAx+KIYiS7i1mmICRfAqO/PN+FRhKnykMdPXay7JC6eXvkVFePY9/UAUWvJjaOmHyNufde4C3iGf2eayWtCJ7J66aoe61MMNn/sETN96QMjqT5JTOZXJlNATpa8Pi6J/mm5jqQ5h3OQIgeXjDoFSFZkd2As+NrL48NWnly8T/gRYlLJhFpfKiHK+Sqe/1oZesZAV8bOXMVOrargoujW09JPRmnne4P7xQ0+Yj/wLSRpPWOWfDfxQsVNetavvkc48+UYT3kwcf9CRFK5kDqFnoCGd6VFQJfaXcOkWgCtTEaFxa4al92reIukVDeld/KKx5xWKUbh83NNfjG1TBf+lTgL84pMawbi2v7Z4SxgdSXQ2VJkVyL/5BI6zRmsNiyzpb7/WURoPlyVs06HyBJG7QkL5HKFWn4VTA94UZ4tNuSSZjttoNvhqJs1zqOUeBw/89/QoFG57ktA6g007+z+qLyp9aHW2UwtajuXj4uaQNQzeF3+HJaTGHfv7LbOrLjuN2Ym6kJ6KNpT43YV4l6/pmk5AXdOwEwmFt1qJuyVHr1C6Vhls1aRuU+DankgfTXZMEZN1WtBXzbaANOlD8HtvoS4kzjGGjLSZ4gny5YSxZnnUTamR0lSAUohi7KDLKmNleu0p+n80tZTe23jWZOghzs5vb7LBzd7ZpHu5I5AT3seWjWqXh3v6n4gUwvbbue2QMR3SW7qgo60eUFYDi5H0uwyxP+eNikdSdMA6vQrn/fqOGOJyQYMM9dnNiTcl5wPmEAf6Knn2EqbWj+bqdeaSNmJbhXKvcnmJpEodsAEALI3MRJzy/cNwl/ZLq7GcIn/jK1LUymGRRq2ecIY/6GKV0=",
       "StatusCode": 201,
@@ -177,11 +149,7 @@
         "x-ms-content-crc64": "7r6IYnljOSE=",
         "x-ms-request-id": "d08c8a3c-a01e-0070-085f-056335000000",
         "x-ms-request-server-encrypted": "true",
-<<<<<<< HEAD
-        "x-ms-version": "2020-12-06"
-=======
-        "x-ms-version": "2021-02-12"
->>>>>>> 7e782c87
+        "x-ms-version": "2021-02-12"
       },
       "ResponseBody": []
     },
@@ -199,11 +167,7 @@
         "x-ms-client-request-id": "a4df87b3-ae8c-5c1a-e3a7-d06011b3f414",
         "x-ms-date": "Wed, 17 Feb 2021 19:03:15 GMT",
         "x-ms-return-client-request-id": "true",
-<<<<<<< HEAD
-        "x-ms-version": "2020-12-06"
-=======
-        "x-ms-version": "2021-02-12"
->>>>>>> 7e782c87
+        "x-ms-version": "2021-02-12"
       },
       "RequestBody": null,
       "StatusCode": 201,
@@ -220,11 +184,7 @@
         "x-ms-request-id": "d08c8a47-a01e-0070-105f-056335000000",
         "x-ms-request-server-encrypted": "false",
         "x-ms-snapshot": "2021-02-17T19:03:15.6544532Z",
-<<<<<<< HEAD
-        "x-ms-version": "2020-12-06",
-=======
         "x-ms-version": "2021-02-12",
->>>>>>> 7e782c87
         "x-ms-version-id": "2021-02-17T19:03:15.6554532Z"
       },
       "ResponseBody": []
@@ -245,11 +205,7 @@
         "x-ms-page-write": "clear",
         "x-ms-range": "bytes=4096-5119",
         "x-ms-return-client-request-id": "true",
-<<<<<<< HEAD
-        "x-ms-version": "2020-12-06"
-=======
-        "x-ms-version": "2021-02-12"
->>>>>>> 7e782c87
+        "x-ms-version": "2021-02-12"
       },
       "RequestBody": null,
       "StatusCode": 201,
@@ -265,11 +221,7 @@
         "x-ms-blob-sequence-number": "0",
         "x-ms-client-request-id": "1c82d14d-0fcc-f58d-c42f-fd6dca47c705",
         "x-ms-request-id": "d08c8a54-a01e-0070-1c5f-056335000000",
-<<<<<<< HEAD
-        "x-ms-version": "2020-12-06"
-=======
-        "x-ms-version": "2021-02-12"
->>>>>>> 7e782c87
+        "x-ms-version": "2021-02-12"
       },
       "ResponseBody": []
     },
@@ -288,11 +240,7 @@
         "x-ms-date": "Wed, 17 Feb 2021 19:03:15 GMT",
         "x-ms-range": "bytes=0-6143",
         "x-ms-return-client-request-id": "true",
-<<<<<<< HEAD
-        "x-ms-version": "2020-12-06"
-=======
-        "x-ms-version": "2021-02-12"
->>>>>>> 7e782c87
+        "x-ms-version": "2021-02-12"
       },
       "RequestBody": null,
       "StatusCode": 200,
@@ -309,11 +257,7 @@
         "x-ms-blob-content-length": "6144",
         "x-ms-client-request-id": "3f12e750-d830-e048-b65c-9d934feb0340",
         "x-ms-request-id": "d08c8a5b-a01e-0070-235f-056335000000",
-<<<<<<< HEAD
-        "x-ms-version": "2020-12-06"
-=======
-        "x-ms-version": "2021-02-12"
->>>>>>> 7e782c87
+        "x-ms-version": "2021-02-12"
       },
       "ResponseBody": "﻿<?xml version=\"1.0\" encoding=\"utf-8\"?><PageList><PageRange><Start>0</Start><End>2047</End></PageRange><PageRange><Start>5120</Start><End>6143</End></PageRange></PageList>"
     },
@@ -332,11 +276,7 @@
         "x-ms-date": "Wed, 17 Feb 2021 19:03:15 GMT",
         "x-ms-range": "bytes=0-6143",
         "x-ms-return-client-request-id": "true",
-<<<<<<< HEAD
-        "x-ms-version": "2020-12-06"
-=======
-        "x-ms-version": "2021-02-12"
->>>>>>> 7e782c87
+        "x-ms-version": "2021-02-12"
       },
       "RequestBody": null,
       "StatusCode": 200,
@@ -353,11 +293,7 @@
         "x-ms-blob-content-length": "6144",
         "x-ms-client-request-id": "e21d5426-8734-43d4-2d6e-5d7b830b1742",
         "x-ms-request-id": "d08c8a5e-a01e-0070-265f-056335000000",
-<<<<<<< HEAD
-        "x-ms-version": "2020-12-06"
-=======
-        "x-ms-version": "2021-02-12"
->>>>>>> 7e782c87
+        "x-ms-version": "2021-02-12"
       },
       "ResponseBody": "﻿<?xml version=\"1.0\" encoding=\"utf-8\"?><PageList><ClearRange><Start>4096</Start><End>5119</End></ClearRange></PageList>"
     },
@@ -375,11 +311,7 @@
         "x-ms-client-request-id": "fa6c2571-20ce-1f0c-c96f-b17ce594aa27",
         "x-ms-date": "Wed, 17 Feb 2021 19:03:15 GMT",
         "x-ms-return-client-request-id": "true",
-<<<<<<< HEAD
-        "x-ms-version": "2020-12-06"
-=======
-        "x-ms-version": "2021-02-12"
->>>>>>> 7e782c87
+        "x-ms-version": "2021-02-12"
       },
       "RequestBody": null,
       "StatusCode": 202,
@@ -392,11 +324,7 @@
         ],
         "x-ms-client-request-id": "fa6c2571-20ce-1f0c-c96f-b17ce594aa27",
         "x-ms-request-id": "d08c8a69-a01e-0070-2d5f-056335000000",
-<<<<<<< HEAD
-        "x-ms-version": "2020-12-06"
-=======
-        "x-ms-version": "2021-02-12"
->>>>>>> 7e782c87
+        "x-ms-version": "2021-02-12"
       },
       "ResponseBody": []
     }
