--- conflicted
+++ resolved
@@ -15,11 +15,7 @@
         "x-ms-client-request-id": "a584e05d-2fc3-5ff9-ff9a-3094ff39d51a",
         "x-ms-date": "Wed, 17 Feb 2021 19:00:54 GMT",
         "x-ms-return-client-request-id": "true",
-<<<<<<< HEAD
-        "x-ms-version": "2020-12-06"
-=======
         "x-ms-version": "2021-02-12"
->>>>>>> 7e782c87
       },
       "RequestBody": null,
       "StatusCode": 201,
@@ -34,11 +30,7 @@
         ],
         "x-ms-client-request-id": "a584e05d-2fc3-5ff9-ff9a-3094ff39d51a",
         "x-ms-request-id": "63a1489f-101e-004a-295f-05794d000000",
-<<<<<<< HEAD
-        "x-ms-version": "2020-12-06"
-=======
         "x-ms-version": "2021-02-12"
->>>>>>> 7e782c87
       },
       "ResponseBody": []
     },
@@ -60,11 +52,7 @@
         "x-ms-client-request-id": "a7ae8b90-a8f8-9300-1dae-618cc80d813e",
         "x-ms-date": "Wed, 17 Feb 2021 19:00:54 GMT",
         "x-ms-return-client-request-id": "true",
-<<<<<<< HEAD
-        "x-ms-version": "2020-12-06"
-=======
         "x-ms-version": "2021-02-12"
->>>>>>> 7e782c87
       },
       "RequestBody": null,
       "StatusCode": 201,
@@ -80,11 +68,7 @@
         "x-ms-client-request-id": "a7ae8b90-a8f8-9300-1dae-618cc80d813e",
         "x-ms-request-id": "63a148a3-101e-004a-2b5f-05794d000000",
         "x-ms-request-server-encrypted": "true",
-<<<<<<< HEAD
-        "x-ms-version": "2020-12-06",
-=======
         "x-ms-version": "2021-02-12",
->>>>>>> 7e782c87
         "x-ms-version-id": "2021-02-17T19:00:54.4183299Z"
       },
       "ResponseBody": []
@@ -104,11 +88,7 @@
         "x-ms-date": "Wed, 17 Feb 2021 19:00:54 GMT",
         "x-ms-range": "bytes=5120-9215",
         "x-ms-return-client-request-id": "true",
-<<<<<<< HEAD
-        "x-ms-version": "2020-12-06"
-=======
         "x-ms-version": "2021-02-12"
->>>>>>> 7e782c87
       },
       "RequestBody": null,
       "StatusCode": 416,
@@ -123,11 +103,7 @@
         "x-ms-client-request-id": "525bb2bb-9412-a5c5-5110-9ab0a6330e47",
         "x-ms-error-code": "InvalidRange",
         "x-ms-request-id": "63a148a7-101e-004a-2e5f-05794d000000",
-<<<<<<< HEAD
-        "x-ms-version": "2020-12-06"
-=======
         "x-ms-version": "2021-02-12"
->>>>>>> 7e782c87
       },
       "ResponseBody": [
         "﻿<?xml version=\"1.0\" encoding=\"utf-8\"?><Error><Code>InvalidRange</Code><Message>The range specified is invalid for the current size of the resource.\n",
@@ -149,11 +125,7 @@
         "x-ms-client-request-id": "15d0f871-2fb2-ca2b-ada1-5b83820a3a42",
         "x-ms-date": "Wed, 17 Feb 2021 19:00:54 GMT",
         "x-ms-return-client-request-id": "true",
-<<<<<<< HEAD
-        "x-ms-version": "2020-12-06"
-=======
         "x-ms-version": "2021-02-12"
->>>>>>> 7e782c87
       },
       "RequestBody": null,
       "StatusCode": 202,
@@ -166,11 +138,7 @@
         ],
         "x-ms-client-request-id": "15d0f871-2fb2-ca2b-ada1-5b83820a3a42",
         "x-ms-request-id": "63a148ad-101e-004a-335f-05794d000000",
-<<<<<<< HEAD
-        "x-ms-version": "2020-12-06"
-=======
         "x-ms-version": "2021-02-12"
->>>>>>> 7e782c87
       },
       "ResponseBody": []
     }
