{
  "Entries": [
    {
      "RequestUri": "https://seanmcccanary.blob.core.windows.net/test-container-54b3b29f-8352-185a-e33f-890199e4ae83?restype=container",
      "RequestMethod": "PUT",
      "RequestHeaders": {
        "Authorization": "Sanitized",
        "traceparent": "00-6366038b0d60b9489e01979fa913412f-f1a26f1839ab974a-00",
        "User-Agent": [
          "azsdk-net-Storage.Blobs/12.5.0-dev.20200402.1",
          "(.NET Core 4.6.28325.01; Microsoft Windows 10.0.18362 )"
        ],
        "x-ms-blob-public-access": "container",
        "x-ms-client-request-id": "a584e05d-2fc3-5ff9-ff9a-3094ff39d51a",
        "x-ms-date": "Fri, 03 Apr 2020 00:03:37 GMT",
        "x-ms-return-client-request-id": "true",
<<<<<<< HEAD
        "x-ms-version": "2019-12-12"
=======
        "x-ms-version": "2020-02-10"
>>>>>>> 60f4876e
      },
      "RequestBody": null,
      "StatusCode": 201,
      "ResponseHeaders": {
        "Content-Length": "0",
        "Date": "Fri, 03 Apr 2020 00:03:35 GMT",
        "ETag": "\u00220x8D7D762751A82D2\u0022",
        "Last-Modified": "Fri, 03 Apr 2020 00:03:36 GMT",
        "Server": [
          "Windows-Azure-Blob/1.0",
          "Microsoft-HTTPAPI/2.0"
        ],
        "x-ms-client-request-id": "a584e05d-2fc3-5ff9-ff9a-3094ff39d51a",
        "x-ms-request-id": "8f6eaef3-301e-0032-664b-094dd7000000",
<<<<<<< HEAD
        "x-ms-version": "2019-12-12"
=======
        "x-ms-version": "2020-02-10"
>>>>>>> 60f4876e
      },
      "ResponseBody": []
    },
    {
      "RequestUri": "https://seanmcccanary.blob.core.windows.net/test-container-54b3b29f-8352-185a-e33f-890199e4ae83/test-blob-4a2d35ea-c936-d6c3-4437-67ecddc13bbd",
      "RequestMethod": "PUT",
      "RequestHeaders": {
        "Authorization": "Sanitized",
        "Content-Length": "0",
        "traceparent": "00-0c43afabb9e03f4a8e51631d6598970b-1746ce641f1b904f-00",
        "User-Agent": [
          "azsdk-net-Storage.Blobs/12.5.0-dev.20200402.1",
          "(.NET Core 4.6.28325.01; Microsoft Windows 10.0.18362 )"
        ],
        "x-ms-blob-content-length": "4096",
        "x-ms-blob-sequence-number": "0",
        "x-ms-blob-type": "PageBlob",
        "x-ms-client-request-id": "a7ae8b90-a8f8-9300-1dae-618cc80d813e",
        "x-ms-date": "Fri, 03 Apr 2020 00:03:37 GMT",
        "x-ms-return-client-request-id": "true",
<<<<<<< HEAD
        "x-ms-version": "2019-12-12"
=======
        "x-ms-version": "2020-02-10"
>>>>>>> 60f4876e
      },
      "RequestBody": null,
      "StatusCode": 201,
      "ResponseHeaders": {
        "Content-Length": "0",
        "Date": "Fri, 03 Apr 2020 00:03:35 GMT",
        "ETag": "\u00220x8D7D762752878AC\u0022",
        "Last-Modified": "Fri, 03 Apr 2020 00:03:36 GMT",
        "Server": [
          "Windows-Azure-Blob/1.0",
          "Microsoft-HTTPAPI/2.0"
        ],
        "x-ms-client-request-id": "a7ae8b90-a8f8-9300-1dae-618cc80d813e",
        "x-ms-request-id": "8f6eaf0d-301e-0032-7c4b-094dd7000000",
        "x-ms-request-server-encrypted": "true",
<<<<<<< HEAD
        "x-ms-version": "2019-12-12"
=======
        "x-ms-version": "2020-02-10"
>>>>>>> 60f4876e
      },
      "ResponseBody": []
    },
    {
      "RequestUri": "https://seanmcccanary.blob.core.windows.net/test-container-54b3b29f-8352-185a-e33f-890199e4ae83/test-blob-4a2d35ea-c936-d6c3-4437-67ecddc13bbd?comp=pagelist",
      "RequestMethod": "GET",
      "RequestHeaders": {
        "Authorization": "Sanitized",
        "traceparent": "00-9dd2b8e6aca176499494ed71e8bb25b0-55d57aa6715b9f43-00",
        "User-Agent": [
          "azsdk-net-Storage.Blobs/12.5.0-dev.20200402.1",
          "(.NET Core 4.6.28325.01; Microsoft Windows 10.0.18362 )"
        ],
        "x-ms-client-request-id": "525bb2bb-9412-a5c5-5110-9ab0a6330e47",
        "x-ms-date": "Fri, 03 Apr 2020 00:03:37 GMT",
        "x-ms-range": "bytes=5120-9215",
        "x-ms-return-client-request-id": "true",
<<<<<<< HEAD
        "x-ms-version": "2019-12-12"
=======
        "x-ms-version": "2020-02-10"
>>>>>>> 60f4876e
      },
      "RequestBody": null,
      "StatusCode": 416,
      "ResponseHeaders": {
        "Content-Length": "249",
        "Content-Type": "application/xml",
        "Date": "Fri, 03 Apr 2020 00:03:36 GMT",
        "Server": [
          "Windows-Azure-Blob/1.0",
          "Microsoft-HTTPAPI/2.0"
        ],
        "x-ms-client-request-id": "525bb2bb-9412-a5c5-5110-9ab0a6330e47",
        "x-ms-error-code": "InvalidRange",
        "x-ms-request-id": "8f6eaf36-301e-0032-1f4b-094dd7000000",
<<<<<<< HEAD
        "x-ms-version": "2019-12-12"
=======
        "x-ms-version": "2020-02-10"
>>>>>>> 60f4876e
      },
      "ResponseBody": [
        "\uFEFF\u003C?xml version=\u00221.0\u0022 encoding=\u0022utf-8\u0022?\u003E\u003CError\u003E\u003CCode\u003EInvalidRange\u003C/Code\u003E\u003CMessage\u003EThe range specified is invalid for the current size of the resource.\n",
        "RequestId:8f6eaf36-301e-0032-1f4b-094dd7000000\n",
        "Time:2020-04-03T00:03:36.9434330Z\u003C/Message\u003E\u003C/Error\u003E"
      ]
    },
    {
      "RequestUri": "https://seanmcccanary.blob.core.windows.net/test-container-54b3b29f-8352-185a-e33f-890199e4ae83?restype=container",
      "RequestMethod": "DELETE",
      "RequestHeaders": {
        "Authorization": "Sanitized",
        "traceparent": "00-53d39e6f6d3e6d40ab0bc4c9f8a57893-5d8e1363b6965948-00",
        "User-Agent": [
          "azsdk-net-Storage.Blobs/12.5.0-dev.20200402.1",
          "(.NET Core 4.6.28325.01; Microsoft Windows 10.0.18362 )"
        ],
        "x-ms-client-request-id": "15d0f871-2fb2-ca2b-ada1-5b83820a3a42",
        "x-ms-date": "Fri, 03 Apr 2020 00:03:37 GMT",
        "x-ms-return-client-request-id": "true",
<<<<<<< HEAD
        "x-ms-version": "2019-12-12"
=======
        "x-ms-version": "2020-02-10"
>>>>>>> 60f4876e
      },
      "RequestBody": null,
      "StatusCode": 202,
      "ResponseHeaders": {
        "Content-Length": "0",
        "Date": "Fri, 03 Apr 2020 00:03:36 GMT",
        "Server": [
          "Windows-Azure-Blob/1.0",
          "Microsoft-HTTPAPI/2.0"
        ],
        "x-ms-client-request-id": "15d0f871-2fb2-ca2b-ada1-5b83820a3a42",
        "x-ms-request-id": "8f6eaf58-301e-0032-3e4b-094dd7000000",
<<<<<<< HEAD
        "x-ms-version": "2019-12-12"
=======
        "x-ms-version": "2020-02-10"
>>>>>>> 60f4876e
      },
      "ResponseBody": []
    }
  ],
  "Variables": {
    "RandomSeed": "1011050882",
    "Storage_TestConfigDefault": "ProductionTenant\nseanmcccanary\nU2FuaXRpemVk\nhttps://seanmcccanary.blob.core.windows.net\nhttps://seanmcccanary.file.core.windows.net\nhttps://seanmcccanary.queue.core.windows.net\nhttps://seanmcccanary.table.core.windows.net\n\n\n\n\nhttps://seanmcccanary-secondary.blob.core.windows.net\nhttps://seanmcccanary-secondary.file.core.windows.net\nhttps://seanmcccanary-secondary.queue.core.windows.net\nhttps://seanmcccanary-secondary.table.core.windows.net\n\nSanitized\n\n\nCloud\nBlobEndpoint=https://seanmcccanary.blob.core.windows.net/;QueueEndpoint=https://seanmcccanary.queue.core.windows.net/;FileEndpoint=https://seanmcccanary.file.core.windows.net/;BlobSecondaryEndpoint=https://seanmcccanary-secondary.blob.core.windows.net/;QueueSecondaryEndpoint=https://seanmcccanary-secondary.queue.core.windows.net/;FileSecondaryEndpoint=https://seanmcccanary-secondary.file.core.windows.net/;AccountName=seanmcccanary;AccountKey=Sanitized\nseanscope1"
  }
}<|MERGE_RESOLUTION|>--- conflicted
+++ resolved
@@ -14,11 +14,7 @@
         "x-ms-client-request-id": "a584e05d-2fc3-5ff9-ff9a-3094ff39d51a",
         "x-ms-date": "Fri, 03 Apr 2020 00:03:37 GMT",
         "x-ms-return-client-request-id": "true",
-<<<<<<< HEAD
-        "x-ms-version": "2019-12-12"
-=======
         "x-ms-version": "2020-02-10"
->>>>>>> 60f4876e
       },
       "RequestBody": null,
       "StatusCode": 201,
@@ -33,11 +29,7 @@
         ],
         "x-ms-client-request-id": "a584e05d-2fc3-5ff9-ff9a-3094ff39d51a",
         "x-ms-request-id": "8f6eaef3-301e-0032-664b-094dd7000000",
-<<<<<<< HEAD
-        "x-ms-version": "2019-12-12"
-=======
         "x-ms-version": "2020-02-10"
->>>>>>> 60f4876e
       },
       "ResponseBody": []
     },
@@ -58,11 +50,7 @@
         "x-ms-client-request-id": "a7ae8b90-a8f8-9300-1dae-618cc80d813e",
         "x-ms-date": "Fri, 03 Apr 2020 00:03:37 GMT",
         "x-ms-return-client-request-id": "true",
-<<<<<<< HEAD
-        "x-ms-version": "2019-12-12"
-=======
         "x-ms-version": "2020-02-10"
->>>>>>> 60f4876e
       },
       "RequestBody": null,
       "StatusCode": 201,
@@ -78,11 +66,7 @@
         "x-ms-client-request-id": "a7ae8b90-a8f8-9300-1dae-618cc80d813e",
         "x-ms-request-id": "8f6eaf0d-301e-0032-7c4b-094dd7000000",
         "x-ms-request-server-encrypted": "true",
-<<<<<<< HEAD
-        "x-ms-version": "2019-12-12"
-=======
         "x-ms-version": "2020-02-10"
->>>>>>> 60f4876e
       },
       "ResponseBody": []
     },
@@ -100,11 +84,7 @@
         "x-ms-date": "Fri, 03 Apr 2020 00:03:37 GMT",
         "x-ms-range": "bytes=5120-9215",
         "x-ms-return-client-request-id": "true",
-<<<<<<< HEAD
-        "x-ms-version": "2019-12-12"
-=======
         "x-ms-version": "2020-02-10"
->>>>>>> 60f4876e
       },
       "RequestBody": null,
       "StatusCode": 416,
@@ -119,11 +99,7 @@
         "x-ms-client-request-id": "525bb2bb-9412-a5c5-5110-9ab0a6330e47",
         "x-ms-error-code": "InvalidRange",
         "x-ms-request-id": "8f6eaf36-301e-0032-1f4b-094dd7000000",
-<<<<<<< HEAD
-        "x-ms-version": "2019-12-12"
-=======
         "x-ms-version": "2020-02-10"
->>>>>>> 60f4876e
       },
       "ResponseBody": [
         "\uFEFF\u003C?xml version=\u00221.0\u0022 encoding=\u0022utf-8\u0022?\u003E\u003CError\u003E\u003CCode\u003EInvalidRange\u003C/Code\u003E\u003CMessage\u003EThe range specified is invalid for the current size of the resource.\n",
@@ -144,11 +120,7 @@
         "x-ms-client-request-id": "15d0f871-2fb2-ca2b-ada1-5b83820a3a42",
         "x-ms-date": "Fri, 03 Apr 2020 00:03:37 GMT",
         "x-ms-return-client-request-id": "true",
-<<<<<<< HEAD
-        "x-ms-version": "2019-12-12"
-=======
         "x-ms-version": "2020-02-10"
->>>>>>> 60f4876e
       },
       "RequestBody": null,
       "StatusCode": 202,
@@ -161,11 +133,7 @@
         ],
         "x-ms-client-request-id": "15d0f871-2fb2-ca2b-ada1-5b83820a3a42",
         "x-ms-request-id": "8f6eaf58-301e-0032-3e4b-094dd7000000",
-<<<<<<< HEAD
-        "x-ms-version": "2019-12-12"
-=======
         "x-ms-version": "2020-02-10"
->>>>>>> 60f4876e
       },
       "ResponseBody": []
     }
