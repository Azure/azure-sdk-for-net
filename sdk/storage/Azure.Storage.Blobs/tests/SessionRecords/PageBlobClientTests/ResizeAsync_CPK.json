--- conflicted
+++ resolved
@@ -14,11 +14,7 @@
         "x-ms-client-request-id": "fb4f3c3d-ae91-dd96-921b-7540e0c49a5b",
         "x-ms-date": "Fri, 03 Apr 2020 00:03:56 GMT",
         "x-ms-return-client-request-id": "true",
-<<<<<<< HEAD
-        "x-ms-version": "2019-12-12"
-=======
         "x-ms-version": "2020-02-10"
->>>>>>> 60f4876e
       },
       "RequestBody": null,
       "StatusCode": 201,
@@ -33,11 +29,7 @@
         ],
         "x-ms-client-request-id": "fb4f3c3d-ae91-dd96-921b-7540e0c49a5b",
         "x-ms-request-id": "77b6144b-b01e-0095-2b4b-09a515000000",
-<<<<<<< HEAD
-        "x-ms-version": "2019-12-12"
-=======
         "x-ms-version": "2020-02-10"
->>>>>>> 60f4876e
       },
       "ResponseBody": []
     },
@@ -60,11 +52,7 @@
         "x-ms-encryption-key": "WF/ryoVPWI9GfDOFNu3eo3Xfn27Iw5WwXWBYEBYC\u002BBM=",
         "x-ms-encryption-key-sha256": "4n//GY9CAXIS4WWwIBiJHS0q\u002BCIRO0boizECeOTAfXE=",
         "x-ms-return-client-request-id": "true",
-<<<<<<< HEAD
-        "x-ms-version": "2019-12-12"
-=======
         "x-ms-version": "2020-02-10"
->>>>>>> 60f4876e
       },
       "RequestBody": null,
       "StatusCode": 201,
@@ -81,11 +69,7 @@
         "x-ms-encryption-key-sha256": "4n//GY9CAXIS4WWwIBiJHS0q\u002BCIRO0boizECeOTAfXE=",
         "x-ms-request-id": "77b6146f-b01e-0095-494b-09a515000000",
         "x-ms-request-server-encrypted": "true",
-<<<<<<< HEAD
-        "x-ms-version": "2019-12-12"
-=======
         "x-ms-version": "2020-02-10"
->>>>>>> 60f4876e
       },
       "ResponseBody": []
     },
@@ -106,11 +90,7 @@
         "x-ms-encryption-key": "WF/ryoVPWI9GfDOFNu3eo3Xfn27Iw5WwXWBYEBYC\u002BBM=",
         "x-ms-encryption-key-sha256": "4n//GY9CAXIS4WWwIBiJHS0q\u002BCIRO0boizECeOTAfXE=",
         "x-ms-return-client-request-id": "true",
-<<<<<<< HEAD
-        "x-ms-version": "2019-12-12"
-=======
         "x-ms-version": "2020-02-10"
->>>>>>> 60f4876e
       },
       "RequestBody": null,
       "StatusCode": 200,
@@ -126,11 +106,7 @@
         "x-ms-blob-sequence-number": "0",
         "x-ms-client-request-id": "226da2a7-f2e4-2133-5351-b79e61b06d2f",
         "x-ms-request-id": "77b61498-b01e-0095-714b-09a515000000",
-<<<<<<< HEAD
-        "x-ms-version": "2019-12-12"
-=======
         "x-ms-version": "2020-02-10"
->>>>>>> 60f4876e
       },
       "ResponseBody": []
     },
@@ -147,11 +123,7 @@
         "x-ms-client-request-id": "557d6ae3-56da-9260-ed7b-e2b3a52c4458",
         "x-ms-date": "Fri, 03 Apr 2020 00:03:57 GMT",
         "x-ms-return-client-request-id": "true",
-<<<<<<< HEAD
-        "x-ms-version": "2019-12-12"
-=======
         "x-ms-version": "2020-02-10"
->>>>>>> 60f4876e
       },
       "RequestBody": null,
       "StatusCode": 202,
@@ -164,11 +136,7 @@
         ],
         "x-ms-client-request-id": "557d6ae3-56da-9260-ed7b-e2b3a52c4458",
         "x-ms-request-id": "77b614a9-b01e-0095-804b-09a515000000",
-<<<<<<< HEAD
-        "x-ms-version": "2019-12-12"
-=======
         "x-ms-version": "2020-02-10"
->>>>>>> 60f4876e
       },
       "ResponseBody": []
     }
