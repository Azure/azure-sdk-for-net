﻿{
  "Entries": [
    {
      "RequestUri": "https://seanmcccanary3.blob.core.windows.net/test-container-46e8e910-28bb-047d-24ac-5f9fc9104f6a?restype=container",
      "RequestMethod": "PUT",
      "RequestHeaders": {
        "Accept": "application/xml",
        "Authorization": "Sanitized",
        "traceparent": "00-76b2733070c6b04cbc885aa91d363163-f7c86088549e1b46-00",
        "User-Agent": [
          "azsdk-net-Storage.Blobs/12.9.0-alpha.20210217.1",
          "(.NET 5.0.3; Microsoft Windows 10.0.19042)"
        ],
        "x-ms-blob-public-access": "container",
        "x-ms-client-request-id": "5280732c-3dd8-3c32-e43a-39080ba10ebd",
        "x-ms-date": "Wed, 17 Feb 2021 19:04:19 GMT",
        "x-ms-return-client-request-id": "true",
<<<<<<< HEAD
        "x-ms-version": "2020-12-06"
=======
        "x-ms-version": "2021-02-12"
>>>>>>> 7e782c87
      },
      "RequestBody": null,
      "StatusCode": 201,
      "ResponseHeaders": {
        "Content-Length": "0",
        "Date": "Wed, 17 Feb 2021 19:04:19 GMT",
        "ETag": "\"0x8D8D376D4484CE6\"",
        "Last-Modified": "Wed, 17 Feb 2021 19:04:19 GMT",
        "Server": [
          "Windows-Azure-Blob/1.0",
          "Microsoft-HTTPAPI/2.0"
        ],
        "x-ms-client-request-id": "5280732c-3dd8-3c32-e43a-39080ba10ebd",
        "x-ms-request-id": "88c373bc-501e-004b-3d5f-052691000000",
<<<<<<< HEAD
        "x-ms-version": "2020-12-06"
=======
        "x-ms-version": "2021-02-12"
>>>>>>> 7e782c87
      },
      "ResponseBody": []
    },
    {
      "RequestUri": "https://seanmcccanary3.blob.core.windows.net/test-container-46e8e910-28bb-047d-24ac-5f9fc9104f6a/test-blob-7a8c0427-5928-16c7-6bc7-f20278583d06",
      "RequestMethod": "PUT",
      "RequestHeaders": {
        "Accept": "application/xml",
        "Authorization": "Sanitized",
        "If-None-Match": "*",
        "traceparent": "00-aa1c2e85e83d06478e7203b6fe51d218-1cff3f50b5dc5f43-00",
        "User-Agent": [
          "azsdk-net-Storage.Blobs/12.9.0-alpha.20210217.1",
          "(.NET 5.0.3; Microsoft Windows 10.0.19042)"
        ],
        "x-ms-blob-content-length": "4096",
        "x-ms-blob-sequence-number": "0",
        "x-ms-blob-type": "PageBlob",
        "x-ms-client-request-id": "c1fef3ab-cf91-d283-ac6a-e7114a30c48c",
        "x-ms-date": "Wed, 17 Feb 2021 19:04:19 GMT",
        "x-ms-return-client-request-id": "true",
<<<<<<< HEAD
        "x-ms-version": "2020-12-06"
=======
        "x-ms-version": "2021-02-12"
>>>>>>> 7e782c87
      },
      "RequestBody": null,
      "StatusCode": 201,
      "ResponseHeaders": {
        "Content-Length": "0",
        "Date": "Wed, 17 Feb 2021 19:04:19 GMT",
        "ETag": "\"0x8D8D376D45314F8\"",
        "Last-Modified": "Wed, 17 Feb 2021 19:04:19 GMT",
        "Server": [
          "Windows-Azure-Blob/1.0",
          "Microsoft-HTTPAPI/2.0"
        ],
        "x-ms-client-request-id": "c1fef3ab-cf91-d283-ac6a-e7114a30c48c",
        "x-ms-request-id": "88c373cb-501e-004b-4a5f-052691000000",
        "x-ms-request-server-encrypted": "true",
<<<<<<< HEAD
        "x-ms-version": "2020-12-06",
=======
        "x-ms-version": "2021-02-12",
>>>>>>> 7e782c87
        "x-ms-version-id": "2021-02-17T19:04:19.4741496Z"
      },
      "ResponseBody": []
    },
    {
      "RequestUri": "https://seanmcccanary3.blob.core.windows.net/test-container-46e8e910-28bb-047d-24ac-5f9fc9104f6a?restype=container",
      "RequestMethod": "DELETE",
      "RequestHeaders": {
        "Accept": "application/xml",
        "Authorization": "Sanitized",
        "traceparent": "00-0e7c36e5da0f76458cb57cd89775ae0f-99bfdb6e85d42e4c-00",
        "User-Agent": [
          "azsdk-net-Storage.Blobs/12.9.0-alpha.20210217.1",
          "(.NET 5.0.3; Microsoft Windows 10.0.19042)"
        ],
        "x-ms-client-request-id": "4db51853-0aaf-0f05-ac2c-4998a3810c74",
        "x-ms-date": "Wed, 17 Feb 2021 19:04:19 GMT",
        "x-ms-return-client-request-id": "true",
<<<<<<< HEAD
        "x-ms-version": "2020-12-06"
=======
        "x-ms-version": "2021-02-12"
>>>>>>> 7e782c87
      },
      "RequestBody": null,
      "StatusCode": 202,
      "ResponseHeaders": {
        "Content-Length": "0",
        "Date": "Wed, 17 Feb 2021 19:04:19 GMT",
        "Server": [
          "Windows-Azure-Blob/1.0",
          "Microsoft-HTTPAPI/2.0"
        ],
        "x-ms-client-request-id": "4db51853-0aaf-0f05-ac2c-4998a3810c74",
        "x-ms-request-id": "88c373db-501e-004b-565f-052691000000",
<<<<<<< HEAD
        "x-ms-version": "2020-12-06"
=======
        "x-ms-version": "2021-02-12"
>>>>>>> 7e782c87
      },
      "ResponseBody": []
    }
  ],
  "Variables": {
    "RandomSeed": "1657941146",
    "Storage_TestConfigDefault": "ProductionTenant\nseanmcccanary3\nU2FuaXRpemVk\nhttps://seanmcccanary3.blob.core.windows.net\nhttps://seanmcccanary3.file.core.windows.net\nhttps://seanmcccanary3.queue.core.windows.net\nhttps://seanmcccanary3.table.core.windows.net\n\n\n\n\nhttps://seanmcccanary3-secondary.blob.core.windows.net\nhttps://seanmcccanary3-secondary.file.core.windows.net\nhttps://seanmcccanary3-secondary.queue.core.windows.net\nhttps://seanmcccanary3-secondary.table.core.windows.net\n\nSanitized\n\n\nCloud\nBlobEndpoint=https://seanmcccanary3.blob.core.windows.net/;QueueEndpoint=https://seanmcccanary3.queue.core.windows.net/;FileEndpoint=https://seanmcccanary3.file.core.windows.net/;BlobSecondaryEndpoint=https://seanmcccanary3-secondary.blob.core.windows.net/;QueueSecondaryEndpoint=https://seanmcccanary3-secondary.queue.core.windows.net/;FileSecondaryEndpoint=https://seanmcccanary3-secondary.file.core.windows.net/;AccountName=seanmcccanary3;AccountKey=Kg==;\nseanscope1\n\n"
  }
}<|MERGE_RESOLUTION|>--- conflicted
+++ resolved
@@ -15,11 +15,7 @@
         "x-ms-client-request-id": "5280732c-3dd8-3c32-e43a-39080ba10ebd",
         "x-ms-date": "Wed, 17 Feb 2021 19:04:19 GMT",
         "x-ms-return-client-request-id": "true",
-<<<<<<< HEAD
-        "x-ms-version": "2020-12-06"
-=======
         "x-ms-version": "2021-02-12"
->>>>>>> 7e782c87
       },
       "RequestBody": null,
       "StatusCode": 201,
@@ -34,11 +30,7 @@
         ],
         "x-ms-client-request-id": "5280732c-3dd8-3c32-e43a-39080ba10ebd",
         "x-ms-request-id": "88c373bc-501e-004b-3d5f-052691000000",
-<<<<<<< HEAD
-        "x-ms-version": "2020-12-06"
-=======
         "x-ms-version": "2021-02-12"
->>>>>>> 7e782c87
       },
       "ResponseBody": []
     },
@@ -60,11 +52,7 @@
         "x-ms-client-request-id": "c1fef3ab-cf91-d283-ac6a-e7114a30c48c",
         "x-ms-date": "Wed, 17 Feb 2021 19:04:19 GMT",
         "x-ms-return-client-request-id": "true",
-<<<<<<< HEAD
-        "x-ms-version": "2020-12-06"
-=======
         "x-ms-version": "2021-02-12"
->>>>>>> 7e782c87
       },
       "RequestBody": null,
       "StatusCode": 201,
@@ -80,11 +68,7 @@
         "x-ms-client-request-id": "c1fef3ab-cf91-d283-ac6a-e7114a30c48c",
         "x-ms-request-id": "88c373cb-501e-004b-4a5f-052691000000",
         "x-ms-request-server-encrypted": "true",
-<<<<<<< HEAD
-        "x-ms-version": "2020-12-06",
-=======
         "x-ms-version": "2021-02-12",
->>>>>>> 7e782c87
         "x-ms-version-id": "2021-02-17T19:04:19.4741496Z"
       },
       "ResponseBody": []
@@ -103,11 +87,7 @@
         "x-ms-client-request-id": "4db51853-0aaf-0f05-ac2c-4998a3810c74",
         "x-ms-date": "Wed, 17 Feb 2021 19:04:19 GMT",
         "x-ms-return-client-request-id": "true",
-<<<<<<< HEAD
-        "x-ms-version": "2020-12-06"
-=======
         "x-ms-version": "2021-02-12"
->>>>>>> 7e782c87
       },
       "RequestBody": null,
       "StatusCode": 202,
@@ -120,11 +100,7 @@
         ],
         "x-ms-client-request-id": "4db51853-0aaf-0f05-ac2c-4998a3810c74",
         "x-ms-request-id": "88c373db-501e-004b-565f-052691000000",
-<<<<<<< HEAD
-        "x-ms-version": "2020-12-06"
-=======
         "x-ms-version": "2021-02-12"
->>>>>>> 7e782c87
       },
       "ResponseBody": []
     }
