--- conflicted
+++ resolved
@@ -14,11 +14,7 @@
         "x-ms-client-request-id": "ded0530f-3cc8-a857-4b00-3f843de3502c",
         "x-ms-date": "Mon, 13 Jul 2020 19:24:08 GMT",
         "x-ms-return-client-request-id": "true",
-<<<<<<< HEAD
-        "x-ms-version": "2020-12-06"
-=======
-        "x-ms-version": "2021-02-12"
->>>>>>> 7e782c87
+        "x-ms-version": "2021-02-12"
       },
       "RequestBody": null,
       "StatusCode": 201,
@@ -33,11 +29,7 @@
         ],
         "x-ms-client-request-id": "ded0530f-3cc8-a857-4b00-3f843de3502c",
         "x-ms-request-id": "8e2bcd40-901e-0007-234b-599724000000",
-<<<<<<< HEAD
-        "x-ms-version": "2020-12-06"
-=======
-        "x-ms-version": "2021-02-12"
->>>>>>> 7e782c87
+        "x-ms-version": "2021-02-12"
       },
       "ResponseBody": []
     },
@@ -59,11 +51,7 @@
         "x-ms-client-request-id": "180b7cb6-bc4e-a254-7646-05d1cb5af428",
         "x-ms-date": "Mon, 13 Jul 2020 19:24:08 GMT",
         "x-ms-return-client-request-id": "true",
-<<<<<<< HEAD
-        "x-ms-version": "2020-12-06"
-=======
-        "x-ms-version": "2021-02-12"
->>>>>>> 7e782c87
+        "x-ms-version": "2021-02-12"
       },
       "RequestBody": null,
       "StatusCode": 201,
@@ -79,11 +67,7 @@
         "x-ms-client-request-id": "180b7cb6-bc4e-a254-7646-05d1cb5af428",
         "x-ms-request-id": "8e2bcd47-901e-0007-284b-599724000000",
         "x-ms-request-server-encrypted": "true",
-<<<<<<< HEAD
-        "x-ms-version": "2020-12-06"
-=======
-        "x-ms-version": "2021-02-12"
->>>>>>> 7e782c87
+        "x-ms-version": "2021-02-12"
       },
       "ResponseBody": []
     },
@@ -103,11 +87,7 @@
         "x-ms-page-write": "update",
         "x-ms-range": "bytes=0-1023",
         "x-ms-return-client-request-id": "true",
-<<<<<<< HEAD
-        "x-ms-version": "2020-12-06"
-=======
-        "x-ms-version": "2021-02-12"
->>>>>>> 7e782c87
+        "x-ms-version": "2021-02-12"
       },
       "RequestBody": "kRwRa5geBnx9ob0tagwstReuRTYYVtS2fai731fV7dJf2T5AEnMpmHaOm6z/JjhpGk+6HRW9EDtHWu7wYyckqLTqzpDO7KOkhK3Aibont1ZvUsUIGs+9ockC+beEOTVPavP4FFiomi6sFpln/YaBH6OXgBBiG43kLSzGzPLrH0t4cR7HLqL+x7eWXAQ2VaRCgdkT7Lgk7E9lFOcr4c47wPZN74toufABmblZy7+IrtiIhEoZ2DKSVITPYRq70+bpW5wN6GYZ2sfoElP/yiGP3GYPo12DIujEu5sGmFjWRcbScG8je8Vxb6mDMMXfkoliP4S0rC+JZjmzSS3KEkFvEsyNLFqxbGGgnTOz//Ii5SgRo1nUIZmWSQo2bzGYp1xoFB34UWYusdIiFA/71WZGkWQEuW7om/Ez9uNQev0wB/XXS+vUKpPC4vKGsQ2JmnOj793NlO3uf3krxFuC3jbV8gwZJIp6cmbQQtZ7YenkqlxvrIofYnMI6MtyqGU4PwS8sb4AcHXpKX12/FEWch6PRxr/EjGrtY+YETy+CMkBmALSv7Aq4zrmhoMNqGYh8XWt4mFLOCzSEPsvZ145KiG0dWNORLNuZWTgGIuungwpdh/HESVotV/WAK60+3vbrVxhWTIC06zBPn38ax+gI3LuBvE+chj7S8ADeEMEuWnoBGsvTEXaJqNzBdKoa0pANd08xfSKnDtEZg1y/1ppvYUTE2a0cdYtFOBNy2xFU991w0JmyPN1Xmgw6uY3ZyZICUhNlFjji8QGDrEUPdDO/xMt/DsYAvSRnrX+g4fv9a25BMEk+L6Hkjd+X7pCYCGYYuvSCmrrMAdTu/Wi5Qg9FxkEWzgOqQdUpWoDmqI6Tz6UZiCbHetCzdS60DzI5awvQUihPQXoibnkfmT/55VkGWu3Dn/nofktwY1jVNjKi8C+1FlamRI4q9xnt56GQuY+VbfQEdYsR59Oc3t4hTXgGfKkQRI8CoBZfmOjf+lbp3+mJf4h+XrpkYy5CyWWwCWmhp2s4gHTAUs2d5Jzici188z80WA3vyB3uq+Gg/9aw709/PhMrsR90yOz6oLndgfEAxdZme/Fb8d9NSdRTX5M3LPUNY3PaUUHf/49g9Wej0SowX/nACrOd4wxz3mdLIWkZw7OE0B69ZrSUhrxiOvx36XjqYv+ZNuJBr4BnZnMalJ4mBzHz3wDLczlFK4Q3e6gP/DTuYP5pgIyRQyCeVcABujHePDPKg8o4Hu/GFAteSjPYF2p+LDPfvEalIpvgLR15Q7FSGT+0BXgq9kHOo2yBcvksxj5Vg04+Pr+tZWFuF/HSjNBZzHE0I9IyUzXyERjZ4++i8ybe44AjVBq/xuAW/J5Pw==",
       "StatusCode": 201,
@@ -125,11 +105,7 @@
         "x-ms-content-crc64": "dgpPfh+29o8=",
         "x-ms-request-id": "8e2bcd48-901e-0007-294b-599724000000",
         "x-ms-request-server-encrypted": "true",
-<<<<<<< HEAD
-        "x-ms-version": "2020-12-06"
-=======
-        "x-ms-version": "2021-02-12"
->>>>>>> 7e782c87
+        "x-ms-version": "2021-02-12"
       },
       "ResponseBody": []
     },
@@ -146,11 +122,7 @@
         "x-ms-client-request-id": "937acd64-e6c5-2113-b52f-c3b9c51114e9",
         "x-ms-date": "Mon, 13 Jul 2020 19:24:08 GMT",
         "x-ms-return-client-request-id": "true",
-<<<<<<< HEAD
-        "x-ms-version": "2020-12-06"
-=======
-        "x-ms-version": "2021-02-12"
->>>>>>> 7e782c87
+        "x-ms-version": "2021-02-12"
       },
       "RequestBody": null,
       "StatusCode": 201,
@@ -167,11 +139,7 @@
         "x-ms-request-id": "8e2bcd49-901e-0007-2a4b-599724000000",
         "x-ms-request-server-encrypted": "false",
         "x-ms-snapshot": "2020-07-13T19:24:09.8561552Z",
-<<<<<<< HEAD
-        "x-ms-version": "2020-12-06"
-=======
-        "x-ms-version": "2021-02-12"
->>>>>>> 7e782c87
+        "x-ms-version": "2021-02-12"
       },
       "ResponseBody": []
     },
@@ -191,11 +159,7 @@
         "x-ms-page-write": "update",
         "x-ms-range": "bytes=2048-3071",
         "x-ms-return-client-request-id": "true",
-<<<<<<< HEAD
-        "x-ms-version": "2020-12-06"
-=======
-        "x-ms-version": "2021-02-12"
->>>>>>> 7e782c87
+        "x-ms-version": "2021-02-12"
       },
       "RequestBody": "kRwRa5geBnx9ob0tagwstReuRTYYVtS2fai731fV7dJf2T5AEnMpmHaOm6z/JjhpGk+6HRW9EDtHWu7wYyckqLTqzpDO7KOkhK3Aibont1ZvUsUIGs+9ockC+beEOTVPavP4FFiomi6sFpln/YaBH6OXgBBiG43kLSzGzPLrH0t4cR7HLqL+x7eWXAQ2VaRCgdkT7Lgk7E9lFOcr4c47wPZN74toufABmblZy7+IrtiIhEoZ2DKSVITPYRq70+bpW5wN6GYZ2sfoElP/yiGP3GYPo12DIujEu5sGmFjWRcbScG8je8Vxb6mDMMXfkoliP4S0rC+JZjmzSS3KEkFvEsyNLFqxbGGgnTOz//Ii5SgRo1nUIZmWSQo2bzGYp1xoFB34UWYusdIiFA/71WZGkWQEuW7om/Ez9uNQev0wB/XXS+vUKpPC4vKGsQ2JmnOj793NlO3uf3krxFuC3jbV8gwZJIp6cmbQQtZ7YenkqlxvrIofYnMI6MtyqGU4PwS8sb4AcHXpKX12/FEWch6PRxr/EjGrtY+YETy+CMkBmALSv7Aq4zrmhoMNqGYh8XWt4mFLOCzSEPsvZ145KiG0dWNORLNuZWTgGIuungwpdh/HESVotV/WAK60+3vbrVxhWTIC06zBPn38ax+gI3LuBvE+chj7S8ADeEMEuWnoBGsvTEXaJqNzBdKoa0pANd08xfSKnDtEZg1y/1ppvYUTE2a0cdYtFOBNy2xFU991w0JmyPN1Xmgw6uY3ZyZICUhNlFjji8QGDrEUPdDO/xMt/DsYAvSRnrX+g4fv9a25BMEk+L6Hkjd+X7pCYCGYYuvSCmrrMAdTu/Wi5Qg9FxkEWzgOqQdUpWoDmqI6Tz6UZiCbHetCzdS60DzI5awvQUihPQXoibnkfmT/55VkGWu3Dn/nofktwY1jVNjKi8C+1FlamRI4q9xnt56GQuY+VbfQEdYsR59Oc3t4hTXgGfKkQRI8CoBZfmOjf+lbp3+mJf4h+XrpkYy5CyWWwCWmhp2s4gHTAUs2d5Jzici188z80WA3vyB3uq+Gg/9aw709/PhMrsR90yOz6oLndgfEAxdZme/Fb8d9NSdRTX5M3LPUNY3PaUUHf/49g9Wej0SowX/nACrOd4wxz3mdLIWkZw7OE0B69ZrSUhrxiOvx36XjqYv+ZNuJBr4BnZnMalJ4mBzHz3wDLczlFK4Q3e6gP/DTuYP5pgIyRQyCeVcABujHePDPKg8o4Hu/GFAteSjPYF2p+LDPfvEalIpvgLR15Q7FSGT+0BXgq9kHOo2yBcvksxj5Vg04+Pr+tZWFuF/HSjNBZzHE0I9IyUzXyERjZ4++i8ybe44AjVBq/xuAW/J5Pw==",
       "StatusCode": 201,
@@ -213,11 +177,7 @@
         "x-ms-content-crc64": "dgpPfh+29o8=",
         "x-ms-request-id": "8e2bcd4c-901e-0007-2d4b-599724000000",
         "x-ms-request-server-encrypted": "true",
-<<<<<<< HEAD
-        "x-ms-version": "2020-12-06"
-=======
-        "x-ms-version": "2021-02-12"
->>>>>>> 7e782c87
+        "x-ms-version": "2021-02-12"
       },
       "ResponseBody": []
     },
@@ -234,11 +194,7 @@
         "x-ms-client-request-id": "1ff8162e-6ea4-459c-d28a-332f3e8fe539",
         "x-ms-date": "Mon, 13 Jul 2020 19:24:09 GMT",
         "x-ms-return-client-request-id": "true",
-<<<<<<< HEAD
-        "x-ms-version": "2020-12-06"
-=======
-        "x-ms-version": "2021-02-12"
->>>>>>> 7e782c87
+        "x-ms-version": "2021-02-12"
       },
       "RequestBody": null,
       "StatusCode": 201,
@@ -255,11 +211,7 @@
         "x-ms-request-id": "8e2bcd4d-901e-0007-2e4b-599724000000",
         "x-ms-request-server-encrypted": "false",
         "x-ms-snapshot": "2020-07-13T19:24:09.9692362Z",
-<<<<<<< HEAD
-        "x-ms-version": "2020-12-06"
-=======
-        "x-ms-version": "2021-02-12"
->>>>>>> 7e782c87
+        "x-ms-version": "2021-02-12"
       },
       "ResponseBody": []
     },
@@ -278,11 +230,7 @@
         "x-ms-previous-snapshot-url": "http://md-58xxscnapsn4prde16j.blob.preprod.core.windows.net/test-container-16138124-5d03-ac07-cb1a-a85a85f63b6f/test-blob-ea5a24d9-6c82-89dc-d9f6-70fcb3236f23?snapshot=2020-07-13T19:24:09.8561552Z",
         "x-ms-range": "bytes=0-4095",
         "x-ms-return-client-request-id": "true",
-<<<<<<< HEAD
-        "x-ms-version": "2020-12-06"
-=======
-        "x-ms-version": "2021-02-12"
->>>>>>> 7e782c87
+        "x-ms-version": "2021-02-12"
       },
       "RequestBody": null,
       "StatusCode": 200,
@@ -300,11 +248,7 @@
         "x-ms-blob-content-length": "4096",
         "x-ms-client-request-id": "17984015-8671-8e32-459c-069f442294e7",
         "x-ms-request-id": "8e2bcd50-901e-0007-314b-599724000000",
-<<<<<<< HEAD
-        "x-ms-version": "2020-12-06"
-=======
-        "x-ms-version": "2021-02-12"
->>>>>>> 7e782c87
+        "x-ms-version": "2021-02-12"
       },
       "ResponseBody": [
         "﻿<?xml version=\"1.0\" encoding=\"utf-8\"?>\n",
@@ -324,11 +268,7 @@
         "x-ms-client-request-id": "fd1ab84f-cdf6-95c8-9e8d-dd2521e30432",
         "x-ms-date": "Mon, 13 Jul 2020 19:24:09 GMT",
         "x-ms-return-client-request-id": "true",
-<<<<<<< HEAD
-        "x-ms-version": "2020-12-06"
-=======
-        "x-ms-version": "2021-02-12"
->>>>>>> 7e782c87
+        "x-ms-version": "2021-02-12"
       },
       "RequestBody": null,
       "StatusCode": 202,
@@ -341,11 +281,7 @@
         ],
         "x-ms-client-request-id": "fd1ab84f-cdf6-95c8-9e8d-dd2521e30432",
         "x-ms-request-id": "8e2bcd54-901e-0007-354b-599724000000",
-<<<<<<< HEAD
-        "x-ms-version": "2020-12-06"
-=======
-        "x-ms-version": "2021-02-12"
->>>>>>> 7e782c87
+        "x-ms-version": "2021-02-12"
       },
       "ResponseBody": []
     }
