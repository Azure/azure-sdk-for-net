--- conflicted
+++ resolved
@@ -15,11 +15,7 @@
         "x-ms-client-request-id": "8c9094d4-0765-1420-6e4a-2363b8f5edf9",
         "x-ms-date": "Wed, 17 Feb 2021 19:00:43 GMT",
         "x-ms-return-client-request-id": "true",
-<<<<<<< HEAD
-        "x-ms-version": "2020-12-06"
-=======
         "x-ms-version": "2021-02-12"
->>>>>>> 7e782c87
       },
       "RequestBody": null,
       "StatusCode": 201,
@@ -34,11 +30,7 @@
         ],
         "x-ms-client-request-id": "8c9094d4-0765-1420-6e4a-2363b8f5edf9",
         "x-ms-request-id": "42c5a31d-201e-000c-3d5f-054dca000000",
-<<<<<<< HEAD
-        "x-ms-version": "2020-12-06"
-=======
         "x-ms-version": "2021-02-12"
->>>>>>> 7e782c87
       },
       "ResponseBody": []
     },
@@ -59,11 +51,7 @@
         "x-ms-date": "Wed, 17 Feb 2021 19:00:43 GMT",
         "x-ms-return-client-request-id": "true",
         "x-ms-tags": "tagKey0=tagValue0&tagKey1=tagValue1",
-<<<<<<< HEAD
-        "x-ms-version": "2020-12-06"
-=======
         "x-ms-version": "2021-02-12"
->>>>>>> 7e782c87
       },
       "RequestBody": null,
       "StatusCode": 201,
@@ -79,11 +67,7 @@
         "x-ms-client-request-id": "885c9850-19b8-075a-8b4e-6faa19847abf",
         "x-ms-request-id": "42c5a32c-201e-000c-475f-054dca000000",
         "x-ms-request-server-encrypted": "true",
-<<<<<<< HEAD
-        "x-ms-version": "2020-12-06",
-=======
         "x-ms-version": "2021-02-12",
->>>>>>> 7e782c87
         "x-ms-version-id": "2021-02-17T19:00:43.7416874Z"
       },
       "ResponseBody": []
@@ -102,11 +86,7 @@
         "x-ms-client-request-id": "014b4e8e-0652-ea2a-533a-a3d17163508a",
         "x-ms-date": "Wed, 17 Feb 2021 19:00:43 GMT",
         "x-ms-return-client-request-id": "true",
-<<<<<<< HEAD
-        "x-ms-version": "2020-12-06"
-=======
         "x-ms-version": "2021-02-12"
->>>>>>> 7e782c87
       },
       "RequestBody": null,
       "StatusCode": 200,
@@ -120,11 +100,7 @@
         ],
         "x-ms-client-request-id": "014b4e8e-0652-ea2a-533a-a3d17163508a",
         "x-ms-request-id": "42c5a339-201e-000c-525f-054dca000000",
-<<<<<<< HEAD
-        "x-ms-version": "2020-12-06"
-=======
         "x-ms-version": "2021-02-12"
->>>>>>> 7e782c87
       },
       "ResponseBody": [
         "﻿<?xml version=\"1.0\" encoding=\"utf-8\"?>\n",
@@ -145,11 +121,7 @@
         "x-ms-client-request-id": "cb1b4757-7938-b56c-1673-b7781c08efdd",
         "x-ms-date": "Wed, 17 Feb 2021 19:00:44 GMT",
         "x-ms-return-client-request-id": "true",
-<<<<<<< HEAD
-        "x-ms-version": "2020-12-06"
-=======
         "x-ms-version": "2021-02-12"
->>>>>>> 7e782c87
       },
       "RequestBody": null,
       "StatusCode": 202,
@@ -162,11 +134,7 @@
         ],
         "x-ms-client-request-id": "cb1b4757-7938-b56c-1673-b7781c08efdd",
         "x-ms-request-id": "42c5a3a8-201e-000c-215f-054dca000000",
-<<<<<<< HEAD
-        "x-ms-version": "2020-12-06"
-=======
         "x-ms-version": "2021-02-12"
->>>>>>> 7e782c87
       },
       "ResponseBody": []
     }
