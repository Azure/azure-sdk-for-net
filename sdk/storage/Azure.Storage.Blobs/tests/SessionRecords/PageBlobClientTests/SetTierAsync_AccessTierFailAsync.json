{
  "Entries": [
    {
      "RequestUri": "http:\u002f\u002femilydevpremium.blob.core.windows.net\u002ftest-container-a4463ee2-9457-f780-7ec1-5523cd175d78?restype=container",
      "RequestMethod": "PUT",
      "RequestHeaders": {
        "Authorization": "Sanitized",
        "Request-Id": "|a6846baa-4e8a4caa85e26f18.",
        "User-Agent": [
          "azsdk-net-Storage.Blobs\u002f12.0.0-dev.20190912.1\u002b9a86ae3367dccb76004b59b244c982904496250d",
          "(.NET Core 4.6.27817.01; Microsoft Windows 10.0.18362 )"
        ],
        "x-ms-client-request-id": "dee56c68-cb9f-76d5-ddb5-8e06458c9d4d",
        "x-ms-date": "Fri, 13 Sep 2019 01:17:09 GMT",
        "x-ms-return-client-request-id": "true",
<<<<<<< HEAD
        "x-ms-version": "2019-12-12"
=======
        "x-ms-version": "2020-02-10"
>>>>>>> 60f4876e
      },
      "RequestBody": null,
      "StatusCode": 201,
      "ResponseHeaders": {
        "Content-Length": "0",
        "Date": "Fri, 13 Sep 2019 01:17:09 GMT",
        "ETag": "\u00220x8D737E819BC3801\u0022",
        "Last-Modified": "Fri, 13 Sep 2019 01:17:09 GMT",
        "Server": [
          "Windows-Azure-Blob\u002f1.0",
          "Microsoft-HTTPAPI\u002f2.0"
        ],
        "x-ms-client-request-id": "dee56c68-cb9f-76d5-ddb5-8e06458c9d4d",
        "x-ms-request-id": "5601b61d-201c-00a6-0cd0-696a47000000",
<<<<<<< HEAD
        "x-ms-version": "2019-12-12"
=======
        "x-ms-version": "2020-02-10"
>>>>>>> 60f4876e
      },
      "ResponseBody": []
    },
    {
      "RequestUri": "http:\u002f\u002femilydevpremium.blob.core.windows.net\u002ftest-container-a4463ee2-9457-f780-7ec1-5523cd175d78\u002ftest-blob-099d66bc-1228-7255-6997-0a9b7ccb5f92",
      "RequestMethod": "PUT",
      "RequestHeaders": {
        "Authorization": "Sanitized",
        "Content-Length": "0",
        "Request-Id": "|a6846bab-4e8a4caa85e26f18.",
        "User-Agent": [
          "azsdk-net-Storage.Blobs\u002f12.0.0-dev.20190912.1\u002b9a86ae3367dccb76004b59b244c982904496250d",
          "(.NET Core 4.6.27817.01; Microsoft Windows 10.0.18362 )"
        ],
        "x-ms-blob-content-length": "1024",
        "x-ms-blob-sequence-number": "0",
        "x-ms-blob-type": "PageBlob",
        "x-ms-client-request-id": "31f8ca1e-6b4d-55ba-1673-7407c13afa11",
        "x-ms-date": "Fri, 13 Sep 2019 01:17:10 GMT",
        "x-ms-return-client-request-id": "true",
<<<<<<< HEAD
        "x-ms-version": "2019-12-12"
=======
        "x-ms-version": "2020-02-10"
>>>>>>> 60f4876e
      },
      "RequestBody": null,
      "StatusCode": 201,
      "ResponseHeaders": {
        "Content-Length": "0",
        "Date": "Fri, 13 Sep 2019 01:17:09 GMT",
        "ETag": "\u00220x8D737E819BE4ADA\u0022",
        "Last-Modified": "Fri, 13 Sep 2019 01:17:10 GMT",
        "Server": [
          "Windows-Azure-Blob\u002f1.0",
          "Microsoft-HTTPAPI\u002f2.0"
        ],
        "x-ms-client-request-id": "31f8ca1e-6b4d-55ba-1673-7407c13afa11",
        "x-ms-request-id": "5601b637-201c-00a6-26d0-696a47000000",
        "x-ms-request-server-encrypted": "true",
<<<<<<< HEAD
        "x-ms-version": "2019-12-12"
=======
        "x-ms-version": "2020-02-10"
>>>>>>> 60f4876e
      },
      "ResponseBody": []
    },
    {
      "RequestUri": "http:\u002f\u002femilydevpremium.blob.core.windows.net\u002ftest-container-a4463ee2-9457-f780-7ec1-5523cd175d78\u002ftest-blob-099d66bc-1228-7255-6997-0a9b7ccb5f92?comp=tier",
      "RequestMethod": "PUT",
      "RequestHeaders": {
        "Authorization": "Sanitized",
        "Request-Id": "|a6846bac-4e8a4caa85e26f18.",
        "User-Agent": [
          "azsdk-net-Storage.Blobs\u002f12.0.0-dev.20190912.1\u002b9a86ae3367dccb76004b59b244c982904496250d",
          "(.NET Core 4.6.27817.01; Microsoft Windows 10.0.18362 )"
        ],
        "x-ms-access-tier": "Cool",
        "x-ms-client-request-id": "b27cfc2e-2dd3-e144-b964-49be0ad1f3c8",
        "x-ms-date": "Fri, 13 Sep 2019 01:17:10 GMT",
        "x-ms-return-client-request-id": "true",
<<<<<<< HEAD
        "x-ms-version": "2019-12-12"
=======
        "x-ms-version": "2020-02-10"
>>>>>>> 60f4876e
      },
      "RequestBody": null,
      "StatusCode": 400,
      "ResponseHeaders": {
        "Content-Length": "220",
        "Content-Type": "application\u002fxml",
        "Date": "Fri, 13 Sep 2019 01:17:09 GMT",
        "Server": [
          "Windows-Azure-Blob\u002f1.0",
          "Microsoft-HTTPAPI\u002f2.0"
        ],
        "x-ms-client-request-id": "b27cfc2e-2dd3-e144-b964-49be0ad1f3c8",
        "x-ms-error-code": "InvalidBlobTier",
        "x-ms-request-id": "5601b655-201c-00a6-44d0-696a47000000",
<<<<<<< HEAD
        "x-ms-version": "2019-12-12"
=======
        "x-ms-version": "2020-02-10"
>>>>>>> 60f4876e
      },
      "ResponseBody": [
        "\ufeff\u003c?xml version=\u00221.0\u0022 encoding=\u0022utf-8\u0022?\u003e\n",
        "\u003cError\u003e\u003cCode\u003eInvalidBlobTier\u003c\u002fCode\u003e\u003cMessage\u003eThe specified blob tier is invalid.\n",
        "RequestId:5601b655-201c-00a6-44d0-696a47000000\n",
        "Time:2019-09-13T01:17:10.0200585Z\u003c\u002fMessage\u003e\u003c\u002fError\u003e"
      ]
    },
    {
      "RequestUri": "http:\u002f\u002femilydevpremium.blob.core.windows.net\u002ftest-container-a4463ee2-9457-f780-7ec1-5523cd175d78?restype=container",
      "RequestMethod": "DELETE",
      "RequestHeaders": {
        "Authorization": "Sanitized",
        "Request-Id": "|a6846bad-4e8a4caa85e26f18.",
        "User-Agent": [
          "azsdk-net-Storage.Blobs\u002f12.0.0-dev.20190912.1\u002b9a86ae3367dccb76004b59b244c982904496250d",
          "(.NET Core 4.6.27817.01; Microsoft Windows 10.0.18362 )"
        ],
        "x-ms-client-request-id": "c5d9d9e1-47bd-273d-b8d8-176df25d32ba",
        "x-ms-date": "Fri, 13 Sep 2019 01:17:10 GMT",
        "x-ms-return-client-request-id": "true",
<<<<<<< HEAD
        "x-ms-version": "2019-12-12"
=======
        "x-ms-version": "2020-02-10"
>>>>>>> 60f4876e
      },
      "RequestBody": null,
      "StatusCode": 202,
      "ResponseHeaders": {
        "Content-Length": "0",
        "Date": "Fri, 13 Sep 2019 01:17:09 GMT",
        "Server": [
          "Windows-Azure-Blob\u002f1.0",
          "Microsoft-HTTPAPI\u002f2.0"
        ],
        "x-ms-client-request-id": "c5d9d9e1-47bd-273d-b8d8-176df25d32ba",
        "x-ms-request-id": "5601b66a-201c-00a6-59d0-696a47000000",
<<<<<<< HEAD
        "x-ms-version": "2019-12-12"
=======
        "x-ms-version": "2020-02-10"
>>>>>>> 60f4876e
      },
      "ResponseBody": []
    }
  ],
  "Variables": {
    "RandomSeed": "1054084103",
    "Storage_TestConfigPremiumBlob": "PremiumBlobTenant\nemilydevpremium\nU2FuaXRpemVk\nhttp:\u002f\u002femilydevpremium.blob.core.windows.net\nhttp:\u002f\u002femilydevpremium.file.core.windows.net\nhttp:\u002f\u002femilydevpremium.queue.core.windows.net\nhttp:\u002f\u002femilydevpremium.table.core.windows.net\n\n\n\n\nhttp:\u002f\u002femilydevpremium-secondary.blob.core.windows.net\nhttp:\u002f\u002femilydevpremium-secondary.file.core.windows.net\nhttp:\u002f\u002femilydevpremium-secondary.queue.core.windows.net\nhttp:\u002f\u002femilydevpremium-secondary.table.core.windows.net\n\nSanitized\n\n\nCloud\nBlobEndpoint=http:\u002f\u002femilydevpremium.blob.core.windows.net\u002f;QueueEndpoint=http:\u002f\u002femilydevpremium.queue.core.windows.net\u002f;TableEndpoint=http:\u002f\u002femilydevpremium.table.core.windows.net\u002f;FileEndpoint=http:\u002f\u002femilydevpremium.file.core.windows.net\u002f;BlobSecondaryEndpoint=http:\u002f\u002femilydevpremium-secondary.blob.core.windows.net\u002f;QueueSecondaryEndpoint=http:\u002f\u002femilydevpremium-secondary.queue.core.windows.net\u002f;TableSecondaryEndpoint=http:\u002f\u002femilydevpremium-secondary.table.core.windows.net\u002f;FileSecondaryEndpoint=http:\u002f\u002femilydevpremium-secondary.file.core.windows.net\u002f;AccountName=emilydevpremium;AccountKey=Sanitized\n"
  }
}<|MERGE_RESOLUTION|>--- conflicted
+++ resolved
@@ -13,11 +13,7 @@
         "x-ms-client-request-id": "dee56c68-cb9f-76d5-ddb5-8e06458c9d4d",
         "x-ms-date": "Fri, 13 Sep 2019 01:17:09 GMT",
         "x-ms-return-client-request-id": "true",
-<<<<<<< HEAD
-        "x-ms-version": "2019-12-12"
-=======
         "x-ms-version": "2020-02-10"
->>>>>>> 60f4876e
       },
       "RequestBody": null,
       "StatusCode": 201,
@@ -32,11 +28,7 @@
         ],
         "x-ms-client-request-id": "dee56c68-cb9f-76d5-ddb5-8e06458c9d4d",
         "x-ms-request-id": "5601b61d-201c-00a6-0cd0-696a47000000",
-<<<<<<< HEAD
-        "x-ms-version": "2019-12-12"
-=======
         "x-ms-version": "2020-02-10"
->>>>>>> 60f4876e
       },
       "ResponseBody": []
     },
@@ -57,11 +49,7 @@
         "x-ms-client-request-id": "31f8ca1e-6b4d-55ba-1673-7407c13afa11",
         "x-ms-date": "Fri, 13 Sep 2019 01:17:10 GMT",
         "x-ms-return-client-request-id": "true",
-<<<<<<< HEAD
-        "x-ms-version": "2019-12-12"
-=======
         "x-ms-version": "2020-02-10"
->>>>>>> 60f4876e
       },
       "RequestBody": null,
       "StatusCode": 201,
@@ -77,11 +65,7 @@
         "x-ms-client-request-id": "31f8ca1e-6b4d-55ba-1673-7407c13afa11",
         "x-ms-request-id": "5601b637-201c-00a6-26d0-696a47000000",
         "x-ms-request-server-encrypted": "true",
-<<<<<<< HEAD
-        "x-ms-version": "2019-12-12"
-=======
         "x-ms-version": "2020-02-10"
->>>>>>> 60f4876e
       },
       "ResponseBody": []
     },
@@ -99,11 +83,7 @@
         "x-ms-client-request-id": "b27cfc2e-2dd3-e144-b964-49be0ad1f3c8",
         "x-ms-date": "Fri, 13 Sep 2019 01:17:10 GMT",
         "x-ms-return-client-request-id": "true",
-<<<<<<< HEAD
-        "x-ms-version": "2019-12-12"
-=======
         "x-ms-version": "2020-02-10"
->>>>>>> 60f4876e
       },
       "RequestBody": null,
       "StatusCode": 400,
@@ -118,11 +98,7 @@
         "x-ms-client-request-id": "b27cfc2e-2dd3-e144-b964-49be0ad1f3c8",
         "x-ms-error-code": "InvalidBlobTier",
         "x-ms-request-id": "5601b655-201c-00a6-44d0-696a47000000",
-<<<<<<< HEAD
-        "x-ms-version": "2019-12-12"
-=======
         "x-ms-version": "2020-02-10"
->>>>>>> 60f4876e
       },
       "ResponseBody": [
         "\ufeff\u003c?xml version=\u00221.0\u0022 encoding=\u0022utf-8\u0022?\u003e\n",
@@ -144,11 +120,7 @@
         "x-ms-client-request-id": "c5d9d9e1-47bd-273d-b8d8-176df25d32ba",
         "x-ms-date": "Fri, 13 Sep 2019 01:17:10 GMT",
         "x-ms-return-client-request-id": "true",
-<<<<<<< HEAD
-        "x-ms-version": "2019-12-12"
-=======
         "x-ms-version": "2020-02-10"
->>>>>>> 60f4876e
       },
       "RequestBody": null,
       "StatusCode": 202,
@@ -161,11 +133,7 @@
         ],
         "x-ms-client-request-id": "c5d9d9e1-47bd-273d-b8d8-176df25d32ba",
         "x-ms-request-id": "5601b66a-201c-00a6-59d0-696a47000000",
-<<<<<<< HEAD
-        "x-ms-version": "2019-12-12"
-=======
         "x-ms-version": "2020-02-10"
->>>>>>> 60f4876e
       },
       "ResponseBody": []
     }
