--- conflicted
+++ resolved
@@ -15,11 +15,7 @@
         "x-ms-client-request-id": "4e224b30-a267-5548-a89c-5aaa0462222f",
         "x-ms-date": "Wed, 17 Feb 2021 19:01:56 GMT",
         "x-ms-return-client-request-id": "true",
-<<<<<<< HEAD
-        "x-ms-version": "2020-12-06"
-=======
         "x-ms-version": "2021-02-12"
->>>>>>> 7e782c87
       },
       "RequestBody": null,
       "StatusCode": 201,
@@ -34,11 +30,7 @@
         ],
         "x-ms-client-request-id": "4e224b30-a267-5548-a89c-5aaa0462222f",
         "x-ms-request-id": "d413c92a-e01e-0013-7a5f-05fece000000",
-<<<<<<< HEAD
-        "x-ms-version": "2020-12-06"
-=======
         "x-ms-version": "2021-02-12"
->>>>>>> 7e782c87
       },
       "ResponseBody": []
     },
@@ -60,11 +52,7 @@
         "x-ms-client-request-id": "1786f739-1ea8-4f54-8948-0c2c185ce2bf",
         "x-ms-date": "Wed, 17 Feb 2021 19:01:56 GMT",
         "x-ms-return-client-request-id": "true",
-<<<<<<< HEAD
-        "x-ms-version": "2020-12-06"
-=======
         "x-ms-version": "2021-02-12"
->>>>>>> 7e782c87
       },
       "RequestBody": null,
       "StatusCode": 201,
@@ -80,11 +68,7 @@
         "x-ms-client-request-id": "1786f739-1ea8-4f54-8948-0c2c185ce2bf",
         "x-ms-request-id": "d413c933-e01e-0013-805f-05fece000000",
         "x-ms-request-server-encrypted": "true",
-<<<<<<< HEAD
-        "x-ms-version": "2020-12-06",
-=======
         "x-ms-version": "2021-02-12",
->>>>>>> 7e782c87
         "x-ms-version-id": "2021-02-17T19:01:56.5368077Z"
       },
       "ResponseBody": []
@@ -105,11 +89,7 @@
         "x-ms-client-request-id": "7bb17eb2-8d62-0ab6-1033-2a52f5b205da",
         "x-ms-date": "Wed, 17 Feb 2021 19:01:56 GMT",
         "x-ms-return-client-request-id": "true",
-<<<<<<< HEAD
-        "x-ms-version": "2020-12-06"
-=======
         "x-ms-version": "2021-02-12"
->>>>>>> 7e782c87
       },
       "RequestBody": "﻿<Tags><TagSet><Tag><Key>coolTag</Key><Value>true</Value></Tag></TagSet></Tags>",
       "StatusCode": 204,
@@ -121,11 +101,7 @@
         ],
         "x-ms-client-request-id": "7bb17eb2-8d62-0ab6-1033-2a52f5b205da",
         "x-ms-request-id": "d413c94a-e01e-0013-125f-05fece000000",
-<<<<<<< HEAD
-        "x-ms-version": "2020-12-06"
-=======
         "x-ms-version": "2021-02-12"
->>>>>>> 7e782c87
       },
       "ResponseBody": []
     },
@@ -148,11 +124,7 @@
         "x-ms-page-write": "update",
         "x-ms-range": "bytes=1024-2047",
         "x-ms-return-client-request-id": "true",
-<<<<<<< HEAD
-        "x-ms-version": "2020-12-06"
-=======
         "x-ms-version": "2021-02-12"
->>>>>>> 7e782c87
       },
       "RequestBody": "NHIiLhPqKspjyxXX0HWf4ZlgeZqrZlxpRHeOrERBxU/Lc6o8hYGYyFPnGJZ43zqbk0i5lTlrL80WuOmcXH6GIQbGDFzLY1wYyLFGw07G8WU88hj8iC8WX0PcJs2X+2zVYfaPstPezzDsoc2HJWt+UMeEYGlliZnXsKwY7j2PgMxFcGJYNj6SXiLnEOdijjnYXdYFEpsDb9dduAImxeHzXCAAQrQIJhmI8gFGfnixdCJyQJFmiW4xQQGL+308a5hB9LPHYUuFzze8fSCZvPFeq0Tfs4VQjNOxzwCzfSubS4ZpBInF6hLW7XBZqgxNmIQPLE85XLgT8WfgFZJK0VELITGZL7hnmcExCcUU9uLHZDZ7o1HbYe7OVRIi5dR/jBwfTonbs2jMqJKOCFPy/vuFGLFczi0AML9Cy9mlRbTssn2p9ahZ7LDOr/u+TFmb21cXncwjI73uHh3JmOiOJmPeolXWSQlTKywAjR8yQuNlp++CjqfnyI6/uteKj1PIP4iX36oDxZJOxHGfI5Weu9w6ZPH4C5i79trHFo4yyJzZOE6Wm2I5YeJcNMk2SKX5If/6TytizzPv3OnQPK4DG/vVxutHByB5AQIPnNfPha40zvSPN3hwd2gapr95aSUzWRjNYIG6sRregU4pUjNcIFY6m265c+SCZU+CLGBhAJjc20K+ASUsehzasbUpRyQ1vYZoPs23euU0SvsyN4W5fYC2THbwnh4xDiBR3sIuWR0rTG7a+MLKJWFdirYp+kOXITQ1c/qtRR9nNzCtZZsiBfHdB+sW3oS+7CcVkhNnBxPcuryO+eUjfQdOcsGRHMDGOoTFTPNYgEKvdobTmLIM/y8d0KrelAsLuonjx2zCLdBmT1iPorsfhDp63oNfT+VUQnORdEsW56Z4uZFqdLjW7Em2bUlafFx0/UtvZLWIrGukjoX4MbiEUGeyFukptRCCo/I5qOKb+sUWHXf/poLw8AwmxeUz3buQMhzhp2ZzSkg77cDDTgOICJS/4hNBhKnkwibcA+8qTsY2qXbFulNfo9MuxLnCLKEInb1RdPunT61y/OVAlkZYEJ76jaWNwk1BYD9AEsDwIpWE1GUy2drKjlnJU75tHgyM1rMax5/7e9tvEBS8Zz3tgdlPu8LhJjfEL/5Mw2+P00EyszwM1lv2iViKw8jGDiYc29HkHWJKq697VZegr7dr3zzSirQA4Kp9WTJqVmJv/iHXL+idqrbf5wiMkYHDVdmgHuSL9IRyG/smZsMv4FRNDFZ2yX/PzTSG8qKsdE8puQNYyTh+4wqcZBPsd0PyrwazP4QqTYxZ0FCvBQHhxqes/a3A1xYczilM2WRs41bwlEOb+DTK/mx2/vjnzw==",
       "StatusCode": 201,
@@ -170,11 +142,7 @@
         "x-ms-content-crc64": "ti0Fk+FUj4Y=",
         "x-ms-request-id": "d413c951-e01e-0013-175f-05fece000000",
         "x-ms-request-server-encrypted": "true",
-<<<<<<< HEAD
-        "x-ms-version": "2020-12-06"
-=======
         "x-ms-version": "2021-02-12"
->>>>>>> 7e782c87
       },
       "ResponseBody": []
     },
@@ -192,11 +160,7 @@
         "x-ms-client-request-id": "114ef821-ec0b-6d10-4b74-cff85d7b55e8",
         "x-ms-date": "Wed, 17 Feb 2021 19:01:56 GMT",
         "x-ms-return-client-request-id": "true",
-<<<<<<< HEAD
-        "x-ms-version": "2020-12-06"
-=======
         "x-ms-version": "2021-02-12"
->>>>>>> 7e782c87
       },
       "RequestBody": null,
       "StatusCode": 202,
@@ -209,11 +173,7 @@
         ],
         "x-ms-client-request-id": "114ef821-ec0b-6d10-4b74-cff85d7b55e8",
         "x-ms-request-id": "d413c953-e01e-0013-195f-05fece000000",
-<<<<<<< HEAD
-        "x-ms-version": "2020-12-06"
-=======
         "x-ms-version": "2021-02-12"
->>>>>>> 7e782c87
       },
       "ResponseBody": []
     }
