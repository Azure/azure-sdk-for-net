﻿{
  "Entries": [
    {
      "RequestUri": "https://seanstageoauth.blob.core.windows.net/test-container-8827e946-4f36-03ce-fc4a-b1d8d77b96c1?restype=container",
      "RequestMethod": "PUT",
      "RequestHeaders": {
        "Accept": "application/xml",
        "Authorization": "Sanitized",
        "traceparent": "00-d70ba783ac408a43a48c790ac5ea089a-d28f707f2ac3cc42-00",
        "User-Agent": [
          "azsdk-net-Storage.Blobs/12.9.0-alpha.20210513.1",
          "(.NET 5.0.6; Microsoft Windows 10.0.19043)"
        ],
        "x-ms-client-request-id": "091c4864-b365-f1b2-59f7-55e74f9c2012",
        "x-ms-return-client-request-id": "true",
<<<<<<< HEAD
        "x-ms-version": "2020-12-06"
=======
        "x-ms-version": "2021-02-12"
>>>>>>> 7e782c87
      },
      "RequestBody": null,
      "StatusCode": 201,
      "ResponseHeaders": {
        "Date": "Thu, 13 May 2021 13:57:06 GMT",
        "ETag": "\"0x8D91616FEB7A3A8\"",
        "Last-Modified": "Thu, 13 May 2021 13:57:06 GMT",
        "Server": [
          "Windows-Azure-Blob/1.0",
          "Microsoft-HTTPAPI/2.0"
        ],
        "Transfer-Encoding": "chunked",
        "x-ms-client-request-id": "091c4864-b365-f1b2-59f7-55e74f9c2012",
        "x-ms-request-id": "ed84a83a-501e-0003-15ff-47a3d1000000",
<<<<<<< HEAD
        "x-ms-version": "2020-12-06"
=======
        "x-ms-version": "2021-02-12"
>>>>>>> 7e782c87
      },
      "ResponseBody": []
    },
    {
      "RequestUri": "https://seanstageoauth.blob.core.windows.net/test-container-8827e946-4f36-03ce-fc4a-b1d8d77b96c1/test-blob-bac2c178-d906-3226-0a28-ba0d6aa58d38",
      "RequestMethod": "PUT",
      "RequestHeaders": {
        "Accept": "application/xml",
        "Authorization": "Sanitized",
        "If-None-Match": "*",
        "traceparent": "00-2aea939fdceeef4194d26ea147175686-bca4b5f1d2497443-00",
        "User-Agent": [
          "azsdk-net-Storage.Blobs/12.9.0-alpha.20210513.1",
          "(.NET 5.0.6; Microsoft Windows 10.0.19043)"
        ],
        "x-ms-blob-content-length": "1024",
        "x-ms-blob-type": "PageBlob",
        "x-ms-client-request-id": "8bd4f131-2d08-69a5-874a-7a256b4e0272",
        "x-ms-return-client-request-id": "true",
<<<<<<< HEAD
        "x-ms-version": "2020-12-06"
=======
        "x-ms-version": "2021-02-12"
>>>>>>> 7e782c87
      },
      "RequestBody": null,
      "StatusCode": 201,
      "ResponseHeaders": {
        "Date": "Thu, 13 May 2021 13:57:06 GMT",
        "ETag": "\"0x8D91616FEC3A09F\"",
        "Last-Modified": "Thu, 13 May 2021 13:57:06 GMT",
        "Server": [
          "Windows-Azure-Blob/1.0",
          "Microsoft-HTTPAPI/2.0"
        ],
        "Transfer-Encoding": "chunked",
        "x-ms-client-request-id": "8bd4f131-2d08-69a5-874a-7a256b4e0272",
        "x-ms-request-id": "ed84a83c-501e-0003-16ff-47a3d1000000",
        "x-ms-request-server-encrypted": "true",
<<<<<<< HEAD
        "x-ms-version": "2020-12-06"
=======
        "x-ms-version": "2021-02-12"
>>>>>>> 7e782c87
      },
      "ResponseBody": []
    },
    {
      "RequestUri": "https://seanstageoauth.blob.core.windows.net/test-container-8827e946-4f36-03ce-fc4a-b1d8d77b96c1/test-blob-bac2c178-d906-3226-0a28-ba0d6aa58d38?comp=page",
      "RequestMethod": "PUT",
      "RequestHeaders": {
        "Accept": "application/xml",
        "Authorization": "Sanitized",
        "Content-Length": "1024",
        "Content-Type": "application/octet-stream",
        "traceparent": "00-fc35ded78512934bbf7d2ca972b9f00b-dc8082b4b872eb42-00",
        "User-Agent": [
          "azsdk-net-Storage.Blobs/12.9.0-alpha.20210513.1",
          "(.NET 5.0.6; Microsoft Windows 10.0.19043)"
        ],
        "x-ms-client-request-id": "79dc101d-01d0-5c2f-eaa1-2eb4dd737502",
        "x-ms-page-write": "update",
        "x-ms-range": "bytes=0-1023",
        "x-ms-return-client-request-id": "true",
<<<<<<< HEAD
        "x-ms-version": "2020-12-06"
=======
        "x-ms-version": "2021-02-12"
>>>>>>> 7e782c87
      },
      "RequestBody": "ughDwsaYyJyfgiC8UMscjsGsc45fjVx9eROxBFRiVcxZ7EjdKsY+zIB/aeOT9qGO2sYloiiRsyysxUiz5sNIPSxUYmSCPmT7bacO3yR56oJyIyqNPbKjxzgcMWR9i+a9Nyu2P5Q8C5xiKTSBg9QHM9vFQMKZu/96sJorZg3/feLBUaj4w6vuNRiNKxN9IkRkFP2Jt0ojJHsrO4/5EaWOYqtSvzErD3Aw1wuqC5Ds/I1Wx1EPdsWXnS0szIcc9CRy/8hnK2ISOAWNWOA/eBjrPz8Bo0lTf+vluiIE/kLpFOLmOAzHhNEqQ45MgR7lVyUUQI1HGlDaHn/cgnBADjnCpET9WT8MJLtu1mC7B/3NAGL88L61ofmRCxmM6gJg6TVUit3Z6P7lBxzR2UPwHxeCD4ENRB57DQNKa00mgDm5DewrZn0f8xhkFuih48e2oewBCtuAU6UX2Hzajnyxv4fjGMxWxbiaYhtpqS012ik7lMphJHZeOLpHE44ARWWbsldhvcr7X9wzZqe/Fql44f1SnvqyT5oQhd8RD7Eqmhy2zvbV0x1fQDXuLb7OniERzzKQradr6GK9UDjq6lAqCcyLCUiyog3g817ExCLbQue9AEB/mex1S+WUF4PldFblwyTxQ5TZXiwkr7pIpiRA4Q5QLOkQqm/fFb5iHoqK+38H3wH96v5S5KETW+kyLKTBUzZ0lEds1Ri0ES3WdkCimbQ6QMciQ/cP/khI/E+GrekZoctUFmc3mwroSNjQfG5hccE19+vdnhA+ZJb/JNjJLmREvNV1TYNNA6W8OvoePoHa5ouNULX9PAK6FbHQOHYxHhlzjMCZ7CM+6PRFIGMVHyUUJT5MPN2vR3/SujjRfMsuihzgq7LBQfpoTmjAtxufpPWMvBI45eI7xEVAxjLqbWwoF5VHNXRyU+RD4+117o9jMxVCRcC49aU5pOdtgHrIfeH8l6CGV2+BGWgu9QH0xtW13JMcqCescCHwDZCNBdNpe2YLeFbv3dulwCxXiQCjRN4Rt6Pmq9W6UCd+lUnf9BOUxXmb6E1+xv63duj6VOYhTMiye04vg9CQUSgvcEiSxswZwsSHCFyQkvCkLjTsv/xAXUiALHjFZUKoCpYlT1a2JbAb4ZEhmURsIeldilSbpJIs7hP/EZlUU12C3v3Fa0Ka7gmE0d1qHsMEFAuPZ9rtDWYE+GFDthQWx440n7pHp7amwpxLFtK1wc9P+/2OxOuClNGWwXLgVzf0bglONn8IvGxV6KQ+ovaTTjeS87sWhwKisQrpsOZDxmtkVqjJZotPRj6QOdxGRPLbA3I7TmN83uYGrIR1HwyFESI52UxNyuerQ618hU0lW20YDq10B3cI6A==",
      "StatusCode": 201,
      "ResponseHeaders": {
        "Date": "Thu, 13 May 2021 13:57:06 GMT",
        "ETag": "\"0x8D91616FECE4D79\"",
        "Last-Modified": "Thu, 13 May 2021 13:57:06 GMT",
        "Server": [
          "Windows-Azure-Blob/1.0",
          "Microsoft-HTTPAPI/2.0"
        ],
        "Transfer-Encoding": "chunked",
        "x-ms-blob-sequence-number": "0",
        "x-ms-client-request-id": "79dc101d-01d0-5c2f-eaa1-2eb4dd737502",
        "x-ms-content-crc64": "R3OomynqhD0=",
        "x-ms-request-id": "ed84a841-501e-0003-1bff-47a3d1000000",
        "x-ms-request-server-encrypted": "true",
<<<<<<< HEAD
        "x-ms-version": "2020-12-06"
=======
        "x-ms-version": "2021-02-12"
>>>>>>> 7e782c87
      },
      "ResponseBody": []
    },
    {
      "RequestUri": "https://seanstageoauth.blob.core.windows.net/test-container-8827e946-4f36-03ce-fc4a-b1d8d77b96c1/test-blob-e990ea15-9228-de3d-08b4-6227c4b7ec71",
      "RequestMethod": "PUT",
      "RequestHeaders": {
        "Accept": "application/xml",
        "Authorization": "Sanitized",
        "If-None-Match": "*",
        "traceparent": "00-7cd333102b449240bed19657852abe2b-361a96a5ac637849-00",
        "User-Agent": [
          "azsdk-net-Storage.Blobs/12.9.0-alpha.20210513.1",
          "(.NET 5.0.6; Microsoft Windows 10.0.19043)"
        ],
        "x-ms-blob-content-length": "1024",
        "x-ms-blob-type": "PageBlob",
        "x-ms-client-request-id": "92d8666b-e985-8bd0-d2fd-711c9f089833",
        "x-ms-return-client-request-id": "true",
<<<<<<< HEAD
        "x-ms-version": "2020-12-06"
=======
        "x-ms-version": "2021-02-12"
>>>>>>> 7e782c87
      },
      "RequestBody": null,
      "StatusCode": 201,
      "ResponseHeaders": {
        "Date": "Thu, 13 May 2021 13:57:06 GMT",
        "ETag": "\"0x8D91616FED8FA53\"",
        "Last-Modified": "Thu, 13 May 2021 13:57:07 GMT",
        "Server": [
          "Windows-Azure-Blob/1.0",
          "Microsoft-HTTPAPI/2.0"
        ],
        "Transfer-Encoding": "chunked",
        "x-ms-client-request-id": "92d8666b-e985-8bd0-d2fd-711c9f089833",
        "x-ms-request-id": "ed84a842-501e-0003-1cff-47a3d1000000",
        "x-ms-request-server-encrypted": "true",
<<<<<<< HEAD
        "x-ms-version": "2020-12-06"
=======
        "x-ms-version": "2021-02-12"
>>>>>>> 7e782c87
      },
      "ResponseBody": []
    },
    {
      "RequestUri": "https://seanstageoauth.blob.core.windows.net/test-container-8827e946-4f36-03ce-fc4a-b1d8d77b96c1/test-blob-e990ea15-9228-de3d-08b4-6227c4b7ec71?comp=page",
      "RequestMethod": "PUT",
      "RequestHeaders": {
        "Accept": "application/xml",
        "Authorization": "Sanitized",
        "traceparent": "00-93882b9dd686214db9bc18269a908c12-02c1d31402fd304e-00",
        "User-Agent": [
          "azsdk-net-Storage.Blobs/12.9.0-alpha.20210513.1",
          "(.NET 5.0.6; Microsoft Windows 10.0.19043)"
        ],
        "x-ms-client-request-id": "5dbcad71-59de-8eec-b17c-88741785df3d",
        "x-ms-copy-source": "https://seanstageoauth.blob.core.windows.net/test-container-8827e946-4f36-03ce-fc4a-b1d8d77b96c1/test-blob-bac2c178-d906-3226-0a28-ba0d6aa58d38",
        "x-ms-copy-source-authorization": "Sanitized",
        "x-ms-page-write": "update",
        "x-ms-range": "bytes=0-1023",
        "x-ms-return-client-request-id": "true",
        "x-ms-source-range": "bytes=0-1023",
<<<<<<< HEAD
        "x-ms-version": "2020-12-06"
=======
        "x-ms-version": "2021-02-12"
>>>>>>> 7e782c87
      },
      "RequestBody": null,
      "StatusCode": 201,
      "ResponseHeaders": {
        "Content-Length": "0",
        "Date": "Thu, 13 May 2021 13:57:07 GMT",
        "ETag": "\"0x8D91616FEFF1A6D\"",
        "Last-Modified": "Thu, 13 May 2021 13:57:07 GMT",
        "Server": [
          "Windows-Azure-Blob/1.0",
          "Microsoft-HTTPAPI/2.0"
        ],
        "x-ms-blob-sequence-number": "0",
        "x-ms-client-request-id": "5dbcad71-59de-8eec-b17c-88741785df3d",
        "x-ms-content-crc64": "R3OomynqhD0=",
        "x-ms-request-id": "ed84a844-501e-0003-1eff-47a3d1000000",
        "x-ms-request-server-encrypted": "true",
<<<<<<< HEAD
        "x-ms-version": "2020-12-06"
=======
        "x-ms-version": "2021-02-12"
>>>>>>> 7e782c87
      },
      "ResponseBody": []
    },
    {
      "RequestUri": "https://seanstageoauth.blob.core.windows.net/test-container-8827e946-4f36-03ce-fc4a-b1d8d77b96c1?restype=container",
      "RequestMethod": "DELETE",
      "RequestHeaders": {
        "Accept": "application/xml",
        "Authorization": "Sanitized",
        "traceparent": "00-3ed8583689778f4096c969e953533e56-8563e340ca3e444a-00",
        "User-Agent": [
          "azsdk-net-Storage.Blobs/12.9.0-alpha.20210513.1",
          "(.NET 5.0.6; Microsoft Windows 10.0.19043)"
        ],
        "x-ms-client-request-id": "f1aa9c42-3b4b-5b55-d0af-aaee921c74c2",
        "x-ms-return-client-request-id": "true",
<<<<<<< HEAD
        "x-ms-version": "2020-12-06"
=======
        "x-ms-version": "2021-02-12"
>>>>>>> 7e782c87
      },
      "RequestBody": null,
      "StatusCode": 202,
      "ResponseHeaders": {
        "Date": "Thu, 13 May 2021 13:57:07 GMT",
        "Server": [
          "Windows-Azure-Blob/1.0",
          "Microsoft-HTTPAPI/2.0"
        ],
        "Transfer-Encoding": "chunked",
        "x-ms-client-request-id": "f1aa9c42-3b4b-5b55-d0af-aaee921c74c2",
        "x-ms-request-id": "ed84a845-501e-0003-1fff-47a3d1000000",
<<<<<<< HEAD
        "x-ms-version": "2020-12-06"
=======
        "x-ms-version": "2021-02-12"
>>>>>>> 7e782c87
      },
      "ResponseBody": []
    }
  ],
  "Variables": {
    "RandomSeed": "756626394",
    "Storage_TestConfigOAuth": "OAuthTenant\nseanstageoauth\nU2FuaXRpemVk\nhttps://seanstageoauth.blob.core.windows.net\nhttps://seanstageoauth.file.core.windows.net\nhttps://seanstageoauth.queue.core.windows.net\nhttps://seanstageoauth.table.core.windows.net\n\n\n\n\nhttps://seanstageoauth-secondary.blob.core.windows.net\nhttps://seanstageoauth-secondary.file.core.windows.net\nhttps://seanstageoauth-secondary.queue.core.windows.net\nhttps://seanstageoauth-secondary.table.core.windows.net\n68390a19-a643-458b-b726-408abf67b4fc\nSanitized\n72f988bf-86f1-41af-91ab-2d7cd011db47\nhttps://login.microsoftonline.com/\nCloud\nBlobEndpoint=https://seanstageoauth.blob.core.windows.net/;QueueEndpoint=https://seanstageoauth.queue.core.windows.net/;FileEndpoint=https://seanstageoauth.file.core.windows.net/;BlobSecondaryEndpoint=https://seanstageoauth-secondary.blob.core.windows.net/;QueueSecondaryEndpoint=https://seanstageoauth-secondary.queue.core.windows.net/;FileSecondaryEndpoint=https://seanstageoauth-secondary.file.core.windows.net/;AccountName=seanstageoauth;AccountKey=Sanitized\n\n\n"
  }
}<|MERGE_RESOLUTION|>--- conflicted
+++ resolved
@@ -13,11 +13,7 @@
         ],
         "x-ms-client-request-id": "091c4864-b365-f1b2-59f7-55e74f9c2012",
         "x-ms-return-client-request-id": "true",
-<<<<<<< HEAD
-        "x-ms-version": "2020-12-06"
-=======
-        "x-ms-version": "2021-02-12"
->>>>>>> 7e782c87
+        "x-ms-version": "2021-02-12"
       },
       "RequestBody": null,
       "StatusCode": 201,
@@ -32,11 +28,7 @@
         "Transfer-Encoding": "chunked",
         "x-ms-client-request-id": "091c4864-b365-f1b2-59f7-55e74f9c2012",
         "x-ms-request-id": "ed84a83a-501e-0003-15ff-47a3d1000000",
-<<<<<<< HEAD
-        "x-ms-version": "2020-12-06"
-=======
-        "x-ms-version": "2021-02-12"
->>>>>>> 7e782c87
+        "x-ms-version": "2021-02-12"
       },
       "ResponseBody": []
     },
@@ -56,11 +48,7 @@
         "x-ms-blob-type": "PageBlob",
         "x-ms-client-request-id": "8bd4f131-2d08-69a5-874a-7a256b4e0272",
         "x-ms-return-client-request-id": "true",
-<<<<<<< HEAD
-        "x-ms-version": "2020-12-06"
-=======
-        "x-ms-version": "2021-02-12"
->>>>>>> 7e782c87
+        "x-ms-version": "2021-02-12"
       },
       "RequestBody": null,
       "StatusCode": 201,
@@ -76,11 +64,7 @@
         "x-ms-client-request-id": "8bd4f131-2d08-69a5-874a-7a256b4e0272",
         "x-ms-request-id": "ed84a83c-501e-0003-16ff-47a3d1000000",
         "x-ms-request-server-encrypted": "true",
-<<<<<<< HEAD
-        "x-ms-version": "2020-12-06"
-=======
-        "x-ms-version": "2021-02-12"
->>>>>>> 7e782c87
+        "x-ms-version": "2021-02-12"
       },
       "ResponseBody": []
     },
@@ -101,11 +85,7 @@
         "x-ms-page-write": "update",
         "x-ms-range": "bytes=0-1023",
         "x-ms-return-client-request-id": "true",
-<<<<<<< HEAD
-        "x-ms-version": "2020-12-06"
-=======
-        "x-ms-version": "2021-02-12"
->>>>>>> 7e782c87
+        "x-ms-version": "2021-02-12"
       },
       "RequestBody": "ughDwsaYyJyfgiC8UMscjsGsc45fjVx9eROxBFRiVcxZ7EjdKsY+zIB/aeOT9qGO2sYloiiRsyysxUiz5sNIPSxUYmSCPmT7bacO3yR56oJyIyqNPbKjxzgcMWR9i+a9Nyu2P5Q8C5xiKTSBg9QHM9vFQMKZu/96sJorZg3/feLBUaj4w6vuNRiNKxN9IkRkFP2Jt0ojJHsrO4/5EaWOYqtSvzErD3Aw1wuqC5Ds/I1Wx1EPdsWXnS0szIcc9CRy/8hnK2ISOAWNWOA/eBjrPz8Bo0lTf+vluiIE/kLpFOLmOAzHhNEqQ45MgR7lVyUUQI1HGlDaHn/cgnBADjnCpET9WT8MJLtu1mC7B/3NAGL88L61ofmRCxmM6gJg6TVUit3Z6P7lBxzR2UPwHxeCD4ENRB57DQNKa00mgDm5DewrZn0f8xhkFuih48e2oewBCtuAU6UX2Hzajnyxv4fjGMxWxbiaYhtpqS012ik7lMphJHZeOLpHE44ARWWbsldhvcr7X9wzZqe/Fql44f1SnvqyT5oQhd8RD7Eqmhy2zvbV0x1fQDXuLb7OniERzzKQradr6GK9UDjq6lAqCcyLCUiyog3g817ExCLbQue9AEB/mex1S+WUF4PldFblwyTxQ5TZXiwkr7pIpiRA4Q5QLOkQqm/fFb5iHoqK+38H3wH96v5S5KETW+kyLKTBUzZ0lEds1Ri0ES3WdkCimbQ6QMciQ/cP/khI/E+GrekZoctUFmc3mwroSNjQfG5hccE19+vdnhA+ZJb/JNjJLmREvNV1TYNNA6W8OvoePoHa5ouNULX9PAK6FbHQOHYxHhlzjMCZ7CM+6PRFIGMVHyUUJT5MPN2vR3/SujjRfMsuihzgq7LBQfpoTmjAtxufpPWMvBI45eI7xEVAxjLqbWwoF5VHNXRyU+RD4+117o9jMxVCRcC49aU5pOdtgHrIfeH8l6CGV2+BGWgu9QH0xtW13JMcqCescCHwDZCNBdNpe2YLeFbv3dulwCxXiQCjRN4Rt6Pmq9W6UCd+lUnf9BOUxXmb6E1+xv63duj6VOYhTMiye04vg9CQUSgvcEiSxswZwsSHCFyQkvCkLjTsv/xAXUiALHjFZUKoCpYlT1a2JbAb4ZEhmURsIeldilSbpJIs7hP/EZlUU12C3v3Fa0Ka7gmE0d1qHsMEFAuPZ9rtDWYE+GFDthQWx440n7pHp7amwpxLFtK1wc9P+/2OxOuClNGWwXLgVzf0bglONn8IvGxV6KQ+ovaTTjeS87sWhwKisQrpsOZDxmtkVqjJZotPRj6QOdxGRPLbA3I7TmN83uYGrIR1HwyFESI52UxNyuerQ618hU0lW20YDq10B3cI6A==",
       "StatusCode": 201,
@@ -123,11 +103,7 @@
         "x-ms-content-crc64": "R3OomynqhD0=",
         "x-ms-request-id": "ed84a841-501e-0003-1bff-47a3d1000000",
         "x-ms-request-server-encrypted": "true",
-<<<<<<< HEAD
-        "x-ms-version": "2020-12-06"
-=======
-        "x-ms-version": "2021-02-12"
->>>>>>> 7e782c87
+        "x-ms-version": "2021-02-12"
       },
       "ResponseBody": []
     },
@@ -147,11 +123,7 @@
         "x-ms-blob-type": "PageBlob",
         "x-ms-client-request-id": "92d8666b-e985-8bd0-d2fd-711c9f089833",
         "x-ms-return-client-request-id": "true",
-<<<<<<< HEAD
-        "x-ms-version": "2020-12-06"
-=======
-        "x-ms-version": "2021-02-12"
->>>>>>> 7e782c87
+        "x-ms-version": "2021-02-12"
       },
       "RequestBody": null,
       "StatusCode": 201,
@@ -167,11 +139,7 @@
         "x-ms-client-request-id": "92d8666b-e985-8bd0-d2fd-711c9f089833",
         "x-ms-request-id": "ed84a842-501e-0003-1cff-47a3d1000000",
         "x-ms-request-server-encrypted": "true",
-<<<<<<< HEAD
-        "x-ms-version": "2020-12-06"
-=======
-        "x-ms-version": "2021-02-12"
->>>>>>> 7e782c87
+        "x-ms-version": "2021-02-12"
       },
       "ResponseBody": []
     },
@@ -193,11 +161,7 @@
         "x-ms-range": "bytes=0-1023",
         "x-ms-return-client-request-id": "true",
         "x-ms-source-range": "bytes=0-1023",
-<<<<<<< HEAD
-        "x-ms-version": "2020-12-06"
-=======
-        "x-ms-version": "2021-02-12"
->>>>>>> 7e782c87
+        "x-ms-version": "2021-02-12"
       },
       "RequestBody": null,
       "StatusCode": 201,
@@ -215,11 +179,7 @@
         "x-ms-content-crc64": "R3OomynqhD0=",
         "x-ms-request-id": "ed84a844-501e-0003-1eff-47a3d1000000",
         "x-ms-request-server-encrypted": "true",
-<<<<<<< HEAD
-        "x-ms-version": "2020-12-06"
-=======
-        "x-ms-version": "2021-02-12"
->>>>>>> 7e782c87
+        "x-ms-version": "2021-02-12"
       },
       "ResponseBody": []
     },
@@ -236,11 +196,7 @@
         ],
         "x-ms-client-request-id": "f1aa9c42-3b4b-5b55-d0af-aaee921c74c2",
         "x-ms-return-client-request-id": "true",
-<<<<<<< HEAD
-        "x-ms-version": "2020-12-06"
-=======
-        "x-ms-version": "2021-02-12"
->>>>>>> 7e782c87
+        "x-ms-version": "2021-02-12"
       },
       "RequestBody": null,
       "StatusCode": 202,
@@ -253,11 +209,7 @@
         "Transfer-Encoding": "chunked",
         "x-ms-client-request-id": "f1aa9c42-3b4b-5b55-d0af-aaee921c74c2",
         "x-ms-request-id": "ed84a845-501e-0003-1fff-47a3d1000000",
-<<<<<<< HEAD
-        "x-ms-version": "2020-12-06"
-=======
-        "x-ms-version": "2021-02-12"
->>>>>>> 7e782c87
+        "x-ms-version": "2021-02-12"
       },
       "ResponseBody": []
     }
