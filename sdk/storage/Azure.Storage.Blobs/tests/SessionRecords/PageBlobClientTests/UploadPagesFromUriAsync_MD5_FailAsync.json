--- conflicted
+++ resolved
@@ -14,11 +14,7 @@
         "x-ms-client-request-id": "629cc0c3-c3e1-73a5-2429-bbc2adc14b0a",
         "x-ms-date": "Fri, 03 Apr 2020 00:09:43 GMT",
         "x-ms-return-client-request-id": "true",
-<<<<<<< HEAD
-        "x-ms-version": "2019-12-12"
-=======
-        "x-ms-version": "2020-02-10"
->>>>>>> 60f4876e
+        "x-ms-version": "2020-02-10"
       },
       "RequestBody": null,
       "StatusCode": 201,
@@ -33,11 +29,7 @@
         ],
         "x-ms-client-request-id": "629cc0c3-c3e1-73a5-2429-bbc2adc14b0a",
         "x-ms-request-id": "c8654e24-901e-002b-204c-09cd6c000000",
-<<<<<<< HEAD
-        "x-ms-version": "2019-12-12"
-=======
-        "x-ms-version": "2020-02-10"
->>>>>>> 60f4876e
+        "x-ms-version": "2020-02-10"
       },
       "ResponseBody": []
     },
@@ -57,11 +49,7 @@
         "x-ms-client-request-id": "2f39a743-9688-650e-eaf5-a0a735e092af",
         "x-ms-date": "Fri, 03 Apr 2020 00:09:43 GMT",
         "x-ms-return-client-request-id": "true",
-<<<<<<< HEAD
-        "x-ms-version": "2019-12-12"
-=======
-        "x-ms-version": "2020-02-10"
->>>>>>> 60f4876e
+        "x-ms-version": "2020-02-10"
       },
       "RequestBody": "\u003CSignedIdentifiers /\u003E",
       "StatusCode": 200,
@@ -76,11 +64,7 @@
         ],
         "x-ms-client-request-id": "2f39a743-9688-650e-eaf5-a0a735e092af",
         "x-ms-request-id": "c8654e5a-901e-002b-464c-09cd6c000000",
-<<<<<<< HEAD
-        "x-ms-version": "2019-12-12"
-=======
-        "x-ms-version": "2020-02-10"
->>>>>>> 60f4876e
+        "x-ms-version": "2020-02-10"
       },
       "ResponseBody": []
     },
@@ -100,11 +84,7 @@
         "x-ms-client-request-id": "8cc8d8dc-1303-1790-4e8a-a826dd748101",
         "x-ms-date": "Fri, 03 Apr 2020 00:09:44 GMT",
         "x-ms-return-client-request-id": "true",
-<<<<<<< HEAD
-        "x-ms-version": "2019-12-12"
-=======
-        "x-ms-version": "2020-02-10"
->>>>>>> 60f4876e
+        "x-ms-version": "2020-02-10"
       },
       "RequestBody": null,
       "StatusCode": 201,
@@ -120,11 +100,7 @@
         "x-ms-client-request-id": "8cc8d8dc-1303-1790-4e8a-a826dd748101",
         "x-ms-request-id": "c8654e85-901e-002b-684c-09cd6c000000",
         "x-ms-request-server-encrypted": "true",
-<<<<<<< HEAD
-        "x-ms-version": "2019-12-12"
-=======
-        "x-ms-version": "2020-02-10"
->>>>>>> 60f4876e
+        "x-ms-version": "2020-02-10"
       },
       "ResponseBody": []
     },
@@ -144,11 +120,7 @@
         "x-ms-page-write": "update",
         "x-ms-range": "bytes=0-1023",
         "x-ms-return-client-request-id": "true",
-<<<<<<< HEAD
-        "x-ms-version": "2019-12-12"
-=======
-        "x-ms-version": "2020-02-10"
->>>>>>> 60f4876e
+        "x-ms-version": "2020-02-10"
       },
       "RequestBody": "8NiitRsYRgbiKoWtDbDGY6VgfgaHHIIqWHRG0Rw2PPygBgTUHc0/KmAzTF0RYFg6LjwB1GKMJ9RVeFym0nXqrO6JDAer8kbYIVOlU88lGfccC6LfNGiaE94wf6VwmVjrSaBuiFRQjjz2KbIO59QEL19licbSCneG7vgoe3KgZ4j7ugovt5CjzH1m6Qu1jCwKLE9GCw\u002BRGD8o55lcJxPJVcEqEizJ1HjOwb1JbCBs0WLLHk8jWlx4aaHLB8/3R6RqnJNKinn/QFfWeElSSKwevBY2kAnDpvtlsamL/c2p1noY3s\u002BMIUbpy934TOESJiD0rUq4wLabpvWX5NjQdEKJLaHOOWrckZrPTcQry1oaUouIllCC8BXDfTja9D1tGVeabh8/Q\u002B22Fxuw6XPyb9qbfZFNSN3yBzyLCrsxApxdYTRtkV072g\u002Be0X410gei0Q5dP3erINB5qGbitDgxhBV/Uoc\u002BhN59YKOCr3ZfvDQ16Tmt1MMlskBj9Oj2WCbWbExptX9/Y0ww39/UKHFZGusxrMv/hLBSWqBG25D1hgd8rEIq9Qa1toXsfPTjUYrPCdn8xKxb1\u002BecFlvfOIi8OlnXV3wvLyTkfPVFEwe7bggWd9G2\u002BcFaIdVajt\u002Br1X78MEKbDPkOoNq1F0e3FcPg4ahSycC2BUCXfTWm1KBEOad3SePEH2IPCNf3AeF5owwReq03WAy9RSoCBI/EZ8s5cN6gP8zgG8FFQ8HpvwNfHdkplVnzDeGauQO4whvTSqALvZAC2WM/MV/r8RRL1IYmoua1mtFxRmL9BYbIJ1ilcvgg3QFzXER26WT6BxzMT\u002BV9kSA1HbDOmXctBdPddwkHRn8bK/eEs0ahP7Btdz9GMLahS5Y4cFRIUUOKRVZxmHJa88GdsSTt\u002BN3Zk97/YSI35tUdPCtzztUq0tm0\u002BW3vMKY\u002BE4R9qX\u002BRs1K4Xt11SfAhUl6BU1xH5yTrct5KOf9w6mM3wU2duT1WjIjYunD4tInpk6YPbtxK9itgkjahRnlTSHR5Poeig5khK8fTbiyz875UYaZYYHyG7coiPScGtEUPhXL8fnYBRw8N7UMUdoj\u002BrJ54TOXS\u002Buf381C9gEZxGnaCxOi6t3VHUhqXS3I5cXdCI5CJjWhgPIqKBIslRMbJnNPMkrGfRPUpMfrLO690voHZel21540OIohdL7LqIQ1Tza6fbN7Fot6bYFxtlQDbFkUJTMlpE7RFvnApQRVCPw/sd20A1FKiFNh\u002BGocwoI2Ighhs4NVD6rr5Wq1um2DJWCFMgR2S2kHzZzjx6/gtFR7job/81V46qI2zB3qkNHh3tMJl4x9v9ajXeXmcUv/Cy0SPi/qhzYPCEtiP39PHTzLAeQ==",
       "StatusCode": 201,
@@ -166,11 +138,7 @@
         "x-ms-client-request-id": "7ec19e33-64c5-2238-8391-2e4c3e18c45c",
         "x-ms-request-id": "c8654ea0-901e-002b-7d4c-09cd6c000000",
         "x-ms-request-server-encrypted": "true",
-<<<<<<< HEAD
-        "x-ms-version": "2019-12-12"
-=======
-        "x-ms-version": "2020-02-10"
->>>>>>> 60f4876e
+        "x-ms-version": "2020-02-10"
       },
       "ResponseBody": []
     },
@@ -190,11 +158,7 @@
         "x-ms-client-request-id": "b5f20360-056e-4496-e127-484ccf5a6eaa",
         "x-ms-date": "Fri, 03 Apr 2020 00:09:44 GMT",
         "x-ms-return-client-request-id": "true",
-<<<<<<< HEAD
-        "x-ms-version": "2019-12-12"
-=======
-        "x-ms-version": "2020-02-10"
->>>>>>> 60f4876e
+        "x-ms-version": "2020-02-10"
       },
       "RequestBody": null,
       "StatusCode": 201,
@@ -210,11 +174,7 @@
         "x-ms-client-request-id": "b5f20360-056e-4496-e127-484ccf5a6eaa",
         "x-ms-request-id": "c8654ebc-901e-002b-144c-09cd6c000000",
         "x-ms-request-server-encrypted": "true",
-<<<<<<< HEAD
-        "x-ms-version": "2019-12-12"
-=======
-        "x-ms-version": "2020-02-10"
->>>>>>> 60f4876e
+        "x-ms-version": "2020-02-10"
       },
       "ResponseBody": []
     },
@@ -237,11 +197,7 @@
         "x-ms-return-client-request-id": "true",
         "x-ms-source-content-md5": "teQ1VADQtOD7VtsVozf3ZQ==",
         "x-ms-source-range": "bytes=0-1023",
-<<<<<<< HEAD
-        "x-ms-version": "2019-12-12"
-=======
-        "x-ms-version": "2020-02-10"
->>>>>>> 60f4876e
+        "x-ms-version": "2020-02-10"
       },
       "RequestBody": null,
       "StatusCode": 400,
@@ -256,11 +212,7 @@
         "x-ms-client-request-id": "af7cb668-cee6-424a-fdae-5d8cbaefba04",
         "x-ms-error-code": "Md5Mismatch",
         "x-ms-request-id": "c8654ed8-901e-002b-294c-09cd6c000000",
-<<<<<<< HEAD
-        "x-ms-version": "2019-12-12"
-=======
-        "x-ms-version": "2020-02-10"
->>>>>>> 60f4876e
+        "x-ms-version": "2020-02-10"
       },
       "ResponseBody": [
         "\uFEFF\u003C?xml version=\u00221.0\u0022 encoding=\u0022utf-8\u0022?\u003E\n",
@@ -282,11 +234,7 @@
         "x-ms-client-request-id": "19e36aa1-bfde-3fc4-2bc2-ad77281c07b3",
         "x-ms-date": "Fri, 03 Apr 2020 00:09:44 GMT",
         "x-ms-return-client-request-id": "true",
-<<<<<<< HEAD
-        "x-ms-version": "2019-12-12"
-=======
-        "x-ms-version": "2020-02-10"
->>>>>>> 60f4876e
+        "x-ms-version": "2020-02-10"
       },
       "RequestBody": null,
       "StatusCode": 202,
@@ -299,11 +247,7 @@
         ],
         "x-ms-client-request-id": "19e36aa1-bfde-3fc4-2bc2-ad77281c07b3",
         "x-ms-request-id": "c8654f03-901e-002b-4a4c-09cd6c000000",
-<<<<<<< HEAD
-        "x-ms-version": "2019-12-12"
-=======
-        "x-ms-version": "2020-02-10"
->>>>>>> 60f4876e
+        "x-ms-version": "2020-02-10"
       },
       "ResponseBody": []
     }
