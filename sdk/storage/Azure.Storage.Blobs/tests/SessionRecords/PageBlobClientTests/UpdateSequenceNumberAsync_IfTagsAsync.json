﻿{
  "Entries": [
    {
      "RequestUri": "https://seanmcccanary3.blob.core.windows.net/test-container-c63af6be-a194-c023-0313-2d10a7139152?restype=container",
      "RequestMethod": "PUT",
      "RequestHeaders": {
        "Accept": "application/xml",
        "Authorization": "Sanitized",
        "traceparent": "00-761d14a25cc575409e5190f54b950f7a-bde44b62baac3f4d-00",
        "User-Agent": [
          "azsdk-net-Storage.Blobs/12.9.0-alpha.20210217.1",
          "(.NET 5.0.3; Microsoft Windows 10.0.19042)"
        ],
        "x-ms-blob-public-access": "container",
        "x-ms-client-request-id": "67074096-5f8e-9ee0-7268-c31848f2b44d",
        "x-ms-date": "Wed, 17 Feb 2021 19:04:06 GMT",
        "x-ms-return-client-request-id": "true",
<<<<<<< HEAD
        "x-ms-version": "2020-12-06"
=======
        "x-ms-version": "2021-02-12"
>>>>>>> 7e782c87
      },
      "RequestBody": null,
      "StatusCode": 201,
      "ResponseHeaders": {
        "Content-Length": "0",
        "Date": "Wed, 17 Feb 2021 19:04:06 GMT",
        "ETag": "\"0x8D8D376CC89E554\"",
        "Last-Modified": "Wed, 17 Feb 2021 19:04:06 GMT",
        "Server": [
          "Windows-Azure-Blob/1.0",
          "Microsoft-HTTPAPI/2.0"
        ],
        "x-ms-client-request-id": "67074096-5f8e-9ee0-7268-c31848f2b44d",
        "x-ms-request-id": "32beafcd-a01e-003d-075f-05acd9000000",
<<<<<<< HEAD
        "x-ms-version": "2020-12-06"
=======
        "x-ms-version": "2021-02-12"
>>>>>>> 7e782c87
      },
      "ResponseBody": []
    },
    {
      "RequestUri": "https://seanmcccanary3.blob.core.windows.net/test-container-c63af6be-a194-c023-0313-2d10a7139152/test-blob-2e3896ef-464e-b62b-2b75-8111528c3de4",
      "RequestMethod": "PUT",
      "RequestHeaders": {
        "Accept": "application/xml",
        "Authorization": "Sanitized",
        "If-None-Match": "*",
        "traceparent": "00-47ca22263583dc499e199d7551cbd421-09512aaff228ce4c-00",
        "User-Agent": [
          "azsdk-net-Storage.Blobs/12.9.0-alpha.20210217.1",
          "(.NET 5.0.3; Microsoft Windows 10.0.19042)"
        ],
        "x-ms-blob-content-length": "4096",
        "x-ms-blob-sequence-number": "0",
        "x-ms-blob-type": "PageBlob",
        "x-ms-client-request-id": "eca601ce-8ce6-50f2-1450-3c19ddce4ce6",
        "x-ms-date": "Wed, 17 Feb 2021 19:04:06 GMT",
        "x-ms-return-client-request-id": "true",
<<<<<<< HEAD
        "x-ms-version": "2020-12-06"
=======
        "x-ms-version": "2021-02-12"
>>>>>>> 7e782c87
      },
      "RequestBody": null,
      "StatusCode": 201,
      "ResponseHeaders": {
        "Content-Length": "0",
        "Date": "Wed, 17 Feb 2021 19:04:06 GMT",
        "ETag": "\"0x8D8D376CC931642\"",
        "Last-Modified": "Wed, 17 Feb 2021 19:04:06 GMT",
        "Server": [
          "Windows-Azure-Blob/1.0",
          "Microsoft-HTTPAPI/2.0"
        ],
        "x-ms-client-request-id": "eca601ce-8ce6-50f2-1450-3c19ddce4ce6",
        "x-ms-request-id": "32beafd4-a01e-003d-0d5f-05acd9000000",
        "x-ms-request-server-encrypted": "true",
<<<<<<< HEAD
        "x-ms-version": "2020-12-06",
=======
        "x-ms-version": "2021-02-12",
>>>>>>> 7e782c87
        "x-ms-version-id": "2021-02-17T19:04:06.4718402Z"
      },
      "ResponseBody": []
    },
    {
      "RequestUri": "https://seanmcccanary3.blob.core.windows.net/test-container-c63af6be-a194-c023-0313-2d10a7139152/test-blob-2e3896ef-464e-b62b-2b75-8111528c3de4?comp=tags",
      "RequestMethod": "PUT",
      "RequestHeaders": {
        "Accept": "application/xml",
        "Authorization": "Sanitized",
        "Content-Length": "81",
        "Content-Type": "application/xml",
        "traceparent": "00-8fdaba44d3a77944b76054c186d314b5-f541a109c263814f-00",
        "User-Agent": [
          "azsdk-net-Storage.Blobs/12.9.0-alpha.20210217.1",
          "(.NET 5.0.3; Microsoft Windows 10.0.19042)"
        ],
        "x-ms-client-request-id": "51432ff8-51e5-ccfd-f928-52bbeda964d0",
        "x-ms-date": "Wed, 17 Feb 2021 19:04:06 GMT",
        "x-ms-return-client-request-id": "true",
<<<<<<< HEAD
        "x-ms-version": "2020-12-06"
=======
        "x-ms-version": "2021-02-12"
>>>>>>> 7e782c87
      },
      "RequestBody": "﻿<Tags><TagSet><Tag><Key>coolTag</Key><Value>true</Value></Tag></TagSet></Tags>",
      "StatusCode": 204,
      "ResponseHeaders": {
        "Date": "Wed, 17 Feb 2021 19:04:06 GMT",
        "Server": [
          "Windows-Azure-Blob/1.0",
          "Microsoft-HTTPAPI/2.0"
        ],
        "x-ms-client-request-id": "51432ff8-51e5-ccfd-f928-52bbeda964d0",
        "x-ms-request-id": "32beafdd-a01e-003d-145f-05acd9000000",
<<<<<<< HEAD
        "x-ms-version": "2020-12-06"
=======
        "x-ms-version": "2021-02-12"
>>>>>>> 7e782c87
      },
      "ResponseBody": []
    },
    {
      "RequestUri": "https://seanmcccanary3.blob.core.windows.net/test-container-c63af6be-a194-c023-0313-2d10a7139152/test-blob-2e3896ef-464e-b62b-2b75-8111528c3de4?comp=properties",
      "RequestMethod": "PUT",
      "RequestHeaders": {
        "Accept": "application/xml",
        "Authorization": "Sanitized",
        "traceparent": "00-9bc3f521854f2040a0558a511bda86f4-78e5297d397f0544-00",
        "User-Agent": [
          "azsdk-net-Storage.Blobs/12.9.0-alpha.20210217.1",
          "(.NET 5.0.3; Microsoft Windows 10.0.19042)"
        ],
        "x-ms-blob-sequence-number": "5",
        "x-ms-client-request-id": "ae21c4de-fb8b-d900-e1f2-634ffa86d829",
        "x-ms-date": "Wed, 17 Feb 2021 19:04:06 GMT",
        "x-ms-if-tags": "\"coolTag\" = 'true'",
        "x-ms-return-client-request-id": "true",
        "x-ms-sequence-number-action": "update",
<<<<<<< HEAD
        "x-ms-version": "2020-12-06"
=======
        "x-ms-version": "2021-02-12"
>>>>>>> 7e782c87
      },
      "RequestBody": null,
      "StatusCode": 200,
      "ResponseHeaders": {
        "Content-Length": "0",
        "Date": "Wed, 17 Feb 2021 19:04:06 GMT",
        "ETag": "\"0x8D8D376CCA60574\"",
        "Last-Modified": "Wed, 17 Feb 2021 19:04:06 GMT",
        "Server": [
          "Windows-Azure-Blob/1.0",
          "Microsoft-HTTPAPI/2.0"
        ],
        "x-ms-blob-sequence-number": "5",
        "x-ms-client-request-id": "ae21c4de-fb8b-d900-e1f2-634ffa86d829",
        "x-ms-request-id": "32beafe2-a01e-003d-195f-05acd9000000",
<<<<<<< HEAD
        "x-ms-version": "2020-12-06"
=======
        "x-ms-version": "2021-02-12"
>>>>>>> 7e782c87
      },
      "ResponseBody": []
    },
    {
      "RequestUri": "https://seanmcccanary3.blob.core.windows.net/test-container-c63af6be-a194-c023-0313-2d10a7139152?restype=container",
      "RequestMethod": "DELETE",
      "RequestHeaders": {
        "Accept": "application/xml",
        "Authorization": "Sanitized",
        "traceparent": "00-ec71b940888d334d9601dbdbac629cee-cfb6d58f11fb8d49-00",
        "User-Agent": [
          "azsdk-net-Storage.Blobs/12.9.0-alpha.20210217.1",
          "(.NET 5.0.3; Microsoft Windows 10.0.19042)"
        ],
        "x-ms-client-request-id": "28dc81af-b688-1445-87e3-8201bc898639",
        "x-ms-date": "Wed, 17 Feb 2021 19:04:06 GMT",
        "x-ms-return-client-request-id": "true",
<<<<<<< HEAD
        "x-ms-version": "2020-12-06"
=======
        "x-ms-version": "2021-02-12"
>>>>>>> 7e782c87
      },
      "RequestBody": null,
      "StatusCode": 202,
      "ResponseHeaders": {
        "Content-Length": "0",
        "Date": "Wed, 17 Feb 2021 19:04:06 GMT",
        "Server": [
          "Windows-Azure-Blob/1.0",
          "Microsoft-HTTPAPI/2.0"
        ],
        "x-ms-client-request-id": "28dc81af-b688-1445-87e3-8201bc898639",
        "x-ms-request-id": "32beafe5-a01e-003d-1c5f-05acd9000000",
<<<<<<< HEAD
        "x-ms-version": "2020-12-06"
=======
        "x-ms-version": "2021-02-12"
>>>>>>> 7e782c87
      },
      "ResponseBody": []
    }
  ],
  "Variables": {
    "RandomSeed": "978362175",
    "Storage_TestConfigDefault": "ProductionTenant\nseanmcccanary3\nU2FuaXRpemVk\nhttps://seanmcccanary3.blob.core.windows.net\nhttps://seanmcccanary3.file.core.windows.net\nhttps://seanmcccanary3.queue.core.windows.net\nhttps://seanmcccanary3.table.core.windows.net\n\n\n\n\nhttps://seanmcccanary3-secondary.blob.core.windows.net\nhttps://seanmcccanary3-secondary.file.core.windows.net\nhttps://seanmcccanary3-secondary.queue.core.windows.net\nhttps://seanmcccanary3-secondary.table.core.windows.net\n\nSanitized\n\n\nCloud\nBlobEndpoint=https://seanmcccanary3.blob.core.windows.net/;QueueEndpoint=https://seanmcccanary3.queue.core.windows.net/;FileEndpoint=https://seanmcccanary3.file.core.windows.net/;BlobSecondaryEndpoint=https://seanmcccanary3-secondary.blob.core.windows.net/;QueueSecondaryEndpoint=https://seanmcccanary3-secondary.queue.core.windows.net/;FileSecondaryEndpoint=https://seanmcccanary3-secondary.file.core.windows.net/;AccountName=seanmcccanary3;AccountKey=Kg==;\nseanscope1\n\n"
  }
}<|MERGE_RESOLUTION|>--- conflicted
+++ resolved
@@ -15,11 +15,7 @@
         "x-ms-client-request-id": "67074096-5f8e-9ee0-7268-c31848f2b44d",
         "x-ms-date": "Wed, 17 Feb 2021 19:04:06 GMT",
         "x-ms-return-client-request-id": "true",
-<<<<<<< HEAD
-        "x-ms-version": "2020-12-06"
-=======
         "x-ms-version": "2021-02-12"
->>>>>>> 7e782c87
       },
       "RequestBody": null,
       "StatusCode": 201,
@@ -34,11 +30,7 @@
         ],
         "x-ms-client-request-id": "67074096-5f8e-9ee0-7268-c31848f2b44d",
         "x-ms-request-id": "32beafcd-a01e-003d-075f-05acd9000000",
-<<<<<<< HEAD
-        "x-ms-version": "2020-12-06"
-=======
         "x-ms-version": "2021-02-12"
->>>>>>> 7e782c87
       },
       "ResponseBody": []
     },
@@ -60,11 +52,7 @@
         "x-ms-client-request-id": "eca601ce-8ce6-50f2-1450-3c19ddce4ce6",
         "x-ms-date": "Wed, 17 Feb 2021 19:04:06 GMT",
         "x-ms-return-client-request-id": "true",
-<<<<<<< HEAD
-        "x-ms-version": "2020-12-06"
-=======
         "x-ms-version": "2021-02-12"
->>>>>>> 7e782c87
       },
       "RequestBody": null,
       "StatusCode": 201,
@@ -80,11 +68,7 @@
         "x-ms-client-request-id": "eca601ce-8ce6-50f2-1450-3c19ddce4ce6",
         "x-ms-request-id": "32beafd4-a01e-003d-0d5f-05acd9000000",
         "x-ms-request-server-encrypted": "true",
-<<<<<<< HEAD
-        "x-ms-version": "2020-12-06",
-=======
         "x-ms-version": "2021-02-12",
->>>>>>> 7e782c87
         "x-ms-version-id": "2021-02-17T19:04:06.4718402Z"
       },
       "ResponseBody": []
@@ -105,11 +89,7 @@
         "x-ms-client-request-id": "51432ff8-51e5-ccfd-f928-52bbeda964d0",
         "x-ms-date": "Wed, 17 Feb 2021 19:04:06 GMT",
         "x-ms-return-client-request-id": "true",
-<<<<<<< HEAD
-        "x-ms-version": "2020-12-06"
-=======
         "x-ms-version": "2021-02-12"
->>>>>>> 7e782c87
       },
       "RequestBody": "﻿<Tags><TagSet><Tag><Key>coolTag</Key><Value>true</Value></Tag></TagSet></Tags>",
       "StatusCode": 204,
@@ -121,11 +101,7 @@
         ],
         "x-ms-client-request-id": "51432ff8-51e5-ccfd-f928-52bbeda964d0",
         "x-ms-request-id": "32beafdd-a01e-003d-145f-05acd9000000",
-<<<<<<< HEAD
-        "x-ms-version": "2020-12-06"
-=======
         "x-ms-version": "2021-02-12"
->>>>>>> 7e782c87
       },
       "ResponseBody": []
     },
@@ -146,11 +122,7 @@
         "x-ms-if-tags": "\"coolTag\" = 'true'",
         "x-ms-return-client-request-id": "true",
         "x-ms-sequence-number-action": "update",
-<<<<<<< HEAD
-        "x-ms-version": "2020-12-06"
-=======
         "x-ms-version": "2021-02-12"
->>>>>>> 7e782c87
       },
       "RequestBody": null,
       "StatusCode": 200,
@@ -166,11 +138,7 @@
         "x-ms-blob-sequence-number": "5",
         "x-ms-client-request-id": "ae21c4de-fb8b-d900-e1f2-634ffa86d829",
         "x-ms-request-id": "32beafe2-a01e-003d-195f-05acd9000000",
-<<<<<<< HEAD
-        "x-ms-version": "2020-12-06"
-=======
         "x-ms-version": "2021-02-12"
->>>>>>> 7e782c87
       },
       "ResponseBody": []
     },
@@ -188,11 +156,7 @@
         "x-ms-client-request-id": "28dc81af-b688-1445-87e3-8201bc898639",
         "x-ms-date": "Wed, 17 Feb 2021 19:04:06 GMT",
         "x-ms-return-client-request-id": "true",
-<<<<<<< HEAD
-        "x-ms-version": "2020-12-06"
-=======
         "x-ms-version": "2021-02-12"
->>>>>>> 7e782c87
       },
       "RequestBody": null,
       "StatusCode": 202,
@@ -205,11 +169,7 @@
         ],
         "x-ms-client-request-id": "28dc81af-b688-1445-87e3-8201bc898639",
         "x-ms-request-id": "32beafe5-a01e-003d-1c5f-05acd9000000",
-<<<<<<< HEAD
-        "x-ms-version": "2020-12-06"
-=======
         "x-ms-version": "2021-02-12"
->>>>>>> 7e782c87
       },
       "ResponseBody": []
     }
