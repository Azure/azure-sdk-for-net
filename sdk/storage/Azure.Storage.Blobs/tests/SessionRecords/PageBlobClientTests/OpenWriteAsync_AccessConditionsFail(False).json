﻿{
  "Entries": [
    {
      "RequestUri": "https://seanmcccanary3.blob.core.windows.net/test-container-fcb53e76-3944-bb8e-13b2-30c05f1a99a9?restype=container",
      "RequestMethod": "PUT",
      "RequestHeaders": {
        "Accept": "application/xml",
        "Authorization": "Sanitized",
        "traceparent": "00-0b3cf121a5e6424899d567dbd3a74844-e3b174db59312843-00",
        "User-Agent": [
          "azsdk-net-Storage.Blobs/12.9.0-alpha.20210217.1",
          "(.NET 5.0.3; Microsoft Windows 10.0.19042)"
        ],
        "x-ms-blob-public-access": "container",
        "x-ms-client-request-id": "5867baed-7e7a-c430-9216-947f9f10394e",
        "x-ms-date": "Wed, 17 Feb 2021 19:00:17 GMT",
        "x-ms-return-client-request-id": "true",
<<<<<<< HEAD
        "x-ms-version": "2020-12-06"
=======
        "x-ms-version": "2021-02-12"
>>>>>>> 7e782c87
      },
      "RequestBody": null,
      "StatusCode": 201,
      "ResponseHeaders": {
        "Content-Length": "0",
        "Date": "Wed, 17 Feb 2021 19:00:16 GMT",
        "ETag": "\"0x8D8D3764436585B\"",
        "Last-Modified": "Wed, 17 Feb 2021 19:00:17 GMT",
        "Server": [
          "Windows-Azure-Blob/1.0",
          "Microsoft-HTTPAPI/2.0"
        ],
        "x-ms-client-request-id": "5867baed-7e7a-c430-9216-947f9f10394e",
        "x-ms-request-id": "86794420-c01e-0076-285f-05508a000000",
<<<<<<< HEAD
        "x-ms-version": "2020-12-06"
=======
        "x-ms-version": "2021-02-12"
>>>>>>> 7e782c87
      },
      "ResponseBody": []
    },
    {
      "RequestUri": "https://seanmcccanary3.blob.core.windows.net/test-container-fcb53e76-3944-bb8e-13b2-30c05f1a99a9/test-blob-5abf2c38-039a-6e33-483d-6d15d8a74dc6",
      "RequestMethod": "PUT",
      "RequestHeaders": {
        "Accept": "application/xml",
        "Authorization": "Sanitized",
        "If-None-Match": "*",
        "traceparent": "00-4b60e4696b195840953df3c6468d26de-782e5b8b17b51a41-00",
        "User-Agent": [
          "azsdk-net-Storage.Blobs/12.9.0-alpha.20210217.1",
          "(.NET 5.0.3; Microsoft Windows 10.0.19042)"
        ],
        "x-ms-blob-content-length": "1024",
        "x-ms-blob-sequence-number": "0",
        "x-ms-blob-type": "PageBlob",
        "x-ms-client-request-id": "41ae13f6-b78c-e90c-87f8-0f3d101beceb",
        "x-ms-date": "Wed, 17 Feb 2021 19:00:17 GMT",
        "x-ms-return-client-request-id": "true",
<<<<<<< HEAD
        "x-ms-version": "2020-12-06"
=======
        "x-ms-version": "2021-02-12"
>>>>>>> 7e782c87
      },
      "RequestBody": null,
      "StatusCode": 201,
      "ResponseHeaders": {
        "Content-Length": "0",
        "Date": "Wed, 17 Feb 2021 19:00:16 GMT",
        "ETag": "\"0x8D8D37644415BC2\"",
        "Last-Modified": "Wed, 17 Feb 2021 19:00:17 GMT",
        "Server": [
          "Windows-Azure-Blob/1.0",
          "Microsoft-HTTPAPI/2.0"
        ],
        "x-ms-client-request-id": "41ae13f6-b78c-e90c-87f8-0f3d101beceb",
        "x-ms-request-id": "8679443b-c01e-0076-415f-05508a000000",
        "x-ms-request-server-encrypted": "true",
<<<<<<< HEAD
        "x-ms-version": "2020-12-06",
=======
        "x-ms-version": "2021-02-12",
>>>>>>> 7e782c87
        "x-ms-version-id": "2021-02-17T19:00:17.7660866Z"
      },
      "ResponseBody": []
    },
    {
      "RequestUri": "https://seanmcccanary3.blob.core.windows.net/test-container-fcb53e76-3944-bb8e-13b2-30c05f1a99a9/test-blob-5abf2c38-039a-6e33-483d-6d15d8a74dc6",
      "RequestMethod": "HEAD",
      "RequestHeaders": {
        "Accept": "application/xml",
        "Authorization": "Sanitized",
        "If-Modified-Since": "Thu, 18 Feb 2021 19:00:17 GMT",
        "traceparent": "00-e9be0e43153e254b97addda9fa7f64a6-4c9934fa43d05d4b-00",
        "User-Agent": [
          "azsdk-net-Storage.Blobs/12.9.0-alpha.20210217.1",
          "(.NET 5.0.3; Microsoft Windows 10.0.19042)"
        ],
        "x-ms-client-request-id": "9265b3dd-e533-47ec-3bf3-6bffd04aa65d",
        "x-ms-date": "Wed, 17 Feb 2021 19:00:17 GMT",
        "x-ms-return-client-request-id": "true",
<<<<<<< HEAD
        "x-ms-version": "2020-12-06"
=======
        "x-ms-version": "2021-02-12"
>>>>>>> 7e782c87
      },
      "RequestBody": null,
      "StatusCode": 304,
      "ResponseHeaders": {
        "Content-Length": "0",
        "Date": "Wed, 17 Feb 2021 19:00:16 GMT",
        "Server": [
          "Windows-Azure-Blob/1.0",
          "Microsoft-HTTPAPI/2.0"
        ],
        "x-ms-client-request-id": "9265b3dd-e533-47ec-3bf3-6bffd04aa65d",
        "x-ms-error-code": "ConditionNotMet",
        "x-ms-request-id": "86794452-c01e-0076-585f-05508a000000",
<<<<<<< HEAD
        "x-ms-version": "2020-12-06"
=======
        "x-ms-version": "2021-02-12"
>>>>>>> 7e782c87
      },
      "ResponseBody": []
    },
    {
      "RequestUri": "https://seanmcccanary3.blob.core.windows.net/test-container-fcb53e76-3944-bb8e-13b2-30c05f1a99a9?restype=container",
      "RequestMethod": "DELETE",
      "RequestHeaders": {
        "Accept": "application/xml",
        "Authorization": "Sanitized",
        "traceparent": "00-9d5dd3eea69c2c4ca4bdb9eb9e15a30f-e5baba020ce7fd42-00",
        "User-Agent": [
          "azsdk-net-Storage.Blobs/12.9.0-alpha.20210217.1",
          "(.NET 5.0.3; Microsoft Windows 10.0.19042)"
        ],
        "x-ms-client-request-id": "17517d72-88b7-7294-760e-57b7a92f9ffb",
        "x-ms-date": "Wed, 17 Feb 2021 19:00:17 GMT",
        "x-ms-return-client-request-id": "true",
<<<<<<< HEAD
        "x-ms-version": "2020-12-06"
=======
        "x-ms-version": "2021-02-12"
>>>>>>> 7e782c87
      },
      "RequestBody": null,
      "StatusCode": 202,
      "ResponseHeaders": {
        "Content-Length": "0",
        "Date": "Wed, 17 Feb 2021 19:00:16 GMT",
        "Server": [
          "Windows-Azure-Blob/1.0",
          "Microsoft-HTTPAPI/2.0"
        ],
        "x-ms-client-request-id": "17517d72-88b7-7294-760e-57b7a92f9ffb",
        "x-ms-request-id": "86794460-c01e-0076-665f-05508a000000",
<<<<<<< HEAD
        "x-ms-version": "2020-12-06"
=======
        "x-ms-version": "2021-02-12"
>>>>>>> 7e782c87
      },
      "ResponseBody": []
    },
    {
      "RequestUri": "https://seanmcccanary3.blob.core.windows.net/test-container-0c341739-2410-c5c7-f4c3-8cf018ea66aa?restype=container",
      "RequestMethod": "PUT",
      "RequestHeaders": {
        "Accept": "application/xml",
        "Authorization": "Sanitized",
        "traceparent": "00-0e9ed1697b7915428b9576e17a2be761-d95c50af1f807d40-00",
        "User-Agent": [
          "azsdk-net-Storage.Blobs/12.9.0-alpha.20210217.1",
          "(.NET 5.0.3; Microsoft Windows 10.0.19042)"
        ],
        "x-ms-blob-public-access": "container",
        "x-ms-client-request-id": "cac8d1a3-775c-4d1a-b68c-23f4fba35a8b",
        "x-ms-date": "Wed, 17 Feb 2021 19:00:17 GMT",
        "x-ms-return-client-request-id": "true",
<<<<<<< HEAD
        "x-ms-version": "2020-12-06"
=======
        "x-ms-version": "2021-02-12"
>>>>>>> 7e782c87
      },
      "RequestBody": null,
      "StatusCode": 201,
      "ResponseHeaders": {
        "Content-Length": "0",
        "Date": "Wed, 17 Feb 2021 19:00:17 GMT",
        "ETag": "\"0x8D8D37644757C43\"",
        "Last-Modified": "Wed, 17 Feb 2021 19:00:18 GMT",
        "Server": [
          "Windows-Azure-Blob/1.0",
          "Microsoft-HTTPAPI/2.0"
        ],
        "x-ms-client-request-id": "cac8d1a3-775c-4d1a-b68c-23f4fba35a8b",
        "x-ms-request-id": "b015aad9-301e-0010-295f-051faa000000",
<<<<<<< HEAD
        "x-ms-version": "2020-12-06"
=======
        "x-ms-version": "2021-02-12"
>>>>>>> 7e782c87
      },
      "ResponseBody": []
    },
    {
      "RequestUri": "https://seanmcccanary3.blob.core.windows.net/test-container-0c341739-2410-c5c7-f4c3-8cf018ea66aa/test-blob-6947aca7-4da2-ab01-716d-d18bebf404ec",
      "RequestMethod": "PUT",
      "RequestHeaders": {
        "Accept": "application/xml",
        "Authorization": "Sanitized",
        "If-None-Match": "*",
        "traceparent": "00-a69871bfe5e9774e83a4c56ce05827d1-c9fdac6a7694b442-00",
        "User-Agent": [
          "azsdk-net-Storage.Blobs/12.9.0-alpha.20210217.1",
          "(.NET 5.0.3; Microsoft Windows 10.0.19042)"
        ],
        "x-ms-blob-content-length": "1024",
        "x-ms-blob-sequence-number": "0",
        "x-ms-blob-type": "PageBlob",
        "x-ms-client-request-id": "142aad2a-8ebf-5533-cf1c-58efa68f61c1",
        "x-ms-date": "Wed, 17 Feb 2021 19:00:18 GMT",
        "x-ms-return-client-request-id": "true",
<<<<<<< HEAD
        "x-ms-version": "2020-12-06"
=======
        "x-ms-version": "2021-02-12"
>>>>>>> 7e782c87
      },
      "RequestBody": null,
      "StatusCode": 201,
      "ResponseHeaders": {
        "Content-Length": "0",
        "Date": "Wed, 17 Feb 2021 19:00:17 GMT",
        "ETag": "\"0x8D8D376447FF6CA\"",
        "Last-Modified": "Wed, 17 Feb 2021 19:00:18 GMT",
        "Server": [
          "Windows-Azure-Blob/1.0",
          "Microsoft-HTTPAPI/2.0"
        ],
        "x-ms-client-request-id": "142aad2a-8ebf-5533-cf1c-58efa68f61c1",
        "x-ms-request-id": "b015aaef-301e-0010-3c5f-051faa000000",
        "x-ms-request-server-encrypted": "true",
<<<<<<< HEAD
        "x-ms-version": "2020-12-06",
=======
        "x-ms-version": "2021-02-12",
>>>>>>> 7e782c87
        "x-ms-version-id": "2021-02-17T19:00:18.1763786Z"
      },
      "ResponseBody": []
    },
    {
      "RequestUri": "https://seanmcccanary3.blob.core.windows.net/test-container-0c341739-2410-c5c7-f4c3-8cf018ea66aa/test-blob-6947aca7-4da2-ab01-716d-d18bebf404ec",
      "RequestMethod": "HEAD",
      "RequestHeaders": {
        "Accept": "application/xml",
        "Authorization": "Sanitized",
        "If-Unmodified-Since": "Tue, 16 Feb 2021 19:00:17 GMT",
        "traceparent": "00-0700d3f95cdc4c42b9d72485ac452d1e-ade31e5f6b33794c-00",
        "User-Agent": [
          "azsdk-net-Storage.Blobs/12.9.0-alpha.20210217.1",
          "(.NET 5.0.3; Microsoft Windows 10.0.19042)"
        ],
        "x-ms-client-request-id": "ebfe4213-1b29-29ce-1005-50f3448a8e1f",
        "x-ms-date": "Wed, 17 Feb 2021 19:00:18 GMT",
        "x-ms-return-client-request-id": "true",
<<<<<<< HEAD
        "x-ms-version": "2020-12-06"
=======
        "x-ms-version": "2021-02-12"
>>>>>>> 7e782c87
      },
      "RequestBody": null,
      "StatusCode": 412,
      "ResponseHeaders": {
        "Date": "Wed, 17 Feb 2021 19:00:18 GMT",
        "Server": [
          "Windows-Azure-Blob/1.0",
          "Microsoft-HTTPAPI/2.0"
        ],
        "Transfer-Encoding": "chunked",
        "x-ms-client-request-id": "ebfe4213-1b29-29ce-1005-50f3448a8e1f",
        "x-ms-error-code": "ConditionNotMet",
        "x-ms-request-id": "b015ab08-301e-0010-4c5f-051faa000000",
<<<<<<< HEAD
        "x-ms-version": "2020-12-06"
=======
        "x-ms-version": "2021-02-12"
>>>>>>> 7e782c87
      },
      "ResponseBody": []
    },
    {
      "RequestUri": "https://seanmcccanary3.blob.core.windows.net/test-container-0c341739-2410-c5c7-f4c3-8cf018ea66aa?restype=container",
      "RequestMethod": "DELETE",
      "RequestHeaders": {
        "Accept": "application/xml",
        "Authorization": "Sanitized",
        "traceparent": "00-5f0dbbc61b9e504297e58a55ac6b0383-068f444830f69e49-00",
        "User-Agent": [
          "azsdk-net-Storage.Blobs/12.9.0-alpha.20210217.1",
          "(.NET 5.0.3; Microsoft Windows 10.0.19042)"
        ],
        "x-ms-client-request-id": "42beaae3-1e59-2bff-6cdd-4d8d1fcaf425",
        "x-ms-date": "Wed, 17 Feb 2021 19:00:18 GMT",
        "x-ms-return-client-request-id": "true",
<<<<<<< HEAD
        "x-ms-version": "2020-12-06"
=======
        "x-ms-version": "2021-02-12"
>>>>>>> 7e782c87
      },
      "RequestBody": null,
      "StatusCode": 202,
      "ResponseHeaders": {
        "Content-Length": "0",
        "Date": "Wed, 17 Feb 2021 19:00:18 GMT",
        "Server": [
          "Windows-Azure-Blob/1.0",
          "Microsoft-HTTPAPI/2.0"
        ],
        "x-ms-client-request-id": "42beaae3-1e59-2bff-6cdd-4d8d1fcaf425",
        "x-ms-request-id": "b015ab1e-301e-0010-5f5f-051faa000000",
<<<<<<< HEAD
        "x-ms-version": "2020-12-06"
=======
        "x-ms-version": "2021-02-12"
>>>>>>> 7e782c87
      },
      "ResponseBody": []
    },
    {
      "RequestUri": "https://seanmcccanary3.blob.core.windows.net/test-container-afa5647f-3aa2-8349-f251-8dbf9740ac31?restype=container",
      "RequestMethod": "PUT",
      "RequestHeaders": {
        "Accept": "application/xml",
        "Authorization": "Sanitized",
        "traceparent": "00-c1227fe665dd204faa196eb398ee9a0d-649db1a8516e3744-00",
        "User-Agent": [
          "azsdk-net-Storage.Blobs/12.9.0-alpha.20210217.1",
          "(.NET 5.0.3; Microsoft Windows 10.0.19042)"
        ],
        "x-ms-blob-public-access": "container",
        "x-ms-client-request-id": "180e5e74-c739-a9c6-613a-50079140942b",
        "x-ms-date": "Wed, 17 Feb 2021 19:00:18 GMT",
        "x-ms-return-client-request-id": "true",
<<<<<<< HEAD
        "x-ms-version": "2020-12-06"
=======
        "x-ms-version": "2021-02-12"
>>>>>>> 7e782c87
      },
      "RequestBody": null,
      "StatusCode": 201,
      "ResponseHeaders": {
        "Content-Length": "0",
        "Date": "Wed, 17 Feb 2021 19:00:18 GMT",
        "ETag": "\"0x8D8D37644B91FEA\"",
        "Last-Modified": "Wed, 17 Feb 2021 19:00:18 GMT",
        "Server": [
          "Windows-Azure-Blob/1.0",
          "Microsoft-HTTPAPI/2.0"
        ],
        "x-ms-client-request-id": "180e5e74-c739-a9c6-613a-50079140942b",
        "x-ms-request-id": "f0304a64-d01e-006a-725f-0502ea000000",
<<<<<<< HEAD
        "x-ms-version": "2020-12-06"
=======
        "x-ms-version": "2021-02-12"
>>>>>>> 7e782c87
      },
      "ResponseBody": []
    },
    {
      "RequestUri": "https://seanmcccanary3.blob.core.windows.net/test-container-afa5647f-3aa2-8349-f251-8dbf9740ac31/test-blob-37ff1c30-5aba-3359-9e45-4f5cfce4402f",
      "RequestMethod": "PUT",
      "RequestHeaders": {
        "Accept": "application/xml",
        "Authorization": "Sanitized",
        "If-None-Match": "*",
        "traceparent": "00-f8748719f1816342b9df33401f174adf-01804fa605c0b74e-00",
        "User-Agent": [
          "azsdk-net-Storage.Blobs/12.9.0-alpha.20210217.1",
          "(.NET 5.0.3; Microsoft Windows 10.0.19042)"
        ],
        "x-ms-blob-content-length": "1024",
        "x-ms-blob-sequence-number": "0",
        "x-ms-blob-type": "PageBlob",
        "x-ms-client-request-id": "273311b2-55c2-1ad9-04db-79f4786aac7c",
        "x-ms-date": "Wed, 17 Feb 2021 19:00:18 GMT",
        "x-ms-return-client-request-id": "true",
<<<<<<< HEAD
        "x-ms-version": "2020-12-06"
=======
        "x-ms-version": "2021-02-12"
>>>>>>> 7e782c87
      },
      "RequestBody": null,
      "StatusCode": 201,
      "ResponseHeaders": {
        "Content-Length": "0",
        "Date": "Wed, 17 Feb 2021 19:00:18 GMT",
        "ETag": "\"0x8D8D37644C3C300\"",
        "Last-Modified": "Wed, 17 Feb 2021 19:00:18 GMT",
        "Server": [
          "Windows-Azure-Blob/1.0",
          "Microsoft-HTTPAPI/2.0"
        ],
        "x-ms-client-request-id": "273311b2-55c2-1ad9-04db-79f4786aac7c",
        "x-ms-request-id": "f0304a70-d01e-006a-7c5f-0502ea000000",
        "x-ms-request-server-encrypted": "true",
<<<<<<< HEAD
        "x-ms-version": "2020-12-06",
=======
        "x-ms-version": "2021-02-12",
>>>>>>> 7e782c87
        "x-ms-version-id": "2021-02-17T19:00:18.6206976Z"
      },
      "ResponseBody": []
    },
    {
      "RequestUri": "https://seanmcccanary3.blob.core.windows.net/test-container-afa5647f-3aa2-8349-f251-8dbf9740ac31/test-blob-37ff1c30-5aba-3359-9e45-4f5cfce4402f",
      "RequestMethod": "HEAD",
      "RequestHeaders": {
        "Accept": "application/xml",
        "Authorization": "Sanitized",
        "If-Match": "\"garbage\"",
        "traceparent": "00-771292848b1ea14cb05350784e0db197-95157d34362bdd47-00",
        "User-Agent": [
          "azsdk-net-Storage.Blobs/12.9.0-alpha.20210217.1",
          "(.NET 5.0.3; Microsoft Windows 10.0.19042)"
        ],
        "x-ms-client-request-id": "0b1cd8c2-8f7e-fc34-0fcd-d7f053895fad",
        "x-ms-date": "Wed, 17 Feb 2021 19:00:18 GMT",
        "x-ms-return-client-request-id": "true",
<<<<<<< HEAD
        "x-ms-version": "2020-12-06"
=======
        "x-ms-version": "2021-02-12"
>>>>>>> 7e782c87
      },
      "RequestBody": null,
      "StatusCode": 412,
      "ResponseHeaders": {
        "Date": "Wed, 17 Feb 2021 19:00:18 GMT",
        "Server": [
          "Windows-Azure-Blob/1.0",
          "Microsoft-HTTPAPI/2.0"
        ],
        "Transfer-Encoding": "chunked",
        "x-ms-client-request-id": "0b1cd8c2-8f7e-fc34-0fcd-d7f053895fad",
        "x-ms-error-code": "ConditionNotMet",
        "x-ms-request-id": "f0304a84-d01e-006a-0e5f-0502ea000000",
<<<<<<< HEAD
        "x-ms-version": "2020-12-06"
=======
        "x-ms-version": "2021-02-12"
>>>>>>> 7e782c87
      },
      "ResponseBody": []
    },
    {
      "RequestUri": "https://seanmcccanary3.blob.core.windows.net/test-container-afa5647f-3aa2-8349-f251-8dbf9740ac31?restype=container",
      "RequestMethod": "DELETE",
      "RequestHeaders": {
        "Accept": "application/xml",
        "Authorization": "Sanitized",
        "traceparent": "00-f092949bb437e745891b27ffab4d2315-a6ff174903572342-00",
        "User-Agent": [
          "azsdk-net-Storage.Blobs/12.9.0-alpha.20210217.1",
          "(.NET 5.0.3; Microsoft Windows 10.0.19042)"
        ],
        "x-ms-client-request-id": "6612e697-2a39-caeb-53c3-8f78674614d8",
        "x-ms-date": "Wed, 17 Feb 2021 19:00:18 GMT",
        "x-ms-return-client-request-id": "true",
<<<<<<< HEAD
        "x-ms-version": "2020-12-06"
=======
        "x-ms-version": "2021-02-12"
>>>>>>> 7e782c87
      },
      "RequestBody": null,
      "StatusCode": 202,
      "ResponseHeaders": {
        "Content-Length": "0",
        "Date": "Wed, 17 Feb 2021 19:00:18 GMT",
        "Server": [
          "Windows-Azure-Blob/1.0",
          "Microsoft-HTTPAPI/2.0"
        ],
        "x-ms-client-request-id": "6612e697-2a39-caeb-53c3-8f78674614d8",
        "x-ms-request-id": "f0304a92-d01e-006a-1a5f-0502ea000000",
<<<<<<< HEAD
        "x-ms-version": "2020-12-06"
=======
        "x-ms-version": "2021-02-12"
>>>>>>> 7e782c87
      },
      "ResponseBody": []
    },
    {
      "RequestUri": "https://seanmcccanary3.blob.core.windows.net/test-container-5c4d5a7e-1895-5e8e-ef22-b9a7734d6662?restype=container",
      "RequestMethod": "PUT",
      "RequestHeaders": {
        "Accept": "application/xml",
        "Authorization": "Sanitized",
        "traceparent": "00-692c4172e9d3e04eb27d8224006162a7-b2f0b5be0fa6cd4e-00",
        "User-Agent": [
          "azsdk-net-Storage.Blobs/12.9.0-alpha.20210217.1",
          "(.NET 5.0.3; Microsoft Windows 10.0.19042)"
        ],
        "x-ms-blob-public-access": "container",
        "x-ms-client-request-id": "3b6843c2-985e-7f68-57b4-771670445606",
        "x-ms-date": "Wed, 17 Feb 2021 19:00:18 GMT",
        "x-ms-return-client-request-id": "true",
<<<<<<< HEAD
        "x-ms-version": "2020-12-06"
=======
        "x-ms-version": "2021-02-12"
>>>>>>> 7e782c87
      },
      "RequestBody": null,
      "StatusCode": 201,
      "ResponseHeaders": {
        "Content-Length": "0",
        "Date": "Wed, 17 Feb 2021 19:00:18 GMT",
        "ETag": "\"0x8D8D37644FC9DFF\"",
        "Last-Modified": "Wed, 17 Feb 2021 19:00:18 GMT",
        "Server": [
          "Windows-Azure-Blob/1.0",
          "Microsoft-HTTPAPI/2.0"
        ],
        "x-ms-client-request-id": "3b6843c2-985e-7f68-57b4-771670445606",
        "x-ms-request-id": "13665d64-e01e-0095-235f-053277000000",
<<<<<<< HEAD
        "x-ms-version": "2020-12-06"
=======
        "x-ms-version": "2021-02-12"
>>>>>>> 7e782c87
      },
      "ResponseBody": []
    },
    {
      "RequestUri": "https://seanmcccanary3.blob.core.windows.net/test-container-5c4d5a7e-1895-5e8e-ef22-b9a7734d6662/test-blob-8da02d5d-a7ed-8661-e586-5cb30181897e",
      "RequestMethod": "PUT",
      "RequestHeaders": {
        "Accept": "application/xml",
        "Authorization": "Sanitized",
        "If-None-Match": "*",
        "traceparent": "00-19b90bb5811c63429cee4f50fd8ea82f-86749a63142e114e-00",
        "User-Agent": [
          "azsdk-net-Storage.Blobs/12.9.0-alpha.20210217.1",
          "(.NET 5.0.3; Microsoft Windows 10.0.19042)"
        ],
        "x-ms-blob-content-length": "1024",
        "x-ms-blob-sequence-number": "0",
        "x-ms-blob-type": "PageBlob",
        "x-ms-client-request-id": "a7b0108a-06cf-1a1c-e2e2-55d83cb47ed6",
        "x-ms-date": "Wed, 17 Feb 2021 19:00:19 GMT",
        "x-ms-return-client-request-id": "true",
<<<<<<< HEAD
        "x-ms-version": "2020-12-06"
=======
        "x-ms-version": "2021-02-12"
>>>>>>> 7e782c87
      },
      "RequestBody": null,
      "StatusCode": 201,
      "ResponseHeaders": {
        "Content-Length": "0",
        "Date": "Wed, 17 Feb 2021 19:00:18 GMT",
        "ETag": "\"0x8D8D3764506567C\"",
        "Last-Modified": "Wed, 17 Feb 2021 19:00:19 GMT",
        "Server": [
          "Windows-Azure-Blob/1.0",
          "Microsoft-HTTPAPI/2.0"
        ],
        "x-ms-client-request-id": "a7b0108a-06cf-1a1c-e2e2-55d83cb47ed6",
        "x-ms-request-id": "13665d85-e01e-0095-405f-053277000000",
        "x-ms-request-server-encrypted": "true",
<<<<<<< HEAD
        "x-ms-version": "2020-12-06",
=======
        "x-ms-version": "2021-02-12",
>>>>>>> 7e782c87
        "x-ms-version-id": "2021-02-17T19:00:19.0570108Z"
      },
      "ResponseBody": []
    },
    {
      "RequestUri": "https://seanmcccanary3.blob.core.windows.net/test-container-5c4d5a7e-1895-5e8e-ef22-b9a7734d6662/test-blob-8da02d5d-a7ed-8661-e586-5cb30181897e",
      "RequestMethod": "HEAD",
      "RequestHeaders": {
        "Accept": "application/xml",
        "Authorization": "Sanitized",
        "traceparent": "00-c7600573ef3e344d83fbd5272e2ee1bb-99b90bf18ec78146-00",
        "User-Agent": [
          "azsdk-net-Storage.Blobs/12.9.0-alpha.20210217.1",
          "(.NET 5.0.3; Microsoft Windows 10.0.19042)"
        ],
        "x-ms-client-request-id": "f0299f2f-e2d0-88ae-92ca-4d02d42b02bc",
        "x-ms-date": "Wed, 17 Feb 2021 19:00:19 GMT",
        "x-ms-return-client-request-id": "true",
<<<<<<< HEAD
        "x-ms-version": "2020-12-06"
=======
        "x-ms-version": "2021-02-12"
>>>>>>> 7e782c87
      },
      "RequestBody": null,
      "StatusCode": 200,
      "ResponseHeaders": {
        "Accept-Ranges": "bytes",
        "Content-Length": "1024",
        "Content-Type": "application/octet-stream",
        "Date": "Wed, 17 Feb 2021 19:00:18 GMT",
        "ETag": "\"0x8D8D3764506567C\"",
        "Last-Modified": "Wed, 17 Feb 2021 19:00:19 GMT",
        "Server": [
          "Windows-Azure-Blob/1.0",
          "Microsoft-HTTPAPI/2.0"
        ],
        "x-ms-blob-sequence-number": "0",
        "x-ms-blob-type": "PageBlob",
        "x-ms-client-request-id": "f0299f2f-e2d0-88ae-92ca-4d02d42b02bc",
        "x-ms-creation-time": "Wed, 17 Feb 2021 19:00:19 GMT",
        "x-ms-is-current-version": "true",
        "x-ms-lease-state": "available",
        "x-ms-lease-status": "unlocked",
        "x-ms-request-id": "13665da5-e01e-0095-595f-053277000000",
        "x-ms-server-encrypted": "true",
<<<<<<< HEAD
        "x-ms-version": "2020-12-06",
=======
        "x-ms-version": "2021-02-12",
>>>>>>> 7e782c87
        "x-ms-version-id": "2021-02-17T19:00:19.0570108Z"
      },
      "ResponseBody": []
    },
    {
      "RequestUri": "https://seanmcccanary3.blob.core.windows.net/test-container-5c4d5a7e-1895-5e8e-ef22-b9a7734d6662/test-blob-8da02d5d-a7ed-8661-e586-5cb30181897e",
      "RequestMethod": "HEAD",
      "RequestHeaders": {
        "Accept": "application/xml",
        "Authorization": "Sanitized",
        "If-None-Match": "0x8D8D3764506567C",
        "traceparent": "00-3e9ebcd8111f1645b1da3a5b2ddc6f58-72fab74319f06445-00",
        "User-Agent": [
          "azsdk-net-Storage.Blobs/12.9.0-alpha.20210217.1",
          "(.NET 5.0.3; Microsoft Windows 10.0.19042)"
        ],
        "x-ms-client-request-id": "a3f7e714-0b18-1bed-3251-4e2ae8f70f53",
        "x-ms-date": "Wed, 17 Feb 2021 19:00:19 GMT",
        "x-ms-return-client-request-id": "true",
<<<<<<< HEAD
        "x-ms-version": "2020-12-06"
=======
        "x-ms-version": "2021-02-12"
>>>>>>> 7e782c87
      },
      "RequestBody": null,
      "StatusCode": 304,
      "ResponseHeaders": {
        "Content-Length": "0",
        "Date": "Wed, 17 Feb 2021 19:00:19 GMT",
        "Server": [
          "Windows-Azure-Blob/1.0",
          "Microsoft-HTTPAPI/2.0"
        ],
        "x-ms-client-request-id": "a3f7e714-0b18-1bed-3251-4e2ae8f70f53",
        "x-ms-error-code": "ConditionNotMet",
        "x-ms-request-id": "13665db5-e01e-0095-665f-053277000000",
<<<<<<< HEAD
        "x-ms-version": "2020-12-06"
=======
        "x-ms-version": "2021-02-12"
>>>>>>> 7e782c87
      },
      "ResponseBody": []
    },
    {
      "RequestUri": "https://seanmcccanary3.blob.core.windows.net/test-container-5c4d5a7e-1895-5e8e-ef22-b9a7734d6662?restype=container",
      "RequestMethod": "DELETE",
      "RequestHeaders": {
        "Accept": "application/xml",
        "Authorization": "Sanitized",
        "traceparent": "00-004329c7df71c04c8b4dfd0200166fa7-1957a44232c77043-00",
        "User-Agent": [
          "azsdk-net-Storage.Blobs/12.9.0-alpha.20210217.1",
          "(.NET 5.0.3; Microsoft Windows 10.0.19042)"
        ],
        "x-ms-client-request-id": "799dade5-9cd2-34dc-fb2d-c1c2e1fdd95f",
        "x-ms-date": "Wed, 17 Feb 2021 19:00:19 GMT",
        "x-ms-return-client-request-id": "true",
<<<<<<< HEAD
        "x-ms-version": "2020-12-06"
=======
        "x-ms-version": "2021-02-12"
>>>>>>> 7e782c87
      },
      "RequestBody": null,
      "StatusCode": 202,
      "ResponseHeaders": {
        "Content-Length": "0",
        "Date": "Wed, 17 Feb 2021 19:00:19 GMT",
        "Server": [
          "Windows-Azure-Blob/1.0",
          "Microsoft-HTTPAPI/2.0"
        ],
        "x-ms-client-request-id": "799dade5-9cd2-34dc-fb2d-c1c2e1fdd95f",
        "x-ms-request-id": "13665dd4-e01e-0095-7d5f-053277000000",
<<<<<<< HEAD
        "x-ms-version": "2020-12-06"
=======
        "x-ms-version": "2021-02-12"
>>>>>>> 7e782c87
      },
      "ResponseBody": []
    },
    {
      "RequestUri": "https://seanmcccanary3.blob.core.windows.net/test-container-abf38238-028a-3457-3014-7c8a3d35356b?restype=container",
      "RequestMethod": "PUT",
      "RequestHeaders": {
        "Accept": "application/xml",
        "Authorization": "Sanitized",
        "traceparent": "00-710efc9b4544dc49b8a3cdeac8a22deb-a051e27affc18841-00",
        "User-Agent": [
          "azsdk-net-Storage.Blobs/12.9.0-alpha.20210217.1",
          "(.NET 5.0.3; Microsoft Windows 10.0.19042)"
        ],
        "x-ms-blob-public-access": "container",
        "x-ms-client-request-id": "637e6eb4-51d3-e3f3-5669-49be1f52f7c6",
        "x-ms-date": "Wed, 17 Feb 2021 19:00:19 GMT",
        "x-ms-return-client-request-id": "true",
<<<<<<< HEAD
        "x-ms-version": "2020-12-06"
=======
        "x-ms-version": "2021-02-12"
>>>>>>> 7e782c87
      },
      "RequestBody": null,
      "StatusCode": 201,
      "ResponseHeaders": {
        "Content-Length": "0",
        "Date": "Wed, 17 Feb 2021 19:00:19 GMT",
        "ETag": "\"0x8D8D3764546587C\"",
        "Last-Modified": "Wed, 17 Feb 2021 19:00:19 GMT",
        "Server": [
          "Windows-Azure-Blob/1.0",
          "Microsoft-HTTPAPI/2.0"
        ],
        "x-ms-client-request-id": "637e6eb4-51d3-e3f3-5669-49be1f52f7c6",
        "x-ms-request-id": "f234660e-201e-001c-065f-0588a2000000",
<<<<<<< HEAD
        "x-ms-version": "2020-12-06"
=======
        "x-ms-version": "2021-02-12"
>>>>>>> 7e782c87
      },
      "ResponseBody": []
    },
    {
      "RequestUri": "https://seanmcccanary3.blob.core.windows.net/test-container-abf38238-028a-3457-3014-7c8a3d35356b/test-blob-116e55f7-9fb8-a205-01cb-bd41a04d153b",
      "RequestMethod": "PUT",
      "RequestHeaders": {
        "Accept": "application/xml",
        "Authorization": "Sanitized",
        "If-None-Match": "*",
        "traceparent": "00-5b01bf2728da1c448ff99eee510dd580-2df140fc643bed42-00",
        "User-Agent": [
          "azsdk-net-Storage.Blobs/12.9.0-alpha.20210217.1",
          "(.NET 5.0.3; Microsoft Windows 10.0.19042)"
        ],
        "x-ms-blob-content-length": "1024",
        "x-ms-blob-sequence-number": "0",
        "x-ms-blob-type": "PageBlob",
        "x-ms-client-request-id": "c8129b52-f185-1570-68db-620794b24309",
        "x-ms-date": "Wed, 17 Feb 2021 19:00:19 GMT",
        "x-ms-return-client-request-id": "true",
<<<<<<< HEAD
        "x-ms-version": "2020-12-06"
=======
        "x-ms-version": "2021-02-12"
>>>>>>> 7e782c87
      },
      "RequestBody": null,
      "StatusCode": 201,
      "ResponseHeaders": {
        "Content-Length": "0",
        "Date": "Wed, 17 Feb 2021 19:00:19 GMT",
        "ETag": "\"0x8D8D3764551770B\"",
        "Last-Modified": "Wed, 17 Feb 2021 19:00:19 GMT",
        "Server": [
          "Windows-Azure-Blob/1.0",
          "Microsoft-HTTPAPI/2.0"
        ],
        "x-ms-client-request-id": "c8129b52-f185-1570-68db-620794b24309",
        "x-ms-request-id": "f2346624-201e-001c-195f-0588a2000000",
        "x-ms-request-server-encrypted": "true",
<<<<<<< HEAD
        "x-ms-version": "2020-12-06",
=======
        "x-ms-version": "2021-02-12",
>>>>>>> 7e782c87
        "x-ms-version-id": "2021-02-17T19:00:19.5493643Z"
      },
      "ResponseBody": []
    },
    {
      "RequestUri": "https://seanmcccanary3.blob.core.windows.net/test-container-abf38238-028a-3457-3014-7c8a3d35356b/test-blob-116e55f7-9fb8-a205-01cb-bd41a04d153b?comp=lease",
      "RequestMethod": "PUT",
      "RequestHeaders": {
        "Accept": "application/xml",
        "Authorization": "Sanitized",
        "traceparent": "00-c869a9411e295d42afccb1aa2bf24160-8eaa6cbac27dca4b-00",
        "User-Agent": [
          "azsdk-net-Storage.Blobs/12.9.0-alpha.20210217.1",
          "(.NET 5.0.3; Microsoft Windows 10.0.19042)"
        ],
        "x-ms-client-request-id": "3f9cdb1e-3c15-2a21-8ced-0a19bc195a52",
        "x-ms-date": "Wed, 17 Feb 2021 19:00:19 GMT",
        "x-ms-lease-action": "acquire",
        "x-ms-lease-duration": "-1",
        "x-ms-proposed-lease-id": "cbac0d53-277b-250e-bd6c-3457ba15553e",
        "x-ms-return-client-request-id": "true",
<<<<<<< HEAD
        "x-ms-version": "2020-12-06"
=======
        "x-ms-version": "2021-02-12"
>>>>>>> 7e782c87
      },
      "RequestBody": null,
      "StatusCode": 201,
      "ResponseHeaders": {
        "Content-Length": "0",
        "Date": "Wed, 17 Feb 2021 19:00:19 GMT",
        "ETag": "\"0x8D8D3764551770B\"",
        "Last-Modified": "Wed, 17 Feb 2021 19:00:19 GMT",
        "Server": [
          "Windows-Azure-Blob/1.0",
          "Microsoft-HTTPAPI/2.0"
        ],
        "x-ms-client-request-id": "3f9cdb1e-3c15-2a21-8ced-0a19bc195a52",
        "x-ms-lease-id": "cbac0d53-277b-250e-bd6c-3457ba15553e",
        "x-ms-request-id": "f2346637-201e-001c-2c5f-0588a2000000",
<<<<<<< HEAD
        "x-ms-version": "2020-12-06"
=======
        "x-ms-version": "2021-02-12"
>>>>>>> 7e782c87
      },
      "ResponseBody": []
    },
    {
      "RequestUri": "https://seanmcccanary3.blob.core.windows.net/test-container-abf38238-028a-3457-3014-7c8a3d35356b/test-blob-116e55f7-9fb8-a205-01cb-bd41a04d153b",
      "RequestMethod": "HEAD",
      "RequestHeaders": {
        "Accept": "application/xml",
        "Authorization": "Sanitized",
        "traceparent": "00-3a5f5b1f865f5a47aa42ec2f17eb037c-d58d9b165acd5c4e-00",
        "User-Agent": [
          "azsdk-net-Storage.Blobs/12.9.0-alpha.20210217.1",
          "(.NET 5.0.3; Microsoft Windows 10.0.19042)"
        ],
        "x-ms-client-request-id": "671bf374-0f28-31ad-bafa-4107c2349189",
        "x-ms-date": "Wed, 17 Feb 2021 19:00:19 GMT",
        "x-ms-lease-id": "a8d120fe-d032-98d0-68d1-d5a797ca4643",
        "x-ms-return-client-request-id": "true",
<<<<<<< HEAD
        "x-ms-version": "2020-12-06"
=======
        "x-ms-version": "2021-02-12"
>>>>>>> 7e782c87
      },
      "RequestBody": null,
      "StatusCode": 412,
      "ResponseHeaders": {
        "Date": "Wed, 17 Feb 2021 19:00:19 GMT",
        "Server": [
          "Windows-Azure-Blob/1.0",
          "Microsoft-HTTPAPI/2.0"
        ],
        "Transfer-Encoding": "chunked",
        "x-ms-client-request-id": "671bf374-0f28-31ad-bafa-4107c2349189",
        "x-ms-error-code": "LeaseIdMismatchWithBlobOperation",
        "x-ms-request-id": "f2346646-201e-001c-3b5f-0588a2000000",
<<<<<<< HEAD
        "x-ms-version": "2020-12-06"
=======
        "x-ms-version": "2021-02-12"
>>>>>>> 7e782c87
      },
      "ResponseBody": []
    },
    {
      "RequestUri": "https://seanmcccanary3.blob.core.windows.net/test-container-abf38238-028a-3457-3014-7c8a3d35356b?restype=container",
      "RequestMethod": "DELETE",
      "RequestHeaders": {
        "Accept": "application/xml",
        "Authorization": "Sanitized",
        "traceparent": "00-57c99cbac7d43c4db5e8229ffacd2fae-bf78ee421779bc41-00",
        "User-Agent": [
          "azsdk-net-Storage.Blobs/12.9.0-alpha.20210217.1",
          "(.NET 5.0.3; Microsoft Windows 10.0.19042)"
        ],
        "x-ms-client-request-id": "67a2250f-9567-32a2-3245-236c2764e7d6",
        "x-ms-date": "Wed, 17 Feb 2021 19:00:19 GMT",
        "x-ms-return-client-request-id": "true",
<<<<<<< HEAD
        "x-ms-version": "2020-12-06"
=======
        "x-ms-version": "2021-02-12"
>>>>>>> 7e782c87
      },
      "RequestBody": null,
      "StatusCode": 202,
      "ResponseHeaders": {
        "Content-Length": "0",
        "Date": "Wed, 17 Feb 2021 19:00:19 GMT",
        "Server": [
          "Windows-Azure-Blob/1.0",
          "Microsoft-HTTPAPI/2.0"
        ],
        "x-ms-client-request-id": "67a2250f-9567-32a2-3245-236c2764e7d6",
        "x-ms-request-id": "f2346654-201e-001c-465f-0588a2000000",
<<<<<<< HEAD
        "x-ms-version": "2020-12-06"
=======
        "x-ms-version": "2021-02-12"
>>>>>>> 7e782c87
      },
      "ResponseBody": []
    }
  ],
  "Variables": {
    "DateTimeOffsetNow": "2021-02-17T13:00:17.4616529-06:00",
    "RandomSeed": "1629228481",
    "Storage_TestConfigDefault": "ProductionTenant\nseanmcccanary3\nU2FuaXRpemVk\nhttps://seanmcccanary3.blob.core.windows.net\nhttps://seanmcccanary3.file.core.windows.net\nhttps://seanmcccanary3.queue.core.windows.net\nhttps://seanmcccanary3.table.core.windows.net\n\n\n\n\nhttps://seanmcccanary3-secondary.blob.core.windows.net\nhttps://seanmcccanary3-secondary.file.core.windows.net\nhttps://seanmcccanary3-secondary.queue.core.windows.net\nhttps://seanmcccanary3-secondary.table.core.windows.net\n\nSanitized\n\n\nCloud\nBlobEndpoint=https://seanmcccanary3.blob.core.windows.net/;QueueEndpoint=https://seanmcccanary3.queue.core.windows.net/;FileEndpoint=https://seanmcccanary3.file.core.windows.net/;BlobSecondaryEndpoint=https://seanmcccanary3-secondary.blob.core.windows.net/;QueueSecondaryEndpoint=https://seanmcccanary3-secondary.queue.core.windows.net/;FileSecondaryEndpoint=https://seanmcccanary3-secondary.file.core.windows.net/;AccountName=seanmcccanary3;AccountKey=Kg==;\nseanscope1\n\n"
  }
}<|MERGE_RESOLUTION|>--- conflicted
+++ resolved
@@ -15,11 +15,7 @@
         "x-ms-client-request-id": "5867baed-7e7a-c430-9216-947f9f10394e",
         "x-ms-date": "Wed, 17 Feb 2021 19:00:17 GMT",
         "x-ms-return-client-request-id": "true",
-<<<<<<< HEAD
-        "x-ms-version": "2020-12-06"
-=======
-        "x-ms-version": "2021-02-12"
->>>>>>> 7e782c87
+        "x-ms-version": "2021-02-12"
       },
       "RequestBody": null,
       "StatusCode": 201,
@@ -34,11 +30,7 @@
         ],
         "x-ms-client-request-id": "5867baed-7e7a-c430-9216-947f9f10394e",
         "x-ms-request-id": "86794420-c01e-0076-285f-05508a000000",
-<<<<<<< HEAD
-        "x-ms-version": "2020-12-06"
-=======
-        "x-ms-version": "2021-02-12"
->>>>>>> 7e782c87
+        "x-ms-version": "2021-02-12"
       },
       "ResponseBody": []
     },
@@ -60,11 +52,7 @@
         "x-ms-client-request-id": "41ae13f6-b78c-e90c-87f8-0f3d101beceb",
         "x-ms-date": "Wed, 17 Feb 2021 19:00:17 GMT",
         "x-ms-return-client-request-id": "true",
-<<<<<<< HEAD
-        "x-ms-version": "2020-12-06"
-=======
-        "x-ms-version": "2021-02-12"
->>>>>>> 7e782c87
+        "x-ms-version": "2021-02-12"
       },
       "RequestBody": null,
       "StatusCode": 201,
@@ -80,11 +68,7 @@
         "x-ms-client-request-id": "41ae13f6-b78c-e90c-87f8-0f3d101beceb",
         "x-ms-request-id": "8679443b-c01e-0076-415f-05508a000000",
         "x-ms-request-server-encrypted": "true",
-<<<<<<< HEAD
-        "x-ms-version": "2020-12-06",
-=======
         "x-ms-version": "2021-02-12",
->>>>>>> 7e782c87
         "x-ms-version-id": "2021-02-17T19:00:17.7660866Z"
       },
       "ResponseBody": []
@@ -104,11 +88,7 @@
         "x-ms-client-request-id": "9265b3dd-e533-47ec-3bf3-6bffd04aa65d",
         "x-ms-date": "Wed, 17 Feb 2021 19:00:17 GMT",
         "x-ms-return-client-request-id": "true",
-<<<<<<< HEAD
-        "x-ms-version": "2020-12-06"
-=======
-        "x-ms-version": "2021-02-12"
->>>>>>> 7e782c87
+        "x-ms-version": "2021-02-12"
       },
       "RequestBody": null,
       "StatusCode": 304,
@@ -122,11 +102,7 @@
         "x-ms-client-request-id": "9265b3dd-e533-47ec-3bf3-6bffd04aa65d",
         "x-ms-error-code": "ConditionNotMet",
         "x-ms-request-id": "86794452-c01e-0076-585f-05508a000000",
-<<<<<<< HEAD
-        "x-ms-version": "2020-12-06"
-=======
-        "x-ms-version": "2021-02-12"
->>>>>>> 7e782c87
+        "x-ms-version": "2021-02-12"
       },
       "ResponseBody": []
     },
@@ -144,11 +120,7 @@
         "x-ms-client-request-id": "17517d72-88b7-7294-760e-57b7a92f9ffb",
         "x-ms-date": "Wed, 17 Feb 2021 19:00:17 GMT",
         "x-ms-return-client-request-id": "true",
-<<<<<<< HEAD
-        "x-ms-version": "2020-12-06"
-=======
-        "x-ms-version": "2021-02-12"
->>>>>>> 7e782c87
+        "x-ms-version": "2021-02-12"
       },
       "RequestBody": null,
       "StatusCode": 202,
@@ -161,11 +133,7 @@
         ],
         "x-ms-client-request-id": "17517d72-88b7-7294-760e-57b7a92f9ffb",
         "x-ms-request-id": "86794460-c01e-0076-665f-05508a000000",
-<<<<<<< HEAD
-        "x-ms-version": "2020-12-06"
-=======
-        "x-ms-version": "2021-02-12"
->>>>>>> 7e782c87
+        "x-ms-version": "2021-02-12"
       },
       "ResponseBody": []
     },
@@ -184,11 +152,7 @@
         "x-ms-client-request-id": "cac8d1a3-775c-4d1a-b68c-23f4fba35a8b",
         "x-ms-date": "Wed, 17 Feb 2021 19:00:17 GMT",
         "x-ms-return-client-request-id": "true",
-<<<<<<< HEAD
-        "x-ms-version": "2020-12-06"
-=======
-        "x-ms-version": "2021-02-12"
->>>>>>> 7e782c87
+        "x-ms-version": "2021-02-12"
       },
       "RequestBody": null,
       "StatusCode": 201,
@@ -203,11 +167,7 @@
         ],
         "x-ms-client-request-id": "cac8d1a3-775c-4d1a-b68c-23f4fba35a8b",
         "x-ms-request-id": "b015aad9-301e-0010-295f-051faa000000",
-<<<<<<< HEAD
-        "x-ms-version": "2020-12-06"
-=======
-        "x-ms-version": "2021-02-12"
->>>>>>> 7e782c87
+        "x-ms-version": "2021-02-12"
       },
       "ResponseBody": []
     },
@@ -229,11 +189,7 @@
         "x-ms-client-request-id": "142aad2a-8ebf-5533-cf1c-58efa68f61c1",
         "x-ms-date": "Wed, 17 Feb 2021 19:00:18 GMT",
         "x-ms-return-client-request-id": "true",
-<<<<<<< HEAD
-        "x-ms-version": "2020-12-06"
-=======
-        "x-ms-version": "2021-02-12"
->>>>>>> 7e782c87
+        "x-ms-version": "2021-02-12"
       },
       "RequestBody": null,
       "StatusCode": 201,
@@ -249,11 +205,7 @@
         "x-ms-client-request-id": "142aad2a-8ebf-5533-cf1c-58efa68f61c1",
         "x-ms-request-id": "b015aaef-301e-0010-3c5f-051faa000000",
         "x-ms-request-server-encrypted": "true",
-<<<<<<< HEAD
-        "x-ms-version": "2020-12-06",
-=======
         "x-ms-version": "2021-02-12",
->>>>>>> 7e782c87
         "x-ms-version-id": "2021-02-17T19:00:18.1763786Z"
       },
       "ResponseBody": []
@@ -273,11 +225,7 @@
         "x-ms-client-request-id": "ebfe4213-1b29-29ce-1005-50f3448a8e1f",
         "x-ms-date": "Wed, 17 Feb 2021 19:00:18 GMT",
         "x-ms-return-client-request-id": "true",
-<<<<<<< HEAD
-        "x-ms-version": "2020-12-06"
-=======
-        "x-ms-version": "2021-02-12"
->>>>>>> 7e782c87
+        "x-ms-version": "2021-02-12"
       },
       "RequestBody": null,
       "StatusCode": 412,
@@ -291,11 +239,7 @@
         "x-ms-client-request-id": "ebfe4213-1b29-29ce-1005-50f3448a8e1f",
         "x-ms-error-code": "ConditionNotMet",
         "x-ms-request-id": "b015ab08-301e-0010-4c5f-051faa000000",
-<<<<<<< HEAD
-        "x-ms-version": "2020-12-06"
-=======
-        "x-ms-version": "2021-02-12"
->>>>>>> 7e782c87
+        "x-ms-version": "2021-02-12"
       },
       "ResponseBody": []
     },
@@ -313,11 +257,7 @@
         "x-ms-client-request-id": "42beaae3-1e59-2bff-6cdd-4d8d1fcaf425",
         "x-ms-date": "Wed, 17 Feb 2021 19:00:18 GMT",
         "x-ms-return-client-request-id": "true",
-<<<<<<< HEAD
-        "x-ms-version": "2020-12-06"
-=======
-        "x-ms-version": "2021-02-12"
->>>>>>> 7e782c87
+        "x-ms-version": "2021-02-12"
       },
       "RequestBody": null,
       "StatusCode": 202,
@@ -330,11 +270,7 @@
         ],
         "x-ms-client-request-id": "42beaae3-1e59-2bff-6cdd-4d8d1fcaf425",
         "x-ms-request-id": "b015ab1e-301e-0010-5f5f-051faa000000",
-<<<<<<< HEAD
-        "x-ms-version": "2020-12-06"
-=======
-        "x-ms-version": "2021-02-12"
->>>>>>> 7e782c87
+        "x-ms-version": "2021-02-12"
       },
       "ResponseBody": []
     },
@@ -353,11 +289,7 @@
         "x-ms-client-request-id": "180e5e74-c739-a9c6-613a-50079140942b",
         "x-ms-date": "Wed, 17 Feb 2021 19:00:18 GMT",
         "x-ms-return-client-request-id": "true",
-<<<<<<< HEAD
-        "x-ms-version": "2020-12-06"
-=======
-        "x-ms-version": "2021-02-12"
->>>>>>> 7e782c87
+        "x-ms-version": "2021-02-12"
       },
       "RequestBody": null,
       "StatusCode": 201,
@@ -372,11 +304,7 @@
         ],
         "x-ms-client-request-id": "180e5e74-c739-a9c6-613a-50079140942b",
         "x-ms-request-id": "f0304a64-d01e-006a-725f-0502ea000000",
-<<<<<<< HEAD
-        "x-ms-version": "2020-12-06"
-=======
-        "x-ms-version": "2021-02-12"
->>>>>>> 7e782c87
+        "x-ms-version": "2021-02-12"
       },
       "ResponseBody": []
     },
@@ -398,11 +326,7 @@
         "x-ms-client-request-id": "273311b2-55c2-1ad9-04db-79f4786aac7c",
         "x-ms-date": "Wed, 17 Feb 2021 19:00:18 GMT",
         "x-ms-return-client-request-id": "true",
-<<<<<<< HEAD
-        "x-ms-version": "2020-12-06"
-=======
-        "x-ms-version": "2021-02-12"
->>>>>>> 7e782c87
+        "x-ms-version": "2021-02-12"
       },
       "RequestBody": null,
       "StatusCode": 201,
@@ -418,11 +342,7 @@
         "x-ms-client-request-id": "273311b2-55c2-1ad9-04db-79f4786aac7c",
         "x-ms-request-id": "f0304a70-d01e-006a-7c5f-0502ea000000",
         "x-ms-request-server-encrypted": "true",
-<<<<<<< HEAD
-        "x-ms-version": "2020-12-06",
-=======
         "x-ms-version": "2021-02-12",
->>>>>>> 7e782c87
         "x-ms-version-id": "2021-02-17T19:00:18.6206976Z"
       },
       "ResponseBody": []
@@ -442,11 +362,7 @@
         "x-ms-client-request-id": "0b1cd8c2-8f7e-fc34-0fcd-d7f053895fad",
         "x-ms-date": "Wed, 17 Feb 2021 19:00:18 GMT",
         "x-ms-return-client-request-id": "true",
-<<<<<<< HEAD
-        "x-ms-version": "2020-12-06"
-=======
-        "x-ms-version": "2021-02-12"
->>>>>>> 7e782c87
+        "x-ms-version": "2021-02-12"
       },
       "RequestBody": null,
       "StatusCode": 412,
@@ -460,11 +376,7 @@
         "x-ms-client-request-id": "0b1cd8c2-8f7e-fc34-0fcd-d7f053895fad",
         "x-ms-error-code": "ConditionNotMet",
         "x-ms-request-id": "f0304a84-d01e-006a-0e5f-0502ea000000",
-<<<<<<< HEAD
-        "x-ms-version": "2020-12-06"
-=======
-        "x-ms-version": "2021-02-12"
->>>>>>> 7e782c87
+        "x-ms-version": "2021-02-12"
       },
       "ResponseBody": []
     },
@@ -482,11 +394,7 @@
         "x-ms-client-request-id": "6612e697-2a39-caeb-53c3-8f78674614d8",
         "x-ms-date": "Wed, 17 Feb 2021 19:00:18 GMT",
         "x-ms-return-client-request-id": "true",
-<<<<<<< HEAD
-        "x-ms-version": "2020-12-06"
-=======
-        "x-ms-version": "2021-02-12"
->>>>>>> 7e782c87
+        "x-ms-version": "2021-02-12"
       },
       "RequestBody": null,
       "StatusCode": 202,
@@ -499,11 +407,7 @@
         ],
         "x-ms-client-request-id": "6612e697-2a39-caeb-53c3-8f78674614d8",
         "x-ms-request-id": "f0304a92-d01e-006a-1a5f-0502ea000000",
-<<<<<<< HEAD
-        "x-ms-version": "2020-12-06"
-=======
-        "x-ms-version": "2021-02-12"
->>>>>>> 7e782c87
+        "x-ms-version": "2021-02-12"
       },
       "ResponseBody": []
     },
@@ -522,11 +426,7 @@
         "x-ms-client-request-id": "3b6843c2-985e-7f68-57b4-771670445606",
         "x-ms-date": "Wed, 17 Feb 2021 19:00:18 GMT",
         "x-ms-return-client-request-id": "true",
-<<<<<<< HEAD
-        "x-ms-version": "2020-12-06"
-=======
-        "x-ms-version": "2021-02-12"
->>>>>>> 7e782c87
+        "x-ms-version": "2021-02-12"
       },
       "RequestBody": null,
       "StatusCode": 201,
@@ -541,11 +441,7 @@
         ],
         "x-ms-client-request-id": "3b6843c2-985e-7f68-57b4-771670445606",
         "x-ms-request-id": "13665d64-e01e-0095-235f-053277000000",
-<<<<<<< HEAD
-        "x-ms-version": "2020-12-06"
-=======
-        "x-ms-version": "2021-02-12"
->>>>>>> 7e782c87
+        "x-ms-version": "2021-02-12"
       },
       "ResponseBody": []
     },
@@ -567,11 +463,7 @@
         "x-ms-client-request-id": "a7b0108a-06cf-1a1c-e2e2-55d83cb47ed6",
         "x-ms-date": "Wed, 17 Feb 2021 19:00:19 GMT",
         "x-ms-return-client-request-id": "true",
-<<<<<<< HEAD
-        "x-ms-version": "2020-12-06"
-=======
-        "x-ms-version": "2021-02-12"
->>>>>>> 7e782c87
+        "x-ms-version": "2021-02-12"
       },
       "RequestBody": null,
       "StatusCode": 201,
@@ -587,11 +479,7 @@
         "x-ms-client-request-id": "a7b0108a-06cf-1a1c-e2e2-55d83cb47ed6",
         "x-ms-request-id": "13665d85-e01e-0095-405f-053277000000",
         "x-ms-request-server-encrypted": "true",
-<<<<<<< HEAD
-        "x-ms-version": "2020-12-06",
-=======
         "x-ms-version": "2021-02-12",
->>>>>>> 7e782c87
         "x-ms-version-id": "2021-02-17T19:00:19.0570108Z"
       },
       "ResponseBody": []
@@ -610,11 +498,7 @@
         "x-ms-client-request-id": "f0299f2f-e2d0-88ae-92ca-4d02d42b02bc",
         "x-ms-date": "Wed, 17 Feb 2021 19:00:19 GMT",
         "x-ms-return-client-request-id": "true",
-<<<<<<< HEAD
-        "x-ms-version": "2020-12-06"
-=======
-        "x-ms-version": "2021-02-12"
->>>>>>> 7e782c87
+        "x-ms-version": "2021-02-12"
       },
       "RequestBody": null,
       "StatusCode": 200,
@@ -638,11 +522,7 @@
         "x-ms-lease-status": "unlocked",
         "x-ms-request-id": "13665da5-e01e-0095-595f-053277000000",
         "x-ms-server-encrypted": "true",
-<<<<<<< HEAD
-        "x-ms-version": "2020-12-06",
-=======
         "x-ms-version": "2021-02-12",
->>>>>>> 7e782c87
         "x-ms-version-id": "2021-02-17T19:00:19.0570108Z"
       },
       "ResponseBody": []
@@ -662,11 +542,7 @@
         "x-ms-client-request-id": "a3f7e714-0b18-1bed-3251-4e2ae8f70f53",
         "x-ms-date": "Wed, 17 Feb 2021 19:00:19 GMT",
         "x-ms-return-client-request-id": "true",
-<<<<<<< HEAD
-        "x-ms-version": "2020-12-06"
-=======
-        "x-ms-version": "2021-02-12"
->>>>>>> 7e782c87
+        "x-ms-version": "2021-02-12"
       },
       "RequestBody": null,
       "StatusCode": 304,
@@ -680,11 +556,7 @@
         "x-ms-client-request-id": "a3f7e714-0b18-1bed-3251-4e2ae8f70f53",
         "x-ms-error-code": "ConditionNotMet",
         "x-ms-request-id": "13665db5-e01e-0095-665f-053277000000",
-<<<<<<< HEAD
-        "x-ms-version": "2020-12-06"
-=======
-        "x-ms-version": "2021-02-12"
->>>>>>> 7e782c87
+        "x-ms-version": "2021-02-12"
       },
       "ResponseBody": []
     },
@@ -702,11 +574,7 @@
         "x-ms-client-request-id": "799dade5-9cd2-34dc-fb2d-c1c2e1fdd95f",
         "x-ms-date": "Wed, 17 Feb 2021 19:00:19 GMT",
         "x-ms-return-client-request-id": "true",
-<<<<<<< HEAD
-        "x-ms-version": "2020-12-06"
-=======
-        "x-ms-version": "2021-02-12"
->>>>>>> 7e782c87
+        "x-ms-version": "2021-02-12"
       },
       "RequestBody": null,
       "StatusCode": 202,
@@ -719,11 +587,7 @@
         ],
         "x-ms-client-request-id": "799dade5-9cd2-34dc-fb2d-c1c2e1fdd95f",
         "x-ms-request-id": "13665dd4-e01e-0095-7d5f-053277000000",
-<<<<<<< HEAD
-        "x-ms-version": "2020-12-06"
-=======
-        "x-ms-version": "2021-02-12"
->>>>>>> 7e782c87
+        "x-ms-version": "2021-02-12"
       },
       "ResponseBody": []
     },
@@ -742,11 +606,7 @@
         "x-ms-client-request-id": "637e6eb4-51d3-e3f3-5669-49be1f52f7c6",
         "x-ms-date": "Wed, 17 Feb 2021 19:00:19 GMT",
         "x-ms-return-client-request-id": "true",
-<<<<<<< HEAD
-        "x-ms-version": "2020-12-06"
-=======
-        "x-ms-version": "2021-02-12"
->>>>>>> 7e782c87
+        "x-ms-version": "2021-02-12"
       },
       "RequestBody": null,
       "StatusCode": 201,
@@ -761,11 +621,7 @@
         ],
         "x-ms-client-request-id": "637e6eb4-51d3-e3f3-5669-49be1f52f7c6",
         "x-ms-request-id": "f234660e-201e-001c-065f-0588a2000000",
-<<<<<<< HEAD
-        "x-ms-version": "2020-12-06"
-=======
-        "x-ms-version": "2021-02-12"
->>>>>>> 7e782c87
+        "x-ms-version": "2021-02-12"
       },
       "ResponseBody": []
     },
@@ -787,11 +643,7 @@
         "x-ms-client-request-id": "c8129b52-f185-1570-68db-620794b24309",
         "x-ms-date": "Wed, 17 Feb 2021 19:00:19 GMT",
         "x-ms-return-client-request-id": "true",
-<<<<<<< HEAD
-        "x-ms-version": "2020-12-06"
-=======
-        "x-ms-version": "2021-02-12"
->>>>>>> 7e782c87
+        "x-ms-version": "2021-02-12"
       },
       "RequestBody": null,
       "StatusCode": 201,
@@ -807,11 +659,7 @@
         "x-ms-client-request-id": "c8129b52-f185-1570-68db-620794b24309",
         "x-ms-request-id": "f2346624-201e-001c-195f-0588a2000000",
         "x-ms-request-server-encrypted": "true",
-<<<<<<< HEAD
-        "x-ms-version": "2020-12-06",
-=======
         "x-ms-version": "2021-02-12",
->>>>>>> 7e782c87
         "x-ms-version-id": "2021-02-17T19:00:19.5493643Z"
       },
       "ResponseBody": []
@@ -833,11 +681,7 @@
         "x-ms-lease-duration": "-1",
         "x-ms-proposed-lease-id": "cbac0d53-277b-250e-bd6c-3457ba15553e",
         "x-ms-return-client-request-id": "true",
-<<<<<<< HEAD
-        "x-ms-version": "2020-12-06"
-=======
-        "x-ms-version": "2021-02-12"
->>>>>>> 7e782c87
+        "x-ms-version": "2021-02-12"
       },
       "RequestBody": null,
       "StatusCode": 201,
@@ -853,11 +697,7 @@
         "x-ms-client-request-id": "3f9cdb1e-3c15-2a21-8ced-0a19bc195a52",
         "x-ms-lease-id": "cbac0d53-277b-250e-bd6c-3457ba15553e",
         "x-ms-request-id": "f2346637-201e-001c-2c5f-0588a2000000",
-<<<<<<< HEAD
-        "x-ms-version": "2020-12-06"
-=======
-        "x-ms-version": "2021-02-12"
->>>>>>> 7e782c87
+        "x-ms-version": "2021-02-12"
       },
       "ResponseBody": []
     },
@@ -876,11 +716,7 @@
         "x-ms-date": "Wed, 17 Feb 2021 19:00:19 GMT",
         "x-ms-lease-id": "a8d120fe-d032-98d0-68d1-d5a797ca4643",
         "x-ms-return-client-request-id": "true",
-<<<<<<< HEAD
-        "x-ms-version": "2020-12-06"
-=======
-        "x-ms-version": "2021-02-12"
->>>>>>> 7e782c87
+        "x-ms-version": "2021-02-12"
       },
       "RequestBody": null,
       "StatusCode": 412,
@@ -894,11 +730,7 @@
         "x-ms-client-request-id": "671bf374-0f28-31ad-bafa-4107c2349189",
         "x-ms-error-code": "LeaseIdMismatchWithBlobOperation",
         "x-ms-request-id": "f2346646-201e-001c-3b5f-0588a2000000",
-<<<<<<< HEAD
-        "x-ms-version": "2020-12-06"
-=======
-        "x-ms-version": "2021-02-12"
->>>>>>> 7e782c87
+        "x-ms-version": "2021-02-12"
       },
       "ResponseBody": []
     },
@@ -916,11 +748,7 @@
         "x-ms-client-request-id": "67a2250f-9567-32a2-3245-236c2764e7d6",
         "x-ms-date": "Wed, 17 Feb 2021 19:00:19 GMT",
         "x-ms-return-client-request-id": "true",
-<<<<<<< HEAD
-        "x-ms-version": "2020-12-06"
-=======
-        "x-ms-version": "2021-02-12"
->>>>>>> 7e782c87
+        "x-ms-version": "2021-02-12"
       },
       "RequestBody": null,
       "StatusCode": 202,
@@ -933,11 +761,7 @@
         ],
         "x-ms-client-request-id": "67a2250f-9567-32a2-3245-236c2764e7d6",
         "x-ms-request-id": "f2346654-201e-001c-465f-0588a2000000",
-<<<<<<< HEAD
-        "x-ms-version": "2020-12-06"
-=======
-        "x-ms-version": "2021-02-12"
->>>>>>> 7e782c87
+        "x-ms-version": "2021-02-12"
       },
       "ResponseBody": []
     }
