--- conflicted
+++ resolved
@@ -15,11 +15,7 @@
         "x-ms-client-request-id": "689c9de9-269b-2408-ff6c-2f3d5aead604",
         "x-ms-date": "Wed, 17 Feb 2021 19:04:44 GMT",
         "x-ms-return-client-request-id": "true",
-<<<<<<< HEAD
-        "x-ms-version": "2020-12-06"
-=======
-        "x-ms-version": "2021-02-12"
->>>>>>> 7e782c87
+        "x-ms-version": "2021-02-12"
       },
       "RequestBody": null,
       "StatusCode": 201,
@@ -34,11 +30,7 @@
         ],
         "x-ms-client-request-id": "689c9de9-269b-2408-ff6c-2f3d5aead604",
         "x-ms-request-id": "f2a8512b-201e-009a-415f-05441b000000",
-<<<<<<< HEAD
-        "x-ms-version": "2020-12-06"
-=======
-        "x-ms-version": "2021-02-12"
->>>>>>> 7e782c87
+        "x-ms-version": "2021-02-12"
       },
       "ResponseBody": []
     },
@@ -57,11 +49,7 @@
         "x-ms-client-request-id": "25b327a4-e4ef-09eb-e65f-3fbdf996885f",
         "x-ms-date": "Wed, 17 Feb 2021 19:04:45 GMT",
         "x-ms-return-client-request-id": "true",
-<<<<<<< HEAD
-        "x-ms-version": "2020-12-06"
-=======
-        "x-ms-version": "2021-02-12"
->>>>>>> 7e782c87
+        "x-ms-version": "2021-02-12"
       },
       "RequestBody": null,
       "StatusCode": 200,
@@ -76,11 +64,7 @@
         ],
         "x-ms-client-request-id": "25b327a4-e4ef-09eb-e65f-3fbdf996885f",
         "x-ms-request-id": "f2a8513f-201e-009a-515f-05441b000000",
-<<<<<<< HEAD
-        "x-ms-version": "2020-12-06"
-=======
-        "x-ms-version": "2021-02-12"
->>>>>>> 7e782c87
+        "x-ms-version": "2021-02-12"
       },
       "ResponseBody": []
     },
@@ -100,11 +84,7 @@
         "x-ms-client-request-id": "40e7071f-7ff5-667e-d155-84bf23ab5ba8",
         "x-ms-date": "Wed, 17 Feb 2021 19:04:45 GMT",
         "x-ms-return-client-request-id": "true",
-<<<<<<< HEAD
-        "x-ms-version": "2020-12-06"
-=======
-        "x-ms-version": "2021-02-12"
->>>>>>> 7e782c87
+        "x-ms-version": "2021-02-12"
       },
       "RequestBody": null,
       "StatusCode": 201,
@@ -120,11 +100,7 @@
         "x-ms-client-request-id": "40e7071f-7ff5-667e-d155-84bf23ab5ba8",
         "x-ms-request-id": "f2a8514a-201e-009a-5c5f-05441b000000",
         "x-ms-request-server-encrypted": "true",
-<<<<<<< HEAD
-        "x-ms-version": "2020-12-06",
-=======
         "x-ms-version": "2021-02-12",
->>>>>>> 7e782c87
         "x-ms-version-id": "2021-02-17T19:04:45.2966352Z"
       },
       "ResponseBody": []
@@ -147,11 +123,7 @@
         "x-ms-page-write": "update",
         "x-ms-range": "bytes=0-1023",
         "x-ms-return-client-request-id": "true",
-<<<<<<< HEAD
-        "x-ms-version": "2020-12-06"
-=======
-        "x-ms-version": "2021-02-12"
->>>>>>> 7e782c87
+        "x-ms-version": "2021-02-12"
       },
       "RequestBody": "WPCbzfgDwvC/uFYqJtzMPAYgmTM3sRVxofw1VLkg6nvooNJnJ5kWoWTCZTeNwOMKkwO32P1UKKfbKiv7zm43ns3bQoUJZRRsCvfOdUve5OEZKsG1aRJ+k3cri/1tGtP2isdpsn1dAC7vSs4FhrNc/EVK4qOsgjW6XK8O3tkW/u8k2OqDdDJjuyqTxh5DeA3Ezo64IzgwSQiRrlXOTyFU2Eze4K3I2IgT5iZ4GbsXd+SiSg9KXtu39I7i8cXclWwIPu3SZZhf+/YGpDwRtzBMejdxLAUSCnpxJ+wf5ubCNlG5cNvORBFLQk4ZQ7qepT1elneNa2ln9jNzYD2rQBQPRG3rV0dVfTUlJem2+MfA0oGuwE9vNMvoUnmnWuTUnwI6Cf9Ms071CRhBZ0V/sf1ss468/X/FoA+hAgXNrSNRUYXmfO/Hcx8zuLc2LsyFaKB8OqdVF6KDdGnwqrBJKFv17xbAmTUNpT9uiUTHjnFCG5pkUHJ7/DriYweG18hu6ZBcQT+2xc9rbpVn5o5eu+b3ro4V5NfoevPc3TUuh812AJ+za0wyi1bL+eHdExWrg6ggjik5WAW4c8dM2ueZPOfI8Obuqk+ZxCI4Suv2C2bdMFmMDfikPKea+/eF5rBuMbz6FSIuvNhYhsoGAQ4awmhgbqqNDS/uI7Q/VK9YE91xyRku+/ZEr3OBNIYunTuZfzmPJXgG4SSNDPFu7mgpAHLslDf068dyHL43DNmov4Z4ptV2ye5la+j1oe4F1cALVzMUQggDpJRxHAi5z9RK5U1r9kiTszaEhihP/0rYbUf+K7WllH19dAFBBKzlq5wUqruhmd93eKT8j7vftKRJmK/Bu6MfpVHP7YFGUa6KntuMO1WON9NnhrMQqATBncBc92v8JO/59AVq0ateMCb2cvHgU3lPumHcWjXwDvxMDlDA6VpCjnnrk0ZPJGYnCVWMGjYS4UlHDTwKIMq6COYIHcNbnUbMs+R39MAy/5b7tFDgY/TGOiwHeNwdOG2vMYpgRwaizGsOwGZSmuyIFA2mD2t52aXxQuOWUyRqrnt2yMM20riQWOjl0aKNdJ8/fmTPdykCNVfkbgUiDHhGpBLr3NIpUkJUFbaClAgCZM5EVtXAmjdSc5JsUmOzbkxvni2QopjMFiwhe2FygKFP4Qo33bWjhgnamGhAvP/eoadqEvbacsE1eEConx/W4PPwHXBZfJGWzBgjtQkvi1osQtm5B22qdG9IAWR1+ufqBLh0T5+PhSQW1Ebetry3BuzlfFxFHNiGRqgBEHssIdIwObFRujy6nL21ozMnzL6ykPp4j36KpOfg7gn2jnSp6rJzrXwKZkuwK9+ekHmkXnnqToCAs5JUpQ==",
       "StatusCode": 201,
@@ -169,11 +141,7 @@
         "x-ms-content-crc64": "0OI6rAozE1k=",
         "x-ms-request-id": "f2a85158-201e-009a-675f-05441b000000",
         "x-ms-request-server-encrypted": "true",
-<<<<<<< HEAD
-        "x-ms-version": "2020-12-06"
-=======
-        "x-ms-version": "2021-02-12"
->>>>>>> 7e782c87
+        "x-ms-version": "2021-02-12"
       },
       "ResponseBody": []
     },
@@ -193,11 +161,7 @@
         "x-ms-client-request-id": "546d571e-b534-378a-6e29-c8f38174eb6e",
         "x-ms-date": "Wed, 17 Feb 2021 19:04:45 GMT",
         "x-ms-return-client-request-id": "true",
-<<<<<<< HEAD
-        "x-ms-version": "2020-12-06"
-=======
-        "x-ms-version": "2021-02-12"
->>>>>>> 7e782c87
+        "x-ms-version": "2021-02-12"
       },
       "RequestBody": null,
       "StatusCode": 201,
@@ -213,11 +177,7 @@
         "x-ms-client-request-id": "546d571e-b534-378a-6e29-c8f38174eb6e",
         "x-ms-request-id": "f2a85166-201e-009a-725f-05441b000000",
         "x-ms-request-server-encrypted": "true",
-<<<<<<< HEAD
-        "x-ms-version": "2020-12-06",
-=======
         "x-ms-version": "2021-02-12",
->>>>>>> 7e782c87
         "x-ms-version-id": "2021-02-17T19:04:45.4167215Z"
       },
       "ResponseBody": []
@@ -238,11 +198,7 @@
         "x-ms-client-request-id": "eca13874-5a6d-4bce-1805-53ed7b5bbdac",
         "x-ms-date": "Wed, 17 Feb 2021 19:04:45 GMT",
         "x-ms-return-client-request-id": "true",
-<<<<<<< HEAD
-        "x-ms-version": "2020-12-06"
-=======
-        "x-ms-version": "2021-02-12"
->>>>>>> 7e782c87
+        "x-ms-version": "2021-02-12"
       },
       "RequestBody": "﻿<Tags><TagSet><Tag><Key>coolTag</Key><Value>true</Value></Tag></TagSet></Tags>",
       "StatusCode": 204,
@@ -254,11 +210,7 @@
         ],
         "x-ms-client-request-id": "eca13874-5a6d-4bce-1805-53ed7b5bbdac",
         "x-ms-request-id": "f2a8517f-201e-009a-045f-05441b000000",
-<<<<<<< HEAD
-        "x-ms-version": "2020-12-06"
-=======
-        "x-ms-version": "2021-02-12"
->>>>>>> 7e782c87
+        "x-ms-version": "2021-02-12"
       },
       "ResponseBody": []
     },
@@ -281,11 +233,7 @@
         "x-ms-range": "bytes=0-1023",
         "x-ms-return-client-request-id": "true",
         "x-ms-source-range": "bytes=0-1023",
-<<<<<<< HEAD
-        "x-ms-version": "2020-12-06"
-=======
-        "x-ms-version": "2021-02-12"
->>>>>>> 7e782c87
+        "x-ms-version": "2021-02-12"
       },
       "RequestBody": null,
       "StatusCode": 201,
@@ -303,11 +251,7 @@
         "x-ms-client-request-id": "497e9da8-ffd3-f300-fb4a-d46b00df75b9",
         "x-ms-request-id": "f2a85195-201e-009a-145f-05441b000000",
         "x-ms-request-server-encrypted": "true",
-<<<<<<< HEAD
-        "x-ms-version": "2020-12-06"
-=======
-        "x-ms-version": "2021-02-12"
->>>>>>> 7e782c87
+        "x-ms-version": "2021-02-12"
       },
       "ResponseBody": []
     },
@@ -325,11 +269,7 @@
         "x-ms-client-request-id": "dd45a576-74dc-b7d8-33ef-224330d0c8ab",
         "x-ms-date": "Wed, 17 Feb 2021 19:04:45 GMT",
         "x-ms-return-client-request-id": "true",
-<<<<<<< HEAD
-        "x-ms-version": "2020-12-06"
-=======
-        "x-ms-version": "2021-02-12"
->>>>>>> 7e782c87
+        "x-ms-version": "2021-02-12"
       },
       "RequestBody": null,
       "StatusCode": 202,
@@ -342,11 +282,7 @@
         ],
         "x-ms-client-request-id": "dd45a576-74dc-b7d8-33ef-224330d0c8ab",
         "x-ms-request-id": "f2a851a8-201e-009a-275f-05441b000000",
-<<<<<<< HEAD
-        "x-ms-version": "2020-12-06"
-=======
-        "x-ms-version": "2021-02-12"
->>>>>>> 7e782c87
+        "x-ms-version": "2021-02-12"
       },
       "ResponseBody": []
     }
