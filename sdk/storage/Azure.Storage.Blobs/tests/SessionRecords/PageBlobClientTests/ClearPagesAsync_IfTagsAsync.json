--- conflicted
+++ resolved
@@ -15,11 +15,7 @@
         "x-ms-client-request-id": "6223cc3e-8abb-fc46-3e73-75b5405c81e9",
         "x-ms-date": "Wed, 17 Feb 2021 19:02:55 GMT",
         "x-ms-return-client-request-id": "true",
-<<<<<<< HEAD
-        "x-ms-version": "2020-12-06"
-=======
         "x-ms-version": "2021-02-12"
->>>>>>> 7e782c87
       },
       "RequestBody": null,
       "StatusCode": 201,
@@ -34,11 +30,7 @@
         ],
         "x-ms-client-request-id": "6223cc3e-8abb-fc46-3e73-75b5405c81e9",
         "x-ms-request-id": "92ce6b83-101e-0081-635f-057a18000000",
-<<<<<<< HEAD
-        "x-ms-version": "2020-12-06"
-=======
         "x-ms-version": "2021-02-12"
->>>>>>> 7e782c87
       },
       "ResponseBody": []
     },
@@ -60,11 +52,7 @@
         "x-ms-client-request-id": "7b197b66-0928-1693-ed68-d1f83589498a",
         "x-ms-date": "Wed, 17 Feb 2021 19:02:55 GMT",
         "x-ms-return-client-request-id": "true",
-<<<<<<< HEAD
-        "x-ms-version": "2020-12-06"
-=======
         "x-ms-version": "2021-02-12"
->>>>>>> 7e782c87
       },
       "RequestBody": null,
       "StatusCode": 201,
@@ -80,11 +68,7 @@
         "x-ms-client-request-id": "7b197b66-0928-1693-ed68-d1f83589498a",
         "x-ms-request-id": "92ce6b96-101e-0081-715f-057a18000000",
         "x-ms-request-server-encrypted": "true",
-<<<<<<< HEAD
-        "x-ms-version": "2020-12-06",
-=======
         "x-ms-version": "2021-02-12",
->>>>>>> 7e782c87
         "x-ms-version-id": "2021-02-17T19:02:55.3158885Z"
       },
       "ResponseBody": []
@@ -105,11 +89,7 @@
         "x-ms-client-request-id": "3756994e-b19a-7023-37c4-264f048ce60f",
         "x-ms-date": "Wed, 17 Feb 2021 19:02:55 GMT",
         "x-ms-return-client-request-id": "true",
-<<<<<<< HEAD
-        "x-ms-version": "2020-12-06"
-=======
         "x-ms-version": "2021-02-12"
->>>>>>> 7e782c87
       },
       "RequestBody": "﻿<Tags><TagSet><Tag><Key>coolTag</Key><Value>true</Value></Tag></TagSet></Tags>",
       "StatusCode": 204,
@@ -121,11 +101,7 @@
         ],
         "x-ms-client-request-id": "3756994e-b19a-7023-37c4-264f048ce60f",
         "x-ms-request-id": "92ce6b9b-101e-0081-765f-057a18000000",
-<<<<<<< HEAD
-        "x-ms-version": "2020-12-06"
-=======
         "x-ms-version": "2021-02-12"
->>>>>>> 7e782c87
       },
       "ResponseBody": []
     },
@@ -146,11 +122,7 @@
         "x-ms-page-write": "clear",
         "x-ms-range": "bytes=0-1023",
         "x-ms-return-client-request-id": "true",
-<<<<<<< HEAD
-        "x-ms-version": "2020-12-06"
-=======
         "x-ms-version": "2021-02-12"
->>>>>>> 7e782c87
       },
       "RequestBody": null,
       "StatusCode": 201,
@@ -166,11 +138,7 @@
         "x-ms-blob-sequence-number": "0",
         "x-ms-client-request-id": "9ba91ef4-1133-95f0-06cb-3dbe47e15958",
         "x-ms-request-id": "92ce6be7-101e-0081-395f-057a18000000",
-<<<<<<< HEAD
-        "x-ms-version": "2020-12-06"
-=======
         "x-ms-version": "2021-02-12"
->>>>>>> 7e782c87
       },
       "ResponseBody": []
     },
@@ -188,11 +156,7 @@
         "x-ms-client-request-id": "e65b394c-4be2-cbdc-0e02-16d6c27ab168",
         "x-ms-date": "Wed, 17 Feb 2021 19:02:55 GMT",
         "x-ms-return-client-request-id": "true",
-<<<<<<< HEAD
-        "x-ms-version": "2020-12-06"
-=======
         "x-ms-version": "2021-02-12"
->>>>>>> 7e782c87
       },
       "RequestBody": null,
       "StatusCode": 202,
@@ -205,11 +169,7 @@
         ],
         "x-ms-client-request-id": "e65b394c-4be2-cbdc-0e02-16d6c27ab168",
         "x-ms-request-id": "92ce6c05-101e-0081-515f-057a18000000",
-<<<<<<< HEAD
-        "x-ms-version": "2020-12-06"
-=======
         "x-ms-version": "2021-02-12"
->>>>>>> 7e782c87
       },
       "ResponseBody": []
     }
