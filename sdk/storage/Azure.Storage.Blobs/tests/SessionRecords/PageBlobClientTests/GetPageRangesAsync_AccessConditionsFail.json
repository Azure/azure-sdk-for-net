﻿{
  "Entries": [
    {
      "RequestUri": "https://seanmcccanary3.blob.core.windows.net/test-container-6582e3ff-55e9-3122-10af-31a5ab613166?restype=container",
      "RequestMethod": "PUT",
      "RequestHeaders": {
        "Accept": "application/xml",
        "Authorization": "Sanitized",
        "traceparent": "00-4d84c7fa0bb070459797ef28af82d7cc-90ace822361afd48-00",
        "User-Agent": [
          "azsdk-net-Storage.Blobs/12.9.0-alpha.20210217.1",
          "(.NET 5.0.3; Microsoft Windows 10.0.19042)"
        ],
        "x-ms-blob-public-access": "container",
        "x-ms-client-request-id": "7e3fb9bf-2db8-ac64-79a9-19f691fe40f7",
        "x-ms-date": "Wed, 17 Feb 2021 19:00:51 GMT",
        "x-ms-return-client-request-id": "true",
<<<<<<< HEAD
        "x-ms-version": "2020-12-06"
=======
        "x-ms-version": "2021-02-12"
>>>>>>> 7e782c87
      },
      "RequestBody": null,
      "StatusCode": 201,
      "ResponseHeaders": {
        "Content-Length": "0",
        "Date": "Wed, 17 Feb 2021 19:00:50 GMT",
        "ETag": "\"0x8D8D376582DD66F\"",
        "Last-Modified": "Wed, 17 Feb 2021 19:00:51 GMT",
        "Server": [
          "Windows-Azure-Blob/1.0",
          "Microsoft-HTTPAPI/2.0"
        ],
        "x-ms-client-request-id": "7e3fb9bf-2db8-ac64-79a9-19f691fe40f7",
        "x-ms-request-id": "de14872a-c01e-0014-305f-0592ad000000",
<<<<<<< HEAD
        "x-ms-version": "2020-12-06"
=======
        "x-ms-version": "2021-02-12"
>>>>>>> 7e782c87
      },
      "ResponseBody": []
    },
    {
      "RequestUri": "https://seanmcccanary3.blob.core.windows.net/test-container-6582e3ff-55e9-3122-10af-31a5ab613166/test-blob-6ea3cc4c-726e-13cd-aef0-b6bfa817a911",
      "RequestMethod": "PUT",
      "RequestHeaders": {
        "Accept": "application/xml",
        "Authorization": "Sanitized",
        "If-None-Match": "*",
        "traceparent": "00-22da7cd9b821a64d91371cee60982af0-f6ca80f2201a1947-00",
        "User-Agent": [
          "azsdk-net-Storage.Blobs/12.9.0-alpha.20210217.1",
          "(.NET 5.0.3; Microsoft Windows 10.0.19042)"
        ],
        "x-ms-blob-content-length": "4096",
        "x-ms-blob-sequence-number": "0",
        "x-ms-blob-type": "PageBlob",
        "x-ms-client-request-id": "bbbeb6e9-dc5c-4c31-eb2c-cfc877a40461",
        "x-ms-date": "Wed, 17 Feb 2021 19:00:51 GMT",
        "x-ms-return-client-request-id": "true",
<<<<<<< HEAD
        "x-ms-version": "2020-12-06"
=======
        "x-ms-version": "2021-02-12"
>>>>>>> 7e782c87
      },
      "RequestBody": null,
      "StatusCode": 201,
      "ResponseHeaders": {
        "Content-Length": "0",
        "Date": "Wed, 17 Feb 2021 19:00:50 GMT",
        "ETag": "\"0x8D8D376583ABB04\"",
        "Last-Modified": "Wed, 17 Feb 2021 19:00:51 GMT",
        "Server": [
          "Windows-Azure-Blob/1.0",
          "Microsoft-HTTPAPI/2.0"
        ],
        "x-ms-client-request-id": "bbbeb6e9-dc5c-4c31-eb2c-cfc877a40461",
        "x-ms-request-id": "de14874b-c01e-0014-4a5f-0592ad000000",
        "x-ms-request-server-encrypted": "true",
<<<<<<< HEAD
        "x-ms-version": "2020-12-06",
=======
        "x-ms-version": "2021-02-12",
>>>>>>> 7e782c87
        "x-ms-version-id": "2021-02-17T19:00:51.277082Z"
      },
      "ResponseBody": []
    },
    {
      "RequestUri": "https://seanmcccanary3.blob.core.windows.net/test-container-6582e3ff-55e9-3122-10af-31a5ab613166/test-blob-6ea3cc4c-726e-13cd-aef0-b6bfa817a911?comp=pagelist",
      "RequestMethod": "GET",
      "RequestHeaders": {
        "Accept": "application/xml",
        "Authorization": "Sanitized",
        "If-Modified-Since": "Thu, 18 Feb 2021 19:00:51 GMT",
        "traceparent": "00-4c6ba2b56138984298a7502378618e1e-6acf8bc7cc264041-00",
        "User-Agent": [
          "azsdk-net-Storage.Blobs/12.9.0-alpha.20210217.1",
          "(.NET 5.0.3; Microsoft Windows 10.0.19042)"
        ],
        "x-ms-client-request-id": "f2d506ef-ee59-87b4-5f9a-05f6e3e5d07d",
        "x-ms-date": "Wed, 17 Feb 2021 19:00:51 GMT",
        "x-ms-range": "bytes=0-1023",
        "x-ms-return-client-request-id": "true",
<<<<<<< HEAD
        "x-ms-version": "2020-12-06"
=======
        "x-ms-version": "2021-02-12"
>>>>>>> 7e782c87
      },
      "RequestBody": null,
      "StatusCode": 304,
      "ResponseHeaders": {
        "Content-Length": "0",
        "Content-Type": "application/xml",
        "Date": "Wed, 17 Feb 2021 19:00:50 GMT",
        "Server": [
          "Windows-Azure-Blob/1.0",
          "Microsoft-HTTPAPI/2.0"
        ],
        "x-ms-client-request-id": "f2d506ef-ee59-87b4-5f9a-05f6e3e5d07d",
        "x-ms-error-code": "ConditionNotMet",
        "x-ms-request-id": "de14875f-c01e-0014-5c5f-0592ad000000",
<<<<<<< HEAD
        "x-ms-version": "2020-12-06"
=======
        "x-ms-version": "2021-02-12"
>>>>>>> 7e782c87
      },
      "ResponseBody": []
    },
    {
      "RequestUri": "https://seanmcccanary3.blob.core.windows.net/test-container-6582e3ff-55e9-3122-10af-31a5ab613166?restype=container",
      "RequestMethod": "DELETE",
      "RequestHeaders": {
        "Accept": "application/xml",
        "Authorization": "Sanitized",
        "traceparent": "00-8976b22f34d0c94fb6c9b63c42ac24a4-df7e28c38173e545-00",
        "User-Agent": [
          "azsdk-net-Storage.Blobs/12.9.0-alpha.20210217.1",
          "(.NET 5.0.3; Microsoft Windows 10.0.19042)"
        ],
        "x-ms-client-request-id": "70d860ec-11cf-1107-530a-a07d48deb539",
        "x-ms-date": "Wed, 17 Feb 2021 19:00:51 GMT",
        "x-ms-return-client-request-id": "true",
<<<<<<< HEAD
        "x-ms-version": "2020-12-06"
=======
        "x-ms-version": "2021-02-12"
>>>>>>> 7e782c87
      },
      "RequestBody": null,
      "StatusCode": 202,
      "ResponseHeaders": {
        "Content-Length": "0",
        "Date": "Wed, 17 Feb 2021 19:00:50 GMT",
        "Server": [
          "Windows-Azure-Blob/1.0",
          "Microsoft-HTTPAPI/2.0"
        ],
        "x-ms-client-request-id": "70d860ec-11cf-1107-530a-a07d48deb539",
        "x-ms-request-id": "de148775-c01e-0014-6d5f-0592ad000000",
<<<<<<< HEAD
        "x-ms-version": "2020-12-06"
=======
        "x-ms-version": "2021-02-12"
>>>>>>> 7e782c87
      },
      "ResponseBody": []
    },
    {
      "RequestUri": "https://seanmcccanary3.blob.core.windows.net/test-container-04f0cf8a-75cd-efc2-6d3a-103450b3f7db?restype=container",
      "RequestMethod": "PUT",
      "RequestHeaders": {
        "Accept": "application/xml",
        "Authorization": "Sanitized",
        "traceparent": "00-a0f184ec3ef8fd4fa0e3205614c6f93a-c20366bd2b179f44-00",
        "User-Agent": [
          "azsdk-net-Storage.Blobs/12.9.0-alpha.20210217.1",
          "(.NET 5.0.3; Microsoft Windows 10.0.19042)"
        ],
        "x-ms-blob-public-access": "container",
        "x-ms-client-request-id": "c076646f-bc93-7751-9ee8-039400d3c19f",
        "x-ms-date": "Wed, 17 Feb 2021 19:00:51 GMT",
        "x-ms-return-client-request-id": "true",
<<<<<<< HEAD
        "x-ms-version": "2020-12-06"
=======
        "x-ms-version": "2021-02-12"
>>>>>>> 7e782c87
      },
      "RequestBody": null,
      "StatusCode": 201,
      "ResponseHeaders": {
        "Content-Length": "0",
        "Date": "Wed, 17 Feb 2021 19:00:51 GMT",
        "ETag": "\"0x8D8D37658794956\"",
        "Last-Modified": "Wed, 17 Feb 2021 19:00:51 GMT",
        "Server": [
          "Windows-Azure-Blob/1.0",
          "Microsoft-HTTPAPI/2.0"
        ],
        "x-ms-client-request-id": "c076646f-bc93-7751-9ee8-039400d3c19f",
        "x-ms-request-id": "3c96b5eb-f01e-007d-765f-05abe1000000",
<<<<<<< HEAD
        "x-ms-version": "2020-12-06"
=======
        "x-ms-version": "2021-02-12"
>>>>>>> 7e782c87
      },
      "ResponseBody": []
    },
    {
      "RequestUri": "https://seanmcccanary3.blob.core.windows.net/test-container-04f0cf8a-75cd-efc2-6d3a-103450b3f7db/test-blob-61a4c513-33d4-2a2c-2145-85dffd1f9052",
      "RequestMethod": "PUT",
      "RequestHeaders": {
        "Accept": "application/xml",
        "Authorization": "Sanitized",
        "If-None-Match": "*",
        "traceparent": "00-7cb187c8a168ee49a173004f6f70cf3d-ae51b984c28d0248-00",
        "User-Agent": [
          "azsdk-net-Storage.Blobs/12.9.0-alpha.20210217.1",
          "(.NET 5.0.3; Microsoft Windows 10.0.19042)"
        ],
        "x-ms-blob-content-length": "4096",
        "x-ms-blob-sequence-number": "0",
        "x-ms-blob-type": "PageBlob",
        "x-ms-client-request-id": "9a8fd72d-f176-3b2f-374b-9f4d3772797e",
        "x-ms-date": "Wed, 17 Feb 2021 19:00:51 GMT",
        "x-ms-return-client-request-id": "true",
<<<<<<< HEAD
        "x-ms-version": "2020-12-06"
=======
        "x-ms-version": "2021-02-12"
>>>>>>> 7e782c87
      },
      "RequestBody": null,
      "StatusCode": 201,
      "ResponseHeaders": {
        "Content-Length": "0",
        "Date": "Wed, 17 Feb 2021 19:00:51 GMT",
        "ETag": "\"0x8D8D3765884A2B9\"",
        "Last-Modified": "Wed, 17 Feb 2021 19:00:51 GMT",
        "Server": [
          "Windows-Azure-Blob/1.0",
          "Microsoft-HTTPAPI/2.0"
        ],
        "x-ms-client-request-id": "9a8fd72d-f176-3b2f-374b-9f4d3772797e",
        "x-ms-request-id": "3c96b603-f01e-007d-0b5f-05abe1000000",
        "x-ms-request-server-encrypted": "true",
<<<<<<< HEAD
        "x-ms-version": "2020-12-06",
=======
        "x-ms-version": "2021-02-12",
>>>>>>> 7e782c87
        "x-ms-version-id": "2021-02-17T19:00:51.7614265Z"
      },
      "ResponseBody": []
    },
    {
      "RequestUri": "https://seanmcccanary3.blob.core.windows.net/test-container-04f0cf8a-75cd-efc2-6d3a-103450b3f7db/test-blob-61a4c513-33d4-2a2c-2145-85dffd1f9052?comp=pagelist",
      "RequestMethod": "GET",
      "RequestHeaders": {
        "Accept": "application/xml",
        "Authorization": "Sanitized",
        "If-Unmodified-Since": "Tue, 16 Feb 2021 19:00:51 GMT",
        "traceparent": "00-4845112b11037842bb6b91f5c0069227-6237bd62319af045-00",
        "User-Agent": [
          "azsdk-net-Storage.Blobs/12.9.0-alpha.20210217.1",
          "(.NET 5.0.3; Microsoft Windows 10.0.19042)"
        ],
        "x-ms-client-request-id": "26b1da9b-f690-f6dc-de89-b4f197fae523",
        "x-ms-date": "Wed, 17 Feb 2021 19:00:51 GMT",
        "x-ms-range": "bytes=0-1023",
        "x-ms-return-client-request-id": "true",
<<<<<<< HEAD
        "x-ms-version": "2020-12-06"
=======
        "x-ms-version": "2021-02-12"
>>>>>>> 7e782c87
      },
      "RequestBody": null,
      "StatusCode": 412,
      "ResponseHeaders": {
        "Content-Length": "252",
        "Content-Type": "application/xml",
        "Date": "Wed, 17 Feb 2021 19:00:51 GMT",
        "Server": [
          "Windows-Azure-Blob/1.0",
          "Microsoft-HTTPAPI/2.0"
        ],
        "x-ms-client-request-id": "26b1da9b-f690-f6dc-de89-b4f197fae523",
        "x-ms-error-code": "ConditionNotMet",
        "x-ms-request-id": "3c96b611-f01e-007d-195f-05abe1000000",
<<<<<<< HEAD
        "x-ms-version": "2020-12-06"
=======
        "x-ms-version": "2021-02-12"
>>>>>>> 7e782c87
      },
      "ResponseBody": [
        "﻿<?xml version=\"1.0\" encoding=\"utf-8\"?><Error><Code>ConditionNotMet</Code><Message>The condition specified using HTTP conditional header(s) is not met.\n",
        "RequestId:3c96b611-f01e-007d-195f-05abe1000000\n",
        "Time:2021-02-17T19:00:51.8141381Z</Message></Error>"
      ]
    },
    {
      "RequestUri": "https://seanmcccanary3.blob.core.windows.net/test-container-04f0cf8a-75cd-efc2-6d3a-103450b3f7db?restype=container",
      "RequestMethod": "DELETE",
      "RequestHeaders": {
        "Accept": "application/xml",
        "Authorization": "Sanitized",
        "traceparent": "00-736e806414fbd446bc23ebd5239f5f32-3041a44d52993241-00",
        "User-Agent": [
          "azsdk-net-Storage.Blobs/12.9.0-alpha.20210217.1",
          "(.NET 5.0.3; Microsoft Windows 10.0.19042)"
        ],
        "x-ms-client-request-id": "5cb2987d-52c0-62ee-d4b6-15841f704482",
        "x-ms-date": "Wed, 17 Feb 2021 19:00:51 GMT",
        "x-ms-return-client-request-id": "true",
<<<<<<< HEAD
        "x-ms-version": "2020-12-06"
=======
        "x-ms-version": "2021-02-12"
>>>>>>> 7e782c87
      },
      "RequestBody": null,
      "StatusCode": 202,
      "ResponseHeaders": {
        "Content-Length": "0",
        "Date": "Wed, 17 Feb 2021 19:00:51 GMT",
        "Server": [
          "Windows-Azure-Blob/1.0",
          "Microsoft-HTTPAPI/2.0"
        ],
        "x-ms-client-request-id": "5cb2987d-52c0-62ee-d4b6-15841f704482",
        "x-ms-request-id": "3c96b620-f01e-007d-285f-05abe1000000",
<<<<<<< HEAD
        "x-ms-version": "2020-12-06"
=======
        "x-ms-version": "2021-02-12"
>>>>>>> 7e782c87
      },
      "ResponseBody": []
    },
    {
      "RequestUri": "https://seanmcccanary3.blob.core.windows.net/test-container-ea27a7a2-213c-e49a-3d59-b1ddd8edd0f0?restype=container",
      "RequestMethod": "PUT",
      "RequestHeaders": {
        "Accept": "application/xml",
        "Authorization": "Sanitized",
        "traceparent": "00-9cb7e198095e7b4db35a66b2f7f1ed35-2dc9eb8cf4e6eb4f-00",
        "User-Agent": [
          "azsdk-net-Storage.Blobs/12.9.0-alpha.20210217.1",
          "(.NET 5.0.3; Microsoft Windows 10.0.19042)"
        ],
        "x-ms-blob-public-access": "container",
        "x-ms-client-request-id": "7e4c9a6e-01c6-5bf3-fdcd-1f67a01089e7",
        "x-ms-date": "Wed, 17 Feb 2021 19:00:51 GMT",
        "x-ms-return-client-request-id": "true",
<<<<<<< HEAD
        "x-ms-version": "2020-12-06"
=======
        "x-ms-version": "2021-02-12"
>>>>>>> 7e782c87
      },
      "RequestBody": null,
      "StatusCode": 201,
      "ResponseHeaders": {
        "Content-Length": "0",
        "Date": "Wed, 17 Feb 2021 19:00:51 GMT",
        "ETag": "\"0x8D8D37658BF46E5\"",
        "Last-Modified": "Wed, 17 Feb 2021 19:00:52 GMT",
        "Server": [
          "Windows-Azure-Blob/1.0",
          "Microsoft-HTTPAPI/2.0"
        ],
        "x-ms-client-request-id": "7e4c9a6e-01c6-5bf3-fdcd-1f67a01089e7",
        "x-ms-request-id": "a04b4934-b01e-0031-2c5f-053bd1000000",
<<<<<<< HEAD
        "x-ms-version": "2020-12-06"
=======
        "x-ms-version": "2021-02-12"
>>>>>>> 7e782c87
      },
      "ResponseBody": []
    },
    {
      "RequestUri": "https://seanmcccanary3.blob.core.windows.net/test-container-ea27a7a2-213c-e49a-3d59-b1ddd8edd0f0/test-blob-99e725e6-45fc-193a-4361-74d249e44225",
      "RequestMethod": "PUT",
      "RequestHeaders": {
        "Accept": "application/xml",
        "Authorization": "Sanitized",
        "If-None-Match": "*",
        "traceparent": "00-80b5311166024d48a67e2859575dc6e7-54c9b35b95957e4e-00",
        "User-Agent": [
          "azsdk-net-Storage.Blobs/12.9.0-alpha.20210217.1",
          "(.NET 5.0.3; Microsoft Windows 10.0.19042)"
        ],
        "x-ms-blob-content-length": "4096",
        "x-ms-blob-sequence-number": "0",
        "x-ms-blob-type": "PageBlob",
        "x-ms-client-request-id": "7ccff1df-9f30-2808-6032-3b648c201218",
        "x-ms-date": "Wed, 17 Feb 2021 19:00:52 GMT",
        "x-ms-return-client-request-id": "true",
<<<<<<< HEAD
        "x-ms-version": "2020-12-06"
=======
        "x-ms-version": "2021-02-12"
>>>>>>> 7e782c87
      },
      "RequestBody": null,
      "StatusCode": 201,
      "ResponseHeaders": {
        "Content-Length": "0",
        "Date": "Wed, 17 Feb 2021 19:00:51 GMT",
        "ETag": "\"0x8D8D37658CAE046\"",
        "Last-Modified": "Wed, 17 Feb 2021 19:00:52 GMT",
        "Server": [
          "Windows-Azure-Blob/1.0",
          "Microsoft-HTTPAPI/2.0"
        ],
        "x-ms-client-request-id": "7ccff1df-9f30-2808-6032-3b648c201218",
        "x-ms-request-id": "a04b4956-b01e-0031-4c5f-053bd1000000",
        "x-ms-request-server-encrypted": "true",
<<<<<<< HEAD
        "x-ms-version": "2020-12-06",
=======
        "x-ms-version": "2021-02-12",
>>>>>>> 7e782c87
        "x-ms-version-id": "2021-02-17T19:00:52.2217542Z"
      },
      "ResponseBody": []
    },
    {
      "RequestUri": "https://seanmcccanary3.blob.core.windows.net/test-container-ea27a7a2-213c-e49a-3d59-b1ddd8edd0f0/test-blob-99e725e6-45fc-193a-4361-74d249e44225?comp=pagelist",
      "RequestMethod": "GET",
      "RequestHeaders": {
        "Accept": "application/xml",
        "Authorization": "Sanitized",
        "If-Match": "\"garbage\"",
        "traceparent": "00-bac093d7c347d844b1a7e51635737c03-bde081327efa914e-00",
        "User-Agent": [
          "azsdk-net-Storage.Blobs/12.9.0-alpha.20210217.1",
          "(.NET 5.0.3; Microsoft Windows 10.0.19042)"
        ],
        "x-ms-client-request-id": "58f30e3b-c615-80f4-a546-dd6d16c50f72",
        "x-ms-date": "Wed, 17 Feb 2021 19:00:52 GMT",
        "x-ms-range": "bytes=0-1023",
        "x-ms-return-client-request-id": "true",
<<<<<<< HEAD
        "x-ms-version": "2020-12-06"
=======
        "x-ms-version": "2021-02-12"
>>>>>>> 7e782c87
      },
      "RequestBody": null,
      "StatusCode": 412,
      "ResponseHeaders": {
        "Content-Length": "252",
        "Content-Type": "application/xml",
        "Date": "Wed, 17 Feb 2021 19:00:51 GMT",
        "Server": [
          "Windows-Azure-Blob/1.0",
          "Microsoft-HTTPAPI/2.0"
        ],
        "x-ms-client-request-id": "58f30e3b-c615-80f4-a546-dd6d16c50f72",
        "x-ms-error-code": "ConditionNotMet",
        "x-ms-request-id": "a04b496b-b01e-0031-605f-053bd1000000",
<<<<<<< HEAD
        "x-ms-version": "2020-12-06"
=======
        "x-ms-version": "2021-02-12"
>>>>>>> 7e782c87
      },
      "ResponseBody": [
        "﻿<?xml version=\"1.0\" encoding=\"utf-8\"?><Error><Code>ConditionNotMet</Code><Message>The condition specified using HTTP conditional header(s) is not met.\n",
        "RequestId:a04b496b-b01e-0031-605f-053bd1000000\n",
        "Time:2021-02-17T19:00:52.2958435Z</Message></Error>"
      ]
    },
    {
      "RequestUri": "https://seanmcccanary3.blob.core.windows.net/test-container-ea27a7a2-213c-e49a-3d59-b1ddd8edd0f0?restype=container",
      "RequestMethod": "DELETE",
      "RequestHeaders": {
        "Accept": "application/xml",
        "Authorization": "Sanitized",
        "traceparent": "00-435a5d2ff75adb4fb374560619322424-88f163d58d01ec41-00",
        "User-Agent": [
          "azsdk-net-Storage.Blobs/12.9.0-alpha.20210217.1",
          "(.NET 5.0.3; Microsoft Windows 10.0.19042)"
        ],
        "x-ms-client-request-id": "7e29f482-b92d-c403-05c7-4d5b6dd97e35",
        "x-ms-date": "Wed, 17 Feb 2021 19:00:52 GMT",
        "x-ms-return-client-request-id": "true",
<<<<<<< HEAD
        "x-ms-version": "2020-12-06"
=======
        "x-ms-version": "2021-02-12"
>>>>>>> 7e782c87
      },
      "RequestBody": null,
      "StatusCode": 202,
      "ResponseHeaders": {
        "Content-Length": "0",
        "Date": "Wed, 17 Feb 2021 19:00:51 GMT",
        "Server": [
          "Windows-Azure-Blob/1.0",
          "Microsoft-HTTPAPI/2.0"
        ],
        "x-ms-client-request-id": "7e29f482-b92d-c403-05c7-4d5b6dd97e35",
        "x-ms-request-id": "a04b4990-b01e-0031-7e5f-053bd1000000",
<<<<<<< HEAD
        "x-ms-version": "2020-12-06"
=======
        "x-ms-version": "2021-02-12"
>>>>>>> 7e782c87
      },
      "ResponseBody": []
    },
    {
      "RequestUri": "https://seanmcccanary3.blob.core.windows.net/test-container-59dc953a-40d1-0892-495e-adda440de880?restype=container",
      "RequestMethod": "PUT",
      "RequestHeaders": {
        "Accept": "application/xml",
        "Authorization": "Sanitized",
        "traceparent": "00-cda1fa6564ea9645b842a325e72a6eb1-4f4117022125a049-00",
        "User-Agent": [
          "azsdk-net-Storage.Blobs/12.9.0-alpha.20210217.1",
          "(.NET 5.0.3; Microsoft Windows 10.0.19042)"
        ],
        "x-ms-blob-public-access": "container",
        "x-ms-client-request-id": "02ab4bbb-8b48-42ce-6221-34ce0c2880f7",
        "x-ms-date": "Wed, 17 Feb 2021 19:00:52 GMT",
        "x-ms-return-client-request-id": "true",
<<<<<<< HEAD
        "x-ms-version": "2020-12-06"
=======
        "x-ms-version": "2021-02-12"
>>>>>>> 7e782c87
      },
      "RequestBody": null,
      "StatusCode": 201,
      "ResponseHeaders": {
        "Content-Length": "0",
        "Date": "Wed, 17 Feb 2021 19:00:52 GMT",
        "ETag": "\"0x8D8D376590D2FD5\"",
        "Last-Modified": "Wed, 17 Feb 2021 19:00:52 GMT",
        "Server": [
          "Windows-Azure-Blob/1.0",
          "Microsoft-HTTPAPI/2.0"
        ],
        "x-ms-client-request-id": "02ab4bbb-8b48-42ce-6221-34ce0c2880f7",
        "x-ms-request-id": "a7fe4168-101e-0065-4b5f-057486000000",
<<<<<<< HEAD
        "x-ms-version": "2020-12-06"
=======
        "x-ms-version": "2021-02-12"
>>>>>>> 7e782c87
      },
      "ResponseBody": []
    },
    {
      "RequestUri": "https://seanmcccanary3.blob.core.windows.net/test-container-59dc953a-40d1-0892-495e-adda440de880/test-blob-2ff9ccdf-5dee-a99a-4f8f-72a7d6a423e0",
      "RequestMethod": "PUT",
      "RequestHeaders": {
        "Accept": "application/xml",
        "Authorization": "Sanitized",
        "If-None-Match": "*",
        "traceparent": "00-5f8197d254f18a46b8df526456668389-a7e02e246a3ad848-00",
        "User-Agent": [
          "azsdk-net-Storage.Blobs/12.9.0-alpha.20210217.1",
          "(.NET 5.0.3; Microsoft Windows 10.0.19042)"
        ],
        "x-ms-blob-content-length": "4096",
        "x-ms-blob-sequence-number": "0",
        "x-ms-blob-type": "PageBlob",
        "x-ms-client-request-id": "180e72a9-f76f-5ee3-b101-b2b818266cbd",
        "x-ms-date": "Wed, 17 Feb 2021 19:00:52 GMT",
        "x-ms-return-client-request-id": "true",
<<<<<<< HEAD
        "x-ms-version": "2020-12-06"
=======
        "x-ms-version": "2021-02-12"
>>>>>>> 7e782c87
      },
      "RequestBody": null,
      "StatusCode": 201,
      "ResponseHeaders": {
        "Content-Length": "0",
        "Date": "Wed, 17 Feb 2021 19:00:52 GMT",
        "ETag": "\"0x8D8D3765917FD05\"",
        "Last-Modified": "Wed, 17 Feb 2021 19:00:52 GMT",
        "Server": [
          "Windows-Azure-Blob/1.0",
          "Microsoft-HTTPAPI/2.0"
        ],
        "x-ms-client-request-id": "180e72a9-f76f-5ee3-b101-b2b818266cbd",
        "x-ms-request-id": "a7fe4175-101e-0065-545f-057486000000",
        "x-ms-request-server-encrypted": "true",
<<<<<<< HEAD
        "x-ms-version": "2020-12-06",
=======
        "x-ms-version": "2021-02-12",
>>>>>>> 7e782c87
        "x-ms-version-id": "2021-02-17T19:00:52.7271173Z"
      },
      "ResponseBody": []
    },
    {
      "RequestUri": "https://seanmcccanary3.blob.core.windows.net/test-container-59dc953a-40d1-0892-495e-adda440de880/test-blob-2ff9ccdf-5dee-a99a-4f8f-72a7d6a423e0",
      "RequestMethod": "HEAD",
      "RequestHeaders": {
        "Accept": "application/xml",
        "Authorization": "Sanitized",
        "traceparent": "00-450ad3d1c26530419889d2743367b69c-39df31276d83444a-00",
        "User-Agent": [
          "azsdk-net-Storage.Blobs/12.9.0-alpha.20210217.1",
          "(.NET 5.0.3; Microsoft Windows 10.0.19042)"
        ],
        "x-ms-client-request-id": "63fdb44e-0b95-4071-f8c0-47603280bd49",
        "x-ms-date": "Wed, 17 Feb 2021 19:00:52 GMT",
        "x-ms-return-client-request-id": "true",
<<<<<<< HEAD
        "x-ms-version": "2020-12-06"
=======
        "x-ms-version": "2021-02-12"
>>>>>>> 7e782c87
      },
      "RequestBody": null,
      "StatusCode": 200,
      "ResponseHeaders": {
        "Accept-Ranges": "bytes",
        "Content-Length": "4096",
        "Content-Type": "application/octet-stream",
        "Date": "Wed, 17 Feb 2021 19:00:52 GMT",
        "ETag": "\"0x8D8D3765917FD05\"",
        "Last-Modified": "Wed, 17 Feb 2021 19:00:52 GMT",
        "Server": [
          "Windows-Azure-Blob/1.0",
          "Microsoft-HTTPAPI/2.0"
        ],
        "x-ms-blob-sequence-number": "0",
        "x-ms-blob-type": "PageBlob",
        "x-ms-client-request-id": "63fdb44e-0b95-4071-f8c0-47603280bd49",
        "x-ms-creation-time": "Wed, 17 Feb 2021 19:00:52 GMT",
        "x-ms-is-current-version": "true",
        "x-ms-lease-state": "available",
        "x-ms-lease-status": "unlocked",
        "x-ms-request-id": "a7fe4178-101e-0065-575f-057486000000",
        "x-ms-server-encrypted": "true",
<<<<<<< HEAD
        "x-ms-version": "2020-12-06",
=======
        "x-ms-version": "2021-02-12",
>>>>>>> 7e782c87
        "x-ms-version-id": "2021-02-17T19:00:52.7271173Z"
      },
      "ResponseBody": []
    },
    {
      "RequestUri": "https://seanmcccanary3.blob.core.windows.net/test-container-59dc953a-40d1-0892-495e-adda440de880/test-blob-2ff9ccdf-5dee-a99a-4f8f-72a7d6a423e0?comp=pagelist",
      "RequestMethod": "GET",
      "RequestHeaders": {
        "Accept": "application/xml",
        "Authorization": "Sanitized",
        "If-None-Match": "0x8D8D3765917FD05",
        "traceparent": "00-355b20340883d343999ab7f986a77c97-dfd17a41b41a8d4f-00",
        "User-Agent": [
          "azsdk-net-Storage.Blobs/12.9.0-alpha.20210217.1",
          "(.NET 5.0.3; Microsoft Windows 10.0.19042)"
        ],
        "x-ms-client-request-id": "636ad9b4-0828-f228-e256-36493f34c713",
        "x-ms-date": "Wed, 17 Feb 2021 19:00:52 GMT",
        "x-ms-range": "bytes=0-1023",
        "x-ms-return-client-request-id": "true",
<<<<<<< HEAD
        "x-ms-version": "2020-12-06"
=======
        "x-ms-version": "2021-02-12"
>>>>>>> 7e782c87
      },
      "RequestBody": null,
      "StatusCode": 304,
      "ResponseHeaders": {
        "Content-Length": "0",
        "Content-Type": "application/xml",
        "Date": "Wed, 17 Feb 2021 19:00:52 GMT",
        "Server": [
          "Windows-Azure-Blob/1.0",
          "Microsoft-HTTPAPI/2.0"
        ],
        "x-ms-client-request-id": "636ad9b4-0828-f228-e256-36493f34c713",
        "x-ms-error-code": "ConditionNotMet",
        "x-ms-request-id": "a7fe417f-101e-0065-5d5f-057486000000",
<<<<<<< HEAD
        "x-ms-version": "2020-12-06"
=======
        "x-ms-version": "2021-02-12"
>>>>>>> 7e782c87
      },
      "ResponseBody": []
    },
    {
      "RequestUri": "https://seanmcccanary3.blob.core.windows.net/test-container-59dc953a-40d1-0892-495e-adda440de880?restype=container",
      "RequestMethod": "DELETE",
      "RequestHeaders": {
        "Accept": "application/xml",
        "Authorization": "Sanitized",
        "traceparent": "00-d3b2a76d2e7ea848b7bb9fb0b3d7401a-5807a7c3466d604b-00",
        "User-Agent": [
          "azsdk-net-Storage.Blobs/12.9.0-alpha.20210217.1",
          "(.NET 5.0.3; Microsoft Windows 10.0.19042)"
        ],
        "x-ms-client-request-id": "58acb6fe-5916-3420-d98a-268ada6ae2a9",
        "x-ms-date": "Wed, 17 Feb 2021 19:00:52 GMT",
        "x-ms-return-client-request-id": "true",
<<<<<<< HEAD
        "x-ms-version": "2020-12-06"
=======
        "x-ms-version": "2021-02-12"
>>>>>>> 7e782c87
      },
      "RequestBody": null,
      "StatusCode": 202,
      "ResponseHeaders": {
        "Content-Length": "0",
        "Date": "Wed, 17 Feb 2021 19:00:52 GMT",
        "Server": [
          "Windows-Azure-Blob/1.0",
          "Microsoft-HTTPAPI/2.0"
        ],
        "x-ms-client-request-id": "58acb6fe-5916-3420-d98a-268ada6ae2a9",
        "x-ms-request-id": "a7fe4188-101e-0065-665f-057486000000",
<<<<<<< HEAD
        "x-ms-version": "2020-12-06"
=======
        "x-ms-version": "2021-02-12"
>>>>>>> 7e782c87
      },
      "ResponseBody": []
    },
    {
      "RequestUri": "https://seanmcccanary3.blob.core.windows.net/test-container-c3e4704d-2595-6eed-e12c-634d82a76bbc?restype=container",
      "RequestMethod": "PUT",
      "RequestHeaders": {
        "Accept": "application/xml",
        "Authorization": "Sanitized",
        "traceparent": "00-e76e066dbbb58a4f8a7bb3cc5e97da56-98eb434d3bbc0948-00",
        "User-Agent": [
          "azsdk-net-Storage.Blobs/12.9.0-alpha.20210217.1",
          "(.NET 5.0.3; Microsoft Windows 10.0.19042)"
        ],
        "x-ms-blob-public-access": "container",
        "x-ms-client-request-id": "1633dcf9-4341-d9c5-c83d-76e9f6d3b132",
        "x-ms-date": "Wed, 17 Feb 2021 19:00:52 GMT",
        "x-ms-return-client-request-id": "true",
<<<<<<< HEAD
        "x-ms-version": "2020-12-06"
=======
        "x-ms-version": "2021-02-12"
>>>>>>> 7e782c87
      },
      "RequestBody": null,
      "StatusCode": 201,
      "ResponseHeaders": {
        "Content-Length": "0",
        "Date": "Wed, 17 Feb 2021 19:00:53 GMT",
        "ETag": "\"0x8D8D3765957AC04\"",
        "Last-Modified": "Wed, 17 Feb 2021 19:00:53 GMT",
        "Server": [
          "Windows-Azure-Blob/1.0",
          "Microsoft-HTTPAPI/2.0"
        ],
        "x-ms-client-request-id": "1633dcf9-4341-d9c5-c83d-76e9f6d3b132",
        "x-ms-request-id": "42c5ab16-201e-000c-365f-054dca000000",
<<<<<<< HEAD
        "x-ms-version": "2020-12-06"
=======
        "x-ms-version": "2021-02-12"
>>>>>>> 7e782c87
      },
      "ResponseBody": []
    },
    {
      "RequestUri": "https://seanmcccanary3.blob.core.windows.net/test-container-c3e4704d-2595-6eed-e12c-634d82a76bbc/test-blob-fe3b691e-581f-de21-72d7-6fc064d44f73",
      "RequestMethod": "PUT",
      "RequestHeaders": {
        "Accept": "application/xml",
        "Authorization": "Sanitized",
        "If-None-Match": "*",
        "traceparent": "00-5520d768e7060c4b9ddb54aa683fcab0-dcf48549b561ca4d-00",
        "User-Agent": [
          "azsdk-net-Storage.Blobs/12.9.0-alpha.20210217.1",
          "(.NET 5.0.3; Microsoft Windows 10.0.19042)"
        ],
        "x-ms-blob-content-length": "4096",
        "x-ms-blob-sequence-number": "0",
        "x-ms-blob-type": "PageBlob",
        "x-ms-client-request-id": "b5fa8f22-6432-a176-bb55-a36ad30475f4",
        "x-ms-date": "Wed, 17 Feb 2021 19:00:53 GMT",
        "x-ms-return-client-request-id": "true",
<<<<<<< HEAD
        "x-ms-version": "2020-12-06"
=======
        "x-ms-version": "2021-02-12"
>>>>>>> 7e782c87
      },
      "RequestBody": null,
      "StatusCode": 201,
      "ResponseHeaders": {
        "Content-Length": "0",
        "Date": "Wed, 17 Feb 2021 19:00:53 GMT",
        "ETag": "\"0x8D8D37659636BC2\"",
        "Last-Modified": "Wed, 17 Feb 2021 19:00:53 GMT",
        "Server": [
          "Windows-Azure-Blob/1.0",
          "Microsoft-HTTPAPI/2.0"
        ],
        "x-ms-client-request-id": "b5fa8f22-6432-a176-bb55-a36ad30475f4",
        "x-ms-request-id": "42c5ab1e-201e-000c-3c5f-054dca000000",
        "x-ms-request-server-encrypted": "true",
<<<<<<< HEAD
        "x-ms-version": "2020-12-06",
=======
        "x-ms-version": "2021-02-12",
>>>>>>> 7e782c87
        "x-ms-version-id": "2021-02-17T19:00:53.2224727Z"
      },
      "ResponseBody": []
    },
    {
      "RequestUri": "https://seanmcccanary3.blob.core.windows.net/test-container-c3e4704d-2595-6eed-e12c-634d82a76bbc/test-blob-fe3b691e-581f-de21-72d7-6fc064d44f73?comp=lease",
      "RequestMethod": "PUT",
      "RequestHeaders": {
        "Accept": "application/xml",
        "Authorization": "Sanitized",
        "traceparent": "00-55ccefd129a02649929859712692e5af-eabf8b325c0a4e42-00",
        "User-Agent": [
          "azsdk-net-Storage.Blobs/12.9.0-alpha.20210217.1",
          "(.NET 5.0.3; Microsoft Windows 10.0.19042)"
        ],
        "x-ms-client-request-id": "f45bccfc-eef5-1600-d030-c5037cc808e4",
        "x-ms-date": "Wed, 17 Feb 2021 19:00:53 GMT",
        "x-ms-lease-action": "acquire",
        "x-ms-lease-duration": "-1",
        "x-ms-proposed-lease-id": "281f03ee-0c80-c9bf-ef2f-e7ad98d7e65d",
        "x-ms-return-client-request-id": "true",
<<<<<<< HEAD
        "x-ms-version": "2020-12-06"
=======
        "x-ms-version": "2021-02-12"
>>>>>>> 7e782c87
      },
      "RequestBody": null,
      "StatusCode": 201,
      "ResponseHeaders": {
        "Content-Length": "0",
        "Date": "Wed, 17 Feb 2021 19:00:53 GMT",
        "ETag": "\"0x8D8D37659636BC2\"",
        "Last-Modified": "Wed, 17 Feb 2021 19:00:53 GMT",
        "Server": [
          "Windows-Azure-Blob/1.0",
          "Microsoft-HTTPAPI/2.0"
        ],
        "x-ms-client-request-id": "f45bccfc-eef5-1600-d030-c5037cc808e4",
        "x-ms-lease-id": "281f03ee-0c80-c9bf-ef2f-e7ad98d7e65d",
        "x-ms-request-id": "42c5ab2d-201e-000c-475f-054dca000000",
<<<<<<< HEAD
        "x-ms-version": "2020-12-06"
=======
        "x-ms-version": "2021-02-12"
>>>>>>> 7e782c87
      },
      "ResponseBody": []
    },
    {
      "RequestUri": "https://seanmcccanary3.blob.core.windows.net/test-container-c3e4704d-2595-6eed-e12c-634d82a76bbc/test-blob-fe3b691e-581f-de21-72d7-6fc064d44f73?comp=pagelist",
      "RequestMethod": "GET",
      "RequestHeaders": {
        "Accept": "application/xml",
        "Authorization": "Sanitized",
        "traceparent": "00-bb968c9f633b0640b44318439e79bf75-18979392bedb7b4e-00",
        "User-Agent": [
          "azsdk-net-Storage.Blobs/12.9.0-alpha.20210217.1",
          "(.NET 5.0.3; Microsoft Windows 10.0.19042)"
        ],
        "x-ms-client-request-id": "ccb1d5f8-f17b-d168-ee87-05a9d43de88e",
        "x-ms-date": "Wed, 17 Feb 2021 19:00:53 GMT",
        "x-ms-lease-id": "2adb9b02-c2a6-eba4-587d-3318f5dbd377",
        "x-ms-range": "bytes=0-1023",
        "x-ms-return-client-request-id": "true",
<<<<<<< HEAD
        "x-ms-version": "2020-12-06"
=======
        "x-ms-version": "2021-02-12"
>>>>>>> 7e782c87
      },
      "RequestBody": null,
      "StatusCode": 412,
      "ResponseHeaders": {
        "Content-Length": "264",
        "Content-Type": "application/xml",
        "Date": "Wed, 17 Feb 2021 19:00:53 GMT",
        "Server": [
          "Windows-Azure-Blob/1.0",
          "Microsoft-HTTPAPI/2.0"
        ],
        "x-ms-client-request-id": "ccb1d5f8-f17b-d168-ee87-05a9d43de88e",
        "x-ms-error-code": "LeaseIdMismatchWithBlobOperation",
        "x-ms-request-id": "42c5ab41-201e-000c-585f-054dca000000",
<<<<<<< HEAD
        "x-ms-version": "2020-12-06"
=======
        "x-ms-version": "2021-02-12"
>>>>>>> 7e782c87
      },
      "ResponseBody": [
        "﻿<?xml version=\"1.0\" encoding=\"utf-8\"?><Error><Code>LeaseIdMismatchWithBlobOperation</Code><Message>The lease ID specified did not match the lease ID for the blob.\n",
        "RequestId:42c5ab41-201e-000c-585f-054dca000000\n",
        "Time:2021-02-17T19:00:53.3246033Z</Message></Error>"
      ]
    },
    {
      "RequestUri": "https://seanmcccanary3.blob.core.windows.net/test-container-c3e4704d-2595-6eed-e12c-634d82a76bbc?restype=container",
      "RequestMethod": "DELETE",
      "RequestHeaders": {
        "Accept": "application/xml",
        "Authorization": "Sanitized",
        "traceparent": "00-927b86c4de2811488ab3c893a12633ca-e1a697eb58ad5545-00",
        "User-Agent": [
          "azsdk-net-Storage.Blobs/12.9.0-alpha.20210217.1",
          "(.NET 5.0.3; Microsoft Windows 10.0.19042)"
        ],
        "x-ms-client-request-id": "a60be518-3c16-7d68-ddd8-f6de9b6f7e85",
        "x-ms-date": "Wed, 17 Feb 2021 19:00:53 GMT",
        "x-ms-return-client-request-id": "true",
<<<<<<< HEAD
        "x-ms-version": "2020-12-06"
=======
        "x-ms-version": "2021-02-12"
>>>>>>> 7e782c87
      },
      "RequestBody": null,
      "StatusCode": 202,
      "ResponseHeaders": {
        "Content-Length": "0",
        "Date": "Wed, 17 Feb 2021 19:00:53 GMT",
        "Server": [
          "Windows-Azure-Blob/1.0",
          "Microsoft-HTTPAPI/2.0"
        ],
        "x-ms-client-request-id": "a60be518-3c16-7d68-ddd8-f6de9b6f7e85",
        "x-ms-request-id": "42c5ab5f-201e-000c-765f-054dca000000",
<<<<<<< HEAD
        "x-ms-version": "2020-12-06"
=======
        "x-ms-version": "2021-02-12"
>>>>>>> 7e782c87
      },
      "ResponseBody": []
    }
  ],
  "Variables": {
    "DateTimeOffsetNow": "2021-02-17T13:00:51.0006671-06:00",
    "RandomSeed": "361487913",
    "Storage_TestConfigDefault": "ProductionTenant\nseanmcccanary3\nU2FuaXRpemVk\nhttps://seanmcccanary3.blob.core.windows.net\nhttps://seanmcccanary3.file.core.windows.net\nhttps://seanmcccanary3.queue.core.windows.net\nhttps://seanmcccanary3.table.core.windows.net\n\n\n\n\nhttps://seanmcccanary3-secondary.blob.core.windows.net\nhttps://seanmcccanary3-secondary.file.core.windows.net\nhttps://seanmcccanary3-secondary.queue.core.windows.net\nhttps://seanmcccanary3-secondary.table.core.windows.net\n\nSanitized\n\n\nCloud\nBlobEndpoint=https://seanmcccanary3.blob.core.windows.net/;QueueEndpoint=https://seanmcccanary3.queue.core.windows.net/;FileEndpoint=https://seanmcccanary3.file.core.windows.net/;BlobSecondaryEndpoint=https://seanmcccanary3-secondary.blob.core.windows.net/;QueueSecondaryEndpoint=https://seanmcccanary3-secondary.queue.core.windows.net/;FileSecondaryEndpoint=https://seanmcccanary3-secondary.file.core.windows.net/;AccountName=seanmcccanary3;AccountKey=Kg==;\nseanscope1\n\n"
  }
}<|MERGE_RESOLUTION|>--- conflicted
+++ resolved
@@ -15,11 +15,7 @@
         "x-ms-client-request-id": "7e3fb9bf-2db8-ac64-79a9-19f691fe40f7",
         "x-ms-date": "Wed, 17 Feb 2021 19:00:51 GMT",
         "x-ms-return-client-request-id": "true",
-<<<<<<< HEAD
-        "x-ms-version": "2020-12-06"
-=======
-        "x-ms-version": "2021-02-12"
->>>>>>> 7e782c87
+        "x-ms-version": "2021-02-12"
       },
       "RequestBody": null,
       "StatusCode": 201,
@@ -34,11 +30,7 @@
         ],
         "x-ms-client-request-id": "7e3fb9bf-2db8-ac64-79a9-19f691fe40f7",
         "x-ms-request-id": "de14872a-c01e-0014-305f-0592ad000000",
-<<<<<<< HEAD
-        "x-ms-version": "2020-12-06"
-=======
-        "x-ms-version": "2021-02-12"
->>>>>>> 7e782c87
+        "x-ms-version": "2021-02-12"
       },
       "ResponseBody": []
     },
@@ -60,11 +52,7 @@
         "x-ms-client-request-id": "bbbeb6e9-dc5c-4c31-eb2c-cfc877a40461",
         "x-ms-date": "Wed, 17 Feb 2021 19:00:51 GMT",
         "x-ms-return-client-request-id": "true",
-<<<<<<< HEAD
-        "x-ms-version": "2020-12-06"
-=======
-        "x-ms-version": "2021-02-12"
->>>>>>> 7e782c87
+        "x-ms-version": "2021-02-12"
       },
       "RequestBody": null,
       "StatusCode": 201,
@@ -80,11 +68,7 @@
         "x-ms-client-request-id": "bbbeb6e9-dc5c-4c31-eb2c-cfc877a40461",
         "x-ms-request-id": "de14874b-c01e-0014-4a5f-0592ad000000",
         "x-ms-request-server-encrypted": "true",
-<<<<<<< HEAD
-        "x-ms-version": "2020-12-06",
-=======
         "x-ms-version": "2021-02-12",
->>>>>>> 7e782c87
         "x-ms-version-id": "2021-02-17T19:00:51.277082Z"
       },
       "ResponseBody": []
@@ -105,11 +89,7 @@
         "x-ms-date": "Wed, 17 Feb 2021 19:00:51 GMT",
         "x-ms-range": "bytes=0-1023",
         "x-ms-return-client-request-id": "true",
-<<<<<<< HEAD
-        "x-ms-version": "2020-12-06"
-=======
-        "x-ms-version": "2021-02-12"
->>>>>>> 7e782c87
+        "x-ms-version": "2021-02-12"
       },
       "RequestBody": null,
       "StatusCode": 304,
@@ -124,11 +104,7 @@
         "x-ms-client-request-id": "f2d506ef-ee59-87b4-5f9a-05f6e3e5d07d",
         "x-ms-error-code": "ConditionNotMet",
         "x-ms-request-id": "de14875f-c01e-0014-5c5f-0592ad000000",
-<<<<<<< HEAD
-        "x-ms-version": "2020-12-06"
-=======
-        "x-ms-version": "2021-02-12"
->>>>>>> 7e782c87
+        "x-ms-version": "2021-02-12"
       },
       "ResponseBody": []
     },
@@ -146,11 +122,7 @@
         "x-ms-client-request-id": "70d860ec-11cf-1107-530a-a07d48deb539",
         "x-ms-date": "Wed, 17 Feb 2021 19:00:51 GMT",
         "x-ms-return-client-request-id": "true",
-<<<<<<< HEAD
-        "x-ms-version": "2020-12-06"
-=======
-        "x-ms-version": "2021-02-12"
->>>>>>> 7e782c87
+        "x-ms-version": "2021-02-12"
       },
       "RequestBody": null,
       "StatusCode": 202,
@@ -163,11 +135,7 @@
         ],
         "x-ms-client-request-id": "70d860ec-11cf-1107-530a-a07d48deb539",
         "x-ms-request-id": "de148775-c01e-0014-6d5f-0592ad000000",
-<<<<<<< HEAD
-        "x-ms-version": "2020-12-06"
-=======
-        "x-ms-version": "2021-02-12"
->>>>>>> 7e782c87
+        "x-ms-version": "2021-02-12"
       },
       "ResponseBody": []
     },
@@ -186,11 +154,7 @@
         "x-ms-client-request-id": "c076646f-bc93-7751-9ee8-039400d3c19f",
         "x-ms-date": "Wed, 17 Feb 2021 19:00:51 GMT",
         "x-ms-return-client-request-id": "true",
-<<<<<<< HEAD
-        "x-ms-version": "2020-12-06"
-=======
-        "x-ms-version": "2021-02-12"
->>>>>>> 7e782c87
+        "x-ms-version": "2021-02-12"
       },
       "RequestBody": null,
       "StatusCode": 201,
@@ -205,11 +169,7 @@
         ],
         "x-ms-client-request-id": "c076646f-bc93-7751-9ee8-039400d3c19f",
         "x-ms-request-id": "3c96b5eb-f01e-007d-765f-05abe1000000",
-<<<<<<< HEAD
-        "x-ms-version": "2020-12-06"
-=======
-        "x-ms-version": "2021-02-12"
->>>>>>> 7e782c87
+        "x-ms-version": "2021-02-12"
       },
       "ResponseBody": []
     },
@@ -231,11 +191,7 @@
         "x-ms-client-request-id": "9a8fd72d-f176-3b2f-374b-9f4d3772797e",
         "x-ms-date": "Wed, 17 Feb 2021 19:00:51 GMT",
         "x-ms-return-client-request-id": "true",
-<<<<<<< HEAD
-        "x-ms-version": "2020-12-06"
-=======
-        "x-ms-version": "2021-02-12"
->>>>>>> 7e782c87
+        "x-ms-version": "2021-02-12"
       },
       "RequestBody": null,
       "StatusCode": 201,
@@ -251,11 +207,7 @@
         "x-ms-client-request-id": "9a8fd72d-f176-3b2f-374b-9f4d3772797e",
         "x-ms-request-id": "3c96b603-f01e-007d-0b5f-05abe1000000",
         "x-ms-request-server-encrypted": "true",
-<<<<<<< HEAD
-        "x-ms-version": "2020-12-06",
-=======
         "x-ms-version": "2021-02-12",
->>>>>>> 7e782c87
         "x-ms-version-id": "2021-02-17T19:00:51.7614265Z"
       },
       "ResponseBody": []
@@ -276,11 +228,7 @@
         "x-ms-date": "Wed, 17 Feb 2021 19:00:51 GMT",
         "x-ms-range": "bytes=0-1023",
         "x-ms-return-client-request-id": "true",
-<<<<<<< HEAD
-        "x-ms-version": "2020-12-06"
-=======
-        "x-ms-version": "2021-02-12"
->>>>>>> 7e782c87
+        "x-ms-version": "2021-02-12"
       },
       "RequestBody": null,
       "StatusCode": 412,
@@ -295,11 +243,7 @@
         "x-ms-client-request-id": "26b1da9b-f690-f6dc-de89-b4f197fae523",
         "x-ms-error-code": "ConditionNotMet",
         "x-ms-request-id": "3c96b611-f01e-007d-195f-05abe1000000",
-<<<<<<< HEAD
-        "x-ms-version": "2020-12-06"
-=======
-        "x-ms-version": "2021-02-12"
->>>>>>> 7e782c87
+        "x-ms-version": "2021-02-12"
       },
       "ResponseBody": [
         "﻿<?xml version=\"1.0\" encoding=\"utf-8\"?><Error><Code>ConditionNotMet</Code><Message>The condition specified using HTTP conditional header(s) is not met.\n",
@@ -321,11 +265,7 @@
         "x-ms-client-request-id": "5cb2987d-52c0-62ee-d4b6-15841f704482",
         "x-ms-date": "Wed, 17 Feb 2021 19:00:51 GMT",
         "x-ms-return-client-request-id": "true",
-<<<<<<< HEAD
-        "x-ms-version": "2020-12-06"
-=======
-        "x-ms-version": "2021-02-12"
->>>>>>> 7e782c87
+        "x-ms-version": "2021-02-12"
       },
       "RequestBody": null,
       "StatusCode": 202,
@@ -338,11 +278,7 @@
         ],
         "x-ms-client-request-id": "5cb2987d-52c0-62ee-d4b6-15841f704482",
         "x-ms-request-id": "3c96b620-f01e-007d-285f-05abe1000000",
-<<<<<<< HEAD
-        "x-ms-version": "2020-12-06"
-=======
-        "x-ms-version": "2021-02-12"
->>>>>>> 7e782c87
+        "x-ms-version": "2021-02-12"
       },
       "ResponseBody": []
     },
@@ -361,11 +297,7 @@
         "x-ms-client-request-id": "7e4c9a6e-01c6-5bf3-fdcd-1f67a01089e7",
         "x-ms-date": "Wed, 17 Feb 2021 19:00:51 GMT",
         "x-ms-return-client-request-id": "true",
-<<<<<<< HEAD
-        "x-ms-version": "2020-12-06"
-=======
-        "x-ms-version": "2021-02-12"
->>>>>>> 7e782c87
+        "x-ms-version": "2021-02-12"
       },
       "RequestBody": null,
       "StatusCode": 201,
@@ -380,11 +312,7 @@
         ],
         "x-ms-client-request-id": "7e4c9a6e-01c6-5bf3-fdcd-1f67a01089e7",
         "x-ms-request-id": "a04b4934-b01e-0031-2c5f-053bd1000000",
-<<<<<<< HEAD
-        "x-ms-version": "2020-12-06"
-=======
-        "x-ms-version": "2021-02-12"
->>>>>>> 7e782c87
+        "x-ms-version": "2021-02-12"
       },
       "ResponseBody": []
     },
@@ -406,11 +334,7 @@
         "x-ms-client-request-id": "7ccff1df-9f30-2808-6032-3b648c201218",
         "x-ms-date": "Wed, 17 Feb 2021 19:00:52 GMT",
         "x-ms-return-client-request-id": "true",
-<<<<<<< HEAD
-        "x-ms-version": "2020-12-06"
-=======
-        "x-ms-version": "2021-02-12"
->>>>>>> 7e782c87
+        "x-ms-version": "2021-02-12"
       },
       "RequestBody": null,
       "StatusCode": 201,
@@ -426,11 +350,7 @@
         "x-ms-client-request-id": "7ccff1df-9f30-2808-6032-3b648c201218",
         "x-ms-request-id": "a04b4956-b01e-0031-4c5f-053bd1000000",
         "x-ms-request-server-encrypted": "true",
-<<<<<<< HEAD
-        "x-ms-version": "2020-12-06",
-=======
         "x-ms-version": "2021-02-12",
->>>>>>> 7e782c87
         "x-ms-version-id": "2021-02-17T19:00:52.2217542Z"
       },
       "ResponseBody": []
@@ -451,11 +371,7 @@
         "x-ms-date": "Wed, 17 Feb 2021 19:00:52 GMT",
         "x-ms-range": "bytes=0-1023",
         "x-ms-return-client-request-id": "true",
-<<<<<<< HEAD
-        "x-ms-version": "2020-12-06"
-=======
-        "x-ms-version": "2021-02-12"
->>>>>>> 7e782c87
+        "x-ms-version": "2021-02-12"
       },
       "RequestBody": null,
       "StatusCode": 412,
@@ -470,11 +386,7 @@
         "x-ms-client-request-id": "58f30e3b-c615-80f4-a546-dd6d16c50f72",
         "x-ms-error-code": "ConditionNotMet",
         "x-ms-request-id": "a04b496b-b01e-0031-605f-053bd1000000",
-<<<<<<< HEAD
-        "x-ms-version": "2020-12-06"
-=======
-        "x-ms-version": "2021-02-12"
->>>>>>> 7e782c87
+        "x-ms-version": "2021-02-12"
       },
       "ResponseBody": [
         "﻿<?xml version=\"1.0\" encoding=\"utf-8\"?><Error><Code>ConditionNotMet</Code><Message>The condition specified using HTTP conditional header(s) is not met.\n",
@@ -496,11 +408,7 @@
         "x-ms-client-request-id": "7e29f482-b92d-c403-05c7-4d5b6dd97e35",
         "x-ms-date": "Wed, 17 Feb 2021 19:00:52 GMT",
         "x-ms-return-client-request-id": "true",
-<<<<<<< HEAD
-        "x-ms-version": "2020-12-06"
-=======
-        "x-ms-version": "2021-02-12"
->>>>>>> 7e782c87
+        "x-ms-version": "2021-02-12"
       },
       "RequestBody": null,
       "StatusCode": 202,
@@ -513,11 +421,7 @@
         ],
         "x-ms-client-request-id": "7e29f482-b92d-c403-05c7-4d5b6dd97e35",
         "x-ms-request-id": "a04b4990-b01e-0031-7e5f-053bd1000000",
-<<<<<<< HEAD
-        "x-ms-version": "2020-12-06"
-=======
-        "x-ms-version": "2021-02-12"
->>>>>>> 7e782c87
+        "x-ms-version": "2021-02-12"
       },
       "ResponseBody": []
     },
@@ -536,11 +440,7 @@
         "x-ms-client-request-id": "02ab4bbb-8b48-42ce-6221-34ce0c2880f7",
         "x-ms-date": "Wed, 17 Feb 2021 19:00:52 GMT",
         "x-ms-return-client-request-id": "true",
-<<<<<<< HEAD
-        "x-ms-version": "2020-12-06"
-=======
-        "x-ms-version": "2021-02-12"
->>>>>>> 7e782c87
+        "x-ms-version": "2021-02-12"
       },
       "RequestBody": null,
       "StatusCode": 201,
@@ -555,11 +455,7 @@
         ],
         "x-ms-client-request-id": "02ab4bbb-8b48-42ce-6221-34ce0c2880f7",
         "x-ms-request-id": "a7fe4168-101e-0065-4b5f-057486000000",
-<<<<<<< HEAD
-        "x-ms-version": "2020-12-06"
-=======
-        "x-ms-version": "2021-02-12"
->>>>>>> 7e782c87
+        "x-ms-version": "2021-02-12"
       },
       "ResponseBody": []
     },
@@ -581,11 +477,7 @@
         "x-ms-client-request-id": "180e72a9-f76f-5ee3-b101-b2b818266cbd",
         "x-ms-date": "Wed, 17 Feb 2021 19:00:52 GMT",
         "x-ms-return-client-request-id": "true",
-<<<<<<< HEAD
-        "x-ms-version": "2020-12-06"
-=======
-        "x-ms-version": "2021-02-12"
->>>>>>> 7e782c87
+        "x-ms-version": "2021-02-12"
       },
       "RequestBody": null,
       "StatusCode": 201,
@@ -601,11 +493,7 @@
         "x-ms-client-request-id": "180e72a9-f76f-5ee3-b101-b2b818266cbd",
         "x-ms-request-id": "a7fe4175-101e-0065-545f-057486000000",
         "x-ms-request-server-encrypted": "true",
-<<<<<<< HEAD
-        "x-ms-version": "2020-12-06",
-=======
         "x-ms-version": "2021-02-12",
->>>>>>> 7e782c87
         "x-ms-version-id": "2021-02-17T19:00:52.7271173Z"
       },
       "ResponseBody": []
@@ -624,11 +512,7 @@
         "x-ms-client-request-id": "63fdb44e-0b95-4071-f8c0-47603280bd49",
         "x-ms-date": "Wed, 17 Feb 2021 19:00:52 GMT",
         "x-ms-return-client-request-id": "true",
-<<<<<<< HEAD
-        "x-ms-version": "2020-12-06"
-=======
-        "x-ms-version": "2021-02-12"
->>>>>>> 7e782c87
+        "x-ms-version": "2021-02-12"
       },
       "RequestBody": null,
       "StatusCode": 200,
@@ -652,11 +536,7 @@
         "x-ms-lease-status": "unlocked",
         "x-ms-request-id": "a7fe4178-101e-0065-575f-057486000000",
         "x-ms-server-encrypted": "true",
-<<<<<<< HEAD
-        "x-ms-version": "2020-12-06",
-=======
         "x-ms-version": "2021-02-12",
->>>>>>> 7e782c87
         "x-ms-version-id": "2021-02-17T19:00:52.7271173Z"
       },
       "ResponseBody": []
@@ -677,11 +557,7 @@
         "x-ms-date": "Wed, 17 Feb 2021 19:00:52 GMT",
         "x-ms-range": "bytes=0-1023",
         "x-ms-return-client-request-id": "true",
-<<<<<<< HEAD
-        "x-ms-version": "2020-12-06"
-=======
-        "x-ms-version": "2021-02-12"
->>>>>>> 7e782c87
+        "x-ms-version": "2021-02-12"
       },
       "RequestBody": null,
       "StatusCode": 304,
@@ -696,11 +572,7 @@
         "x-ms-client-request-id": "636ad9b4-0828-f228-e256-36493f34c713",
         "x-ms-error-code": "ConditionNotMet",
         "x-ms-request-id": "a7fe417f-101e-0065-5d5f-057486000000",
-<<<<<<< HEAD
-        "x-ms-version": "2020-12-06"
-=======
-        "x-ms-version": "2021-02-12"
->>>>>>> 7e782c87
+        "x-ms-version": "2021-02-12"
       },
       "ResponseBody": []
     },
@@ -718,11 +590,7 @@
         "x-ms-client-request-id": "58acb6fe-5916-3420-d98a-268ada6ae2a9",
         "x-ms-date": "Wed, 17 Feb 2021 19:00:52 GMT",
         "x-ms-return-client-request-id": "true",
-<<<<<<< HEAD
-        "x-ms-version": "2020-12-06"
-=======
-        "x-ms-version": "2021-02-12"
->>>>>>> 7e782c87
+        "x-ms-version": "2021-02-12"
       },
       "RequestBody": null,
       "StatusCode": 202,
@@ -735,11 +603,7 @@
         ],
         "x-ms-client-request-id": "58acb6fe-5916-3420-d98a-268ada6ae2a9",
         "x-ms-request-id": "a7fe4188-101e-0065-665f-057486000000",
-<<<<<<< HEAD
-        "x-ms-version": "2020-12-06"
-=======
-        "x-ms-version": "2021-02-12"
->>>>>>> 7e782c87
+        "x-ms-version": "2021-02-12"
       },
       "ResponseBody": []
     },
@@ -758,11 +622,7 @@
         "x-ms-client-request-id": "1633dcf9-4341-d9c5-c83d-76e9f6d3b132",
         "x-ms-date": "Wed, 17 Feb 2021 19:00:52 GMT",
         "x-ms-return-client-request-id": "true",
-<<<<<<< HEAD
-        "x-ms-version": "2020-12-06"
-=======
-        "x-ms-version": "2021-02-12"
->>>>>>> 7e782c87
+        "x-ms-version": "2021-02-12"
       },
       "RequestBody": null,
       "StatusCode": 201,
@@ -777,11 +637,7 @@
         ],
         "x-ms-client-request-id": "1633dcf9-4341-d9c5-c83d-76e9f6d3b132",
         "x-ms-request-id": "42c5ab16-201e-000c-365f-054dca000000",
-<<<<<<< HEAD
-        "x-ms-version": "2020-12-06"
-=======
-        "x-ms-version": "2021-02-12"
->>>>>>> 7e782c87
+        "x-ms-version": "2021-02-12"
       },
       "ResponseBody": []
     },
@@ -803,11 +659,7 @@
         "x-ms-client-request-id": "b5fa8f22-6432-a176-bb55-a36ad30475f4",
         "x-ms-date": "Wed, 17 Feb 2021 19:00:53 GMT",
         "x-ms-return-client-request-id": "true",
-<<<<<<< HEAD
-        "x-ms-version": "2020-12-06"
-=======
-        "x-ms-version": "2021-02-12"
->>>>>>> 7e782c87
+        "x-ms-version": "2021-02-12"
       },
       "RequestBody": null,
       "StatusCode": 201,
@@ -823,11 +675,7 @@
         "x-ms-client-request-id": "b5fa8f22-6432-a176-bb55-a36ad30475f4",
         "x-ms-request-id": "42c5ab1e-201e-000c-3c5f-054dca000000",
         "x-ms-request-server-encrypted": "true",
-<<<<<<< HEAD
-        "x-ms-version": "2020-12-06",
-=======
         "x-ms-version": "2021-02-12",
->>>>>>> 7e782c87
         "x-ms-version-id": "2021-02-17T19:00:53.2224727Z"
       },
       "ResponseBody": []
@@ -849,11 +697,7 @@
         "x-ms-lease-duration": "-1",
         "x-ms-proposed-lease-id": "281f03ee-0c80-c9bf-ef2f-e7ad98d7e65d",
         "x-ms-return-client-request-id": "true",
-<<<<<<< HEAD
-        "x-ms-version": "2020-12-06"
-=======
-        "x-ms-version": "2021-02-12"
->>>>>>> 7e782c87
+        "x-ms-version": "2021-02-12"
       },
       "RequestBody": null,
       "StatusCode": 201,
@@ -869,11 +713,7 @@
         "x-ms-client-request-id": "f45bccfc-eef5-1600-d030-c5037cc808e4",
         "x-ms-lease-id": "281f03ee-0c80-c9bf-ef2f-e7ad98d7e65d",
         "x-ms-request-id": "42c5ab2d-201e-000c-475f-054dca000000",
-<<<<<<< HEAD
-        "x-ms-version": "2020-12-06"
-=======
-        "x-ms-version": "2021-02-12"
->>>>>>> 7e782c87
+        "x-ms-version": "2021-02-12"
       },
       "ResponseBody": []
     },
@@ -893,11 +733,7 @@
         "x-ms-lease-id": "2adb9b02-c2a6-eba4-587d-3318f5dbd377",
         "x-ms-range": "bytes=0-1023",
         "x-ms-return-client-request-id": "true",
-<<<<<<< HEAD
-        "x-ms-version": "2020-12-06"
-=======
-        "x-ms-version": "2021-02-12"
->>>>>>> 7e782c87
+        "x-ms-version": "2021-02-12"
       },
       "RequestBody": null,
       "StatusCode": 412,
@@ -912,11 +748,7 @@
         "x-ms-client-request-id": "ccb1d5f8-f17b-d168-ee87-05a9d43de88e",
         "x-ms-error-code": "LeaseIdMismatchWithBlobOperation",
         "x-ms-request-id": "42c5ab41-201e-000c-585f-054dca000000",
-<<<<<<< HEAD
-        "x-ms-version": "2020-12-06"
-=======
-        "x-ms-version": "2021-02-12"
->>>>>>> 7e782c87
+        "x-ms-version": "2021-02-12"
       },
       "ResponseBody": [
         "﻿<?xml version=\"1.0\" encoding=\"utf-8\"?><Error><Code>LeaseIdMismatchWithBlobOperation</Code><Message>The lease ID specified did not match the lease ID for the blob.\n",
@@ -938,11 +770,7 @@
         "x-ms-client-request-id": "a60be518-3c16-7d68-ddd8-f6de9b6f7e85",
         "x-ms-date": "Wed, 17 Feb 2021 19:00:53 GMT",
         "x-ms-return-client-request-id": "true",
-<<<<<<< HEAD
-        "x-ms-version": "2020-12-06"
-=======
-        "x-ms-version": "2021-02-12"
->>>>>>> 7e782c87
+        "x-ms-version": "2021-02-12"
       },
       "RequestBody": null,
       "StatusCode": 202,
@@ -955,11 +783,7 @@
         ],
         "x-ms-client-request-id": "a60be518-3c16-7d68-ddd8-f6de9b6f7e85",
         "x-ms-request-id": "42c5ab5f-201e-000c-765f-054dca000000",
-<<<<<<< HEAD
-        "x-ms-version": "2020-12-06"
-=======
-        "x-ms-version": "2021-02-12"
->>>>>>> 7e782c87
+        "x-ms-version": "2021-02-12"
       },
       "ResponseBody": []
     }
