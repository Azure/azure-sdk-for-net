--- conflicted
+++ resolved
@@ -23,13 +23,8 @@
         "Last-Modified": "Thu, 20 Jan 2022 20:44:20 GMT",
         "Server": "Windows-Azure-Blob/1.0 Microsoft-HTTPAPI/2.0",
         "x-ms-client-request-id": "2d021fd7-9261-95f5-9d4c-84f7f2636a8d",
-<<<<<<< HEAD
-        "x-ms-request-id": "e559d42c-c01e-002b-270c-e75a0e000000",
-        "x-ms-version": "2021-06-08"
-=======
         "x-ms-request-id": "6ce8311c-001e-0046-523e-0eee45000000",
-        "x-ms-version": "2021-04-10"
->>>>>>> bc50fe7b
+        "x-ms-version": "2021-06-08"
       },
       "ResponseBody": []
     },
@@ -41,48 +36,8 @@
         "Authorization": "Sanitized",
         "Content-Length": "0",
         "Content-Type": "application/octet-stream",
-<<<<<<< HEAD
-        "If-None-Match": "*",
-        "traceparent": "00-8f65ecf648d3d64999c71c4c6cb4f9c8-78014e6a95647d41-00",
-        "User-Agent": "azsdk-net-Storage.Blobs/12.11.0-alpha.20211201.1 (.NET Framework 4.8.4300.0; Microsoft Windows 10.0.19044 )",
-        "x-ms-blob-type": "BlockBlob",
-        "x-ms-client-request-id": "56159982-fe28-c475-f439-52c4df0bc2c2",
-        "x-ms-date": "Wed, 01 Dec 2021 23:36:43 GMT",
-        "x-ms-return-client-request-id": "true",
-        "x-ms-version": "2021-06-08"
-      },
-      "RequestBody": [],
-      "StatusCode": 201,
-      "ResponseHeaders": {
-        "Content-Length": "0",
-        "Content-MD5": "1B2M2Y8AsgTpgAmY7PhCfg==",
-        "Date": "Wed, 01 Dec 2021 23:36:42 GMT",
-        "ETag": "\u00220x8D9B5236EA3178D\u0022",
-        "Last-Modified": "Wed, 01 Dec 2021 23:36:43 GMT",
-        "Server": "Windows-Azure-Blob/1.0 Microsoft-HTTPAPI/2.0",
-        "x-ms-client-request-id": "56159982-fe28-c475-f439-52c4df0bc2c2",
-        "x-ms-content-crc64": "AAAAAAAAAAA=",
-        "x-ms-request-id": "e559d439-c01e-002b-300c-e75a0e000000",
-        "x-ms-request-server-encrypted": "true",
-        "x-ms-version": "2021-06-08",
-        "x-ms-version-id": "2021-12-01T23:36:43.4300813Z"
-      },
-      "ResponseBody": []
-    },
-    {
-      "RequestUri": "http://seanmcccanary3.blob.core.windows.net/test-container-30f61c27-f9d5-891f-a5a0-4c1e5d816ff0/test-blob-36e3192d-1249-c82b-da9c-b2e9d2db199a",
-      "RequestMethod": "PUT",
-      "RequestHeaders": {
-        "Accept": "application/xml",
-        "Authorization": "Sanitized",
-        "Content-Length": "0",
-        "Content-Type": "application/octet-stream",
-        "traceparent": "00-c3cbd0d6a675b54b9c7745151bdd9c5d-4569c44dae248e41-00",
-        "User-Agent": "azsdk-net-Storage.Blobs/12.11.0-alpha.20211201.1 (.NET Framework 4.8.4300.0; Microsoft Windows 10.0.19044 )",
-=======
         "traceparent": "00-c4b7ce039c82c24f811a0af66b96e24a-7b9d391ae29cc147-00",
         "User-Agent": "azsdk-net-Storage.Blobs/12.11.0-alpha.20220118.1 (.NET Framework 4.8.4420.0; Microsoft Windows 10.0.19044 )",
->>>>>>> bc50fe7b
         "x-ms-blob-content-language": "en",
         "x-ms-blob-content-type": "application/json",
         "x-ms-blob-type": "BlockBlob",
@@ -104,13 +59,8 @@
         "x-ms-content-crc64": "AAAAAAAAAAA=",
         "x-ms-request-id": "6ce83131-001e-0046-5d3e-0eee45000000",
         "x-ms-request-server-encrypted": "true",
-<<<<<<< HEAD
-        "x-ms-version": "2021-06-08",
-        "x-ms-version-id": "2021-12-01T23:36:43.5310239Z"
-=======
-        "x-ms-version": "2021-04-10",
+        "x-ms-version": "2021-06-08",
         "x-ms-version-id": "2022-01-20T20:44:20.5757135Z"
->>>>>>> bc50fe7b
       },
       "ResponseBody": []
     },
@@ -143,13 +93,8 @@
         "x-ms-content-crc64": "g0vf2Kdg954=",
         "x-ms-request-id": "6ce8314c-001e-0046-6d3e-0eee45000000",
         "x-ms-request-server-encrypted": "true",
-<<<<<<< HEAD
-        "x-ms-version": "2021-06-08",
-        "x-ms-version-id": "2021-12-01T23:36:43.6869347Z"
-=======
-        "x-ms-version": "2021-04-10",
+        "x-ms-version": "2021-06-08",
         "x-ms-version-id": "2022-01-20T20:44:20.7386218Z"
->>>>>>> bc50fe7b
       },
       "ResponseBody": []
     },
@@ -189,13 +134,8 @@
         "x-ms-lease-status": "unlocked",
         "x-ms-request-id": "6ce83175-001e-0046-063e-0eee45000000",
         "x-ms-server-encrypted": "true",
-<<<<<<< HEAD
-        "x-ms-version": "2021-06-08",
-        "x-ms-version-id": "2021-12-01T23:36:43.6869347Z"
-=======
-        "x-ms-version": "2021-04-10",
+        "x-ms-version": "2021-06-08",
         "x-ms-version-id": "2022-01-20T20:44:20.7386218Z"
->>>>>>> bc50fe7b
       },
       "ResponseBody": []
     },
@@ -235,13 +175,8 @@
         "x-ms-lease-status": "unlocked",
         "x-ms-request-id": "6ce8317f-001e-0046-0c3e-0eee45000000",
         "x-ms-server-encrypted": "true",
-<<<<<<< HEAD
-        "x-ms-version": "2021-06-08",
-        "x-ms-version-id": "2021-12-01T23:36:43.6869347Z"
-=======
-        "x-ms-version": "2021-04-10",
+        "x-ms-version": "2021-06-08",
         "x-ms-version-id": "2022-01-20T20:44:20.7386218Z"
->>>>>>> bc50fe7b
       },
       "ResponseBody": []
     },
@@ -264,15 +199,9 @@
         "Content-Length": "0",
         "Date": "Thu, 20 Jan 2022 20:44:20 GMT",
         "Server": "Windows-Azure-Blob/1.0 Microsoft-HTTPAPI/2.0",
-<<<<<<< HEAD
-        "x-ms-client-request-id": "05828e77-7e0a-60f0-8a42-65b5b8e6c8c1",
-        "x-ms-request-id": "e559d4e1-c01e-002b-3c0c-e75a0e000000",
-        "x-ms-version": "2021-06-08"
-=======
         "x-ms-client-request-id": "f65bb11d-cecf-1583-0960-db4285307933",
         "x-ms-request-id": "6ce83190-001e-0046-163e-0eee45000000",
-        "x-ms-version": "2021-04-10"
->>>>>>> bc50fe7b
+        "x-ms-version": "2021-06-08"
       },
       "ResponseBody": []
     }
