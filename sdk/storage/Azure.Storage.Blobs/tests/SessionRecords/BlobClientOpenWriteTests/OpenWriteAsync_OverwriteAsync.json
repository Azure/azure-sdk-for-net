{
  "Entries": [
    {
      "RequestUri": "http://seanmcccanary3.blob.core.windows.net/test-container-77a68897-e206-f671-04d4-3af8f4ce835f?restype=container",
      "RequestMethod": "PUT",
      "RequestHeaders": {
        "Accept": "application/xml",
        "Authorization": "Sanitized",
        "traceparent": "00-952e4645e46f7743afa17207e9858bed-e56f0d200f14a840-00",
        "User-Agent": "azsdk-net-Storage.Blobs/12.11.0-alpha.20220118.1 (.NET Framework 4.8.4420.0; Microsoft Windows 10.0.19044 )",
        "x-ms-blob-public-access": "container",
        "x-ms-client-request-id": "74559360-a4e3-7496-aaa0-56142151b63a",
        "x-ms-date": "Thu, 20 Jan 2022 20:44:57 GMT",
        "x-ms-return-client-request-id": "true",
        "x-ms-version": "2021-06-08"
      },
      "RequestBody": null,
      "StatusCode": 201,
      "ResponseHeaders": {
        "Content-Length": "0",
        "Date": "Thu, 20 Jan 2022 20:44:57 GMT",
        "ETag": "\u00220x8D9DC55B8BFA85D\u0022",
        "Last-Modified": "Thu, 20 Jan 2022 20:44:57 GMT",
        "Server": "Windows-Azure-Blob/1.0 Microsoft-HTTPAPI/2.0",
        "x-ms-client-request-id": "74559360-a4e3-7496-aaa0-56142151b63a",
<<<<<<< HEAD
        "x-ms-request-id": "e559ffa6-c01e-002b-230c-e75a0e000000",
        "x-ms-version": "2021-06-08"
=======
        "x-ms-request-id": "6ce85d50-001e-0046-053e-0eee45000000",
        "x-ms-version": "2021-04-10"
>>>>>>> bc50fe7b
      },
      "ResponseBody": []
    },
    {
      "RequestUri": "http://seanmcccanary3.blob.core.windows.net/test-container-77a68897-e206-f671-04d4-3af8f4ce835f/test-blob-e9c73c64-eab3-9de4-3df5-315fd730c67a",
      "RequestMethod": "PUT",
      "RequestHeaders": {
        "Accept": "application/xml",
        "Authorization": "Sanitized",
        "Content-Length": "0",
        "Content-Type": "application/octet-stream",
        "traceparent": "00-5275c6a2def1b64f8638ac96c656c967-e56b938e0221e148-00",
        "User-Agent": "azsdk-net-Storage.Blobs/12.11.0-alpha.20220118.1 (.NET Framework 4.8.4420.0; Microsoft Windows 10.0.19044 )",
        "x-ms-blob-type": "BlockBlob",
        "x-ms-client-request-id": "ec2c71a9-a19f-4763-ad8b-247fb6f42dbe",
        "x-ms-date": "Thu, 20 Jan 2022 20:44:57 GMT",
        "x-ms-return-client-request-id": "true",
        "x-ms-version": "2021-06-08"
      },
      "RequestBody": [],
      "StatusCode": 201,
      "ResponseHeaders": {
        "Content-Length": "0",
        "Content-MD5": "1B2M2Y8AsgTpgAmY7PhCfg==",
        "Date": "Thu, 20 Jan 2022 20:44:57 GMT",
        "ETag": "\u00220x8D9DC55B8CA30C5\u0022",
        "Last-Modified": "Thu, 20 Jan 2022 20:44:58 GMT",
        "Server": "Windows-Azure-Blob/1.0 Microsoft-HTTPAPI/2.0",
        "x-ms-client-request-id": "ec2c71a9-a19f-4763-ad8b-247fb6f42dbe",
        "x-ms-content-crc64": "AAAAAAAAAAA=",
        "x-ms-request-id": "6ce85d68-001e-0046-163e-0eee45000000",
        "x-ms-request-server-encrypted": "true",
        "x-ms-version": "2021-04-10",
        "x-ms-version-id": "2022-01-20T20:44:58.0225221Z"
      },
      "ResponseBody": []
    },
    {
      "RequestUri": "http://seanmcccanary3.blob.core.windows.net/test-container-77a68897-e206-f671-04d4-3af8f4ce835f/test-blob-e9c73c64-eab3-9de4-3df5-315fd730c67a?comp=block\u0026blockid=AAQAAAAAAAAAAAAAAAAAAAAAAAAAAAAAAAAAAAAAAAAAAAAAAAAAAAAAAAAAAAAA",
      "RequestMethod": "PUT",
      "RequestHeaders": {
        "Accept": "application/xml",
        "Authorization": "Sanitized",
        "Content-Length": "1024",
        "Content-Type": "application/octet-stream",
        "User-Agent": "azsdk-net-Storage.Blobs/12.11.0-alpha.20220118.1 (.NET Framework 4.8.4420.0; Microsoft Windows 10.0.19044 )",
        "x-ms-client-request-id": "d2138458-a0d7-77e3-cb8d-4020cc169269",
        "x-ms-date": "Thu, 20 Jan 2022 20:44:58 GMT",
        "x-ms-return-client-request-id": "true",
        "x-ms-version": "2021-04-10"
      },
      "RequestBody": "tveYYXgOe9yMhWO9ozWO9PDP2/PCNJB2rrc37XI3nHna214quFXCVsDrXS2GJvkHZz1uB1XTuIFnIrLA1o5pVOnp48fXZDubDYQy1tdi74e9MIY1yJQkBiPcw5aiAYAygghEnUMyMAMB0/nQoeGqBDMrAqYHM4tUxdyk\u002BqCl\u002BAwE/1TOHlFDi/\u002BDM/WaVGVBMb5id//ZK0588NhmjjViXNvtzKGN3Obh53emgwCWuXF2YsjhQoEMKtQFUS153f3KIdcarIfEtFXYgI\u002BHM6dO5jZn8CxsgRlZ4KHMiIu4aAp53GIofAzpsq5zCcHxhfcttmv3Eu3RXZ\u002B\u002BwMvm\u002BCzJHxiFDldEJmkqfj19\u002BXdXZ1uqn9EgwVYdqH7CarxAA7qBqempbHag6JABzJOvU2QoZlhvO1haqV7CZ2XYgbut6XuD/E\u002BOrfrlCrdAHvTCbVUZmgNj0MdhJwCK5wURx2bVVOMYK1cVmbhdijGhGopq//oQvue4SRizItVPA8b11ENQa8oQqUL9BABKBkWWvwx1IOcLAAh/HAvKZQmCxpbyZ7btUa/AWVW3ErrmbULSHWLI2eLf6tM60U6/RkQ5ez5qWJ6PqG5ctceRU\u002B1OmK/I90imueyzEn3is39hARIRfpd7exWkQ3TzayMbTZfl7Dif9k78ksJRt0UhrPXv\u002B7S1f9VW0h2ZI7TTs03JmMXl/MdHwgrDFevUKsTPg5d/BHBvZs3CjxkbBdOaKN90iB\u002BAO68upzmp8WrpgahZyaAcVK/dWTL3I22tLLw3KewMYKKkT0fnUFw3xXRi2A1xwTsyfdQwly7siRdBgHt8csh\u002B3SEGtHpYNQNSpZS9lEtgPGqBBKsX3Mlzt8YvpdDhu1Os5Pvsag3B2UjR3fGaL/TM4UMQ\u002B20cZgFYkvyzKJAycepBELBQdNJdvypiRv7X2YjRY8ON0MDlj336k9gQDrG4nmwHWR5EfG1xsjtCuiACgLl04cXMpaAqW4EyVuD6TbF5qqiS0H9pjedVGx2EotVd9xIemyzr6/jL3P2dESaNd2WKyQ94cLA5ClTedomDprmr1V7N27GFjr6vxvOCy3vAyKS3\u002BdnG5Idi5JHXDXVvSDZE8jvHv5u0BTpQyKm8tz/YHa3ly6zf5fDWavcgrYBJQH69PtlA\u002BAgIA/SedRzepSxS/\u002B/HiX2JZAxK8FSklFi6B4gr/3llmCSl3Me4QXDU\u002BMXKzq2RgbYAM9rM9QizZG\u002Bc5G2Tsqaz7GbKIqy10SKcdveP2caqKIXRKsufmKMc8XhYG1wCQEUeF\u002BFHxl8JS2G3MH8QI4uo8bvowojaE1TDrTA0XbXFmjWyccHlY2ImyN5p52gkDM3tryqhGn69QwOMgw==",
      "StatusCode": 201,
      "ResponseHeaders": {
        "Content-Length": "0",
        "Date": "Thu, 20 Jan 2022 20:44:58 GMT",
        "Server": "Windows-Azure-Blob/1.0 Microsoft-HTTPAPI/2.0",
        "x-ms-client-request-id": "d2138458-a0d7-77e3-cb8d-4020cc169269",
        "x-ms-content-crc64": "zFr5cnOexb0=",
        "x-ms-request-id": "6ce85d7f-001e-0046-283e-0eee45000000",
        "x-ms-request-server-encrypted": "true",
        "x-ms-version": "2021-04-10"
      },
      "ResponseBody": []
    },
    {
      "RequestUri": "http://seanmcccanary3.blob.core.windows.net/test-container-77a68897-e206-f671-04d4-3af8f4ce835f/test-blob-e9c73c64-eab3-9de4-3df5-315fd730c67a?comp=blocklist",
      "RequestMethod": "PUT",
      "RequestHeaders": {
        "Accept": "application/xml",
        "Authorization": "Sanitized",
        "Content-Length": "107",
        "Content-Type": "application/xml",
        "If-Match": "\u00220x8D9DC55B8CA30C5\u0022",
        "User-Agent": "azsdk-net-Storage.Blobs/12.11.0-alpha.20220118.1 (.NET Framework 4.8.4420.0; Microsoft Windows 10.0.19044 )",
        "x-ms-client-request-id": "3227dcef-5ae1-b7e6-fbd2-2c66af9c29bb",
        "x-ms-date": "Thu, 20 Jan 2022 20:44:58 GMT",
        "x-ms-return-client-request-id": "true",
        "x-ms-version": "2021-04-10"
      },
      "RequestBody": "\uFEFF\u003CBlockList\u003E\u003CLatest\u003EAAQAAAAAAAAAAAAAAAAAAAAAAAAAAAAAAAAAAAAAAAAAAAAAAAAAAAAAAAAAAAAA\u003C/Latest\u003E\u003C/BlockList\u003E",
      "StatusCode": 201,
      "ResponseHeaders": {
        "Content-Length": "0",
        "Date": "Thu, 20 Jan 2022 20:44:58 GMT",
        "ETag": "\u00220x8D9DC55B8FD474D\u0022",
        "Last-Modified": "Thu, 20 Jan 2022 20:44:58 GMT",
        "Server": "Windows-Azure-Blob/1.0 Microsoft-HTTPAPI/2.0",
        "x-ms-client-request-id": "3227dcef-5ae1-b7e6-fbd2-2c66af9c29bb",
        "x-ms-content-crc64": "17m5j6ScWgM=",
        "x-ms-request-id": "6ce85da2-001e-0046-433e-0eee45000000",
        "x-ms-request-server-encrypted": "true",
<<<<<<< HEAD
        "x-ms-version": "2021-06-08",
        "x-ms-version-id": "2021-12-01T23:37:11.2371914Z"
=======
        "x-ms-version": "2021-04-10",
        "x-ms-version-id": "2022-01-20T20:44:58.3583325Z"
>>>>>>> bc50fe7b
      },
      "ResponseBody": []
    },
    {
      "RequestUri": "http://seanmcccanary3.blob.core.windows.net/test-container-77a68897-e206-f671-04d4-3af8f4ce835f/test-blob-e9c73c64-eab3-9de4-3df5-315fd730c67a",
      "RequestMethod": "PUT",
      "RequestHeaders": {
        "Accept": "application/xml",
        "Authorization": "Sanitized",
        "Content-Length": "0",
        "Content-Type": "application/octet-stream",
        "traceparent": "00-35ce241d971e6742af3a7afb5ef69cd3-3832643b1910b347-00",
        "User-Agent": "azsdk-net-Storage.Blobs/12.11.0-alpha.20220118.1 (.NET Framework 4.8.4420.0; Microsoft Windows 10.0.19044 )",
        "x-ms-blob-type": "BlockBlob",
        "x-ms-client-request-id": "fe37e6c7-baee-1bfb-0359-90f959f7adb9",
        "x-ms-date": "Thu, 20 Jan 2022 20:44:58 GMT",
        "x-ms-return-client-request-id": "true",
        "x-ms-version": "2021-06-08"
      },
      "RequestBody": [],
      "StatusCode": 201,
      "ResponseHeaders": {
        "Content-Length": "0",
        "Content-MD5": "1B2M2Y8AsgTpgAmY7PhCfg==",
        "Date": "Thu, 20 Jan 2022 20:44:58 GMT",
        "ETag": "\u00220x8D9DC55B90694C4\u0022",
        "Last-Modified": "Thu, 20 Jan 2022 20:44:58 GMT",
        "Server": "Windows-Azure-Blob/1.0 Microsoft-HTTPAPI/2.0",
        "x-ms-client-request-id": "fe37e6c7-baee-1bfb-0359-90f959f7adb9",
        "x-ms-content-crc64": "AAAAAAAAAAA=",
        "x-ms-request-id": "6ce85dc4-001e-0046-603e-0eee45000000",
        "x-ms-request-server-encrypted": "true",
<<<<<<< HEAD
        "x-ms-version": "2021-06-08",
        "x-ms-version-id": "2021-12-01T23:37:11.2981569Z"
=======
        "x-ms-version": "2021-04-10",
        "x-ms-version-id": "2022-01-20T20:44:58.4192980Z"
>>>>>>> bc50fe7b
      },
      "ResponseBody": []
    },
    {
      "RequestUri": "http://seanmcccanary3.blob.core.windows.net/test-container-77a68897-e206-f671-04d4-3af8f4ce835f/test-blob-e9c73c64-eab3-9de4-3df5-315fd730c67a?comp=block\u0026blockid=AAQAAAAAAAAAAAAAAAAAAAAAAAAAAAAAAAAAAAAAAAAAAAAAAAAAAAAAAAAAAAAA",
      "RequestMethod": "PUT",
      "RequestHeaders": {
        "Accept": "application/xml",
        "Authorization": "Sanitized",
        "Content-Length": "1024",
        "Content-Type": "application/octet-stream",
        "User-Agent": "azsdk-net-Storage.Blobs/12.11.0-alpha.20220118.1 (.NET Framework 4.8.4420.0; Microsoft Windows 10.0.19044 )",
        "x-ms-client-request-id": "5426d6d0-cc7e-46fd-4ea3-f39b82b72f3b",
        "x-ms-date": "Thu, 20 Jan 2022 20:44:58 GMT",
        "x-ms-return-client-request-id": "true",
        "x-ms-version": "2021-06-08"
      },
      "RequestBody": "SEWVGIDsOI1\u002BWh6hhh\u002BEgmh/MPDuYIcqJLSyPZ2gCRcMX3ytswtBAqSZs4c7RTHcTar9MGs5zOe9avPLOvvw3VAHlCai185dPS1LVKwA79\u002BD1e/zo9ir05OU70kXdcipqdY2M7AKOnXbn/M\u002B7Xc7vXsUSGQM/Dp4XMGTDeiFRcdloqvWybsveJt5FwPlbeUbWTHNAy1knaybvtfudyyNVVor2EvMZPTA5M/IkuU3ku/bd7O2t0KaAAX\u002BOgvjQAFu68GoupSaT/Q9DR5dmwrHYyvnEv951p0XkNhGziro3KTOWqYjjthbQSi\u002BeaokPGX6Ntff/C0B9RUkkSm7U4HKVDF6j0FjpNVSjNHXul3z81RyS5hSCeB2zGSR//2vn\u002B2m9CR4qa0jlpECjHBcKTu3MJ3VSQfod0tRA8Ld0qXXo\u002BzkMMY5ekmnTrUGUHxvGaMo2c5f2lblvnzYJ6bqRsTrKuiDePh1frVTLvpS4ifO4ekftPjWd8mV/nJJYFOjvAjxGiaT7KGqs1sZC6xck9tUCkW8ypLLFLIf7XmGKx5hsHHyYccAOvVIdQGdvWwdOWuW9FYN5/F1JQZzdP4nJIc8t1s6aTEUVM9Qc1WQLldGAbMO7zbIU8iAfDvBjMb3IFF5YAYQ49A5gqCGvXOb5PeuLXJKGTVQdGOSuu31U8cIWVMEFs1QNh7j1GyWQZZU5JdEEl9UrAcbKeyifSniQy/ZfmQgl80qXfdTZkTIujPNPdVVsUBotKxM6O3grrj1AJA9vMMxNE3JGrRnAEbCU2651D9TjZLuccm41K7gSa8\u002BXmWzi/1vnAmIi5aMALRmiZV\u002BJ9p4onP\u002BTkv5eF\u002Be6dEFKKLgDshxSTg2ygH7YnAVUksZYSHVxrvytTyydiOp6qLFh9cRhnrMDd2hQtdyAuza4yYUhIevL2Lm7VmLv9MUjOBeNdqZBMzQTFRDM4PjgLJP15L8lGUaFld0KpggQE4KjLb3E8wRQd9aRDcza/zfA22nPOdAGPh6RB\u002BDJNkzrwwFOabN62zlPZWzoU8u5qpalScqeQRmynS\u002Bfc6tjh0GJpQrLjJVEhcAwf5RjHaoS150KI6xCTUHn24yD22eOK94rXq6A7h4BIMQKbgFFD79FTJwOGWOVB1fI47EIwOpYolP2N/77Uil/CMLod99AoovNPk7Lf9J6llcW98ptOF/ZsYvtjxfASjpyjxBgrI\u002B4iEElO4KbTWJBe2GnpFoe0hCizsYTUtO0DLQUmLDCGimHnm\u002BJR/ydfiRprFO2GKXgE70//Z3JpTVtsO7ORvSxf2F34AYqlYoTxVCh6eaAPfQOdETzwhxLvjk6G9cNzzdvuCzyPnif9b4y6/gNZ7tO7XL6w==",
      "StatusCode": 201,
      "ResponseHeaders": {
        "Content-Length": "0",
        "Date": "Thu, 20 Jan 2022 20:44:58 GMT",
        "Server": "Windows-Azure-Blob/1.0 Microsoft-HTTPAPI/2.0",
        "x-ms-client-request-id": "5426d6d0-cc7e-46fd-4ea3-f39b82b72f3b",
        "x-ms-content-crc64": "TABfJfU5rJU=",
        "x-ms-request-id": "6ce85dd2-001e-0046-6b3e-0eee45000000",
        "x-ms-request-server-encrypted": "true",
        "x-ms-version": "2021-06-08"
      },
      "ResponseBody": []
    },
    {
      "RequestUri": "http://seanmcccanary3.blob.core.windows.net/test-container-77a68897-e206-f671-04d4-3af8f4ce835f/test-blob-e9c73c64-eab3-9de4-3df5-315fd730c67a?comp=blocklist",
      "RequestMethod": "PUT",
      "RequestHeaders": {
        "Accept": "application/xml",
        "Authorization": "Sanitized",
        "Content-Length": "107",
        "Content-Type": "application/xml",
        "If-Match": "\u00220x8D9DC55B90694C4\u0022",
        "User-Agent": "azsdk-net-Storage.Blobs/12.11.0-alpha.20220118.1 (.NET Framework 4.8.4420.0; Microsoft Windows 10.0.19044 )",
        "x-ms-client-request-id": "822889c1-58d1-c33b-4ef5-445bf6243191",
        "x-ms-date": "Thu, 20 Jan 2022 20:44:58 GMT",
        "x-ms-return-client-request-id": "true",
        "x-ms-version": "2021-06-08"
      },
      "RequestBody": "\uFEFF\u003CBlockList\u003E\u003CLatest\u003EAAQAAAAAAAAAAAAAAAAAAAAAAAAAAAAAAAAAAAAAAAAAAAAAAAAAAAAAAAAAAAAA\u003C/Latest\u003E\u003C/BlockList\u003E",
      "StatusCode": 201,
      "ResponseHeaders": {
        "Content-Length": "0",
        "Date": "Thu, 20 Jan 2022 20:44:58 GMT",
        "ETag": "\u00220x8D9DC55B93454E4\u0022",
        "Last-Modified": "Thu, 20 Jan 2022 20:44:58 GMT",
        "Server": "Windows-Azure-Blob/1.0 Microsoft-HTTPAPI/2.0",
        "x-ms-client-request-id": "822889c1-58d1-c33b-4ef5-445bf6243191",
        "x-ms-content-crc64": "17m5j6ScWgM=",
        "x-ms-request-id": "6ce85df9-001e-0046-0d3e-0eee45000000",
        "x-ms-request-server-encrypted": "true",
<<<<<<< HEAD
        "x-ms-version": "2021-06-08",
        "x-ms-version-id": "2021-12-01T23:37:11.6199727Z"
=======
        "x-ms-version": "2021-04-10",
        "x-ms-version-id": "2022-01-20T20:44:58.7201278Z"
>>>>>>> bc50fe7b
      },
      "ResponseBody": []
    },
    {
      "RequestUri": "http://seanmcccanary3.blob.core.windows.net/test-container-77a68897-e206-f671-04d4-3af8f4ce835f/test-blob-e9c73c64-eab3-9de4-3df5-315fd730c67a?comp=blocklist",
      "RequestMethod": "PUT",
      "RequestHeaders": {
        "Accept": "application/xml",
        "Authorization": "Sanitized",
        "Content-Length": "107",
        "Content-Type": "application/xml",
        "If-Match": "\u00220x8D9DC55B93454E4\u0022",
        "User-Agent": "azsdk-net-Storage.Blobs/12.11.0-alpha.20220118.1 (.NET Framework 4.8.4420.0; Microsoft Windows 10.0.19044 )",
        "x-ms-client-request-id": "f9d9ef99-ac8e-bc6a-f277-7ea88c6de602",
        "x-ms-date": "Thu, 20 Jan 2022 20:44:58 GMT",
        "x-ms-return-client-request-id": "true",
        "x-ms-version": "2021-06-08"
      },
      "RequestBody": "\uFEFF\u003CBlockList\u003E\u003CLatest\u003EAAQAAAAAAAAAAAAAAAAAAAAAAAAAAAAAAAAAAAAAAAAAAAAAAAAAAAAAAAAAAAAA\u003C/Latest\u003E\u003C/BlockList\u003E",
      "StatusCode": 201,
      "ResponseHeaders": {
        "Content-Length": "0",
        "Date": "Thu, 20 Jan 2022 20:44:58 GMT",
        "ETag": "\u00220x8D9DC55B94CE266\u0022",
        "Last-Modified": "Thu, 20 Jan 2022 20:44:58 GMT",
        "Server": "Windows-Azure-Blob/1.0 Microsoft-HTTPAPI/2.0",
        "x-ms-client-request-id": "f9d9ef99-ac8e-bc6a-f277-7ea88c6de602",
        "x-ms-content-crc64": "17m5j6ScWgM=",
        "x-ms-request-id": "6ce85e17-001e-0046-233e-0eee45000000",
        "x-ms-request-server-encrypted": "true",
<<<<<<< HEAD
        "x-ms-version": "2021-06-08",
        "x-ms-version-id": "2021-12-01T23:37:11.7708863Z"
=======
        "x-ms-version": "2021-04-10",
        "x-ms-version-id": "2022-01-20T20:44:58.8800374Z"
>>>>>>> bc50fe7b
      },
      "ResponseBody": []
    },
    {
      "RequestUri": "http://seanmcccanary3.blob.core.windows.net/test-container-77a68897-e206-f671-04d4-3af8f4ce835f/test-blob-e9c73c64-eab3-9de4-3df5-315fd730c67a",
      "RequestMethod": "GET",
      "RequestHeaders": {
        "Accept": "application/xml",
        "Authorization": "Sanitized",
        "traceparent": "00-baa86c0717a01546b43d76aa71fc27d6-08d3458c03270e4d-00",
        "User-Agent": "azsdk-net-Storage.Blobs/12.11.0-alpha.20220118.1 (.NET Framework 4.8.4420.0; Microsoft Windows 10.0.19044 )",
        "x-ms-client-request-id": "07c2dd1d-384a-7e02-a542-f04d4dc072a0",
        "x-ms-date": "Thu, 20 Jan 2022 20:44:58 GMT",
        "x-ms-return-client-request-id": "true",
        "x-ms-version": "2021-06-08"
      },
      "RequestBody": null,
      "StatusCode": 200,
      "ResponseHeaders": {
        "Accept-Ranges": "bytes",
        "Content-Length": "1024",
        "Content-Type": "application/octet-stream",
        "Date": "Thu, 20 Jan 2022 20:44:58 GMT",
        "ETag": "\u00220x8D9DC55B94CE266\u0022",
        "Last-Modified": "Thu, 20 Jan 2022 20:44:58 GMT",
        "Server": "Windows-Azure-Blob/1.0 Microsoft-HTTPAPI/2.0",
        "Vary": "Origin",
        "x-ms-blob-type": "BlockBlob",
        "x-ms-client-request-id": "07c2dd1d-384a-7e02-a542-f04d4dc072a0",
        "x-ms-creation-time": "Thu, 20 Jan 2022 20:44:58 GMT",
        "x-ms-is-current-version": "true",
        "x-ms-last-access-time": "Thu, 20 Jan 2022 20:44:58 GMT",
        "x-ms-lease-state": "available",
        "x-ms-lease-status": "unlocked",
        "x-ms-request-id": "6ce85e22-001e-0046-2e3e-0eee45000000",
        "x-ms-server-encrypted": "true",
<<<<<<< HEAD
        "x-ms-version": "2021-06-08",
        "x-ms-version-id": "2021-12-01T23:37:11.7708863Z"
=======
        "x-ms-version": "2021-04-10",
        "x-ms-version-id": "2022-01-20T20:44:58.8800374Z"
>>>>>>> bc50fe7b
      },
      "ResponseBody": "SEWVGIDsOI1\u002BWh6hhh\u002BEgmh/MPDuYIcqJLSyPZ2gCRcMX3ytswtBAqSZs4c7RTHcTar9MGs5zOe9avPLOvvw3VAHlCai185dPS1LVKwA79\u002BD1e/zo9ir05OU70kXdcipqdY2M7AKOnXbn/M\u002B7Xc7vXsUSGQM/Dp4XMGTDeiFRcdloqvWybsveJt5FwPlbeUbWTHNAy1knaybvtfudyyNVVor2EvMZPTA5M/IkuU3ku/bd7O2t0KaAAX\u002BOgvjQAFu68GoupSaT/Q9DR5dmwrHYyvnEv951p0XkNhGziro3KTOWqYjjthbQSi\u002BeaokPGX6Ntff/C0B9RUkkSm7U4HKVDF6j0FjpNVSjNHXul3z81RyS5hSCeB2zGSR//2vn\u002B2m9CR4qa0jlpECjHBcKTu3MJ3VSQfod0tRA8Ld0qXXo\u002BzkMMY5ekmnTrUGUHxvGaMo2c5f2lblvnzYJ6bqRsTrKuiDePh1frVTLvpS4ifO4ekftPjWd8mV/nJJYFOjvAjxGiaT7KGqs1sZC6xck9tUCkW8ypLLFLIf7XmGKx5hsHHyYccAOvVIdQGdvWwdOWuW9FYN5/F1JQZzdP4nJIc8t1s6aTEUVM9Qc1WQLldGAbMO7zbIU8iAfDvBjMb3IFF5YAYQ49A5gqCGvXOb5PeuLXJKGTVQdGOSuu31U8cIWVMEFs1QNh7j1GyWQZZU5JdEEl9UrAcbKeyifSniQy/ZfmQgl80qXfdTZkTIujPNPdVVsUBotKxM6O3grrj1AJA9vMMxNE3JGrRnAEbCU2651D9TjZLuccm41K7gSa8\u002BXmWzi/1vnAmIi5aMALRmiZV\u002BJ9p4onP\u002BTkv5eF\u002Be6dEFKKLgDshxSTg2ygH7YnAVUksZYSHVxrvytTyydiOp6qLFh9cRhnrMDd2hQtdyAuza4yYUhIevL2Lm7VmLv9MUjOBeNdqZBMzQTFRDM4PjgLJP15L8lGUaFld0KpggQE4KjLb3E8wRQd9aRDcza/zfA22nPOdAGPh6RB\u002BDJNkzrwwFOabN62zlPZWzoU8u5qpalScqeQRmynS\u002Bfc6tjh0GJpQrLjJVEhcAwf5RjHaoS150KI6xCTUHn24yD22eOK94rXq6A7h4BIMQKbgFFD79FTJwOGWOVB1fI47EIwOpYolP2N/77Uil/CMLod99AoovNPk7Lf9J6llcW98ptOF/ZsYvtjxfASjpyjxBgrI\u002B4iEElO4KbTWJBe2GnpFoe0hCizsYTUtO0DLQUmLDCGimHnm\u002BJR/ydfiRprFO2GKXgE70//Z3JpTVtsO7ORvSxf2F34AYqlYoTxVCh6eaAPfQOdETzwhxLvjk6G9cNzzdvuCzyPnif9b4y6/gNZ7tO7XL6w=="
    },
    {
      "RequestUri": "http://seanmcccanary3.blob.core.windows.net/test-container-77a68897-e206-f671-04d4-3af8f4ce835f/test-blob-e9c73c64-eab3-9de4-3df5-315fd730c67a",
      "RequestMethod": "HEAD",
      "RequestHeaders": {
        "Accept": "application/xml",
        "Authorization": "Sanitized",
        "traceparent": "00-6e00d522805fec4295674760f0f3ebe9-297c6811bac1eb4e-00",
        "User-Agent": "azsdk-net-Storage.Blobs/12.11.0-alpha.20220118.1 (.NET Framework 4.8.4420.0; Microsoft Windows 10.0.19044 )",
        "x-ms-client-request-id": "af8b99ca-dfab-18b7-22eb-b9a536f1a85f",
        "x-ms-date": "Thu, 20 Jan 2022 20:44:58 GMT",
        "x-ms-return-client-request-id": "true",
        "x-ms-version": "2021-06-08"
      },
      "RequestBody": null,
      "StatusCode": 200,
      "ResponseHeaders": {
        "Accept-Ranges": "bytes",
        "Content-Length": "1024",
        "Content-Type": "application/octet-stream",
        "Date": "Thu, 20 Jan 2022 20:44:58 GMT",
        "ETag": "\u00220x8D9DC55B94CE266\u0022",
        "Last-Modified": "Thu, 20 Jan 2022 20:44:58 GMT",
        "Server": "Windows-Azure-Blob/1.0 Microsoft-HTTPAPI/2.0",
        "Vary": "Origin",
        "x-ms-access-tier": "Hot",
        "x-ms-access-tier-inferred": "true",
        "x-ms-blob-type": "BlockBlob",
        "x-ms-client-request-id": "af8b99ca-dfab-18b7-22eb-b9a536f1a85f",
        "x-ms-creation-time": "Thu, 20 Jan 2022 20:44:58 GMT",
        "x-ms-is-current-version": "true",
        "x-ms-last-access-time": "Thu, 20 Jan 2022 20:44:58 GMT",
        "x-ms-lease-state": "available",
        "x-ms-lease-status": "unlocked",
        "x-ms-request-id": "6ce85e3d-001e-0046-463e-0eee45000000",
        "x-ms-server-encrypted": "true",
<<<<<<< HEAD
        "x-ms-version": "2021-06-08",
        "x-ms-version-id": "2021-12-01T23:37:11.7708863Z"
=======
        "x-ms-version": "2021-04-10",
        "x-ms-version-id": "2022-01-20T20:44:58.8800374Z"
>>>>>>> bc50fe7b
      },
      "ResponseBody": []
    },
    {
      "RequestUri": "http://seanmcccanary3.blob.core.windows.net/test-container-77a68897-e206-f671-04d4-3af8f4ce835f?restype=container",
      "RequestMethod": "DELETE",
      "RequestHeaders": {
        "Accept": "application/xml",
        "Authorization": "Sanitized",
        "traceparent": "00-498cd1f71602554d8ee97d21765227ac-9307a9c23cb57f43-00",
        "User-Agent": "azsdk-net-Storage.Blobs/12.11.0-alpha.20220118.1 (.NET Framework 4.8.4420.0; Microsoft Windows 10.0.19044 )",
        "x-ms-client-request-id": "b4833db1-c235-82f5-7492-cf13bfd83bbf",
        "x-ms-date": "Thu, 20 Jan 2022 20:44:59 GMT",
        "x-ms-return-client-request-id": "true",
        "x-ms-version": "2021-06-08"
      },
      "RequestBody": null,
      "StatusCode": 202,
      "ResponseHeaders": {
        "Content-Length": "0",
        "Date": "Thu, 20 Jan 2022 20:44:59 GMT",
        "Server": "Windows-Azure-Blob/1.0 Microsoft-HTTPAPI/2.0",
<<<<<<< HEAD
        "x-ms-client-request-id": "07c2dd1d-384a-7e02-a542-f04d4dc072a0",
        "x-ms-request-id": "e55a0160-c01e-002b-170c-e75a0e000000",
        "x-ms-version": "2021-06-08"
=======
        "x-ms-client-request-id": "b4833db1-c235-82f5-7492-cf13bfd83bbf",
        "x-ms-request-id": "6ce85e4a-001e-0046-4f3e-0eee45000000",
        "x-ms-version": "2021-04-10"
>>>>>>> bc50fe7b
      },
      "ResponseBody": []
    }
  ],
  "Variables": {
    "RandomSeed": "485638033",
    "Storage_TestConfigDefault": "ProductionTenant\nseanmcccanary3\nU2FuaXRpemVk\nhttp://seanmcccanary3.blob.core.windows.net\nhttp://seanmcccanary3.file.core.windows.net\nhttp://seanmcccanary3.queue.core.windows.net\nhttp://seanmcccanary3.table.core.windows.net\n\n\n\n\nhttp://seanmcccanary3-secondary.blob.core.windows.net\nhttp://seanmcccanary3-secondary.file.core.windows.net\nhttp://seanmcccanary3-secondary.queue.core.windows.net\nhttp://seanmcccanary3-secondary.table.core.windows.net\n\nSanitized\n\n\nCloud\nBlobEndpoint=http://seanmcccanary3.blob.core.windows.net/;QueueEndpoint=http://seanmcccanary3.queue.core.windows.net/;FileEndpoint=http://seanmcccanary3.file.core.windows.net/;BlobSecondaryEndpoint=http://seanmcccanary3-secondary.blob.core.windows.net/;QueueSecondaryEndpoint=http://seanmcccanary3-secondary.queue.core.windows.net/;FileSecondaryEndpoint=http://seanmcccanary3-secondary.file.core.windows.net/;AccountName=seanmcccanary3;AccountKey=Kg==;\n[encryption scope]\n\n"
  }
}<|MERGE_RESOLUTION|>--- conflicted
+++ resolved
@@ -23,13 +23,8 @@
         "Last-Modified": "Thu, 20 Jan 2022 20:44:57 GMT",
         "Server": "Windows-Azure-Blob/1.0 Microsoft-HTTPAPI/2.0",
         "x-ms-client-request-id": "74559360-a4e3-7496-aaa0-56142151b63a",
-<<<<<<< HEAD
-        "x-ms-request-id": "e559ffa6-c01e-002b-230c-e75a0e000000",
-        "x-ms-version": "2021-06-08"
-=======
         "x-ms-request-id": "6ce85d50-001e-0046-053e-0eee45000000",
-        "x-ms-version": "2021-04-10"
->>>>>>> bc50fe7b
+        "x-ms-version": "2021-06-08"
       },
       "ResponseBody": []
     },
@@ -62,7 +57,7 @@
         "x-ms-content-crc64": "AAAAAAAAAAA=",
         "x-ms-request-id": "6ce85d68-001e-0046-163e-0eee45000000",
         "x-ms-request-server-encrypted": "true",
-        "x-ms-version": "2021-04-10",
+        "x-ms-version": "2021-06-08",
         "x-ms-version-id": "2022-01-20T20:44:58.0225221Z"
       },
       "ResponseBody": []
@@ -79,7 +74,7 @@
         "x-ms-client-request-id": "d2138458-a0d7-77e3-cb8d-4020cc169269",
         "x-ms-date": "Thu, 20 Jan 2022 20:44:58 GMT",
         "x-ms-return-client-request-id": "true",
-        "x-ms-version": "2021-04-10"
+        "x-ms-version": "2021-06-08"
       },
       "RequestBody": "tveYYXgOe9yMhWO9ozWO9PDP2/PCNJB2rrc37XI3nHna214quFXCVsDrXS2GJvkHZz1uB1XTuIFnIrLA1o5pVOnp48fXZDubDYQy1tdi74e9MIY1yJQkBiPcw5aiAYAygghEnUMyMAMB0/nQoeGqBDMrAqYHM4tUxdyk\u002BqCl\u002BAwE/1TOHlFDi/\u002BDM/WaVGVBMb5id//ZK0588NhmjjViXNvtzKGN3Obh53emgwCWuXF2YsjhQoEMKtQFUS153f3KIdcarIfEtFXYgI\u002BHM6dO5jZn8CxsgRlZ4KHMiIu4aAp53GIofAzpsq5zCcHxhfcttmv3Eu3RXZ\u002B\u002BwMvm\u002BCzJHxiFDldEJmkqfj19\u002BXdXZ1uqn9EgwVYdqH7CarxAA7qBqempbHag6JABzJOvU2QoZlhvO1haqV7CZ2XYgbut6XuD/E\u002BOrfrlCrdAHvTCbVUZmgNj0MdhJwCK5wURx2bVVOMYK1cVmbhdijGhGopq//oQvue4SRizItVPA8b11ENQa8oQqUL9BABKBkWWvwx1IOcLAAh/HAvKZQmCxpbyZ7btUa/AWVW3ErrmbULSHWLI2eLf6tM60U6/RkQ5ez5qWJ6PqG5ctceRU\u002B1OmK/I90imueyzEn3is39hARIRfpd7exWkQ3TzayMbTZfl7Dif9k78ksJRt0UhrPXv\u002B7S1f9VW0h2ZI7TTs03JmMXl/MdHwgrDFevUKsTPg5d/BHBvZs3CjxkbBdOaKN90iB\u002BAO68upzmp8WrpgahZyaAcVK/dWTL3I22tLLw3KewMYKKkT0fnUFw3xXRi2A1xwTsyfdQwly7siRdBgHt8csh\u002B3SEGtHpYNQNSpZS9lEtgPGqBBKsX3Mlzt8YvpdDhu1Os5Pvsag3B2UjR3fGaL/TM4UMQ\u002B20cZgFYkvyzKJAycepBELBQdNJdvypiRv7X2YjRY8ON0MDlj336k9gQDrG4nmwHWR5EfG1xsjtCuiACgLl04cXMpaAqW4EyVuD6TbF5qqiS0H9pjedVGx2EotVd9xIemyzr6/jL3P2dESaNd2WKyQ94cLA5ClTedomDprmr1V7N27GFjr6vxvOCy3vAyKS3\u002BdnG5Idi5JHXDXVvSDZE8jvHv5u0BTpQyKm8tz/YHa3ly6zf5fDWavcgrYBJQH69PtlA\u002BAgIA/SedRzepSxS/\u002B/HiX2JZAxK8FSklFi6B4gr/3llmCSl3Me4QXDU\u002BMXKzq2RgbYAM9rM9QizZG\u002Bc5G2Tsqaz7GbKIqy10SKcdveP2caqKIXRKsufmKMc8XhYG1wCQEUeF\u002BFHxl8JS2G3MH8QI4uo8bvowojaE1TDrTA0XbXFmjWyccHlY2ImyN5p52gkDM3tryqhGn69QwOMgw==",
       "StatusCode": 201,
@@ -91,7 +86,7 @@
         "x-ms-content-crc64": "zFr5cnOexb0=",
         "x-ms-request-id": "6ce85d7f-001e-0046-283e-0eee45000000",
         "x-ms-request-server-encrypted": "true",
-        "x-ms-version": "2021-04-10"
+        "x-ms-version": "2021-06-08"
       },
       "ResponseBody": []
     },
@@ -108,7 +103,7 @@
         "x-ms-client-request-id": "3227dcef-5ae1-b7e6-fbd2-2c66af9c29bb",
         "x-ms-date": "Thu, 20 Jan 2022 20:44:58 GMT",
         "x-ms-return-client-request-id": "true",
-        "x-ms-version": "2021-04-10"
+        "x-ms-version": "2021-06-08"
       },
       "RequestBody": "\uFEFF\u003CBlockList\u003E\u003CLatest\u003EAAQAAAAAAAAAAAAAAAAAAAAAAAAAAAAAAAAAAAAAAAAAAAAAAAAAAAAAAAAAAAAA\u003C/Latest\u003E\u003C/BlockList\u003E",
       "StatusCode": 201,
@@ -122,13 +117,8 @@
         "x-ms-content-crc64": "17m5j6ScWgM=",
         "x-ms-request-id": "6ce85da2-001e-0046-433e-0eee45000000",
         "x-ms-request-server-encrypted": "true",
-<<<<<<< HEAD
-        "x-ms-version": "2021-06-08",
-        "x-ms-version-id": "2021-12-01T23:37:11.2371914Z"
-=======
-        "x-ms-version": "2021-04-10",
+        "x-ms-version": "2021-06-08",
         "x-ms-version-id": "2022-01-20T20:44:58.3583325Z"
->>>>>>> bc50fe7b
       },
       "ResponseBody": []
     },
@@ -161,13 +151,8 @@
         "x-ms-content-crc64": "AAAAAAAAAAA=",
         "x-ms-request-id": "6ce85dc4-001e-0046-603e-0eee45000000",
         "x-ms-request-server-encrypted": "true",
-<<<<<<< HEAD
-        "x-ms-version": "2021-06-08",
-        "x-ms-version-id": "2021-12-01T23:37:11.2981569Z"
-=======
-        "x-ms-version": "2021-04-10",
+        "x-ms-version": "2021-06-08",
         "x-ms-version-id": "2022-01-20T20:44:58.4192980Z"
->>>>>>> bc50fe7b
       },
       "ResponseBody": []
     },
@@ -226,13 +211,8 @@
         "x-ms-content-crc64": "17m5j6ScWgM=",
         "x-ms-request-id": "6ce85df9-001e-0046-0d3e-0eee45000000",
         "x-ms-request-server-encrypted": "true",
-<<<<<<< HEAD
-        "x-ms-version": "2021-06-08",
-        "x-ms-version-id": "2021-12-01T23:37:11.6199727Z"
-=======
-        "x-ms-version": "2021-04-10",
+        "x-ms-version": "2021-06-08",
         "x-ms-version-id": "2022-01-20T20:44:58.7201278Z"
->>>>>>> bc50fe7b
       },
       "ResponseBody": []
     },
@@ -263,13 +243,8 @@
         "x-ms-content-crc64": "17m5j6ScWgM=",
         "x-ms-request-id": "6ce85e17-001e-0046-233e-0eee45000000",
         "x-ms-request-server-encrypted": "true",
-<<<<<<< HEAD
-        "x-ms-version": "2021-06-08",
-        "x-ms-version-id": "2021-12-01T23:37:11.7708863Z"
-=======
-        "x-ms-version": "2021-04-10",
+        "x-ms-version": "2021-06-08",
         "x-ms-version-id": "2022-01-20T20:44:58.8800374Z"
->>>>>>> bc50fe7b
       },
       "ResponseBody": []
     },
@@ -306,13 +281,8 @@
         "x-ms-lease-status": "unlocked",
         "x-ms-request-id": "6ce85e22-001e-0046-2e3e-0eee45000000",
         "x-ms-server-encrypted": "true",
-<<<<<<< HEAD
-        "x-ms-version": "2021-06-08",
-        "x-ms-version-id": "2021-12-01T23:37:11.7708863Z"
-=======
-        "x-ms-version": "2021-04-10",
+        "x-ms-version": "2021-06-08",
         "x-ms-version-id": "2022-01-20T20:44:58.8800374Z"
->>>>>>> bc50fe7b
       },
       "ResponseBody": "SEWVGIDsOI1\u002BWh6hhh\u002BEgmh/MPDuYIcqJLSyPZ2gCRcMX3ytswtBAqSZs4c7RTHcTar9MGs5zOe9avPLOvvw3VAHlCai185dPS1LVKwA79\u002BD1e/zo9ir05OU70kXdcipqdY2M7AKOnXbn/M\u002B7Xc7vXsUSGQM/Dp4XMGTDeiFRcdloqvWybsveJt5FwPlbeUbWTHNAy1knaybvtfudyyNVVor2EvMZPTA5M/IkuU3ku/bd7O2t0KaAAX\u002BOgvjQAFu68GoupSaT/Q9DR5dmwrHYyvnEv951p0XkNhGziro3KTOWqYjjthbQSi\u002BeaokPGX6Ntff/C0B9RUkkSm7U4HKVDF6j0FjpNVSjNHXul3z81RyS5hSCeB2zGSR//2vn\u002B2m9CR4qa0jlpECjHBcKTu3MJ3VSQfod0tRA8Ld0qXXo\u002BzkMMY5ekmnTrUGUHxvGaMo2c5f2lblvnzYJ6bqRsTrKuiDePh1frVTLvpS4ifO4ekftPjWd8mV/nJJYFOjvAjxGiaT7KGqs1sZC6xck9tUCkW8ypLLFLIf7XmGKx5hsHHyYccAOvVIdQGdvWwdOWuW9FYN5/F1JQZzdP4nJIc8t1s6aTEUVM9Qc1WQLldGAbMO7zbIU8iAfDvBjMb3IFF5YAYQ49A5gqCGvXOb5PeuLXJKGTVQdGOSuu31U8cIWVMEFs1QNh7j1GyWQZZU5JdEEl9UrAcbKeyifSniQy/ZfmQgl80qXfdTZkTIujPNPdVVsUBotKxM6O3grrj1AJA9vMMxNE3JGrRnAEbCU2651D9TjZLuccm41K7gSa8\u002BXmWzi/1vnAmIi5aMALRmiZV\u002BJ9p4onP\u002BTkv5eF\u002Be6dEFKKLgDshxSTg2ygH7YnAVUksZYSHVxrvytTyydiOp6qLFh9cRhnrMDd2hQtdyAuza4yYUhIevL2Lm7VmLv9MUjOBeNdqZBMzQTFRDM4PjgLJP15L8lGUaFld0KpggQE4KjLb3E8wRQd9aRDcza/zfA22nPOdAGPh6RB\u002BDJNkzrwwFOabN62zlPZWzoU8u5qpalScqeQRmynS\u002Bfc6tjh0GJpQrLjJVEhcAwf5RjHaoS150KI6xCTUHn24yD22eOK94rXq6A7h4BIMQKbgFFD79FTJwOGWOVB1fI47EIwOpYolP2N/77Uil/CMLod99AoovNPk7Lf9J6llcW98ptOF/ZsYvtjxfASjpyjxBgrI\u002B4iEElO4KbTWJBe2GnpFoe0hCizsYTUtO0DLQUmLDCGimHnm\u002BJR/ydfiRprFO2GKXgE70//Z3JpTVtsO7ORvSxf2F34AYqlYoTxVCh6eaAPfQOdETzwhxLvjk6G9cNzzdvuCzyPnif9b4y6/gNZ7tO7XL6w=="
     },
@@ -351,13 +321,8 @@
         "x-ms-lease-status": "unlocked",
         "x-ms-request-id": "6ce85e3d-001e-0046-463e-0eee45000000",
         "x-ms-server-encrypted": "true",
-<<<<<<< HEAD
-        "x-ms-version": "2021-06-08",
-        "x-ms-version-id": "2021-12-01T23:37:11.7708863Z"
-=======
-        "x-ms-version": "2021-04-10",
+        "x-ms-version": "2021-06-08",
         "x-ms-version-id": "2022-01-20T20:44:58.8800374Z"
->>>>>>> bc50fe7b
       },
       "ResponseBody": []
     },
@@ -380,15 +345,9 @@
         "Content-Length": "0",
         "Date": "Thu, 20 Jan 2022 20:44:59 GMT",
         "Server": "Windows-Azure-Blob/1.0 Microsoft-HTTPAPI/2.0",
-<<<<<<< HEAD
-        "x-ms-client-request-id": "07c2dd1d-384a-7e02-a542-f04d4dc072a0",
-        "x-ms-request-id": "e55a0160-c01e-002b-170c-e75a0e000000",
-        "x-ms-version": "2021-06-08"
-=======
         "x-ms-client-request-id": "b4833db1-c235-82f5-7492-cf13bfd83bbf",
         "x-ms-request-id": "6ce85e4a-001e-0046-4f3e-0eee45000000",
-        "x-ms-version": "2021-04-10"
->>>>>>> bc50fe7b
+        "x-ms-version": "2021-06-08"
       },
       "ResponseBody": []
     }
