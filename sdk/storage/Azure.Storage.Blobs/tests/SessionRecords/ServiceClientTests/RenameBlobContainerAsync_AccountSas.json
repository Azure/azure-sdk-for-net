﻿{
  "Entries": [
    {
      "RequestUri": "https://1emxscnapsn4prde17h.blob.preprod.core.windows.net/test-container-6d03b6bc-045a-3475-0688-446ef9056c8d?restype=container",
      "RequestMethod": "PUT",
      "RequestHeaders": {
        "Authorization": "Sanitized",
        "traceparent": "00-aeb490f566f65e40a8a99e3eee4e7b3b-cff05cf5556de345-00",
        "User-Agent": [
          "azsdk-net-Storage.Blobs/12.8.0-alpha.20201123.1",
          "(.NET Core 4.6.29220.03; Microsoft Windows 10.0.19042 )"
        ],
        "x-ms-client-request-id": "73a7d79b-a519-a817-b79c-1c1964b2b2b8",
        "x-ms-date": "Mon, 23 Nov 2020 22:38:16 GMT",
        "x-ms-return-client-request-id": "true",
<<<<<<< HEAD
        "x-ms-version": "2020-12-06"
=======
        "x-ms-version": "2021-02-12"
>>>>>>> 7e782c87
      },
      "RequestBody": null,
      "StatusCode": 201,
      "ResponseHeaders": {
        "Date": "Mon, 23 Nov 2020 22:38:16 GMT",
        "ETag": "\"0x8D89000786C4F40\"",
        "Last-Modified": "Mon, 23 Nov 2020 22:38:16 GMT",
        "Server": [
          "Windows-Azure-Blob/1.0",
          "Microsoft-HTTPAPI/2.0"
        ],
        "Transfer-Encoding": "chunked",
        "x-ms-client-request-id": "73a7d79b-a519-a817-b79c-1c1964b2b2b8",
        "x-ms-request-id": "84909333-701e-0008-68e9-c1fa3a000000",
<<<<<<< HEAD
        "x-ms-version": "2020-12-06"
=======
        "x-ms-version": "2021-02-12"
>>>>>>> 7e782c87
      },
      "ResponseBody": []
    },
    {
<<<<<<< HEAD
      "RequestUri": "https://1emxscnapsn4prde17h.blob.preprod.core.windows.net/test-container-8de2c5ac-13af-67fe-5141-9fc2824de888?sv=2020-12-06&ss=b&srt=sco&st=2020-11-23T21%3A38%3A16Z&se=2020-11-23T23%3A38%3A16Z&sp=rwdxlacuptf&sig=Sanitized&restype=container&comp=rename",
=======
      "RequestUri": "https://1emxscnapsn4prde17h.blob.preprod.core.windows.net/test-container-8de2c5ac-13af-67fe-5141-9fc2824de888?sv=2021-02-12&ss=b&srt=sco&st=2020-11-23T21%3A38%3A16Z&se=2020-11-23T23%3A38%3A16Z&sp=rwdxlacuptf&sig=Sanitized&restype=container&comp=rename",
>>>>>>> 7e782c87
      "RequestMethod": "PUT",
      "RequestHeaders": {
        "traceparent": "00-8e1975b7348ca742ac895371a38b9525-edc7bb8334346542-00",
        "User-Agent": [
          "azsdk-net-Storage.Blobs/12.8.0-alpha.20201123.1",
          "(.NET Core 4.6.29220.03; Microsoft Windows 10.0.19042 )"
        ],
        "x-ms-client-request-id": "ab264577-75a6-256e-aafe-94f195234e60",
        "x-ms-return-client-request-id": "true",
        "x-ms-source-container-name": "test-container-6d03b6bc-045a-3475-0688-446ef9056c8d",
<<<<<<< HEAD
        "x-ms-version": "2020-12-06"
=======
        "x-ms-version": "2021-02-12"
>>>>>>> 7e782c87
      },
      "RequestBody": null,
      "StatusCode": 200,
      "ResponseHeaders": {
        "Content-Length": "0",
        "Date": "Mon, 23 Nov 2020 22:38:16 GMT",
        "Server": [
          "Windows-Azure-Blob/1.0",
          "Microsoft-HTTPAPI/2.0"
        ],
        "x-ms-client-request-id": "ab264577-75a6-256e-aafe-94f195234e60",
        "x-ms-request-id": "d9b037e0-d01e-000e-80e9-c10d42000000",
<<<<<<< HEAD
        "x-ms-version": "2020-12-06"
=======
        "x-ms-version": "2021-02-12"
>>>>>>> 7e782c87
      },
      "ResponseBody": []
    },
    {
<<<<<<< HEAD
      "RequestUri": "https://1emxscnapsn4prde17h.blob.preprod.core.windows.net/test-container-8de2c5ac-13af-67fe-5141-9fc2824de888?sv=2020-12-06&ss=b&srt=sco&st=2020-11-23T21%3A38%3A16Z&se=2020-11-23T23%3A38%3A16Z&sp=rwdxlacuptf&sig=Sanitized&restype=container",
=======
      "RequestUri": "https://1emxscnapsn4prde17h.blob.preprod.core.windows.net/test-container-8de2c5ac-13af-67fe-5141-9fc2824de888?sv=2021-02-12&ss=b&srt=sco&st=2020-11-23T21%3A38%3A16Z&se=2020-11-23T23%3A38%3A16Z&sp=rwdxlacuptf&sig=Sanitized&restype=container",
>>>>>>> 7e782c87
      "RequestMethod": "GET",
      "RequestHeaders": {
        "User-Agent": [
          "azsdk-net-Storage.Blobs/12.8.0-alpha.20201123.1",
          "(.NET Core 4.6.29220.03; Microsoft Windows 10.0.19042 )"
        ],
        "x-ms-client-request-id": "1fa24a13-068c-2a11-4d7d-8d5f8b0d6465",
        "x-ms-return-client-request-id": "true",
<<<<<<< HEAD
        "x-ms-version": "2020-12-06"
=======
        "x-ms-version": "2021-02-12"
>>>>>>> 7e782c87
      },
      "RequestBody": null,
      "StatusCode": 200,
      "ResponseHeaders": {
        "Date": "Mon, 23 Nov 2020 22:38:16 GMT",
        "ETag": "\"0x8D890007896DC61\"",
        "Last-Modified": "Mon, 23 Nov 2020 22:38:17 GMT",
        "Server": [
          "Windows-Azure-Blob/1.0",
          "Microsoft-HTTPAPI/2.0"
        ],
        "Transfer-Encoding": "chunked",
        "x-ms-client-request-id": "1fa24a13-068c-2a11-4d7d-8d5f8b0d6465",
        "x-ms-default-encryption-scope": "$account-encryption-key",
        "x-ms-deny-encryption-scope-override": "false",
        "x-ms-has-immutability-policy": "false",
        "x-ms-has-legal-hold": "false",
        "x-ms-lease-state": "available",
        "x-ms-lease-status": "unlocked",
        "x-ms-request-id": "d9b037e1-d01e-000e-01e9-c10d42000000",
<<<<<<< HEAD
        "x-ms-version": "2020-12-06"
=======
        "x-ms-version": "2021-02-12"
>>>>>>> 7e782c87
      },
      "ResponseBody": []
    },
    {
<<<<<<< HEAD
      "RequestUri": "https://1emxscnapsn4prde17h.blob.preprod.core.windows.net/test-container-8de2c5ac-13af-67fe-5141-9fc2824de888?sv=2020-12-06&ss=b&srt=sco&st=2020-11-23T21%3A38%3A16Z&se=2020-11-23T23%3A38%3A16Z&sp=rwdxlacuptf&sig=Sanitized&restype=container",
=======
      "RequestUri": "https://1emxscnapsn4prde17h.blob.preprod.core.windows.net/test-container-8de2c5ac-13af-67fe-5141-9fc2824de888?sv=2021-02-12&ss=b&srt=sco&st=2020-11-23T21%3A38%3A16Z&se=2020-11-23T23%3A38%3A16Z&sp=rwdxlacuptf&sig=Sanitized&restype=container",
>>>>>>> 7e782c87
      "RequestMethod": "DELETE",
      "RequestHeaders": {
        "User-Agent": [
          "azsdk-net-Storage.Blobs/12.8.0-alpha.20201123.1",
          "(.NET Core 4.6.29220.03; Microsoft Windows 10.0.19042 )"
        ],
        "x-ms-client-request-id": "4bde095b-2f80-fad4-4307-d35e049cf0ca",
        "x-ms-return-client-request-id": "true",
<<<<<<< HEAD
        "x-ms-version": "2020-12-06"
=======
        "x-ms-version": "2021-02-12"
>>>>>>> 7e782c87
      },
      "RequestBody": null,
      "StatusCode": 202,
      "ResponseHeaders": {
        "Date": "Mon, 23 Nov 2020 22:38:16 GMT",
        "Server": [
          "Windows-Azure-Blob/1.0",
          "Microsoft-HTTPAPI/2.0"
        ],
        "Transfer-Encoding": "chunked",
        "x-ms-client-request-id": "4bde095b-2f80-fad4-4307-d35e049cf0ca",
        "x-ms-request-id": "d9b037e4-d01e-000e-02e9-c10d42000000",
<<<<<<< HEAD
        "x-ms-version": "2020-12-06"
=======
        "x-ms-version": "2021-02-12"
>>>>>>> 7e782c87
      },
      "ResponseBody": []
    }
  ],
  "Variables": {
    "DateTimeOffsetNow": "2020-11-23T16:38:16.9237013-06:00",
    "RandomSeed": "2061246586",
    "Storage_TestConfigDefault": "ProductionTenant\n1emxscnapsn4prde17h\nU2FuaXRpemVk\nhttps://1emxscnapsn4prde17h.blob.preprod.core.windows.net\nhttps://1emxscnapsn4prde17h.file.core.windows.net\nhttps://1emxscnapsn4prde17h.queue.core.windows.net\nhttps://1emxscnapsn4prde17h.table.core.windows.net\n\n\n\n\nhttps://1emxscnapsn4prde17h-secondary.blob.core.windows.net\nhttps://1emxscnapsn4prde17h-secondary.file.core.windows.net\nhttps://1emxscnapsn4prde17h-secondary.queue.core.windows.net\nhttps://1emxscnapsn4prde17h-secondary.table.core.windows.net\n\nSanitized\n\n\nCloud\nBlobEndpoint=https://1emxscnapsn4prde17h.blob.preprod.core.windows.net/;QueueEndpoint=https://1emxscnapsn4prde17h.queue.core.windows.net/;FileEndpoint=https://1emxscnapsn4prde17h.file.core.windows.net/;BlobSecondaryEndpoint=https://1emxscnapsn4prde17h-secondary.blob.core.windows.net/;QueueSecondaryEndpoint=https://1emxscnapsn4prde17h-secondary.queue.core.windows.net/;FileSecondaryEndpoint=https://1emxscnapsn4prde17h-secondary.file.core.windows.net/;AccountName=1emxscnapsn4prde17h;AccountKey=Kg==;\nseanscope1\n\n"
  }
}<|MERGE_RESOLUTION|>--- conflicted
+++ resolved
@@ -13,11 +13,7 @@
         "x-ms-client-request-id": "73a7d79b-a519-a817-b79c-1c1964b2b2b8",
         "x-ms-date": "Mon, 23 Nov 2020 22:38:16 GMT",
         "x-ms-return-client-request-id": "true",
-<<<<<<< HEAD
-        "x-ms-version": "2020-12-06"
-=======
         "x-ms-version": "2021-02-12"
->>>>>>> 7e782c87
       },
       "RequestBody": null,
       "StatusCode": 201,
@@ -32,20 +28,12 @@
         "Transfer-Encoding": "chunked",
         "x-ms-client-request-id": "73a7d79b-a519-a817-b79c-1c1964b2b2b8",
         "x-ms-request-id": "84909333-701e-0008-68e9-c1fa3a000000",
-<<<<<<< HEAD
-        "x-ms-version": "2020-12-06"
-=======
         "x-ms-version": "2021-02-12"
->>>>>>> 7e782c87
       },
       "ResponseBody": []
     },
     {
-<<<<<<< HEAD
-      "RequestUri": "https://1emxscnapsn4prde17h.blob.preprod.core.windows.net/test-container-8de2c5ac-13af-67fe-5141-9fc2824de888?sv=2020-12-06&ss=b&srt=sco&st=2020-11-23T21%3A38%3A16Z&se=2020-11-23T23%3A38%3A16Z&sp=rwdxlacuptf&sig=Sanitized&restype=container&comp=rename",
-=======
       "RequestUri": "https://1emxscnapsn4prde17h.blob.preprod.core.windows.net/test-container-8de2c5ac-13af-67fe-5141-9fc2824de888?sv=2021-02-12&ss=b&srt=sco&st=2020-11-23T21%3A38%3A16Z&se=2020-11-23T23%3A38%3A16Z&sp=rwdxlacuptf&sig=Sanitized&restype=container&comp=rename",
->>>>>>> 7e782c87
       "RequestMethod": "PUT",
       "RequestHeaders": {
         "traceparent": "00-8e1975b7348ca742ac895371a38b9525-edc7bb8334346542-00",
@@ -56,11 +44,7 @@
         "x-ms-client-request-id": "ab264577-75a6-256e-aafe-94f195234e60",
         "x-ms-return-client-request-id": "true",
         "x-ms-source-container-name": "test-container-6d03b6bc-045a-3475-0688-446ef9056c8d",
-<<<<<<< HEAD
-        "x-ms-version": "2020-12-06"
-=======
         "x-ms-version": "2021-02-12"
->>>>>>> 7e782c87
       },
       "RequestBody": null,
       "StatusCode": 200,
@@ -73,20 +57,12 @@
         ],
         "x-ms-client-request-id": "ab264577-75a6-256e-aafe-94f195234e60",
         "x-ms-request-id": "d9b037e0-d01e-000e-80e9-c10d42000000",
-<<<<<<< HEAD
-        "x-ms-version": "2020-12-06"
-=======
         "x-ms-version": "2021-02-12"
->>>>>>> 7e782c87
       },
       "ResponseBody": []
     },
     {
-<<<<<<< HEAD
-      "RequestUri": "https://1emxscnapsn4prde17h.blob.preprod.core.windows.net/test-container-8de2c5ac-13af-67fe-5141-9fc2824de888?sv=2020-12-06&ss=b&srt=sco&st=2020-11-23T21%3A38%3A16Z&se=2020-11-23T23%3A38%3A16Z&sp=rwdxlacuptf&sig=Sanitized&restype=container",
-=======
       "RequestUri": "https://1emxscnapsn4prde17h.blob.preprod.core.windows.net/test-container-8de2c5ac-13af-67fe-5141-9fc2824de888?sv=2021-02-12&ss=b&srt=sco&st=2020-11-23T21%3A38%3A16Z&se=2020-11-23T23%3A38%3A16Z&sp=rwdxlacuptf&sig=Sanitized&restype=container",
->>>>>>> 7e782c87
       "RequestMethod": "GET",
       "RequestHeaders": {
         "User-Agent": [
@@ -95,11 +71,7 @@
         ],
         "x-ms-client-request-id": "1fa24a13-068c-2a11-4d7d-8d5f8b0d6465",
         "x-ms-return-client-request-id": "true",
-<<<<<<< HEAD
-        "x-ms-version": "2020-12-06"
-=======
         "x-ms-version": "2021-02-12"
->>>>>>> 7e782c87
       },
       "RequestBody": null,
       "StatusCode": 200,
@@ -120,20 +92,12 @@
         "x-ms-lease-state": "available",
         "x-ms-lease-status": "unlocked",
         "x-ms-request-id": "d9b037e1-d01e-000e-01e9-c10d42000000",
-<<<<<<< HEAD
-        "x-ms-version": "2020-12-06"
-=======
         "x-ms-version": "2021-02-12"
->>>>>>> 7e782c87
       },
       "ResponseBody": []
     },
     {
-<<<<<<< HEAD
-      "RequestUri": "https://1emxscnapsn4prde17h.blob.preprod.core.windows.net/test-container-8de2c5ac-13af-67fe-5141-9fc2824de888?sv=2020-12-06&ss=b&srt=sco&st=2020-11-23T21%3A38%3A16Z&se=2020-11-23T23%3A38%3A16Z&sp=rwdxlacuptf&sig=Sanitized&restype=container",
-=======
       "RequestUri": "https://1emxscnapsn4prde17h.blob.preprod.core.windows.net/test-container-8de2c5ac-13af-67fe-5141-9fc2824de888?sv=2021-02-12&ss=b&srt=sco&st=2020-11-23T21%3A38%3A16Z&se=2020-11-23T23%3A38%3A16Z&sp=rwdxlacuptf&sig=Sanitized&restype=container",
->>>>>>> 7e782c87
       "RequestMethod": "DELETE",
       "RequestHeaders": {
         "User-Agent": [
@@ -142,11 +106,7 @@
         ],
         "x-ms-client-request-id": "4bde095b-2f80-fad4-4307-d35e049cf0ca",
         "x-ms-return-client-request-id": "true",
-<<<<<<< HEAD
-        "x-ms-version": "2020-12-06"
-=======
         "x-ms-version": "2021-02-12"
->>>>>>> 7e782c87
       },
       "RequestBody": null,
       "StatusCode": 202,
@@ -159,11 +119,7 @@
         "Transfer-Encoding": "chunked",
         "x-ms-client-request-id": "4bde095b-2f80-fad4-4307-d35e049cf0ca",
         "x-ms-request-id": "d9b037e4-d01e-000e-02e9-c10d42000000",
-<<<<<<< HEAD
-        "x-ms-version": "2020-12-06"
-=======
         "x-ms-version": "2021-02-12"
->>>>>>> 7e782c87
       },
       "ResponseBody": []
     }
