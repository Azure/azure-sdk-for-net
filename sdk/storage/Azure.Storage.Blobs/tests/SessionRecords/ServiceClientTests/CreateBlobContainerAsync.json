{
  "Entries": [
    {
      "RequestUri": "https://seanmcccanary.blob.core.windows.net/test-container-0c17e56f-3e5d-ebac-f1a3-b6e3bcff105f?restype=container",
      "RequestMethod": "PUT",
      "RequestHeaders": {
        "Authorization": "Sanitized",
        "traceparent": "00-d10579412df2954984554e560c33d63c-bf493576b44e0742-00",
        "User-Agent": [
          "azsdk-net-Storage.Blobs/12.5.0-dev.20200402.1",
          "(.NET Core 4.6.28325.01; Microsoft Windows 10.0.18362 )"
        ],
        "x-ms-client-request-id": "f1e1501f-1458-0e9f-da56-c89b8855b075",
        "x-ms-date": "Fri, 03 Apr 2020 00:10:35 GMT",
        "x-ms-return-client-request-id": "true",
<<<<<<< HEAD
        "x-ms-version": "2019-12-12"
=======
        "x-ms-version": "2020-02-10"
>>>>>>> 60f4876e
      },
      "RequestBody": null,
      "StatusCode": 201,
      "ResponseHeaders": {
        "Content-Length": "0",
        "Date": "Fri, 03 Apr 2020 00:10:33 GMT",
        "ETag": "\u00220x8D7D7636E56CC82\u0022",
        "Last-Modified": "Fri, 03 Apr 2020 00:10:34 GMT",
        "Server": [
          "Windows-Azure-Blob/1.0",
          "Microsoft-HTTPAPI/2.0"
        ],
        "x-ms-client-request-id": "f1e1501f-1458-0e9f-da56-c89b8855b075",
        "x-ms-request-id": "15a0af52-b01e-0085-244c-09607d000000",
<<<<<<< HEAD
        "x-ms-version": "2019-12-12"
=======
        "x-ms-version": "2020-02-10"
>>>>>>> 60f4876e
      },
      "ResponseBody": []
    },
    {
      "RequestUri": "https://seanmcccanary.blob.core.windows.net/test-container-0c17e56f-3e5d-ebac-f1a3-b6e3bcff105f?restype=container",
      "RequestMethod": "GET",
      "RequestHeaders": {
        "Authorization": "Sanitized",
        "traceparent": "00-2ffd3e4e1ecf2b48b337c66ec5a3c8fa-c14aaa7d1de89545-00",
        "User-Agent": [
          "azsdk-net-Storage.Blobs/12.5.0-dev.20200402.1",
          "(.NET Core 4.6.28325.01; Microsoft Windows 10.0.18362 )"
        ],
        "x-ms-client-request-id": "6bc33dfd-1e1d-c207-28fe-91661c3e0f92",
        "x-ms-date": "Fri, 03 Apr 2020 00:10:35 GMT",
        "x-ms-return-client-request-id": "true",
<<<<<<< HEAD
        "x-ms-version": "2019-12-12"
=======
        "x-ms-version": "2020-02-10"
>>>>>>> 60f4876e
      },
      "RequestBody": null,
      "StatusCode": 200,
      "ResponseHeaders": {
        "Content-Length": "0",
        "Date": "Fri, 03 Apr 2020 00:10:34 GMT",
        "ETag": "\u00220x8D7D7636E56CC82\u0022",
        "Last-Modified": "Fri, 03 Apr 2020 00:10:34 GMT",
        "Server": [
          "Windows-Azure-Blob/1.0",
          "Microsoft-HTTPAPI/2.0"
        ],
        "x-ms-client-request-id": "6bc33dfd-1e1d-c207-28fe-91661c3e0f92",
        "x-ms-default-encryption-scope": "$account-encryption-key",
        "x-ms-deny-encryption-scope-override": "false",
        "x-ms-has-immutability-policy": "false",
        "x-ms-has-legal-hold": "false",
        "x-ms-lease-state": "available",
        "x-ms-lease-status": "unlocked",
        "x-ms-request-id": "15a0af66-b01e-0085-344c-09607d000000",
<<<<<<< HEAD
        "x-ms-version": "2019-12-12"
=======
        "x-ms-version": "2020-02-10"
>>>>>>> 60f4876e
      },
      "ResponseBody": []
    },
    {
      "RequestUri": "https://seanmcccanary.blob.core.windows.net/test-container-0c17e56f-3e5d-ebac-f1a3-b6e3bcff105f?restype=container",
      "RequestMethod": "DELETE",
      "RequestHeaders": {
        "Authorization": "Sanitized",
        "traceparent": "00-98b6ad18cb804643924a03ec6b3c28fa-ee1b74b9c1f4d040-00",
        "User-Agent": [
          "azsdk-net-Storage.Blobs/12.5.0-dev.20200402.1",
          "(.NET Core 4.6.28325.01; Microsoft Windows 10.0.18362 )"
        ],
        "x-ms-client-request-id": "4b9d86b2-4491-b658-5e62-aeb6671d6ecb",
        "x-ms-date": "Fri, 03 Apr 2020 00:10:35 GMT",
        "x-ms-return-client-request-id": "true",
<<<<<<< HEAD
        "x-ms-version": "2019-12-12"
=======
        "x-ms-version": "2020-02-10"
>>>>>>> 60f4876e
      },
      "RequestBody": null,
      "StatusCode": 202,
      "ResponseHeaders": {
        "Content-Length": "0",
        "Date": "Fri, 03 Apr 2020 00:10:34 GMT",
        "Server": [
          "Windows-Azure-Blob/1.0",
          "Microsoft-HTTPAPI/2.0"
        ],
        "x-ms-client-request-id": "4b9d86b2-4491-b658-5e62-aeb6671d6ecb",
        "x-ms-request-id": "15a0af7d-b01e-0085-494c-09607d000000",
<<<<<<< HEAD
        "x-ms-version": "2019-12-12"
=======
        "x-ms-version": "2020-02-10"
>>>>>>> 60f4876e
      },
      "ResponseBody": []
    }
  ],
  "Variables": {
    "RandomSeed": "1986188573",
    "Storage_TestConfigDefault": "ProductionTenant\nseanmcccanary\nU2FuaXRpemVk\nhttps://seanmcccanary.blob.core.windows.net\nhttps://seanmcccanary.file.core.windows.net\nhttps://seanmcccanary.queue.core.windows.net\nhttps://seanmcccanary.table.core.windows.net\n\n\n\n\nhttps://seanmcccanary-secondary.blob.core.windows.net\nhttps://seanmcccanary-secondary.file.core.windows.net\nhttps://seanmcccanary-secondary.queue.core.windows.net\nhttps://seanmcccanary-secondary.table.core.windows.net\n\nSanitized\n\n\nCloud\nBlobEndpoint=https://seanmcccanary.blob.core.windows.net/;QueueEndpoint=https://seanmcccanary.queue.core.windows.net/;FileEndpoint=https://seanmcccanary.file.core.windows.net/;BlobSecondaryEndpoint=https://seanmcccanary-secondary.blob.core.windows.net/;QueueSecondaryEndpoint=https://seanmcccanary-secondary.queue.core.windows.net/;FileSecondaryEndpoint=https://seanmcccanary-secondary.file.core.windows.net/;AccountName=seanmcccanary;AccountKey=Sanitized\nseanscope1"
  }
}<|MERGE_RESOLUTION|>--- conflicted
+++ resolved
@@ -13,11 +13,7 @@
         "x-ms-client-request-id": "f1e1501f-1458-0e9f-da56-c89b8855b075",
         "x-ms-date": "Fri, 03 Apr 2020 00:10:35 GMT",
         "x-ms-return-client-request-id": "true",
-<<<<<<< HEAD
-        "x-ms-version": "2019-12-12"
-=======
         "x-ms-version": "2020-02-10"
->>>>>>> 60f4876e
       },
       "RequestBody": null,
       "StatusCode": 201,
@@ -32,11 +28,7 @@
         ],
         "x-ms-client-request-id": "f1e1501f-1458-0e9f-da56-c89b8855b075",
         "x-ms-request-id": "15a0af52-b01e-0085-244c-09607d000000",
-<<<<<<< HEAD
-        "x-ms-version": "2019-12-12"
-=======
         "x-ms-version": "2020-02-10"
->>>>>>> 60f4876e
       },
       "ResponseBody": []
     },
@@ -53,11 +45,7 @@
         "x-ms-client-request-id": "6bc33dfd-1e1d-c207-28fe-91661c3e0f92",
         "x-ms-date": "Fri, 03 Apr 2020 00:10:35 GMT",
         "x-ms-return-client-request-id": "true",
-<<<<<<< HEAD
-        "x-ms-version": "2019-12-12"
-=======
         "x-ms-version": "2020-02-10"
->>>>>>> 60f4876e
       },
       "RequestBody": null,
       "StatusCode": 200,
@@ -78,11 +66,7 @@
         "x-ms-lease-state": "available",
         "x-ms-lease-status": "unlocked",
         "x-ms-request-id": "15a0af66-b01e-0085-344c-09607d000000",
-<<<<<<< HEAD
-        "x-ms-version": "2019-12-12"
-=======
         "x-ms-version": "2020-02-10"
->>>>>>> 60f4876e
       },
       "ResponseBody": []
     },
@@ -99,11 +83,7 @@
         "x-ms-client-request-id": "4b9d86b2-4491-b658-5e62-aeb6671d6ecb",
         "x-ms-date": "Fri, 03 Apr 2020 00:10:35 GMT",
         "x-ms-return-client-request-id": "true",
-<<<<<<< HEAD
-        "x-ms-version": "2019-12-12"
-=======
         "x-ms-version": "2020-02-10"
->>>>>>> 60f4876e
       },
       "RequestBody": null,
       "StatusCode": 202,
@@ -116,11 +96,7 @@
         ],
         "x-ms-client-request-id": "4b9d86b2-4491-b658-5e62-aeb6671d6ecb",
         "x-ms-request-id": "15a0af7d-b01e-0085-494c-09607d000000",
-<<<<<<< HEAD
-        "x-ms-version": "2019-12-12"
-=======
         "x-ms-version": "2020-02-10"
->>>>>>> 60f4876e
       },
       "ResponseBody": []
     }
