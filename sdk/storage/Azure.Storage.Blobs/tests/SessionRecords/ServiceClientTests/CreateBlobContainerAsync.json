﻿{
  "Entries": [
    {
      "RequestUri": "https://seanmcccanary3.blob.core.windows.net/test-container-0c17e56f-3e5d-ebac-f1a3-b6e3bcff105f?restype=container",
      "RequestMethod": "PUT",
      "RequestHeaders": {
        "Accept": "application/xml",
        "Authorization": "Sanitized",
        "traceparent": "00-6013e1d5af4c9d4c9c7090856a4b0728-1ed9ec62a13fdc40-00",
        "User-Agent": [
          "azsdk-net-Storage.Blobs/12.9.0-alpha.20210216.1",
          "(.NET 5.0.3; Microsoft Windows 10.0.19042)"
        ],
        "x-ms-client-request-id": "f1e1501f-1458-0e9f-da56-c89b8855b075",
        "x-ms-date": "Wed, 17 Feb 2021 02:19:17 GMT",
        "x-ms-return-client-request-id": "true",
<<<<<<< HEAD
        "x-ms-version": "2020-12-06"
=======
        "x-ms-version": "2021-02-12"
>>>>>>> 7e782c87
      },
      "RequestBody": null,
      "StatusCode": 201,
      "ResponseHeaders": {
        "Content-Length": "0",
        "Date": "Wed, 17 Feb 2021 02:19:17 GMT",
        "ETag": "\"0x8D8D2EA6DFDF318\"",
        "Last-Modified": "Wed, 17 Feb 2021 02:19:18 GMT",
        "Server": [
          "Windows-Azure-Blob/1.0",
          "Microsoft-HTTPAPI/2.0"
        ],
        "x-ms-client-request-id": "f1e1501f-1458-0e9f-da56-c89b8855b075",
        "x-ms-request-id": "804242a2-f01e-007d-50d3-04abe1000000",
<<<<<<< HEAD
        "x-ms-version": "2020-12-06"
=======
        "x-ms-version": "2021-02-12"
>>>>>>> 7e782c87
      },
      "ResponseBody": []
    },
    {
      "RequestUri": "https://seanmcccanary3.blob.core.windows.net/test-container-0c17e56f-3e5d-ebac-f1a3-b6e3bcff105f?restype=container",
      "RequestMethod": "GET",
      "RequestHeaders": {
        "Accept": "application/xml",
        "Authorization": "Sanitized",
        "traceparent": "00-4cf31551ceba8a4b8df29e3bb9445caa-0361c47d2b38c84b-00",
        "User-Agent": [
          "azsdk-net-Storage.Blobs/12.9.0-alpha.20210216.1",
          "(.NET 5.0.3; Microsoft Windows 10.0.19042)"
        ],
        "x-ms-client-request-id": "6bc33dfd-1e1d-c207-28fe-91661c3e0f92",
        "x-ms-date": "Wed, 17 Feb 2021 02:19:18 GMT",
        "x-ms-return-client-request-id": "true",
<<<<<<< HEAD
        "x-ms-version": "2020-12-06"
=======
        "x-ms-version": "2021-02-12"
>>>>>>> 7e782c87
      },
      "RequestBody": null,
      "StatusCode": 200,
      "ResponseHeaders": {
        "Content-Length": "0",
        "Date": "Wed, 17 Feb 2021 02:19:17 GMT",
        "ETag": "\"0x8D8D2EA6DFDF318\"",
        "Last-Modified": "Wed, 17 Feb 2021 02:19:18 GMT",
        "Server": [
          "Windows-Azure-Blob/1.0",
          "Microsoft-HTTPAPI/2.0"
        ],
        "x-ms-client-request-id": "6bc33dfd-1e1d-c207-28fe-91661c3e0f92",
        "x-ms-default-encryption-scope": "$account-encryption-key",
        "x-ms-deny-encryption-scope-override": "false",
        "x-ms-has-immutability-policy": "false",
        "x-ms-has-legal-hold": "false",
        "x-ms-lease-state": "available",
        "x-ms-lease-status": "unlocked",
        "x-ms-request-id": "804242cb-f01e-007d-72d3-04abe1000000",
<<<<<<< HEAD
        "x-ms-version": "2020-12-06"
=======
        "x-ms-version": "2021-02-12"
>>>>>>> 7e782c87
      },
      "ResponseBody": []
    },
    {
      "RequestUri": "https://seanmcccanary3.blob.core.windows.net/test-container-0c17e56f-3e5d-ebac-f1a3-b6e3bcff105f?restype=container",
      "RequestMethod": "DELETE",
      "RequestHeaders": {
        "Accept": "application/xml",
        "Authorization": "Sanitized",
        "traceparent": "00-d77d40e970bfc94d978a113e1aa9556c-0b5df2d4245e2f4b-00",
        "User-Agent": [
          "azsdk-net-Storage.Blobs/12.9.0-alpha.20210216.1",
          "(.NET 5.0.3; Microsoft Windows 10.0.19042)"
        ],
        "x-ms-client-request-id": "4b9d86b2-4491-b658-5e62-aeb6671d6ecb",
        "x-ms-date": "Wed, 17 Feb 2021 02:19:18 GMT",
        "x-ms-return-client-request-id": "true",
<<<<<<< HEAD
        "x-ms-version": "2020-12-06"
=======
        "x-ms-version": "2021-02-12"
>>>>>>> 7e782c87
      },
      "RequestBody": null,
      "StatusCode": 202,
      "ResponseHeaders": {
        "Content-Length": "0",
        "Date": "Wed, 17 Feb 2021 02:19:17 GMT",
        "Server": [
          "Windows-Azure-Blob/1.0",
          "Microsoft-HTTPAPI/2.0"
        ],
        "x-ms-client-request-id": "4b9d86b2-4491-b658-5e62-aeb6671d6ecb",
        "x-ms-request-id": "804242e0-f01e-007d-05d3-04abe1000000",
<<<<<<< HEAD
        "x-ms-version": "2020-12-06"
=======
        "x-ms-version": "2021-02-12"
>>>>>>> 7e782c87
      },
      "ResponseBody": []
    }
  ],
  "Variables": {
    "RandomSeed": "1986188573",
    "Storage_TestConfigDefault": "ProductionTenant\nseanmcccanary3\nU2FuaXRpemVk\nhttps://seanmcccanary3.blob.core.windows.net\nhttps://seanmcccanary3.file.core.windows.net\nhttps://seanmcccanary3.queue.core.windows.net\nhttps://seanmcccanary3.table.core.windows.net\n\n\n\n\nhttps://seanmcccanary3-secondary.blob.core.windows.net\nhttps://seanmcccanary3-secondary.file.core.windows.net\nhttps://seanmcccanary3-secondary.queue.core.windows.net\nhttps://seanmcccanary3-secondary.table.core.windows.net\n\nSanitized\n\n\nCloud\nBlobEndpoint=https://seanmcccanary3.blob.core.windows.net/;QueueEndpoint=https://seanmcccanary3.queue.core.windows.net/;FileEndpoint=https://seanmcccanary3.file.core.windows.net/;BlobSecondaryEndpoint=https://seanmcccanary3-secondary.blob.core.windows.net/;QueueSecondaryEndpoint=https://seanmcccanary3-secondary.queue.core.windows.net/;FileSecondaryEndpoint=https://seanmcccanary3-secondary.file.core.windows.net/;AccountName=seanmcccanary3;AccountKey=Kg==;\nseanscope1\n\n"
  }
}<|MERGE_RESOLUTION|>--- conflicted
+++ resolved
@@ -14,11 +14,7 @@
         "x-ms-client-request-id": "f1e1501f-1458-0e9f-da56-c89b8855b075",
         "x-ms-date": "Wed, 17 Feb 2021 02:19:17 GMT",
         "x-ms-return-client-request-id": "true",
-<<<<<<< HEAD
-        "x-ms-version": "2020-12-06"
-=======
         "x-ms-version": "2021-02-12"
->>>>>>> 7e782c87
       },
       "RequestBody": null,
       "StatusCode": 201,
@@ -33,11 +29,7 @@
         ],
         "x-ms-client-request-id": "f1e1501f-1458-0e9f-da56-c89b8855b075",
         "x-ms-request-id": "804242a2-f01e-007d-50d3-04abe1000000",
-<<<<<<< HEAD
-        "x-ms-version": "2020-12-06"
-=======
         "x-ms-version": "2021-02-12"
->>>>>>> 7e782c87
       },
       "ResponseBody": []
     },
@@ -55,11 +47,7 @@
         "x-ms-client-request-id": "6bc33dfd-1e1d-c207-28fe-91661c3e0f92",
         "x-ms-date": "Wed, 17 Feb 2021 02:19:18 GMT",
         "x-ms-return-client-request-id": "true",
-<<<<<<< HEAD
-        "x-ms-version": "2020-12-06"
-=======
         "x-ms-version": "2021-02-12"
->>>>>>> 7e782c87
       },
       "RequestBody": null,
       "StatusCode": 200,
@@ -80,11 +68,7 @@
         "x-ms-lease-state": "available",
         "x-ms-lease-status": "unlocked",
         "x-ms-request-id": "804242cb-f01e-007d-72d3-04abe1000000",
-<<<<<<< HEAD
-        "x-ms-version": "2020-12-06"
-=======
         "x-ms-version": "2021-02-12"
->>>>>>> 7e782c87
       },
       "ResponseBody": []
     },
@@ -102,11 +86,7 @@
         "x-ms-client-request-id": "4b9d86b2-4491-b658-5e62-aeb6671d6ecb",
         "x-ms-date": "Wed, 17 Feb 2021 02:19:18 GMT",
         "x-ms-return-client-request-id": "true",
-<<<<<<< HEAD
-        "x-ms-version": "2020-12-06"
-=======
         "x-ms-version": "2021-02-12"
->>>>>>> 7e782c87
       },
       "RequestBody": null,
       "StatusCode": 202,
@@ -119,11 +99,7 @@
         ],
         "x-ms-client-request-id": "4b9d86b2-4491-b658-5e62-aeb6671d6ecb",
         "x-ms-request-id": "804242e0-f01e-007d-05d3-04abe1000000",
-<<<<<<< HEAD
-        "x-ms-version": "2020-12-06"
-=======
         "x-ms-version": "2021-02-12"
->>>>>>> 7e782c87
       },
       "ResponseBody": []
     }
