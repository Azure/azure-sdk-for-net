{
  "Entries": [
    {
      "RequestUri": "https://seanmcccanary3.blob.core.windows.net/test-container-1e92a6e4-22b1-406a-03c4-6ed06450727b?restype=container",
      "RequestMethod": "PUT",
      "RequestHeaders": {
        "Accept": "application/xml",
        "Authorization": "Sanitized",
        "traceparent": "00-ed12837e2b34c9489b667c0fa6f10299-4ad00ed5ffb1af4d-00",
        "User-Agent": [
          "azsdk-net-Storage.Blobs/12.9.0-alpha.20210402.1",
          "(.NET 5.0.4; Microsoft Windows 10.0.19042)"
        ],
        "x-ms-blob-public-access": "container",
        "x-ms-client-request-id": "1264ed91-64b6-a7e2-cebb-9bb670d90b6a",
        "x-ms-date": "Fri, 02 Apr 2021 17:24:05 GMT",
        "x-ms-return-client-request-id": "true",
<<<<<<< HEAD
        "x-ms-version": "2020-08-04"
=======
         "x-ms-version": "2020-10-02"
>>>>>>> 65932564
      },
      "RequestBody": null,
      "StatusCode": 201,
      "ResponseHeaders": {
        "Content-Length": "0",
        "Date": "Fri, 02 Apr 2021 17:24:03 GMT",
        "ETag": "\u00220x8D8F5FC1D90D73D\u0022",
        "Last-Modified": "Fri, 02 Apr 2021 17:24:04 GMT",
        "Server": [
          "Windows-Azure-Blob/1.0",
          "Microsoft-HTTPAPI/2.0"
        ],
        "x-ms-client-request-id": "1264ed91-64b6-a7e2-cebb-9bb670d90b6a",
<<<<<<< HEAD
        "x-ms-request-id": "862b011f-f01e-0089-1ee4-276017000000",
        "x-ms-version": "2020-08-04"
=======
        "x-ms-request-id": "5682cbdd-e01e-0003-75d3-043ba6000000",
         "x-ms-version": "2020-10-02"
>>>>>>> 65932564
      },
      "ResponseBody": []
    },
    {
<<<<<<< HEAD
      "RequestUri": "https://seanmcccanary3.blob.core.windows.net/?restype=service\u0026comp=properties\u0026sv=2020-06-12\u0026ss=bfqt\u0026srt=sco\u0026spr=https\u0026se=2021-04-02T18%3A24%3A05Z\u0026sp=rwdxlacuptfi\u0026sig=Sanitized",
=======
      "RequestUri": "https://seanmcccanary3.blob.core.windows.net/?restype=service\u0026comp=properties\u0026sv=2020-10-02\u0026ss=bfqt\u0026srt=sco\u0026spr=https\u0026se=2021-02-17T03%3A19%3A18Z\u0026sp=rwdxlacuptf\u0026sig=Sanitized",
>>>>>>> 65932564
      "RequestMethod": "GET",
      "RequestHeaders": {
        "Accept": "application/xml",
        "traceparent": "00-b77195d140b3514c910149fdf3c39e6f-0bf18e2dff1f6d4f-00",
        "User-Agent": [
          "azsdk-net-Storage.Blobs/12.9.0-alpha.20210402.1",
          "(.NET 5.0.4; Microsoft Windows 10.0.19042)"
        ],
        "x-ms-client-request-id": "763fe34f-60ec-ffc5-d036-918d475f2307",
        "x-ms-return-client-request-id": "true",
<<<<<<< HEAD
        "x-ms-version": "2020-08-04"
=======
         "x-ms-version": "2020-10-02"
>>>>>>> 65932564
      },
      "RequestBody": null,
      "StatusCode": 200,
      "ResponseHeaders": {
        "Content-Type": "application/xml",
        "Date": "Fri, 02 Apr 2021 17:24:04 GMT",
        "Server": [
          "Windows-Azure-Blob/1.0",
          "Microsoft-HTTPAPI/2.0"
        ],
        "Transfer-Encoding": "chunked",
        "x-ms-client-request-id": "763fe34f-60ec-ffc5-d036-918d475f2307",
<<<<<<< HEAD
        "x-ms-request-id": "862b013a-f01e-0089-35e4-276017000000",
        "x-ms-version": "2020-08-04"
=======
        "x-ms-request-id": "87f8837b-001e-000b-08d3-0421a9000000",
         "x-ms-version": "2020-10-02"
>>>>>>> 65932564
      },
      "ResponseBody": "\uFEFF\u003C?xml version=\u00221.0\u0022 encoding=\u0022utf-8\u0022?\u003E\u003CStorageServiceProperties\u003E\u003CLogging\u003E\u003CVersion\u003E1.0\u003C/Version\u003E\u003CRead\u003Efalse\u003C/Read\u003E\u003CWrite\u003Efalse\u003C/Write\u003E\u003CDelete\u003Efalse\u003C/Delete\u003E\u003CRetentionPolicy\u003E\u003CEnabled\u003Efalse\u003C/Enabled\u003E\u003C/RetentionPolicy\u003E\u003C/Logging\u003E\u003CHourMetrics\u003E\u003CVersion\u003E1.0\u003C/Version\u003E\u003CEnabled\u003Efalse\u003C/Enabled\u003E\u003CRetentionPolicy\u003E\u003CEnabled\u003Efalse\u003C/Enabled\u003E\u003C/RetentionPolicy\u003E\u003C/HourMetrics\u003E\u003CMinuteMetrics\u003E\u003CVersion\u003E1.0\u003C/Version\u003E\u003CEnabled\u003Efalse\u003C/Enabled\u003E\u003CRetentionPolicy\u003E\u003CEnabled\u003Efalse\u003C/Enabled\u003E\u003C/RetentionPolicy\u003E\u003C/MinuteMetrics\u003E\u003CCors /\u003E\u003CDeleteRetentionPolicy\u003E\u003CEnabled\u003Efalse\u003C/Enabled\u003E\u003CAllowPermanentDelete\u003Efalse\u003C/AllowPermanentDelete\u003E\u003C/DeleteRetentionPolicy\u003E\u003CStaticWebsite\u003E\u003CEnabled\u003Efalse\u003C/Enabled\u003E\u003C/StaticWebsite\u003E\u003CDefaultServiceVersion\u003E2014-02-14\u003C/DefaultServiceVersion\u003E\u003C/StorageServiceProperties\u003E"
    },
    {
      "RequestUri": "https://seanmcccanary3.blob.core.windows.net/test-container-1e92a6e4-22b1-406a-03c4-6ed06450727b?restype=container",
      "RequestMethod": "DELETE",
      "RequestHeaders": {
        "Accept": "application/xml",
        "Authorization": "Sanitized",
        "traceparent": "00-685e50a0016bad499f6e4de5087cd91c-4fced32f03e51a41-00",
        "User-Agent": [
          "azsdk-net-Storage.Blobs/12.9.0-alpha.20210402.1",
          "(.NET 5.0.4; Microsoft Windows 10.0.19042)"
        ],
        "x-ms-client-request-id": "8d67f551-949a-e47d-5a84-f9b5396fb930",
        "x-ms-date": "Fri, 02 Apr 2021 17:24:05 GMT",
        "x-ms-return-client-request-id": "true",
<<<<<<< HEAD
        "x-ms-version": "2020-08-04"
=======
         "x-ms-version": "2020-10-02"
>>>>>>> 65932564
      },
      "RequestBody": null,
      "StatusCode": 202,
      "ResponseHeaders": {
        "Content-Length": "0",
        "Date": "Fri, 02 Apr 2021 17:24:04 GMT",
        "Server": [
          "Windows-Azure-Blob/1.0",
          "Microsoft-HTTPAPI/2.0"
        ],
        "x-ms-client-request-id": "8d67f551-949a-e47d-5a84-f9b5396fb930",
<<<<<<< HEAD
        "x-ms-request-id": "862b0156-f01e-0089-4ee4-276017000000",
        "x-ms-version": "2020-08-04"
=======
        "x-ms-request-id": "5682cc27-e01e-0003-32d3-043ba6000000",
         "x-ms-version": "2020-10-02"
>>>>>>> 65932564
      },
      "ResponseBody": []
    }
  ],
  "Variables": {
    "DateTimeOffsetNow": "2021-04-02T12:24:05.1775149-05:00",
    "RandomSeed": "1260380577",
    "Storage_TestConfigDefault": "ProductionTenant\nseanmcccanary3\nU2FuaXRpemVk\nhttps://seanmcccanary3.blob.core.windows.net\nhttps://seanmcccanary3.file.core.windows.net\nhttps://seanmcccanary3.queue.core.windows.net\nhttps://seanmcccanary3.table.core.windows.net\n\n\n\n\nhttps://seanmcccanary3-secondary.blob.core.windows.net\nhttps://seanmcccanary3-secondary.file.core.windows.net\nhttps://seanmcccanary3-secondary.queue.core.windows.net\nhttps://seanmcccanary3-secondary.table.core.windows.net\n68390a19-a643-458b-b726-408abf67b4fc\nSanitized\n72f988bf-86f1-41af-91ab-2d7cd011db47\nhttps://login.microsoftonline.com/\nCloud\nBlobEndpoint=https://seanmcccanary3.blob.core.windows.net/;QueueEndpoint=https://seanmcccanary3.queue.core.windows.net/;FileEndpoint=https://seanmcccanary3.file.core.windows.net/;BlobSecondaryEndpoint=https://seanmcccanary3-secondary.blob.core.windows.net/;QueueSecondaryEndpoint=https://seanmcccanary3-secondary.queue.core.windows.net/;FileSecondaryEndpoint=https://seanmcccanary3-secondary.file.core.windows.net/;AccountName=seanmcccanary3;AccountKey=Kg==;\nseanscope1"
  }
}<|MERGE_RESOLUTION|>--- conflicted
+++ resolved
@@ -6,85 +6,63 @@
       "RequestHeaders": {
         "Accept": "application/xml",
         "Authorization": "Sanitized",
-        "traceparent": "00-ed12837e2b34c9489b667c0fa6f10299-4ad00ed5ffb1af4d-00",
+        "traceparent": "00-381550038b814047b41d4097ec220be2-2ead2eb24ea5e54e-00",
         "User-Agent": [
-          "azsdk-net-Storage.Blobs/12.9.0-alpha.20210402.1",
-          "(.NET 5.0.4; Microsoft Windows 10.0.19042)"
+          "azsdk-net-Storage.Blobs/12.9.0-alpha.20210514.1",
+          "(.NET Core 4.6.30015.01; Microsoft Windows 10.0.19043 )"
         ],
         "x-ms-blob-public-access": "container",
         "x-ms-client-request-id": "1264ed91-64b6-a7e2-cebb-9bb670d90b6a",
-        "x-ms-date": "Fri, 02 Apr 2021 17:24:05 GMT",
+        "x-ms-date": "Fri, 14 May 2021 16:55:27 GMT",
         "x-ms-return-client-request-id": "true",
-<<<<<<< HEAD
-        "x-ms-version": "2020-08-04"
-=======
-         "x-ms-version": "2020-10-02"
->>>>>>> 65932564
+        "x-ms-version": "2020-10-02"
       },
       "RequestBody": null,
       "StatusCode": 201,
       "ResponseHeaders": {
         "Content-Length": "0",
-        "Date": "Fri, 02 Apr 2021 17:24:03 GMT",
-        "ETag": "\u00220x8D8F5FC1D90D73D\u0022",
-        "Last-Modified": "Fri, 02 Apr 2021 17:24:04 GMT",
+        "Date": "Fri, 14 May 2021 16:55:26 GMT",
+        "ETag": "\u00220x8D916F912D96AEA\u0022",
+        "Last-Modified": "Fri, 14 May 2021 16:55:26 GMT",
         "Server": [
           "Windows-Azure-Blob/1.0",
           "Microsoft-HTTPAPI/2.0"
         ],
         "x-ms-client-request-id": "1264ed91-64b6-a7e2-cebb-9bb670d90b6a",
-<<<<<<< HEAD
-        "x-ms-request-id": "862b011f-f01e-0089-1ee4-276017000000",
-        "x-ms-version": "2020-08-04"
-=======
-        "x-ms-request-id": "5682cbdd-e01e-0003-75d3-043ba6000000",
-         "x-ms-version": "2020-10-02"
->>>>>>> 65932564
+        "x-ms-request-id": "819b721c-401e-0035-43e1-48b6d6000000",
+        "x-ms-version": "2020-10-02"
       },
       "ResponseBody": []
     },
     {
-<<<<<<< HEAD
-      "RequestUri": "https://seanmcccanary3.blob.core.windows.net/?restype=service\u0026comp=properties\u0026sv=2020-06-12\u0026ss=bfqt\u0026srt=sco\u0026spr=https\u0026se=2021-04-02T18%3A24%3A05Z\u0026sp=rwdxlacuptfi\u0026sig=Sanitized",
-=======
-      "RequestUri": "https://seanmcccanary3.blob.core.windows.net/?restype=service\u0026comp=properties\u0026sv=2020-10-02\u0026ss=bfqt\u0026srt=sco\u0026spr=https\u0026se=2021-02-17T03%3A19%3A18Z\u0026sp=rwdxlacuptf\u0026sig=Sanitized",
->>>>>>> 65932564
+      "RequestUri": "https://seanmcccanary3.blob.core.windows.net/?restype=service\u0026comp=properties\u0026sv=2020-10-02\u0026ss=bfqt\u0026srt=sco\u0026spr=https\u0026se=2021-05-14T17%3A55%3A27Z\u0026sp=rwdxlacuptfi\u0026sig=Sanitized",
       "RequestMethod": "GET",
       "RequestHeaders": {
         "Accept": "application/xml",
-        "traceparent": "00-b77195d140b3514c910149fdf3c39e6f-0bf18e2dff1f6d4f-00",
+        "traceparent": "00-66d37fefc232614da13d2f9669a54f1f-92a020966165ef43-00",
         "User-Agent": [
-          "azsdk-net-Storage.Blobs/12.9.0-alpha.20210402.1",
-          "(.NET 5.0.4; Microsoft Windows 10.0.19042)"
+          "azsdk-net-Storage.Blobs/12.9.0-alpha.20210514.1",
+          "(.NET Core 4.6.30015.01; Microsoft Windows 10.0.19043 )"
         ],
         "x-ms-client-request-id": "763fe34f-60ec-ffc5-d036-918d475f2307",
         "x-ms-return-client-request-id": "true",
-<<<<<<< HEAD
-        "x-ms-version": "2020-08-04"
-=======
-         "x-ms-version": "2020-10-02"
->>>>>>> 65932564
+        "x-ms-version": "2020-10-02"
       },
       "RequestBody": null,
       "StatusCode": 200,
       "ResponseHeaders": {
         "Content-Type": "application/xml",
-        "Date": "Fri, 02 Apr 2021 17:24:04 GMT",
+        "Date": "Fri, 14 May 2021 16:55:26 GMT",
         "Server": [
           "Windows-Azure-Blob/1.0",
           "Microsoft-HTTPAPI/2.0"
         ],
         "Transfer-Encoding": "chunked",
         "x-ms-client-request-id": "763fe34f-60ec-ffc5-d036-918d475f2307",
-<<<<<<< HEAD
-        "x-ms-request-id": "862b013a-f01e-0089-35e4-276017000000",
-        "x-ms-version": "2020-08-04"
-=======
-        "x-ms-request-id": "87f8837b-001e-000b-08d3-0421a9000000",
-         "x-ms-version": "2020-10-02"
->>>>>>> 65932564
+        "x-ms-request-id": "819b722c-401e-0035-52e1-48b6d6000000",
+        "x-ms-version": "2020-10-02"
       },
-      "ResponseBody": "\uFEFF\u003C?xml version=\u00221.0\u0022 encoding=\u0022utf-8\u0022?\u003E\u003CStorageServiceProperties\u003E\u003CLogging\u003E\u003CVersion\u003E1.0\u003C/Version\u003E\u003CRead\u003Efalse\u003C/Read\u003E\u003CWrite\u003Efalse\u003C/Write\u003E\u003CDelete\u003Efalse\u003C/Delete\u003E\u003CRetentionPolicy\u003E\u003CEnabled\u003Efalse\u003C/Enabled\u003E\u003C/RetentionPolicy\u003E\u003C/Logging\u003E\u003CHourMetrics\u003E\u003CVersion\u003E1.0\u003C/Version\u003E\u003CEnabled\u003Efalse\u003C/Enabled\u003E\u003CRetentionPolicy\u003E\u003CEnabled\u003Efalse\u003C/Enabled\u003E\u003C/RetentionPolicy\u003E\u003C/HourMetrics\u003E\u003CMinuteMetrics\u003E\u003CVersion\u003E1.0\u003C/Version\u003E\u003CEnabled\u003Efalse\u003C/Enabled\u003E\u003CRetentionPolicy\u003E\u003CEnabled\u003Efalse\u003C/Enabled\u003E\u003C/RetentionPolicy\u003E\u003C/MinuteMetrics\u003E\u003CCors /\u003E\u003CDeleteRetentionPolicy\u003E\u003CEnabled\u003Efalse\u003C/Enabled\u003E\u003CAllowPermanentDelete\u003Efalse\u003C/AllowPermanentDelete\u003E\u003C/DeleteRetentionPolicy\u003E\u003CStaticWebsite\u003E\u003CEnabled\u003Efalse\u003C/Enabled\u003E\u003C/StaticWebsite\u003E\u003CDefaultServiceVersion\u003E2014-02-14\u003C/DefaultServiceVersion\u003E\u003C/StorageServiceProperties\u003E"
+      "ResponseBody": "\uFEFF\u003C?xml version=\u00221.0\u0022 encoding=\u0022utf-8\u0022?\u003E\u003CStorageServiceProperties\u003E\u003CLogging\u003E\u003CVersion\u003E1.0\u003C/Version\u003E\u003CRead\u003Efalse\u003C/Read\u003E\u003CWrite\u003Efalse\u003C/Write\u003E\u003CDelete\u003Efalse\u003C/Delete\u003E\u003CRetentionPolicy\u003E\u003CEnabled\u003Efalse\u003C/Enabled\u003E\u003C/RetentionPolicy\u003E\u003C/Logging\u003E\u003CHourMetrics\u003E\u003CVersion\u003E1.0\u003C/Version\u003E\u003CEnabled\u003Efalse\u003C/Enabled\u003E\u003CRetentionPolicy\u003E\u003CEnabled\u003Efalse\u003C/Enabled\u003E\u003C/RetentionPolicy\u003E\u003C/HourMetrics\u003E\u003CMinuteMetrics\u003E\u003CVersion\u003E1.0\u003C/Version\u003E\u003CEnabled\u003Efalse\u003C/Enabled\u003E\u003CRetentionPolicy\u003E\u003CEnabled\u003Efalse\u003C/Enabled\u003E\u003C/RetentionPolicy\u003E\u003C/MinuteMetrics\u003E\u003CCors /\u003E\u003CDeleteRetentionPolicy\u003E\u003CEnabled\u003Efalse\u003C/Enabled\u003E\u003CAllowPermanentDelete\u003Efalse\u003C/AllowPermanentDelete\u003E\u003C/DeleteRetentionPolicy\u003E\u003CStaticWebsite\u003E\u003CEnabled\u003Efalse\u003C/Enabled\u003E\u003C/StaticWebsite\u003E\u003CDefaultServiceVersion\u003E2018-03-28\u003C/DefaultServiceVersion\u003E\u003C/StorageServiceProperties\u003E"
     },
     {
       "RequestUri": "https://seanmcccanary3.blob.core.windows.net/test-container-1e92a6e4-22b1-406a-03c4-6ed06450727b?restype=container",
@@ -92,44 +70,35 @@
       "RequestHeaders": {
         "Accept": "application/xml",
         "Authorization": "Sanitized",
-        "traceparent": "00-685e50a0016bad499f6e4de5087cd91c-4fced32f03e51a41-00",
+        "traceparent": "00-e2ae45c2f1f2964e94330f8d73f8365c-bb084fcfb425b34a-00",
         "User-Agent": [
-          "azsdk-net-Storage.Blobs/12.9.0-alpha.20210402.1",
-          "(.NET 5.0.4; Microsoft Windows 10.0.19042)"
+          "azsdk-net-Storage.Blobs/12.9.0-alpha.20210514.1",
+          "(.NET Core 4.6.30015.01; Microsoft Windows 10.0.19043 )"
         ],
         "x-ms-client-request-id": "8d67f551-949a-e47d-5a84-f9b5396fb930",
-        "x-ms-date": "Fri, 02 Apr 2021 17:24:05 GMT",
+        "x-ms-date": "Fri, 14 May 2021 16:55:27 GMT",
         "x-ms-return-client-request-id": "true",
-<<<<<<< HEAD
-        "x-ms-version": "2020-08-04"
-=======
-         "x-ms-version": "2020-10-02"
->>>>>>> 65932564
+        "x-ms-version": "2020-10-02"
       },
       "RequestBody": null,
       "StatusCode": 202,
       "ResponseHeaders": {
         "Content-Length": "0",
-        "Date": "Fri, 02 Apr 2021 17:24:04 GMT",
+        "Date": "Fri, 14 May 2021 16:55:26 GMT",
         "Server": [
           "Windows-Azure-Blob/1.0",
           "Microsoft-HTTPAPI/2.0"
         ],
         "x-ms-client-request-id": "8d67f551-949a-e47d-5a84-f9b5396fb930",
-<<<<<<< HEAD
-        "x-ms-request-id": "862b0156-f01e-0089-4ee4-276017000000",
-        "x-ms-version": "2020-08-04"
-=======
-        "x-ms-request-id": "5682cc27-e01e-0003-32d3-043ba6000000",
-         "x-ms-version": "2020-10-02"
->>>>>>> 65932564
+        "x-ms-request-id": "819b723c-401e-0035-5fe1-48b6d6000000",
+        "x-ms-version": "2020-10-02"
       },
       "ResponseBody": []
     }
   ],
   "Variables": {
-    "DateTimeOffsetNow": "2021-04-02T12:24:05.1775149-05:00",
+    "DateTimeOffsetNow": "2021-05-14T11:55:27.3390667-05:00",
     "RandomSeed": "1260380577",
-    "Storage_TestConfigDefault": "ProductionTenant\nseanmcccanary3\nU2FuaXRpemVk\nhttps://seanmcccanary3.blob.core.windows.net\nhttps://seanmcccanary3.file.core.windows.net\nhttps://seanmcccanary3.queue.core.windows.net\nhttps://seanmcccanary3.table.core.windows.net\n\n\n\n\nhttps://seanmcccanary3-secondary.blob.core.windows.net\nhttps://seanmcccanary3-secondary.file.core.windows.net\nhttps://seanmcccanary3-secondary.queue.core.windows.net\nhttps://seanmcccanary3-secondary.table.core.windows.net\n68390a19-a643-458b-b726-408abf67b4fc\nSanitized\n72f988bf-86f1-41af-91ab-2d7cd011db47\nhttps://login.microsoftonline.com/\nCloud\nBlobEndpoint=https://seanmcccanary3.blob.core.windows.net/;QueueEndpoint=https://seanmcccanary3.queue.core.windows.net/;FileEndpoint=https://seanmcccanary3.file.core.windows.net/;BlobSecondaryEndpoint=https://seanmcccanary3-secondary.blob.core.windows.net/;QueueSecondaryEndpoint=https://seanmcccanary3-secondary.queue.core.windows.net/;FileSecondaryEndpoint=https://seanmcccanary3-secondary.file.core.windows.net/;AccountName=seanmcccanary3;AccountKey=Kg==;\nseanscope1"
+    "Storage_TestConfigDefault": "ProductionTenant\nseanmcccanary3\nU2FuaXRpemVk\nhttps://seanmcccanary3.blob.core.windows.net\nhttps://seanmcccanary3.file.core.windows.net\nhttps://seanmcccanary3.queue.core.windows.net\nhttps://seanmcccanary3.table.core.windows.net\n\n\n\n\nhttps://seanmcccanary3-secondary.blob.core.windows.net\nhttps://seanmcccanary3-secondary.file.core.windows.net\nhttps://seanmcccanary3-secondary.queue.core.windows.net\nhttps://seanmcccanary3-secondary.table.core.windows.net\n\nSanitized\n\n\nCloud\nBlobEndpoint=https://seanmcccanary3.blob.core.windows.net/;QueueEndpoint=https://seanmcccanary3.queue.core.windows.net/;FileEndpoint=https://seanmcccanary3.file.core.windows.net/;BlobSecondaryEndpoint=https://seanmcccanary3-secondary.blob.core.windows.net/;QueueSecondaryEndpoint=https://seanmcccanary3-secondary.queue.core.windows.net/;FileSecondaryEndpoint=https://seanmcccanary3-secondary.file.core.windows.net/;AccountName=seanmcccanary3;AccountKey=Kg==;\nseanscope1"
   }
 }