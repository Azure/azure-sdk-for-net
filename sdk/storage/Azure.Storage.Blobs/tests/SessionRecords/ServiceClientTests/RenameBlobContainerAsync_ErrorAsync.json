--- conflicted
+++ resolved
@@ -14,11 +14,7 @@
         "x-ms-date": "Mon, 23 Nov 2020 22:21:41 GMT",
         "x-ms-return-client-request-id": "true",
         "x-ms-source-container-name": "test-container-dc4f29d6-35c5-bca6-650e-dbeb10bf53b6",
-<<<<<<< HEAD
-        "x-ms-version": "2020-12-06"
-=======
         "x-ms-version": "2021-02-12"
->>>>>>> 7e782c87
       },
       "RequestBody": null,
       "StatusCode": 404,
@@ -33,11 +29,7 @@
         "x-ms-client-request-id": "ad5ffd85-1855-3188-b97d-d641323bb1c3",
         "x-ms-error-code": "ContainerNotFound",
         "x-ms-request-id": "a87d6cd5-a01e-0001-0fe7-c1e0b4000000",
-<<<<<<< HEAD
-        "x-ms-version": "2020-12-06"
-=======
         "x-ms-version": "2021-02-12"
->>>>>>> 7e782c87
       },
       "ResponseBody": [
         "﻿<?xml version=\"1.0\" encoding=\"utf-8\"?>\n",
