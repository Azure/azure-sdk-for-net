--- conflicted
+++ resolved
@@ -15,11 +15,7 @@
         "x-ms-client-request-id": "6da40040-0c3a-dbdd-fcae-4d929f70ea19",
         "x-ms-date": "Wed, 17 Feb 2021 02:21:04 GMT",
         "x-ms-return-client-request-id": "true",
-<<<<<<< HEAD
-        "x-ms-version": "2020-12-06"
-=======
         "x-ms-version": "2021-02-12"
->>>>>>> 7e782c87
       },
       "RequestBody": null,
       "StatusCode": 201,
@@ -34,11 +30,7 @@
         ],
         "x-ms-client-request-id": "6da40040-0c3a-dbdd-fcae-4d929f70ea19",
         "x-ms-request-id": "914ead5e-f01e-006d-17d3-046e89000000",
-<<<<<<< HEAD
-        "x-ms-version": "2020-12-06"
-=======
         "x-ms-version": "2021-02-12"
->>>>>>> 7e782c87
       },
       "ResponseBody": []
     },
@@ -55,11 +47,7 @@
         "x-ms-client-request-id": "d01b9f79-4dc7-163c-8204-cc7a1472c7fc",
         "x-ms-date": "Wed, 17 Feb 2021 02:21:04 GMT",
         "x-ms-return-client-request-id": "true",
-<<<<<<< HEAD
-        "x-ms-version": "2020-12-06"
-=======
         "x-ms-version": "2021-02-12"
->>>>>>> 7e782c87
       },
       "RequestBody": null,
       "StatusCode": 200,
@@ -73,11 +61,7 @@
         "Transfer-Encoding": "chunked",
         "x-ms-client-request-id": "d01b9f79-4dc7-163c-8204-cc7a1472c7fc",
         "x-ms-request-id": "914ead8f-f01e-006d-3fd3-046e89000000",
-<<<<<<< HEAD
-        "x-ms-version": "2020-12-06"
-=======
         "x-ms-version": "2021-02-12"
->>>>>>> 7e782c87
       },
       "ResponseBody": "﻿<?xml version=\"1.0\" encoding=\"utf-8\"?><EnumerationResults ServiceEndpoint=\"https://seanmcccanary3.blob.core.windows.net/\"><Prefix>aaa</Prefix><Containers><Container><Name>aaatest-container-526aa659-9623-562d-a91b-105bd06cbb77</Name><Properties><Last-Modified>Wed, 17 Feb 2021 02:21:04 GMT</Last-Modified><Etag>\"0x8D8D2EAAD672304\"</Etag><LeaseStatus>unlocked</LeaseStatus><LeaseState>available</LeaseState><PublicAccess>container</PublicAccess><DefaultEncryptionScope>$account-encryption-key</DefaultEncryptionScope><DenyEncryptionScopeOverride>false</DenyEncryptionScopeOverride><HasImmutabilityPolicy>false</HasImmutabilityPolicy><HasLegalHold>false</HasLegalHold></Properties></Container></Containers><NextMarker /></EnumerationResults>"
     },
@@ -95,11 +79,7 @@
         "x-ms-client-request-id": "001914f5-1a55-8351-5c6d-5ca82906e22e",
         "x-ms-date": "Wed, 17 Feb 2021 02:21:04 GMT",
         "x-ms-return-client-request-id": "true",
-<<<<<<< HEAD
-        "x-ms-version": "2020-12-06"
-=======
         "x-ms-version": "2021-02-12"
->>>>>>> 7e782c87
       },
       "RequestBody": null,
       "StatusCode": 202,
@@ -112,11 +92,7 @@
         ],
         "x-ms-client-request-id": "001914f5-1a55-8351-5c6d-5ca82906e22e",
         "x-ms-request-id": "914eada2-f01e-006d-52d3-046e89000000",
-<<<<<<< HEAD
-        "x-ms-version": "2020-12-06"
-=======
         "x-ms-version": "2021-02-12"
->>>>>>> 7e782c87
       },
       "ResponseBody": []
     }
