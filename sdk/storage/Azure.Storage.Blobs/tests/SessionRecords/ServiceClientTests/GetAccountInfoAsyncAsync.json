--- conflicted
+++ resolved
@@ -14,11 +14,7 @@
         "x-ms-client-request-id": "7b659a2b-c99f-553c-a8d9-656ecfb53eef",
         "x-ms-date": "Wed, 17 Feb 2021 02:20:56 GMT",
         "x-ms-return-client-request-id": "true",
-<<<<<<< HEAD
-        "x-ms-version": "2020-12-06"
-=======
         "x-ms-version": "2021-02-12"
->>>>>>> 7e782c87
       },
       "RequestBody": null,
       "StatusCode": 200,
@@ -34,11 +30,7 @@
         "x-ms-is-hns-enabled": "false",
         "x-ms-request-id": "3f861d68-101e-0038-49d3-047e02000000",
         "x-ms-sku-name": "Standard_RAGRS",
-<<<<<<< HEAD
-        "x-ms-version": "2020-12-06"
-=======
         "x-ms-version": "2021-02-12"
->>>>>>> 7e782c87
       },
       "ResponseBody": []
     }
