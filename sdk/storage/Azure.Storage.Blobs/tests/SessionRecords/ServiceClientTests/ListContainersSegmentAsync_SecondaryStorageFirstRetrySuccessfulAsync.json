--- conflicted
+++ resolved
@@ -15,11 +15,7 @@
         "x-ms-client-request-id": "ba4da5dd-35f2-1ff9-c003-b030abf43e06",
         "x-ms-date": "Wed, 17 Feb 2021 20:05:19 GMT",
         "x-ms-return-client-request-id": "true",
-<<<<<<< HEAD
-        "x-ms-version": "2020-12-06"
-=======
         "x-ms-version": "2021-02-12"
->>>>>>> 7e782c87
       },
       "RequestBody": null,
       "StatusCode": 201,
@@ -34,11 +30,7 @@
         ],
         "x-ms-client-request-id": "ba4da5dd-35f2-1ff9-c003-b030abf43e06",
         "x-ms-request-id": "f7a08b2d-f01e-0031-6468-056d76000000",
-<<<<<<< HEAD
-        "x-ms-version": "2020-12-06"
-=======
         "x-ms-version": "2021-02-12"
->>>>>>> 7e782c87
       },
       "ResponseBody": []
     },
@@ -55,11 +47,7 @@
         "x-ms-client-request-id": "d4a8354e-20e4-9492-87ad-57885cdbef13",
         "x-ms-date": "Wed, 17 Feb 2021 20:05:20 GMT",
         "x-ms-return-client-request-id": "true",
-<<<<<<< HEAD
-        "x-ms-version": "2020-12-06"
-=======
         "x-ms-version": "2021-02-12"
->>>>>>> 7e782c87
       },
       "RequestBody": null,
       "StatusCode": 200,
@@ -73,11 +61,7 @@
         "Transfer-Encoding": "chunked",
         "x-ms-client-request-id": "d4a8354e-20e4-9492-87ad-57885cdbef13",
         "x-ms-request-id": "45a4d646-001e-002e-3c68-056550000000",
-<<<<<<< HEAD
-        "x-ms-version": "2020-12-06"
-=======
         "x-ms-version": "2021-02-12"
->>>>>>> 7e782c87
       },
       "ResponseBody": "﻿<?xml version=\"1.0\" encoding=\"utf-8\"?><EnumerationResults ServiceEndpoint=\"https://seantest2sec-secondary.blob.core.windows.net/\"><Containers><Container><Name>test-container-fba01eb9-d3bd-12b4-4cda-c4a1a4d63782</Name><Properties><Last-Modified>Wed, 17 Feb 2021 20:05:11 GMT</Last-Modified><Etag>\"0x8D8D37F54E8C021\"</Etag><LeaseStatus>unlocked</LeaseStatus><LeaseState>available</LeaseState><PublicAccess>container</PublicAccess><DefaultEncryptionScope>$account-encryption-key</DefaultEncryptionScope><DenyEncryptionScopeOverride>false</DenyEncryptionScopeOverride><HasImmutabilityPolicy>false</HasImmutabilityPolicy><HasLegalHold>false</HasLegalHold></Properties></Container></Containers><NextMarker /></EnumerationResults>"
     },
@@ -95,11 +79,7 @@
         "x-ms-client-request-id": "76e21981-694c-8e21-ee90-dea9fcd1ffb5",
         "x-ms-date": "Wed, 17 Feb 2021 20:05:21 GMT",
         "x-ms-return-client-request-id": "true",
-<<<<<<< HEAD
-        "x-ms-version": "2020-12-06"
-=======
         "x-ms-version": "2021-02-12"
->>>>>>> 7e782c87
       },
       "RequestBody": null,
       "StatusCode": 202,
@@ -112,11 +92,7 @@
         ],
         "x-ms-client-request-id": "76e21981-694c-8e21-ee90-dea9fcd1ffb5",
         "x-ms-request-id": "f7a08f71-f01e-0031-3b68-056d76000000",
-<<<<<<< HEAD
-        "x-ms-version": "2020-12-06"
-=======
         "x-ms-version": "2021-02-12"
->>>>>>> 7e782c87
       },
       "ResponseBody": []
     }
