--- conflicted
+++ resolved
@@ -14,11 +14,7 @@
         "x-ms-client-request-id": "ae820729-2e11-b812-eb5d-aa9162082b74",
         "x-ms-date": "Fri, 03 Apr 2020 00:11:32 GMT",
         "x-ms-return-client-request-id": "true",
-<<<<<<< HEAD
-        "x-ms-version": "2019-12-12"
-=======
         "x-ms-version": "2020-02-10"
->>>>>>> 60f4876e
       },
       "RequestBody": null,
       "StatusCode": 201,
@@ -33,11 +29,7 @@
         ],
         "x-ms-client-request-id": "ae820729-2e11-b812-eb5d-aa9162082b74",
         "x-ms-request-id": "12326564-601e-0072-634c-094aef000000",
-<<<<<<< HEAD
-        "x-ms-version": "2019-12-12"
-=======
         "x-ms-version": "2020-02-10"
->>>>>>> 60f4876e
       },
       "ResponseBody": []
     },
@@ -53,11 +45,7 @@
         "x-ms-client-request-id": "c1c3fedc-5764-37c5-3ef3-9df36ca3402c",
         "x-ms-date": "Fri, 03 Apr 2020 00:11:36 GMT",
         "x-ms-return-client-request-id": "true",
-<<<<<<< HEAD
-        "x-ms-version": "2019-12-12"
-=======
         "x-ms-version": "2020-02-10"
->>>>>>> 60f4876e
       },
       "RequestBody": null,
       "StatusCode": 200,
@@ -71,11 +59,7 @@
         "Transfer-Encoding": "chunked",
         "x-ms-client-request-id": "c1c3fedc-5764-37c5-3ef3-9df36ca3402c",
         "x-ms-request-id": "12326890-601e-0072-394c-094aef000000",
-<<<<<<< HEAD
-        "x-ms-version": "2019-12-12"
-=======
         "x-ms-version": "2020-02-10"
->>>>>>> 60f4876e
       },
       "ResponseBody": "\uFEFF\u003C?xml version=\u00221.0\u0022 encoding=\u0022utf-8\u0022?\u003E\u003CEnumerationResults ServiceEndpoint=\u0022http://seanragrscanary.blob.core.windows.net/\u0022\u003E\u003CContainers\u003E\u003CContainer\u003E\u003CName\u003Etest-container-0dea3183-8d0c-4800-91d3-62edc9e706d7\u003C/Name\u003E\u003CProperties\u003E\u003CLast-Modified\u003EFri, 03 Apr 2020 00:11:32 GMT\u003C/Last-Modified\u003E\u003CEtag\u003E\u00220x8D7D7639061713B\u0022\u003C/Etag\u003E\u003CLeaseStatus\u003Eunlocked\u003C/LeaseStatus\u003E\u003CLeaseState\u003Eavailable\u003C/LeaseState\u003E\u003CPublicAccess\u003Econtainer\u003C/PublicAccess\u003E\u003CDefaultEncryptionScope\u003E$account-encryption-key\u003C/DefaultEncryptionScope\u003E\u003CDenyEncryptionScopeOverride\u003Efalse\u003C/DenyEncryptionScopeOverride\u003E\u003CHasImmutabilityPolicy\u003Efalse\u003C/HasImmutabilityPolicy\u003E\u003CHasLegalHold\u003Efalse\u003C/HasLegalHold\u003E\u003C/Properties\u003E\u003C/Container\u003E\u003CContainer\u003E\u003CName\u003Etest-container-64409c18-915d-6a6f-0255-e8f5ffe6a376\u003C/Name\u003E\u003CProperties\u003E\u003CLast-Modified\u003EFri, 03 Apr 2020 00:00:29 GMT\u003C/Last-Modified\u003E\u003CEtag\u003E\u00220x8D7D762057D4CC5\u0022\u003C/Etag\u003E\u003CLeaseStatus\u003Eunlocked\u003C/LeaseStatus\u003E\u003CLeaseState\u003Eavailable\u003C/LeaseState\u003E\u003CDefaultEncryptionScope\u003E$account-encryption-key\u003C/DefaultEncryptionScope\u003E\u003CDenyEncryptionScopeOverride\u003Efalse\u003C/DenyEncryptionScopeOverride\u003E\u003CHasImmutabilityPolicy\u003Efalse\u003C/HasImmutabilityPolicy\u003E\u003CHasLegalHold\u003Efalse\u003C/HasLegalHold\u003E\u003C/Properties\u003E\u003C/Container\u003E\u003CContainer\u003E\u003CName\u003Etest-container-93fd8620-cc18-8531-6158-1670ab368a56\u003C/Name\u003E\u003CProperties\u003E\u003CLast-Modified\u003EFri, 03 Apr 2020 00:01:55 GMT\u003C/Last-Modified\u003E\u003CEtag\u003E\u00220x8D7D76238E00517\u0022\u003C/Etag\u003E\u003CLeaseStatus\u003Eunlocked\u003C/LeaseStatus\u003E\u003CLeaseState\u003Eavailable\u003C/LeaseState\u003E\u003CDefaultEncryptionScope\u003E$account-encryption-key\u003C/DefaultEncryptionScope\u003E\u003CDenyEncryptionScopeOverride\u003Efalse\u003C/DenyEncryptionScopeOverride\u003E\u003CHasImmutabilityPolicy\u003Efalse\u003C/HasImmutabilityPolicy\u003E\u003CHasLegalHold\u003Efalse\u003C/HasLegalHold\u003E\u003C/Properties\u003E\u003C/Container\u003E\u003C/Containers\u003E\u003CNextMarker /\u003E\u003C/EnumerationResults\u003E"
     },
@@ -92,11 +76,7 @@
         "x-ms-client-request-id": "64b46e06-6a44-a70f-9b16-61f4b68fff58",
         "x-ms-date": "Fri, 03 Apr 2020 00:11:36 GMT",
         "x-ms-return-client-request-id": "true",
-<<<<<<< HEAD
-        "x-ms-version": "2019-12-12"
-=======
         "x-ms-version": "2020-02-10"
->>>>>>> 60f4876e
       },
       "RequestBody": null,
       "StatusCode": 202,
@@ -109,11 +89,7 @@
         ],
         "x-ms-client-request-id": "64b46e06-6a44-a70f-9b16-61f4b68fff58",
         "x-ms-request-id": "123268a4-601e-0072-4b4c-094aef000000",
-<<<<<<< HEAD
-        "x-ms-version": "2019-12-12"
-=======
         "x-ms-version": "2020-02-10"
->>>>>>> 60f4876e
       },
       "ResponseBody": []
     }
