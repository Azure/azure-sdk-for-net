--- conflicted
+++ resolved
@@ -15,11 +15,7 @@
         "x-ms-client-request-id": "70e9cee1-af70-b27c-e941-7b01d553bf6f",
         "x-ms-date": "Wed, 17 Feb 2021 02:20:50 GMT",
         "x-ms-return-client-request-id": "true",
-<<<<<<< HEAD
-        "x-ms-version": "2020-12-06"
-=======
         "x-ms-version": "2021-02-12"
->>>>>>> 7e782c87
       },
       "RequestBody": null,
       "StatusCode": 201,
@@ -34,11 +30,7 @@
         ],
         "x-ms-client-request-id": "70e9cee1-af70-b27c-e941-7b01d553bf6f",
         "x-ms-request-id": "691a8615-b01e-001e-02d3-04361a000000",
-<<<<<<< HEAD
-        "x-ms-version": "2020-12-06"
-=======
         "x-ms-version": "2021-02-12"
->>>>>>> 7e782c87
       },
       "ResponseBody": []
     },
@@ -56,11 +48,7 @@
         "x-ms-client-request-id": "ae650b25-5dfd-d037-fcc5-1b6f1bf54324",
         "x-ms-date": "Wed, 17 Feb 2021 02:20:50 GMT",
         "x-ms-return-client-request-id": "true",
-<<<<<<< HEAD
-        "x-ms-version": "2020-12-06"
-=======
         "x-ms-version": "2021-02-12"
->>>>>>> 7e782c87
       },
       "RequestBody": null,
       "StatusCode": 202,
@@ -73,11 +61,7 @@
         ],
         "x-ms-client-request-id": "ae650b25-5dfd-d037-fcc5-1b6f1bf54324",
         "x-ms-request-id": "691a8619-b01e-001e-03d3-04361a000000",
-<<<<<<< HEAD
-        "x-ms-version": "2020-12-06"
-=======
         "x-ms-version": "2021-02-12"
->>>>>>> 7e782c87
       },
       "ResponseBody": []
     }
