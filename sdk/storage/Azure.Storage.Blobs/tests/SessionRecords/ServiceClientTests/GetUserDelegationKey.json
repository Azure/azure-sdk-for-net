--- conflicted
+++ resolved
@@ -55,11 +55,7 @@
         ],
         "x-ms-client-request-id": "b63224be-5526-251b-681d-b64089d48d72",
         "x-ms-return-client-request-id": "true",
-<<<<<<< HEAD
-        "x-ms-version": "2019-12-12"
-=======
         "x-ms-version": "2020-02-10"
->>>>>>> 60f4876e
       },
       "RequestBody": "\u003CKeyInfo\u003E\u003CExpiry\u003E2020-04-03T01:10:51Z\u003C/Expiry\u003E\u003C/KeyInfo\u003E",
       "StatusCode": 200,
@@ -73,11 +69,7 @@
         "Transfer-Encoding": "chunked",
         "x-ms-client-request-id": "b63224be-5526-251b-681d-b64089d48d72",
         "x-ms-request-id": "77e22cba-e01e-005b-7c4c-091c92000000",
-<<<<<<< HEAD
-        "x-ms-version": "2019-12-12"
-=======
         "x-ms-version": "2020-02-10"
->>>>>>> 60f4876e
       },
       "ResponseBody": "\uFEFF\u003C?xml version=\u00221.0\u0022 encoding=\u0022utf-8\u0022?\u003E\u003CUserDelegationKey\u003E\u003CSignedOid\u003Ec4f48289-bb84-4086-b250-6f94a8f64cee\u003C/SignedOid\u003E\u003CSignedTid\u003E72f988bf-86f1-41af-91ab-2d7cd011db47\u003C/SignedTid\u003E\u003CSignedStart\u003E2020-04-03T00:10:51Z\u003C/SignedStart\u003E\u003CSignedExpiry\u003E2020-04-03T01:10:51Z\u003C/SignedExpiry\u003E\u003CSignedService\u003Eb\u003C/SignedService\u003E\u003CSignedVersion\u003E2019-12-12\u003C/SignedVersion\u003E\u003CValue\u003EqEYh3CtZWK81oxma7Q/n95Ci0RpgNftTW/6v2IW8vNw=\u003C/Value\u003E\u003C/UserDelegationKey\u003E"
     }
