﻿{
  "Entries": [
    {
      "RequestUri": "https://seanmcccanary3-secondary.blob.core.windows.net/?restype=service&comp=stats",
      "RequestMethod": "GET",
      "RequestHeaders": {
        "Accept": "application/xml",
        "Authorization": "Sanitized",
        "traceparent": "00-df16f5a300fa3d4f8bbf2b7758ddcbeb-2d7fdd7a044e5d47-00",
        "User-Agent": [
          "azsdk-net-Storage.Blobs/12.9.0-alpha.20210216.1",
          "(.NET 5.0.3; Microsoft Windows 10.0.19042)"
        ],
        "x-ms-client-request-id": "c9a9214d-d7b9-81ea-c3c7-a0404fed5f72",
        "x-ms-date": "Wed, 17 Feb 2021 02:20:58 GMT",
        "x-ms-return-client-request-id": "true",
<<<<<<< HEAD
        "x-ms-version": "2020-12-06"
=======
        "x-ms-version": "2021-02-12"
>>>>>>> 7e782c87
      },
      "RequestBody": null,
      "StatusCode": 200,
      "ResponseHeaders": {
        "Content-Type": "application/xml",
        "Date": "Wed, 17 Feb 2021 02:20:58 GMT",
        "Server": [
          "Windows-Azure-Blob/1.0",
          "Microsoft-HTTPAPI/2.0"
        ],
        "Transfer-Encoding": "chunked",
        "x-ms-client-request-id": "c9a9214d-d7b9-81ea-c3c7-a0404fed5f72",
        "x-ms-request-id": "a94a7fe6-d01e-0077-36d3-046cc7000000",
<<<<<<< HEAD
        "x-ms-version": "2020-12-06"
=======
        "x-ms-version": "2021-02-12"
>>>>>>> 7e782c87
      },
      "ResponseBody": "﻿<?xml version=\"1.0\" encoding=\"utf-8\"?><StorageServiceStats><GeoReplication><Status>live</Status><LastSyncTime>Wed, 17 Feb 2021 02:17:14 GMT</LastSyncTime></GeoReplication></StorageServiceStats>"
    }
  ],
  "Variables": {
    "RandomSeed": "1677228408",
    "Storage_TestConfigDefault": "ProductionTenant\nseanmcccanary3\nU2FuaXRpemVk\nhttps://seanmcccanary3.blob.core.windows.net\nhttps://seanmcccanary3.file.core.windows.net\nhttps://seanmcccanary3.queue.core.windows.net\nhttps://seanmcccanary3.table.core.windows.net\n\n\n\n\nhttps://seanmcccanary3-secondary.blob.core.windows.net\nhttps://seanmcccanary3-secondary.file.core.windows.net\nhttps://seanmcccanary3-secondary.queue.core.windows.net\nhttps://seanmcccanary3-secondary.table.core.windows.net\n\nSanitized\n\n\nCloud\nBlobEndpoint=https://seanmcccanary3.blob.core.windows.net/;QueueEndpoint=https://seanmcccanary3.queue.core.windows.net/;FileEndpoint=https://seanmcccanary3.file.core.windows.net/;BlobSecondaryEndpoint=https://seanmcccanary3-secondary.blob.core.windows.net/;QueueSecondaryEndpoint=https://seanmcccanary3-secondary.queue.core.windows.net/;FileSecondaryEndpoint=https://seanmcccanary3-secondary.file.core.windows.net/;AccountName=seanmcccanary3;AccountKey=Kg==;\nseanscope1\n\n"
  }
}<|MERGE_RESOLUTION|>--- conflicted
+++ resolved
@@ -14,11 +14,7 @@
         "x-ms-client-request-id": "c9a9214d-d7b9-81ea-c3c7-a0404fed5f72",
         "x-ms-date": "Wed, 17 Feb 2021 02:20:58 GMT",
         "x-ms-return-client-request-id": "true",
-<<<<<<< HEAD
-        "x-ms-version": "2020-12-06"
-=======
         "x-ms-version": "2021-02-12"
->>>>>>> 7e782c87
       },
       "RequestBody": null,
       "StatusCode": 200,
@@ -32,11 +28,7 @@
         "Transfer-Encoding": "chunked",
         "x-ms-client-request-id": "c9a9214d-d7b9-81ea-c3c7-a0404fed5f72",
         "x-ms-request-id": "a94a7fe6-d01e-0077-36d3-046cc7000000",
-<<<<<<< HEAD
-        "x-ms-version": "2020-12-06"
-=======
         "x-ms-version": "2021-02-12"
->>>>>>> 7e782c87
       },
       "ResponseBody": "﻿<?xml version=\"1.0\" encoding=\"utf-8\"?><StorageServiceStats><GeoReplication><Status>live</Status><LastSyncTime>Wed, 17 Feb 2021 02:17:14 GMT</LastSyncTime></GeoReplication></StorageServiceStats>"
     }
