--- conflicted
+++ resolved
@@ -14,11 +14,7 @@
         "x-ms-client-request-id": "8cce1b56-71af-ae66-6642-d644ed308b73",
         "x-ms-date": "Wed, 17 Feb 2021 02:22:23 GMT",
         "x-ms-return-client-request-id": "true",
-<<<<<<< HEAD
-        "x-ms-version": "2020-12-06"
-=======
         "x-ms-version": "2021-02-12"
->>>>>>> 7e782c87
       },
       "RequestBody": null,
       "StatusCode": 200,
@@ -32,11 +28,7 @@
         "Transfer-Encoding": "chunked",
         "x-ms-client-request-id": "8cce1b56-71af-ae66-6642-d644ed308b73",
         "x-ms-request-id": "238a7f98-b01e-006c-6bd3-043155000000",
-<<<<<<< HEAD
-        "x-ms-version": "2020-12-06"
-=======
         "x-ms-version": "2021-02-12"
->>>>>>> 7e782c87
       },
       "ResponseBody": "﻿<?xml version=\"1.0\" encoding=\"utf-8\"?><StorageServiceProperties><Logging><Version>1.0</Version><Read>false</Read><Write>false</Write><Delete>false</Delete><RetentionPolicy><Enabled>false</Enabled></RetentionPolicy></Logging><HourMetrics><Version>1.0</Version><Enabled>false</Enabled><RetentionPolicy><Enabled>false</Enabled></RetentionPolicy></HourMetrics><MinuteMetrics><Version>1.0</Version><Enabled>false</Enabled><RetentionPolicy><Enabled>false</Enabled></RetentionPolicy></MinuteMetrics><Cors /><DeleteRetentionPolicy><Enabled>false</Enabled><AllowPermanentDelete>false</AllowPermanentDelete></DeleteRetentionPolicy><StaticWebsite><Enabled>false</Enabled></StaticWebsite><DefaultServiceVersion>2014-02-14</DefaultServiceVersion></StorageServiceProperties>"
     },
@@ -56,11 +48,7 @@
         "x-ms-client-request-id": "289f66e8-1bc1-0eee-c50c-6a5039cba10f",
         "x-ms-date": "Wed, 17 Feb 2021 02:22:23 GMT",
         "x-ms-return-client-request-id": "true",
-<<<<<<< HEAD
-        "x-ms-version": "2020-12-06"
-=======
         "x-ms-version": "2021-02-12"
->>>>>>> 7e782c87
       },
       "RequestBody": "﻿<StorageServiceProperties><Logging><Version>1.0</Version><Delete>false</Delete><Read>false</Read><Write>false</Write><RetentionPolicy><Enabled>false</Enabled></RetentionPolicy></Logging><HourMetrics><Version>1.0</Version><Enabled>false</Enabled><RetentionPolicy><Enabled>false</Enabled></RetentionPolicy></HourMetrics><MinuteMetrics><Version>1.0</Version><Enabled>false</Enabled><RetentionPolicy><Enabled>false</Enabled></RetentionPolicy></MinuteMetrics><DefaultServiceVersion>2014-02-14</DefaultServiceVersion><DeleteRetentionPolicy><Enabled>false</Enabled><AllowPermanentDelete>false</AllowPermanentDelete></DeleteRetentionPolicy><StaticWebsite><Enabled>false</Enabled></StaticWebsite><Cors><CorsRule><AllowedOrigins>*</AllowedOrigins><AllowedMethods>PUT,GET</AllowedMethods><AllowedHeaders>x-ms-meta-data*,x-ms-meta-target*,x-ms-meta-abc</AllowedHeaders><ExposedHeaders>x-ms-meta-*</ExposedHeaders><MaxAgeInSeconds>1000</MaxAgeInSeconds></CorsRule></Cors></StorageServiceProperties>",
       "StatusCode": 202,
@@ -73,11 +61,7 @@
         ],
         "x-ms-client-request-id": "289f66e8-1bc1-0eee-c50c-6a5039cba10f",
         "x-ms-request-id": "238a7fd1-b01e-006c-19d3-043155000000",
-<<<<<<< HEAD
-        "x-ms-version": "2020-12-06"
-=======
         "x-ms-version": "2021-02-12"
->>>>>>> 7e782c87
       },
       "ResponseBody": []
     },
@@ -95,11 +79,7 @@
         "x-ms-client-request-id": "865b69a3-6291-54b1-b461-d175dcbd21cd",
         "x-ms-date": "Wed, 17 Feb 2021 02:22:23 GMT",
         "x-ms-return-client-request-id": "true",
-<<<<<<< HEAD
-        "x-ms-version": "2020-12-06"
-=======
         "x-ms-version": "2021-02-12"
->>>>>>> 7e782c87
       },
       "RequestBody": null,
       "StatusCode": 200,
@@ -113,11 +93,7 @@
         "Transfer-Encoding": "chunked",
         "x-ms-client-request-id": "865b69a3-6291-54b1-b461-d175dcbd21cd",
         "x-ms-request-id": "238a8002-b01e-006c-3fd3-043155000000",
-<<<<<<< HEAD
-        "x-ms-version": "2020-12-06"
-=======
         "x-ms-version": "2021-02-12"
->>>>>>> 7e782c87
       },
       "ResponseBody": "﻿<?xml version=\"1.0\" encoding=\"utf-8\"?><StorageServiceProperties><Logging><Version>1.0</Version><Read>false</Read><Write>false</Write><Delete>false</Delete><RetentionPolicy><Enabled>false</Enabled></RetentionPolicy></Logging><HourMetrics><Version>1.0</Version><Enabled>false</Enabled><RetentionPolicy><Enabled>false</Enabled></RetentionPolicy></HourMetrics><MinuteMetrics><Version>1.0</Version><Enabled>false</Enabled><RetentionPolicy><Enabled>false</Enabled></RetentionPolicy></MinuteMetrics><Cors><CorsRule><AllowedMethods>PUT,GET</AllowedMethods><AllowedOrigins>*</AllowedOrigins><AllowedHeaders>x-ms-meta-abc,x-ms-meta-data*,x-ms-meta-target*</AllowedHeaders><ExposedHeaders>x-ms-meta-*</ExposedHeaders><MaxAgeInSeconds>1000</MaxAgeInSeconds></CorsRule></Cors><DeleteRetentionPolicy><Enabled>false</Enabled><AllowPermanentDelete>false</AllowPermanentDelete></DeleteRetentionPolicy><StaticWebsite><Enabled>false</Enabled></StaticWebsite><DefaultServiceVersion>2014-02-14</DefaultServiceVersion></StorageServiceProperties>"
     },
@@ -137,11 +113,7 @@
         "x-ms-client-request-id": "cfad5e01-1a70-417e-d048-28ffd1f5324e",
         "x-ms-date": "Wed, 17 Feb 2021 02:22:24 GMT",
         "x-ms-return-client-request-id": "true",
-<<<<<<< HEAD
-        "x-ms-version": "2020-12-06"
-=======
         "x-ms-version": "2021-02-12"
->>>>>>> 7e782c87
       },
       "RequestBody": "﻿<StorageServiceProperties><Logging><Version>1.0</Version><Delete>false</Delete><Read>false</Read><Write>false</Write><RetentionPolicy><Enabled>false</Enabled></RetentionPolicy></Logging><HourMetrics><Version>1.0</Version><Enabled>false</Enabled><RetentionPolicy><Enabled>false</Enabled></RetentionPolicy></HourMetrics><MinuteMetrics><Version>1.0</Version><Enabled>false</Enabled><RetentionPolicy><Enabled>false</Enabled></RetentionPolicy></MinuteMetrics><DefaultServiceVersion>2014-02-14</DefaultServiceVersion><DeleteRetentionPolicy><Enabled>false</Enabled><AllowPermanentDelete>false</AllowPermanentDelete></DeleteRetentionPolicy><StaticWebsite><Enabled>false</Enabled></StaticWebsite><Cors /></StorageServiceProperties>",
       "StatusCode": 202,
@@ -154,11 +126,7 @@
         ],
         "x-ms-client-request-id": "cfad5e01-1a70-417e-d048-28ffd1f5324e",
         "x-ms-request-id": "238a8014-b01e-006c-4fd3-043155000000",
-<<<<<<< HEAD
-        "x-ms-version": "2020-12-06"
-=======
         "x-ms-version": "2021-02-12"
->>>>>>> 7e782c87
       },
       "ResponseBody": []
     },
@@ -176,11 +144,7 @@
         "x-ms-client-request-id": "7e734d15-5110-8b5d-213f-50739a0d7506",
         "x-ms-date": "Wed, 17 Feb 2021 02:22:24 GMT",
         "x-ms-return-client-request-id": "true",
-<<<<<<< HEAD
-        "x-ms-version": "2020-12-06"
-=======
         "x-ms-version": "2021-02-12"
->>>>>>> 7e782c87
       },
       "RequestBody": null,
       "StatusCode": 200,
@@ -194,11 +158,7 @@
         "Transfer-Encoding": "chunked",
         "x-ms-client-request-id": "7e734d15-5110-8b5d-213f-50739a0d7506",
         "x-ms-request-id": "238a802a-b01e-006c-5dd3-043155000000",
-<<<<<<< HEAD
-        "x-ms-version": "2020-12-06"
-=======
         "x-ms-version": "2021-02-12"
->>>>>>> 7e782c87
       },
       "ResponseBody": "﻿<?xml version=\"1.0\" encoding=\"utf-8\"?><StorageServiceProperties><Logging><Version>1.0</Version><Read>false</Read><Write>false</Write><Delete>false</Delete><RetentionPolicy><Enabled>false</Enabled></RetentionPolicy></Logging><HourMetrics><Version>1.0</Version><Enabled>false</Enabled><RetentionPolicy><Enabled>false</Enabled></RetentionPolicy></HourMetrics><MinuteMetrics><Version>1.0</Version><Enabled>false</Enabled><RetentionPolicy><Enabled>false</Enabled></RetentionPolicy></MinuteMetrics><Cors /><DeleteRetentionPolicy><Enabled>false</Enabled><AllowPermanentDelete>false</AllowPermanentDelete></DeleteRetentionPolicy><StaticWebsite><Enabled>false</Enabled></StaticWebsite><DefaultServiceVersion>2014-02-14</DefaultServiceVersion></StorageServiceProperties>"
     }
