﻿{
  "Entries": [
    {
      "RequestUri": "https://seanmcccanary3.blob.core.windows.net/test-container-67ad9e4c-3276-384b-3efd-80c943578550?restype=container",
      "RequestMethod": "PUT",
      "RequestHeaders": {
        "Accept": "application/xml",
        "Authorization": "Sanitized",
        "traceparent": "00-5f9ffae3ae788b4c94c9486b54e81681-fbad96f12296f04f-00",
        "User-Agent": [
          "azsdk-net-Storage.Blobs/12.9.0-alpha.20210217.1",
          "(.NET 5.0.3; Microsoft Windows 10.0.19042)"
        ],
        "x-ms-blob-public-access": "container",
        "x-ms-client-request-id": "f395cbb7-0287-4979-3a6e-9632dff5dfbf",
        "x-ms-date": "Wed, 17 Feb 2021 19:05:24 GMT",
        "x-ms-return-client-request-id": "true",
<<<<<<< HEAD
        "x-ms-version": "2020-12-06"
=======
        "x-ms-version": "2021-02-12"
>>>>>>> 7e782c87
      },
      "RequestBody": null,
      "StatusCode": 201,
      "ResponseHeaders": {
        "Content-Length": "0",
        "Date": "Wed, 17 Feb 2021 19:05:24 GMT",
        "ETag": "\"0x8D8D376FB608D63\"",
        "Last-Modified": "Wed, 17 Feb 2021 19:05:24 GMT",
        "Server": [
          "Windows-Azure-Blob/1.0",
          "Microsoft-HTTPAPI/2.0"
        ],
        "x-ms-client-request-id": "f395cbb7-0287-4979-3a6e-9632dff5dfbf",
        "x-ms-request-id": "fad592c6-d01e-007a-6e5f-05c782000000",
<<<<<<< HEAD
        "x-ms-version": "2020-12-06"
=======
        "x-ms-version": "2021-02-12"
>>>>>>> 7e782c87
      },
      "ResponseBody": []
    },
    {
      "RequestUri": "https://seanmcccanary3.blob.core.windows.net/test-container-67ad9e4c-3276-384b-3efd-80c943578550/test-blob-07b3b646-05d6-e6c7-f12d-2c0d3c4c0b5b",
      "RequestMethod": "PUT",
      "RequestHeaders": {
        "Accept": "application/xml",
        "Authorization": "Sanitized",
        "traceparent": "00-66c172898615764fac00bcacf3c293ec-12328b1804f41346-00",
        "User-Agent": [
          "azsdk-net-Storage.Blobs/12.9.0-alpha.20210217.1",
          "(.NET 5.0.3; Microsoft Windows 10.0.19042)"
        ],
        "x-ms-blob-type": "AppendBlob",
        "x-ms-client-request-id": "76b83689-1b2e-b124-04af-0159d56c0ced",
        "x-ms-date": "Wed, 17 Feb 2021 19:05:25 GMT",
        "x-ms-return-client-request-id": "true",
        "x-ms-tags": "myTagKey=myTagValue",
<<<<<<< HEAD
        "x-ms-version": "2020-12-06"
=======
        "x-ms-version": "2021-02-12"
>>>>>>> 7e782c87
      },
      "RequestBody": null,
      "StatusCode": 201,
      "ResponseHeaders": {
        "Content-Length": "0",
        "Date": "Wed, 17 Feb 2021 19:05:24 GMT",
        "ETag": "\"0x8D8D376FB6EAA7E\"",
        "Last-Modified": "Wed, 17 Feb 2021 19:05:25 GMT",
        "Server": [
          "Windows-Azure-Blob/1.0",
          "Microsoft-HTTPAPI/2.0"
        ],
        "x-ms-client-request-id": "76b83689-1b2e-b124-04af-0159d56c0ced",
        "x-ms-request-id": "fad592f6-d01e-007a-135f-05c782000000",
        "x-ms-request-server-encrypted": "true",
<<<<<<< HEAD
        "x-ms-version": "2020-12-06",
=======
        "x-ms-version": "2021-02-12",
>>>>>>> 7e782c87
        "x-ms-version-id": "2021-02-17T19:05:25.086067Z"
      },
      "ResponseBody": []
    },
    {
<<<<<<< HEAD
      "RequestUri": "https://seanmcccanary3.blob.core.windows.net/?sv=2020-12-06&ss=b&srt=sco&st=2021-02-17T18%3A05%3A27Z&se=2021-02-17T20%3A05%3A27Z&sp=f&sig=Sanitized&comp=blobs&where=\"myTagKey\"%3D%27myTagValue%27",
=======
      "RequestUri": "https://seanmcccanary3.blob.core.windows.net/?sv=2021-02-12&ss=b&srt=sco&st=2021-02-17T18%3A05%3A27Z&se=2021-02-17T20%3A05%3A27Z&sp=f&sig=Sanitized&comp=blobs&where=\"myTagKey\"%3D%27myTagValue%27",
>>>>>>> 7e782c87
      "RequestMethod": "GET",
      "RequestHeaders": {
        "Accept": "application/xml",
        "User-Agent": [
          "azsdk-net-Storage.Blobs/12.9.0-alpha.20210217.1",
          "(.NET 5.0.3; Microsoft Windows 10.0.19042)"
        ],
        "x-ms-client-request-id": "0684e78d-9493-be2d-6061-7412906edb55",
        "x-ms-return-client-request-id": "true",
<<<<<<< HEAD
        "x-ms-version": "2020-12-06"
=======
        "x-ms-version": "2021-02-12"
>>>>>>> 7e782c87
      },
      "RequestBody": null,
      "StatusCode": 200,
      "ResponseHeaders": {
        "Content-Type": "application/xml",
        "Date": "Wed, 17 Feb 2021 19:05:27 GMT",
        "Server": [
          "Windows-Azure-Blob/1.0",
          "Microsoft-HTTPAPI/2.0"
        ],
        "Transfer-Encoding": "chunked",
        "x-ms-client-request-id": "0684e78d-9493-be2d-6061-7412906edb55",
        "x-ms-request-id": "0c3e5681-a01e-002d-685f-0569b1000000",
<<<<<<< HEAD
        "x-ms-version": "2020-12-06"
=======
        "x-ms-version": "2021-02-12"
>>>>>>> 7e782c87
      },
      "ResponseBody": [
        "﻿<?xml version=\"1.0\" encoding=\"utf-8\"?>\n",
        "<EnumerationResults ServiceEndpoint=\"https://seanmcccanary3.blob.core.windows.net/\"><Where>&quot;myTagKey&quot;=&apos;myTagValue&apos;</Where><Blobs><Blob><Name>test-blob-70110f30-6131-4172-b447-30b71531e9e2</Name><ContainerName>test-container-07072690-b157-4f0d-b181-ae13cea580f7</ContainerName><Tags><TagSet><Tag><Key>myTagKey</Key><Value>myTagValue</Value></Tag></TagSet></Tags></Blob><Blob><Name>test-blob-35920e8a-22ae-4351-9020-437e82bbbea4</Name><ContainerName>test-container-08abadb8-4c8a-4de6-8613-dda802ec38ee</ContainerName><Tags><TagSet><Tag><Key>myTagKey</Key><Value>myTagValue</Value></Tag></TagSet></Tags></Blob><Blob><Name>test-blob-b03ccbc2-6853-4219-b92b-0574e1ef8f9e</Name><ContainerName>test-container-12685732-ef1d-4afd-bb4d-b348801f8a3f</ContainerName><Tags><TagSet><Tag><Key>myTagKey</Key><Value>myTagValue</Value></Tag></TagSet></Tags></Blob><Blob><Name>test-blob-cfb31012-cf06-4ffb-97c6-6d9c9f5bcab1</Name><ContainerName>test-container-16b7cb0c-1fa4-47b2-94e6-6471b56c3113</ContainerName><Tags><TagSet><Tag><Key>myTagKey</Key><Value>myTagValue</Value></Tag></TagSet></Tags></Blob><Blob><Name>test-blob-448baced-6ac0-430a-aa67-1cf0c0e75041</Name><ContainerName>test-container-17f7cb9c-905c-4126-906b-5602befb0741</ContainerName><Tags><TagSet><Tag><Key>myTagKey</Key><Value>myTagValue</Value></Tag></TagSet></Tags></Blob><Blob><Name>test-blob-9a6ef55a-b793-4d51-a61b-622f755715a9</Name><ContainerName>test-container-1cf7e437-cef7-469a-9ae5-95b7fdc3e484</ContainerName><Tags><TagSet><Tag><Key>myTagKey</Key><Value>myTagValue</Value></Tag></TagSet></Tags></Blob><Blob><Name>test-blob-0b866c00-1c54-4ba4-b426-f630d371b8ef</Name><ContainerName>test-container-1fa7dc17-b863-4d5c-a256-7604836c4bf6</ContainerName><Tags><TagSet><Tag><Key>myTagKey</Key><Value>myTagValue</Value></Tag></TagSet></Tags></Blob><Blob><Name>test-blob-b2de18a7-2875-4406-9ed2-efa3597fa7ff</Name><ContainerName>test-container-29506a80-6458-46a6-81ff-272648d2df45</ContainerName><Tags><TagSet><Tag><Key>myTagKey</Key><Value>myTagValue</Value></Tag></TagSet></Tags></Blob><Blob><Name>test-blob-a221457d-db2a-48f3-ab60-b031a684c652</Name><ContainerName>test-container-2e4ad71d-ff9b-45fa-a65a-f43004ea830b</ContainerName><Tags><TagSet><Tag><Key>myTagKey</Key><Value>myTagValue</Value></Tag></TagSet></Tags></Blob><Blob><Name>test-blob-d341c776-79d8-4dea-9870-1a9aa04d1abb</Name><ContainerName>test-container-32bd6a07-29fd-4bbb-b2a1-1a5d5313612b</ContainerName><Tags><TagSet><Tag><Key>myTagKey</Key><Value>myTagValue</Value></Tag></TagSet></Tags></Blob><Blob><Name>test-blob-4d2355ea-1b95-4362-8d95-ed23850cae63</Name><ContainerName>test-container-3af15d5c-b9ff-46e7-ad42-2c55c70e7dd1</ContainerName><Tags><TagSet><Tag><Key>myTagKey</Key><Value>myTagValue</Value></Tag></TagSet></Tags></Blob><Blob><Name>test-blob-62f6967b-a446-473d-886f-c90c8fa45efc</Name><ContainerName>test-container-43227fd4-2499-4db3-8b0b-7d574010dc4e</ContainerName><Tags><TagSet><Tag><Key>myTagKey</Key><Value>myTagValue</Value></Tag></TagSet></Tags></Blob><Blob><Name>test-blob-0d13efaf-3669-4532-9c0e-9b7747a1b1f1</Name><ContainerName>test-container-4c8073fb-a282-45bd-ad3a-41555c98c476</ContainerName><Tags><TagSet><Tag><Key>myTagKey</Key><Value>myTagValue</Value></Tag></TagSet></Tags></Blob><Blob><Name>test-blob-8631a693-d95f-4908-ab0d-0560fd0199fe</Name><ContainerName>test-container-54fd69a2-5b71-4b0f-8aa2-f2b8a5033b2f</ContainerName><Tags><TagSet><Tag><Key>myTagKey</Key><Value>myTagValue</Value></Tag></TagSet></Tags></Blob><Blob><Name>test-blob-b96efff1-4f2c-4f4b-86e8-b785a5fe7877</Name><ContainerName>test-container-590ecdaf-a832-45f3-a95e-9891d7797876</ContainerName><Tags><TagSet><Tag><Key>myTagKey</Key><Value>myTagValue</Value></Tag></TagSet></Tags></Blob><Blob><Name>test-blob-74c8df2a-f9e3-4e5a-a3eb-02f27f1b3162</Name><ContainerName>test-container-60ea5fc6-8066-4cd4-aebb-5a11344cc64f</ContainerName><Tags><TagSet><Tag><Key>myTagKey</Key><Value>myTagValue</Value></Tag></TagSet></Tags></Blob><Blob><Name>test-blob-07b3b646-05d6-e6c7-f12d-2c0d3c4c0b5b</Name><ContainerName>test-container-67ad9e4c-3276-384b-3efd-80c943578550</ContainerName><Tags><TagSet><Tag><Key>myTagKey</Key><Value>myTagValue</Value></Tag></TagSet></Tags></Blob><Blob><Name>test-blob-07b3b646-05d6-e6c7-f12d-2c0d3c4c0b5b</Name><ContainerName>test-container-67ad9e4c-3276-384b-3efd-80c943578550</ContainerName><Tags><TagSet><Tag><Key>myTagKey</Key><Value>myTagValue</Value></Tag></TagSet></Tags></Blob><Blob><Name>test-blob-aebe2e2e-ac42-4c4d-8062-f1e475e15680</Name><ContainerName>test-container-68947127-b18b-44f1-9cd7-3c5a1d747c39</ContainerName><Tags><TagSet><Tag><Key>myTagKey</Key><Value>myTagValue</Value></Tag></TagSet></Tags></Blob><Blob><Name>test-blob-1c6359c5-fe90-995f-4c03-caedbf8e732d</Name><ContainerName>test-container-76bd7c7e-8eed-aa5a-1888-71d723c21a74</ContainerName><Tags><TagSet><Tag><Key>myTagKey</Key><Value>myTagValue</Value></Tag></TagSet></Tags></Blob><Blob><Name>test-blob-fcb8d87f-438a-83eb-7e0f-040288f24417</Name><ContainerName>test-container-7713691e-e349-a963-4890-e015c373a347</ContainerName><Tags><TagSet><Tag><Key>myTagKey</Key><Value>myTagValue</Value></Tag></TagSet></Tags></Blob><Blob><Name>test-blob-fcb8d87f-438a-83eb-7e0f-040288f24417</Name><ContainerName>test-container-7713691e-e349-a963-4890-e015c373a347</ContainerName><Tags><TagSet><Tag><Key>myTagKey</Key><Value>myTagValue</Value></Tag></TagSet></Tags></Blob><Blob><Name>test-blob-5f1ae78d-3570-4af9-90a6-e5aa58236230</Name><ContainerName>test-container-879741d4-b69c-4c21-b280-39febf5bc617</ContainerName><Tags><TagSet><Tag><Key>myTagKey</Key><Value>myTagValue</Value></Tag></TagSet></Tags></Blob><Blob><Name>test-blob-a542a07a-2adf-446e-b2ac-ef4f96fd1c24</Name><ContainerName>test-container-8ced49da-c4c9-48be-9653-61d75c4e4fd3</ContainerName><Tags><TagSet><Tag><Key>myTagKey</Key><Value>myTagValue</Value></Tag></TagSet></Tags></Blob><Blob><Name>test-blob-b28df5bb-6916-4c9a-b288-4d20bacf27ed</Name><ContainerName>test-container-8fb4af41-038b-4266-83a8-f058e2ee2fd9</ContainerName><Tags><TagSet><Tag><Key>myTagKey</Key><Value>myTagValue</Value></Tag></TagSet></Tags></Blob><Blob><Name>test-blob-2089e652-9980-a06c-c4ba-3c82c55fee1d</Name><ContainerName>test-container-929b4e8e-4b81-26db-e740-3c6a2b961c6b</ContainerName><Tags><TagSet><Tag><Key>myTagKey</Key><Value>myTagValue</Value></Tag></TagSet></Tags></Blob><Blob><Name>test-blob-2089e652-9980-a06c-c4ba-3c82c55fee1d</Name><ContainerName>test-container-929b4e8e-4b81-26db-e740-3c6a2b961c6b</ContainerName><Tags><TagSet><Tag><Key>myTagKey</Key><Value>myTagValue</Value></Tag></TagSet></Tags></Blob><Blob><Name>test-blob-fbacb2ad-17c4-dcb4-60ff-48cfc3d356be</Name><ContainerName>test-container-95bacbdb-89b8-ff1f-6237-3b1491d42a0a</ContainerName><Tags><TagSet><Tag><Key>myTagKey</Key><Value>myTagValue</Value></Tag></TagSet></Tags></Blob><Blob><Name>test-blob-fbacb2ad-17c4-dcb4-60ff-48cfc3d356be</Name><ContainerName>test-container-95bacbdb-89b8-ff1f-6237-3b1491d42a0a</ContainerName><Tags><TagSet><Tag><Key>myTagKey</Key><Value>myTagValue</Value></Tag></TagSet></Tags></Blob><Blob><Name>test-blob-07481652-0b0c-45ef-8ad4-6f4a13e28094</Name><ContainerName>test-container-97365b27-bba6-4d76-b491-ca5d560999a6</ContainerName><Tags><TagSet><Tag><Key>myTagKey</Key><Value>myTagValue</Value></Tag></TagSet></Tags></Blob><Blob><Name>test-blob-9384f653-124a-25e1-1eab-752339880a2b</Name><ContainerName>test-container-cb730b79-43a0-8e4d-4016-ecd1e4a25264</ContainerName><Tags><TagSet><Tag><Key>myTagKey</Key><Value>myTagValue</Value></Tag></TagSet></Tags></Blob><Blob><Name>test-blob-8198f4bc-72f7-4b7e-a387-412f4d00b67e</Name><ContainerName>test-container-d22f59af-5a35-4c4d-981e-001ea2de2160</ContainerName><Tags><TagSet><Tag><Key>myTagKey</Key><Value>myTagValue</Value></Tag></TagSet></Tags></Blob><Blob><Name>test-blob-b27f9336-2286-43a2-b8c1-cb29cdd38a5f</Name><ContainerName>test-container-d3b52f29-885d-49ab-89e4-4a61fa48f37c</ContainerName><Tags><TagSet><Tag><Key>myTagKey</Key><Value>myTagValue</Value></Tag></TagSet></Tags></Blob><Blob><Name>test-blob-608301ae-d8bb-4cd9-99f3-45084e8dceae</Name><ContainerName>test-container-d7b84df2-1e05-4093-8758-1ad43d5b83fe</ContainerName><Tags><TagSet><Tag><Key>myTagKey</Key><Value>myTagValue</Value></Tag></TagSet></Tags></Blob><Blob><Name>test-blob-962e7c1d-eeaf-483a-8650-c250266b8ece</Name><ContainerName>test-container-f39add80-878e-4b09-b1bf-e91acacbaee1</ContainerName><Tags><TagSet><Tag><Key>myTagKey</Key><Value>myTagValue</Value></Tag></TagSet></Tags></Blob><Blob><Name>test-blob-b39370a1-c095-4026-9c32-12671a09c156</Name><ContainerName>test-container-f912bd1f-be03-40d6-b9b6-6d8970cd6b9f</ContainerName><Tags><TagSet><Tag><Key>myTagKey</Key><Value>myTagValue</Value></Tag></TagSet></Tags></Blob><Blob><Name>test-blob-5eac4ec7-172a-4f7a-81e8-4d82caf45a47</Name><ContainerName>test-container-fbeb119a-f97c-4ff1-a831-c438b0e85127</ContainerName><Tags><TagSet><Tag><Key>myTagKey</Key><Value>myTagValue</Value></Tag></TagSet></Tags></Blob></Blobs><NextMarker/></EnumerationResults>"
      ]
    },
    {
      "RequestUri": "https://seanmcccanary3.blob.core.windows.net/test-container-67ad9e4c-3276-384b-3efd-80c943578550?restype=container",
      "RequestMethod": "DELETE",
      "RequestHeaders": {
        "Accept": "application/xml",
        "Authorization": "Sanitized",
        "traceparent": "00-d6393dc60a91c0449b6ed1e9d72d522b-d80e31d62473c848-00",
        "User-Agent": [
          "azsdk-net-Storage.Blobs/12.9.0-alpha.20210217.1",
          "(.NET 5.0.3; Microsoft Windows 10.0.19042)"
        ],
        "x-ms-client-request-id": "eecc8a98-06e7-ce5a-0c98-fa81f2ea237e",
        "x-ms-date": "Wed, 17 Feb 2021 19:05:27 GMT",
        "x-ms-return-client-request-id": "true",
<<<<<<< HEAD
        "x-ms-version": "2020-12-06"
=======
        "x-ms-version": "2021-02-12"
>>>>>>> 7e782c87
      },
      "RequestBody": null,
      "StatusCode": 202,
      "ResponseHeaders": {
        "Content-Length": "0",
        "Date": "Wed, 17 Feb 2021 19:05:27 GMT",
        "Server": [
          "Windows-Azure-Blob/1.0",
          "Microsoft-HTTPAPI/2.0"
        ],
        "x-ms-client-request-id": "eecc8a98-06e7-ce5a-0c98-fa81f2ea237e",
        "x-ms-request-id": "fad596b2-d01e-007a-525f-05c782000000",
<<<<<<< HEAD
        "x-ms-version": "2020-12-06"
=======
        "x-ms-version": "2021-02-12"
>>>>>>> 7e782c87
      },
      "ResponseBody": []
    }
  ],
  "Variables": {
    "DateTimeOffsetNow": "2021-02-17T13:05:27.1194149-06:00",
    "RandomSeed": "722339052",
    "Storage_TestConfigDefault": "ProductionTenant\nseanmcccanary3\nU2FuaXRpemVk\nhttps://seanmcccanary3.blob.core.windows.net\nhttps://seanmcccanary3.file.core.windows.net\nhttps://seanmcccanary3.queue.core.windows.net\nhttps://seanmcccanary3.table.core.windows.net\n\n\n\n\nhttps://seanmcccanary3-secondary.blob.core.windows.net\nhttps://seanmcccanary3-secondary.file.core.windows.net\nhttps://seanmcccanary3-secondary.queue.core.windows.net\nhttps://seanmcccanary3-secondary.table.core.windows.net\n\nSanitized\n\n\nCloud\nBlobEndpoint=https://seanmcccanary3.blob.core.windows.net/;QueueEndpoint=https://seanmcccanary3.queue.core.windows.net/;FileEndpoint=https://seanmcccanary3.file.core.windows.net/;BlobSecondaryEndpoint=https://seanmcccanary3-secondary.blob.core.windows.net/;QueueSecondaryEndpoint=https://seanmcccanary3-secondary.queue.core.windows.net/;FileSecondaryEndpoint=https://seanmcccanary3-secondary.file.core.windows.net/;AccountName=seanmcccanary3;AccountKey=Kg==;\nseanscope1\n\n"
  }
}<|MERGE_RESOLUTION|>--- conflicted
+++ resolved
@@ -15,11 +15,7 @@
         "x-ms-client-request-id": "f395cbb7-0287-4979-3a6e-9632dff5dfbf",
         "x-ms-date": "Wed, 17 Feb 2021 19:05:24 GMT",
         "x-ms-return-client-request-id": "true",
-<<<<<<< HEAD
-        "x-ms-version": "2020-12-06"
-=======
         "x-ms-version": "2021-02-12"
->>>>>>> 7e782c87
       },
       "RequestBody": null,
       "StatusCode": 201,
@@ -34,11 +30,7 @@
         ],
         "x-ms-client-request-id": "f395cbb7-0287-4979-3a6e-9632dff5dfbf",
         "x-ms-request-id": "fad592c6-d01e-007a-6e5f-05c782000000",
-<<<<<<< HEAD
-        "x-ms-version": "2020-12-06"
-=======
         "x-ms-version": "2021-02-12"
->>>>>>> 7e782c87
       },
       "ResponseBody": []
     },
@@ -58,11 +50,7 @@
         "x-ms-date": "Wed, 17 Feb 2021 19:05:25 GMT",
         "x-ms-return-client-request-id": "true",
         "x-ms-tags": "myTagKey=myTagValue",
-<<<<<<< HEAD
-        "x-ms-version": "2020-12-06"
-=======
         "x-ms-version": "2021-02-12"
->>>>>>> 7e782c87
       },
       "RequestBody": null,
       "StatusCode": 201,
@@ -78,21 +66,13 @@
         "x-ms-client-request-id": "76b83689-1b2e-b124-04af-0159d56c0ced",
         "x-ms-request-id": "fad592f6-d01e-007a-135f-05c782000000",
         "x-ms-request-server-encrypted": "true",
-<<<<<<< HEAD
-        "x-ms-version": "2020-12-06",
-=======
         "x-ms-version": "2021-02-12",
->>>>>>> 7e782c87
         "x-ms-version-id": "2021-02-17T19:05:25.086067Z"
       },
       "ResponseBody": []
     },
     {
-<<<<<<< HEAD
-      "RequestUri": "https://seanmcccanary3.blob.core.windows.net/?sv=2020-12-06&ss=b&srt=sco&st=2021-02-17T18%3A05%3A27Z&se=2021-02-17T20%3A05%3A27Z&sp=f&sig=Sanitized&comp=blobs&where=\"myTagKey\"%3D%27myTagValue%27",
-=======
       "RequestUri": "https://seanmcccanary3.blob.core.windows.net/?sv=2021-02-12&ss=b&srt=sco&st=2021-02-17T18%3A05%3A27Z&se=2021-02-17T20%3A05%3A27Z&sp=f&sig=Sanitized&comp=blobs&where=\"myTagKey\"%3D%27myTagValue%27",
->>>>>>> 7e782c87
       "RequestMethod": "GET",
       "RequestHeaders": {
         "Accept": "application/xml",
@@ -102,11 +82,7 @@
         ],
         "x-ms-client-request-id": "0684e78d-9493-be2d-6061-7412906edb55",
         "x-ms-return-client-request-id": "true",
-<<<<<<< HEAD
-        "x-ms-version": "2020-12-06"
-=======
         "x-ms-version": "2021-02-12"
->>>>>>> 7e782c87
       },
       "RequestBody": null,
       "StatusCode": 200,
@@ -120,11 +96,7 @@
         "Transfer-Encoding": "chunked",
         "x-ms-client-request-id": "0684e78d-9493-be2d-6061-7412906edb55",
         "x-ms-request-id": "0c3e5681-a01e-002d-685f-0569b1000000",
-<<<<<<< HEAD
-        "x-ms-version": "2020-12-06"
-=======
         "x-ms-version": "2021-02-12"
->>>>>>> 7e782c87
       },
       "ResponseBody": [
         "﻿<?xml version=\"1.0\" encoding=\"utf-8\"?>\n",
@@ -145,11 +117,7 @@
         "x-ms-client-request-id": "eecc8a98-06e7-ce5a-0c98-fa81f2ea237e",
         "x-ms-date": "Wed, 17 Feb 2021 19:05:27 GMT",
         "x-ms-return-client-request-id": "true",
-<<<<<<< HEAD
-        "x-ms-version": "2020-12-06"
-=======
         "x-ms-version": "2021-02-12"
->>>>>>> 7e782c87
       },
       "RequestBody": null,
       "StatusCode": 202,
@@ -162,11 +130,7 @@
         ],
         "x-ms-client-request-id": "eecc8a98-06e7-ce5a-0c98-fa81f2ea237e",
         "x-ms-request-id": "fad596b2-d01e-007a-525f-05c782000000",
-<<<<<<< HEAD
-        "x-ms-version": "2020-12-06"
-=======
         "x-ms-version": "2021-02-12"
->>>>>>> 7e782c87
       },
       "ResponseBody": []
     }
