{
  "Entries": [
    {
      "RequestUri": "https://seanmcccanary.blob.core.windows.net/?restype=service\u0026comp=userdelegationkey",
      "RequestMethod": "POST",
      "RequestHeaders": {
        "Authorization": "Sanitized",
        "Content-Length": "56",
        "Content-Type": "application/xml",
        "traceparent": "00-084a6bb288afcc4cb5afca46752c7a4f-0ced90b9e3738249-00",
        "User-Agent": [
          "azsdk-net-Storage.Blobs/12.5.0-dev.20200402.1",
          "(.NET Core 4.6.28325.01; Microsoft Windows 10.0.18362 )"
        ],
        "x-ms-client-request-id": "85c9f820-1cd1-8855-6ac4-979ae9f48c01",
        "x-ms-date": "Fri, 03 Apr 2020 00:11:28 GMT",
        "x-ms-return-client-request-id": "true",
        "x-ms-version": "2019-12-12"
      },
      "RequestBody": "\u003CKeyInfo\u003E\u003CExpiry\u003E2020-04-03T01:11:28Z\u003C/Expiry\u003E\u003C/KeyInfo\u003E",
      "StatusCode": 403,
      "ResponseHeaders": {
        "Content-Length": "421",
        "Content-Type": "application/xml",
        "Date": "Fri, 03 Apr 2020 00:11:27 GMT",
        "Server": [
          "Windows-Azure-Blob/1.0",
          "Microsoft-HTTPAPI/2.0"
        ],
        "x-ms-client-request-id": "85c9f820-1cd1-8855-6ac4-979ae9f48c01",
        "x-ms-error-code": "AuthenticationFailed",
<<<<<<< HEAD
        "x-ms-request-id": "ffaa84c0-301e-0040-0733-f39503000000",
=======
        "x-ms-request-id": "ddd108c2-701e-0051-664c-09d02c000000",
>>>>>>> 8d420312
        "x-ms-version": "2019-12-12"
      },
      "ResponseBody": [
        "\uFEFF\u003C?xml version=\u00221.0\u0022 encoding=\u0022utf-8\u0022?\u003E\u003CError\u003E\u003CCode\u003EAuthenticationFailed\u003C/Code\u003E\u003CMessage\u003EServer failed to authenticate the request. Make sure the value of Authorization header is formed correctly including the signature.\n",
        "RequestId:ddd108c2-701e-0051-664c-09d02c000000\n",
        "Time:2020-04-03T00:11:28.0223240Z\u003C/Message\u003E\u003CAuthenticationErrorDetail\u003EOnly authentication scheme Bearer is supported\u003C/AuthenticationErrorDetail\u003E\u003C/Error\u003E"
      ]
    }
  ],
  "Variables": {
    "DateTimeOffsetNow": "2020-04-02T17:11:28.5370587-07:00",
    "RandomSeed": "745205783",
    "Storage_TestConfigDefault": "ProductionTenant\nseanmcccanary\nU2FuaXRpemVk\nhttps://seanmcccanary.blob.core.windows.net\nhttps://seanmcccanary.file.core.windows.net\nhttps://seanmcccanary.queue.core.windows.net\nhttps://seanmcccanary.table.core.windows.net\n\n\n\n\nhttps://seanmcccanary-secondary.blob.core.windows.net\nhttps://seanmcccanary-secondary.file.core.windows.net\nhttps://seanmcccanary-secondary.queue.core.windows.net\nhttps://seanmcccanary-secondary.table.core.windows.net\n\nSanitized\n\n\nCloud\nBlobEndpoint=https://seanmcccanary.blob.core.windows.net/;QueueEndpoint=https://seanmcccanary.queue.core.windows.net/;FileEndpoint=https://seanmcccanary.file.core.windows.net/;BlobSecondaryEndpoint=https://seanmcccanary-secondary.blob.core.windows.net/;QueueSecondaryEndpoint=https://seanmcccanary-secondary.queue.core.windows.net/;FileSecondaryEndpoint=https://seanmcccanary-secondary.file.core.windows.net/;AccountName=seanmcccanary;AccountKey=Sanitized\nseanscope1"
  }
}<|MERGE_RESOLUTION|>--- conflicted
+++ resolved
@@ -29,11 +29,7 @@
         ],
         "x-ms-client-request-id": "85c9f820-1cd1-8855-6ac4-979ae9f48c01",
         "x-ms-error-code": "AuthenticationFailed",
-<<<<<<< HEAD
-        "x-ms-request-id": "ffaa84c0-301e-0040-0733-f39503000000",
-=======
         "x-ms-request-id": "ddd108c2-701e-0051-664c-09d02c000000",
->>>>>>> 8d420312
         "x-ms-version": "2019-12-12"
       },
       "ResponseBody": [
