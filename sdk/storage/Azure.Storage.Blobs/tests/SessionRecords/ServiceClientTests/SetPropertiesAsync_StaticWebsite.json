--- conflicted
+++ resolved
@@ -14,11 +14,7 @@
         "x-ms-client-request-id": "443d59ac-c0d5-7987-098a-8a4b752944b1",
         "x-ms-date": "Wed, 17 Feb 2021 02:20:42 GMT",
         "x-ms-return-client-request-id": "true",
-<<<<<<< HEAD
-        "x-ms-version": "2020-12-06"
-=======
         "x-ms-version": "2021-02-12"
->>>>>>> 7e782c87
       },
       "RequestBody": null,
       "StatusCode": 200,
@@ -32,11 +28,7 @@
         "Transfer-Encoding": "chunked",
         "x-ms-client-request-id": "443d59ac-c0d5-7987-098a-8a4b752944b1",
         "x-ms-request-id": "9265d602-101e-005a-7ed3-04bc25000000",
-<<<<<<< HEAD
-        "x-ms-version": "2020-12-06"
-=======
         "x-ms-version": "2021-02-12"
->>>>>>> 7e782c87
       },
       "ResponseBody": "﻿<?xml version=\"1.0\" encoding=\"utf-8\"?><StorageServiceProperties><Logging><Version>1.0</Version><Read>false</Read><Write>false</Write><Delete>false</Delete><RetentionPolicy><Enabled>false</Enabled></RetentionPolicy></Logging><HourMetrics><Version>1.0</Version><Enabled>false</Enabled><RetentionPolicy><Enabled>false</Enabled></RetentionPolicy></HourMetrics><MinuteMetrics><Version>1.0</Version><Enabled>false</Enabled><RetentionPolicy><Enabled>false</Enabled></RetentionPolicy></MinuteMetrics><Cors /><DeleteRetentionPolicy><Enabled>false</Enabled><AllowPermanentDelete>false</AllowPermanentDelete></DeleteRetentionPolicy><StaticWebsite><Enabled>false</Enabled></StaticWebsite><DefaultServiceVersion>2014-02-14</DefaultServiceVersion></StorageServiceProperties>"
     },
@@ -56,11 +48,7 @@
         "x-ms-client-request-id": "980f0e14-b9c9-7fc8-424d-08d12e831e23",
         "x-ms-date": "Wed, 17 Feb 2021 02:20:42 GMT",
         "x-ms-return-client-request-id": "true",
-<<<<<<< HEAD
-        "x-ms-version": "2020-12-06"
-=======
         "x-ms-version": "2021-02-12"
->>>>>>> 7e782c87
       },
       "RequestBody": "﻿<StorageServiceProperties><Logging><Version>1.0</Version><Delete>false</Delete><Read>false</Read><Write>false</Write><RetentionPolicy><Enabled>false</Enabled></RetentionPolicy></Logging><HourMetrics><Version>1.0</Version><Enabled>false</Enabled><RetentionPolicy><Enabled>false</Enabled></RetentionPolicy></HourMetrics><MinuteMetrics><Version>1.0</Version><Enabled>false</Enabled><RetentionPolicy><Enabled>false</Enabled></RetentionPolicy></MinuteMetrics><DefaultServiceVersion>2014-02-14</DefaultServiceVersion><DeleteRetentionPolicy><Enabled>false</Enabled><AllowPermanentDelete>false</AllowPermanentDelete></DeleteRetentionPolicy><StaticWebsite><Enabled>true</Enabled><ErrorDocument404Path>error/404.html</ErrorDocument404Path><DefaultIndexDocumentPath>index.html</DefaultIndexDocumentPath></StaticWebsite><Cors /></StorageServiceProperties>",
       "StatusCode": 202,
@@ -73,11 +61,7 @@
         ],
         "x-ms-client-request-id": "980f0e14-b9c9-7fc8-424d-08d12e831e23",
         "x-ms-request-id": "9265d612-101e-005a-0ad3-04bc25000000",
-<<<<<<< HEAD
-        "x-ms-version": "2020-12-06"
-=======
         "x-ms-version": "2021-02-12"
->>>>>>> 7e782c87
       },
       "ResponseBody": []
     },
@@ -95,11 +79,7 @@
         "x-ms-client-request-id": "66369ab9-ac19-02e8-63e0-526a9f55e6f2",
         "x-ms-date": "Wed, 17 Feb 2021 02:20:43 GMT",
         "x-ms-return-client-request-id": "true",
-<<<<<<< HEAD
-        "x-ms-version": "2020-12-06"
-=======
         "x-ms-version": "2021-02-12"
->>>>>>> 7e782c87
       },
       "RequestBody": null,
       "StatusCode": 200,
@@ -113,11 +93,7 @@
         "Transfer-Encoding": "chunked",
         "x-ms-client-request-id": "66369ab9-ac19-02e8-63e0-526a9f55e6f2",
         "x-ms-request-id": "9265d68c-101e-005a-65d3-04bc25000000",
-<<<<<<< HEAD
-        "x-ms-version": "2020-12-06"
-=======
         "x-ms-version": "2021-02-12"
->>>>>>> 7e782c87
       },
       "ResponseBody": "﻿<?xml version=\"1.0\" encoding=\"utf-8\"?><StorageServiceProperties><Logging><Version>1.0</Version><Read>false</Read><Write>false</Write><Delete>false</Delete><RetentionPolicy><Enabled>false</Enabled></RetentionPolicy></Logging><HourMetrics><Version>1.0</Version><Enabled>false</Enabled><RetentionPolicy><Enabled>false</Enabled></RetentionPolicy></HourMetrics><MinuteMetrics><Version>1.0</Version><Enabled>false</Enabled><RetentionPolicy><Enabled>false</Enabled></RetentionPolicy></MinuteMetrics><Cors /><DeleteRetentionPolicy><Enabled>false</Enabled><AllowPermanentDelete>false</AllowPermanentDelete></DeleteRetentionPolicy><StaticWebsite><Enabled>true</Enabled><ErrorDocument404Path>error/404.html</ErrorDocument404Path><DefaultIndexDocumentPath>index.html</DefaultIndexDocumentPath></StaticWebsite><DefaultServiceVersion>2014-02-14</DefaultServiceVersion></StorageServiceProperties>"
     },
@@ -137,11 +113,7 @@
         "x-ms-client-request-id": "9317e416-b74c-b40a-ad01-331bb09d65de",
         "x-ms-date": "Wed, 17 Feb 2021 02:20:43 GMT",
         "x-ms-return-client-request-id": "true",
-<<<<<<< HEAD
-        "x-ms-version": "2020-12-06"
-=======
         "x-ms-version": "2021-02-12"
->>>>>>> 7e782c87
       },
       "RequestBody": "﻿<StorageServiceProperties><Logging><Version>1.0</Version><Delete>false</Delete><Read>false</Read><Write>false</Write><RetentionPolicy><Enabled>false</Enabled></RetentionPolicy></Logging><HourMetrics><Version>1.0</Version><Enabled>false</Enabled><RetentionPolicy><Enabled>false</Enabled></RetentionPolicy></HourMetrics><MinuteMetrics><Version>1.0</Version><Enabled>false</Enabled><RetentionPolicy><Enabled>false</Enabled></RetentionPolicy></MinuteMetrics><DefaultServiceVersion>2014-02-14</DefaultServiceVersion><DeleteRetentionPolicy><Enabled>false</Enabled><AllowPermanentDelete>false</AllowPermanentDelete></DeleteRetentionPolicy><StaticWebsite><Enabled>false</Enabled></StaticWebsite><Cors /></StorageServiceProperties>",
       "StatusCode": 202,
@@ -154,11 +126,7 @@
         ],
         "x-ms-client-request-id": "9317e416-b74c-b40a-ad01-331bb09d65de",
         "x-ms-request-id": "9265d691-101e-005a-6ad3-04bc25000000",
-<<<<<<< HEAD
-        "x-ms-version": "2020-12-06"
-=======
         "x-ms-version": "2021-02-12"
->>>>>>> 7e782c87
       },
       "ResponseBody": []
     }
