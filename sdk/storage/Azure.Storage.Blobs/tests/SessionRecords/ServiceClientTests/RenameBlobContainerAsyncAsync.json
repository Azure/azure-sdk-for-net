--- conflicted
+++ resolved
@@ -13,11 +13,7 @@
         "x-ms-client-request-id": "a87e9f05-3be2-6ee6-0a15-9d5e83256bbc",
         "x-ms-date": "Mon, 23 Nov 2020 21:53:23 GMT",
         "x-ms-return-client-request-id": "true",
-<<<<<<< HEAD
-        "x-ms-version": "2020-12-06"
-=======
         "x-ms-version": "2021-02-12"
->>>>>>> 7e782c87
       },
       "RequestBody": null,
       "StatusCode": 201,
@@ -32,11 +28,7 @@
         "Transfer-Encoding": "chunked",
         "x-ms-client-request-id": "a87e9f05-3be2-6ee6-0a15-9d5e83256bbc",
         "x-ms-request-id": "3067c843-101e-0013-2ce3-c1d4a8000000",
-<<<<<<< HEAD
-        "x-ms-version": "2020-12-06"
-=======
         "x-ms-version": "2021-02-12"
->>>>>>> 7e782c87
       },
       "ResponseBody": []
     },
@@ -54,11 +46,7 @@
         "x-ms-date": "Mon, 23 Nov 2020 21:53:24 GMT",
         "x-ms-return-client-request-id": "true",
         "x-ms-source-container-name": "test-container-0e948e5d-2f5f-bd9d-4cc7-682ddaab604e",
-<<<<<<< HEAD
-        "x-ms-version": "2020-12-06"
-=======
         "x-ms-version": "2021-02-12"
->>>>>>> 7e782c87
       },
       "RequestBody": null,
       "StatusCode": 200,
@@ -71,11 +59,7 @@
         ],
         "x-ms-client-request-id": "b272f848-be10-e7ab-cb4a-c7d39dcbbd71",
         "x-ms-request-id": "3067c846-101e-0013-2de3-c1d4a8000000",
-<<<<<<< HEAD
-        "x-ms-version": "2020-12-06"
-=======
         "x-ms-version": "2021-02-12"
->>>>>>> 7e782c87
       },
       "ResponseBody": []
     },
@@ -91,11 +75,7 @@
         "x-ms-client-request-id": "8a16a244-b8b2-a2ac-2f23-5ca6c6937728",
         "x-ms-date": "Mon, 23 Nov 2020 21:53:24 GMT",
         "x-ms-return-client-request-id": "true",
-<<<<<<< HEAD
-        "x-ms-version": "2020-12-06"
-=======
         "x-ms-version": "2021-02-12"
->>>>>>> 7e782c87
       },
       "RequestBody": null,
       "StatusCode": 200,
@@ -116,11 +96,7 @@
         "x-ms-lease-state": "available",
         "x-ms-lease-status": "unlocked",
         "x-ms-request-id": "3067c848-101e-0013-2ee3-c1d4a8000000",
-<<<<<<< HEAD
-        "x-ms-version": "2020-12-06"
-=======
         "x-ms-version": "2021-02-12"
->>>>>>> 7e782c87
       },
       "ResponseBody": []
     },
@@ -136,11 +112,7 @@
         "x-ms-client-request-id": "fb8edd82-32b5-3abe-df5f-a547341cb0a5",
         "x-ms-date": "Mon, 23 Nov 2020 21:53:24 GMT",
         "x-ms-return-client-request-id": "true",
-<<<<<<< HEAD
-        "x-ms-version": "2020-12-06"
-=======
         "x-ms-version": "2021-02-12"
->>>>>>> 7e782c87
       },
       "RequestBody": null,
       "StatusCode": 202,
@@ -153,11 +125,7 @@
         "Transfer-Encoding": "chunked",
         "x-ms-client-request-id": "fb8edd82-32b5-3abe-df5f-a547341cb0a5",
         "x-ms-request-id": "3067c84c-101e-0013-30e3-c1d4a8000000",
-<<<<<<< HEAD
-        "x-ms-version": "2020-12-06"
-=======
         "x-ms-version": "2021-02-12"
->>>>>>> 7e782c87
       },
       "ResponseBody": []
     }
