﻿{
  "Entries": [
    {
      "RequestUri": "https://seansoftdeletecanary.blob.core.windows.net/test-blob-bfc53990-0857-cb54-df87-f380aaf6f949?restype=container&comp=undelete",
      "RequestMethod": "PUT",
      "RequestHeaders": {
        "Accept": "application/xml",
        "Authorization": "Sanitized",
        "traceparent": "00-03932d7a953a4b489cd25611dec4373f-2029074820163448-00",
        "User-Agent": [
          "azsdk-net-Storage.Blobs/12.9.0-alpha.20210216.1",
          "(.NET 5.0.3; Microsoft Windows 10.0.19042)"
        ],
        "x-ms-client-request-id": "5e65c3f0-5999-fa6c-3236-05d15574c380",
        "x-ms-date": "Wed, 17 Feb 2021 02:20:41 GMT",
        "x-ms-deleted-container-name": "test-blob-bfc53990-0857-cb54-df87-f380aaf6f949",
        "x-ms-deleted-container-version": "01D60F8BB59A4652",
        "x-ms-return-client-request-id": "true",
<<<<<<< HEAD
        "x-ms-version": "2020-12-06"
=======
        "x-ms-version": "2021-02-12"
>>>>>>> 7e782c87
      },
      "RequestBody": null,
      "StatusCode": 404,
      "ResponseHeaders": {
        "Content-Length": "226",
        "Content-Type": "application/xml",
        "Date": "Wed, 17 Feb 2021 02:20:41 GMT",
        "Server": [
          "Windows-Azure-Blob/1.0",
          "Microsoft-HTTPAPI/2.0"
        ],
        "x-ms-client-request-id": "5e65c3f0-5999-fa6c-3236-05d15574c380",
        "x-ms-error-code": "ContainerNotFound",
        "x-ms-request-id": "14d8b987-501e-0056-01d3-0407ce000000",
<<<<<<< HEAD
        "x-ms-version": "2020-12-06"
=======
        "x-ms-version": "2021-02-12"
>>>>>>> 7e782c87
      },
      "ResponseBody": [
        "﻿<?xml version=\"1.0\" encoding=\"utf-8\"?>\n",
        "<Error><Code>ContainerNotFound</Code><Message>The specified container does not exist.\n",
        "RequestId:14d8b987-501e-0056-01d3-0407ce000000\n",
        "Time:2021-02-17T02:20:42.1278566Z</Message></Error>"
      ]
    }
  ],
  "Variables": {
    "RandomSeed": "1090983218",
    "Storage_TestConfigSoftDelete": "SoftDeleteTenant\nseansoftdeletecanary\nU2FuaXRpemVk\nhttps://seansoftdeletecanary.blob.core.windows.net\nhttps://seansoftdeletecanary.file.core.windows.net\nhttps://seansoftdeletecanary.queue.core.windows.net\nhttps://seansoftdeletecanary.table.core.windows.net\n\n\n\n\nhttps://seansoftdeletecanary-secondary.blob.core.windows.net\nhttps://seansoftdeletecanary-secondary.file.core.windows.net\nhttps://seansoftdeletecanary-secondary.queue.core.windows.net\nhttps://seansoftdeletecanary-secondary.table.core.windows.net\n68390a19-a643-458b-b726-408abf67b4fc\nSanitized\n72f988bf-86f1-41af-91ab-2d7cd011db47\nhttps://login.microsoftonline.com/\nCloud\nBlobEndpoint=https://seansoftdeletecanary.blob.core.windows.net/;QueueEndpoint=https://seansoftdeletecanary.queue.core.windows.net/;FileEndpoint=https://seansoftdeletecanary.file.core.windows.net/;BlobSecondaryEndpoint=https://seansoftdeletecanary-secondary.blob.core.windows.net/;QueueSecondaryEndpoint=https://seansoftdeletecanary-secondary.queue.core.windows.net/;FileSecondaryEndpoint=https://seansoftdeletecanary-secondary.file.core.windows.net/;AccountName=seansoftdeletecanary;AccountKey=Sanitized\n\n\n"
  }
}<|MERGE_RESOLUTION|>--- conflicted
+++ resolved
@@ -16,11 +16,7 @@
         "x-ms-deleted-container-name": "test-blob-bfc53990-0857-cb54-df87-f380aaf6f949",
         "x-ms-deleted-container-version": "01D60F8BB59A4652",
         "x-ms-return-client-request-id": "true",
-<<<<<<< HEAD
-        "x-ms-version": "2020-12-06"
-=======
         "x-ms-version": "2021-02-12"
->>>>>>> 7e782c87
       },
       "RequestBody": null,
       "StatusCode": 404,
@@ -35,11 +31,7 @@
         "x-ms-client-request-id": "5e65c3f0-5999-fa6c-3236-05d15574c380",
         "x-ms-error-code": "ContainerNotFound",
         "x-ms-request-id": "14d8b987-501e-0056-01d3-0407ce000000",
-<<<<<<< HEAD
-        "x-ms-version": "2020-12-06"
-=======
         "x-ms-version": "2021-02-12"
->>>>>>> 7e782c87
       },
       "ResponseBody": [
         "﻿<?xml version=\"1.0\" encoding=\"utf-8\"?>\n",
