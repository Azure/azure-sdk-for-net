--- conflicted
+++ resolved
@@ -13,11 +13,7 @@
         "x-ms-client-request-id": "aa162423-3228-0806-2fa8-1213c37df80e",
         "x-ms-date": "Mon, 23 Nov 2020 21:53:21 GMT",
         "x-ms-return-client-request-id": "true",
-<<<<<<< HEAD
-        "x-ms-version": "2020-12-06"
-=======
         "x-ms-version": "2021-02-12"
->>>>>>> 7e782c87
       },
       "RequestBody": null,
       "StatusCode": 201,
@@ -32,11 +28,7 @@
         "Transfer-Encoding": "chunked",
         "x-ms-client-request-id": "aa162423-3228-0806-2fa8-1213c37df80e",
         "x-ms-request-id": "b03b8daf-c01e-0011-7ee3-c1d652000000",
-<<<<<<< HEAD
-        "x-ms-version": "2020-12-06"
-=======
         "x-ms-version": "2021-02-12"
->>>>>>> 7e782c87
       },
       "ResponseBody": []
     },
@@ -54,11 +46,7 @@
         "x-ms-date": "Mon, 23 Nov 2020 21:53:22 GMT",
         "x-ms-return-client-request-id": "true",
         "x-ms-source-container-name": "test-container-b7558b20-b68e-ae93-96dd-9164ecbf48d0",
-<<<<<<< HEAD
-        "x-ms-version": "2020-12-06"
-=======
         "x-ms-version": "2021-02-12"
->>>>>>> 7e782c87
       },
       "RequestBody": null,
       "StatusCode": 200,
@@ -71,11 +59,7 @@
         ],
         "x-ms-client-request-id": "90f288f7-4971-bfe6-0e15-c55ea7bdd072",
         "x-ms-request-id": "b03b8db2-c01e-0011-7fe3-c1d652000000",
-<<<<<<< HEAD
-        "x-ms-version": "2020-12-06"
-=======
         "x-ms-version": "2021-02-12"
->>>>>>> 7e782c87
       },
       "ResponseBody": []
     },
@@ -91,11 +75,7 @@
         "x-ms-client-request-id": "3a1b1039-678a-9f9d-9ab2-c98c8c6b844f",
         "x-ms-date": "Mon, 23 Nov 2020 21:53:22 GMT",
         "x-ms-return-client-request-id": "true",
-<<<<<<< HEAD
-        "x-ms-version": "2020-12-06"
-=======
         "x-ms-version": "2021-02-12"
->>>>>>> 7e782c87
       },
       "RequestBody": null,
       "StatusCode": 200,
@@ -116,11 +96,7 @@
         "x-ms-lease-state": "available",
         "x-ms-lease-status": "unlocked",
         "x-ms-request-id": "b03b8db3-c01e-0011-80e3-c1d652000000",
-<<<<<<< HEAD
-        "x-ms-version": "2020-12-06"
-=======
         "x-ms-version": "2021-02-12"
->>>>>>> 7e782c87
       },
       "ResponseBody": []
     },
@@ -136,11 +112,7 @@
         "x-ms-client-request-id": "972457e1-95a2-50e7-9812-207fe23c44ef",
         "x-ms-date": "Mon, 23 Nov 2020 21:53:22 GMT",
         "x-ms-return-client-request-id": "true",
-<<<<<<< HEAD
-        "x-ms-version": "2020-12-06"
-=======
         "x-ms-version": "2021-02-12"
->>>>>>> 7e782c87
       },
       "RequestBody": null,
       "StatusCode": 202,
@@ -153,11 +125,7 @@
         "Transfer-Encoding": "chunked",
         "x-ms-client-request-id": "972457e1-95a2-50e7-9812-207fe23c44ef",
         "x-ms-request-id": "b03b8db6-c01e-0011-02e3-c1d652000000",
-<<<<<<< HEAD
-        "x-ms-version": "2020-12-06"
-=======
         "x-ms-version": "2021-02-12"
->>>>>>> 7e782c87
       },
       "ResponseBody": []
     }
