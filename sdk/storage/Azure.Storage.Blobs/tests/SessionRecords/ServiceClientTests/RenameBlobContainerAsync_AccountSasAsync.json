﻿{
  "Entries": [
    {
      "RequestUri": "https://1emxscnapsn4prde17h.blob.preprod.core.windows.net/test-container-89c5308f-2afc-638e-a820-a861308b3cf9?restype=container",
      "RequestMethod": "PUT",
      "RequestHeaders": {
        "Authorization": "Sanitized",
        "traceparent": "00-60b3f3082665644a8674fc85d2c7c1c0-9320cde1a74b8b44-00",
        "User-Agent": [
          "azsdk-net-Storage.Blobs/12.8.0-alpha.20201123.1",
          "(.NET Core 4.6.29220.03; Microsoft Windows 10.0.19042 )"
        ],
        "x-ms-client-request-id": "93bd8d2e-79be-4433-15da-383f6a725262",
        "x-ms-date": "Mon, 23 Nov 2020 22:38:17 GMT",
        "x-ms-return-client-request-id": "true",
<<<<<<< HEAD
        "x-ms-version": "2020-12-06"
=======
        "x-ms-version": "2021-02-12"
>>>>>>> 7e782c87
      },
      "RequestBody": null,
      "StatusCode": 201,
      "ResponseHeaders": {
        "Date": "Mon, 23 Nov 2020 22:38:16 GMT",
        "ETag": "\"0x8D8900078D4121A\"",
        "Last-Modified": "Mon, 23 Nov 2020 22:38:17 GMT",
        "Server": [
          "Windows-Azure-Blob/1.0",
          "Microsoft-HTTPAPI/2.0"
        ],
        "Transfer-Encoding": "chunked",
        "x-ms-client-request-id": "93bd8d2e-79be-4433-15da-383f6a725262",
        "x-ms-request-id": "d9b037e5-d01e-000e-03e9-c10d42000000",
<<<<<<< HEAD
        "x-ms-version": "2020-12-06"
=======
        "x-ms-version": "2021-02-12"
>>>>>>> 7e782c87
      },
      "ResponseBody": []
    },
    {
<<<<<<< HEAD
      "RequestUri": "https://1emxscnapsn4prde17h.blob.preprod.core.windows.net/test-container-58648446-4a8d-eb1a-50bc-c01b1046dae3?sv=2020-12-06&ss=b&srt=sco&st=2020-11-23T21%3A38%3A17Z&se=2020-11-23T23%3A38%3A17Z&sp=rwdxlacuptf&sig=Sanitized&restype=container&comp=rename",
=======
      "RequestUri": "https://1emxscnapsn4prde17h.blob.preprod.core.windows.net/test-container-58648446-4a8d-eb1a-50bc-c01b1046dae3?sv=2021-02-12&ss=b&srt=sco&st=2020-11-23T21%3A38%3A17Z&se=2020-11-23T23%3A38%3A17Z&sp=rwdxlacuptf&sig=Sanitized&restype=container&comp=rename",
>>>>>>> 7e782c87
      "RequestMethod": "PUT",
      "RequestHeaders": {
        "traceparent": "00-dee759607afd0e4aa09c0d994b5e615f-46ac9799ad245546-00",
        "User-Agent": [
          "azsdk-net-Storage.Blobs/12.8.0-alpha.20201123.1",
          "(.NET Core 4.6.29220.03; Microsoft Windows 10.0.19042 )"
        ],
        "x-ms-client-request-id": "83eca420-4789-1824-d6df-5d26952ff93e",
        "x-ms-return-client-request-id": "true",
        "x-ms-source-container-name": "test-container-89c5308f-2afc-638e-a820-a861308b3cf9",
<<<<<<< HEAD
        "x-ms-version": "2020-12-06"
=======
        "x-ms-version": "2021-02-12"
>>>>>>> 7e782c87
      },
      "RequestBody": null,
      "StatusCode": 200,
      "ResponseHeaders": {
        "Content-Length": "0",
        "Date": "Mon, 23 Nov 2020 22:38:16 GMT",
        "Server": [
          "Windows-Azure-Blob/1.0",
          "Microsoft-HTTPAPI/2.0"
        ],
        "x-ms-client-request-id": "83eca420-4789-1824-d6df-5d26952ff93e",
        "x-ms-request-id": "1eb5b0f3-201e-0010-39e9-c1d7af000000",
<<<<<<< HEAD
        "x-ms-version": "2020-12-06"
=======
        "x-ms-version": "2021-02-12"
>>>>>>> 7e782c87
      },
      "ResponseBody": []
    },
    {
<<<<<<< HEAD
      "RequestUri": "https://1emxscnapsn4prde17h.blob.preprod.core.windows.net/test-container-58648446-4a8d-eb1a-50bc-c01b1046dae3?sv=2020-12-06&ss=b&srt=sco&st=2020-11-23T21%3A38%3A17Z&se=2020-11-23T23%3A38%3A17Z&sp=rwdxlacuptf&sig=Sanitized&restype=container",
=======
      "RequestUri": "https://1emxscnapsn4prde17h.blob.preprod.core.windows.net/test-container-58648446-4a8d-eb1a-50bc-c01b1046dae3?sv=2021-02-12&ss=b&srt=sco&st=2020-11-23T21%3A38%3A17Z&se=2020-11-23T23%3A38%3A17Z&sp=rwdxlacuptf&sig=Sanitized&restype=container",
>>>>>>> 7e782c87
      "RequestMethod": "GET",
      "RequestHeaders": {
        "User-Agent": [
          "azsdk-net-Storage.Blobs/12.8.0-alpha.20201123.1",
          "(.NET Core 4.6.29220.03; Microsoft Windows 10.0.19042 )"
        ],
        "x-ms-client-request-id": "c51f5db7-cf85-fed8-a0b6-50886bd2e3e4",
        "x-ms-return-client-request-id": "true",
<<<<<<< HEAD
        "x-ms-version": "2020-12-06"
=======
        "x-ms-version": "2021-02-12"
>>>>>>> 7e782c87
      },
      "RequestBody": null,
      "StatusCode": 200,
      "ResponseHeaders": {
        "Date": "Mon, 23 Nov 2020 22:38:16 GMT",
        "ETag": "\"0x8D8900078FB06C5\"",
        "Last-Modified": "Mon, 23 Nov 2020 22:38:17 GMT",
        "Server": [
          "Windows-Azure-Blob/1.0",
          "Microsoft-HTTPAPI/2.0"
        ],
        "Transfer-Encoding": "chunked",
        "x-ms-client-request-id": "c51f5db7-cf85-fed8-a0b6-50886bd2e3e4",
        "x-ms-default-encryption-scope": "$account-encryption-key",
        "x-ms-deny-encryption-scope-override": "false",
        "x-ms-has-immutability-policy": "false",
        "x-ms-has-legal-hold": "false",
        "x-ms-lease-state": "available",
        "x-ms-lease-status": "unlocked",
        "x-ms-request-id": "1eb5b0f4-201e-0010-3ae9-c1d7af000000",
<<<<<<< HEAD
        "x-ms-version": "2020-12-06"
=======
        "x-ms-version": "2021-02-12"
>>>>>>> 7e782c87
      },
      "ResponseBody": []
    },
    {
<<<<<<< HEAD
      "RequestUri": "https://1emxscnapsn4prde17h.blob.preprod.core.windows.net/test-container-58648446-4a8d-eb1a-50bc-c01b1046dae3?sv=2020-12-06&ss=b&srt=sco&st=2020-11-23T21%3A38%3A17Z&se=2020-11-23T23%3A38%3A17Z&sp=rwdxlacuptf&sig=Sanitized&restype=container",
=======
      "RequestUri": "https://1emxscnapsn4prde17h.blob.preprod.core.windows.net/test-container-58648446-4a8d-eb1a-50bc-c01b1046dae3?sv=2021-02-12&ss=b&srt=sco&st=2020-11-23T21%3A38%3A17Z&se=2020-11-23T23%3A38%3A17Z&sp=rwdxlacuptf&sig=Sanitized&restype=container",
>>>>>>> 7e782c87
      "RequestMethod": "DELETE",
      "RequestHeaders": {
        "User-Agent": [
          "azsdk-net-Storage.Blobs/12.8.0-alpha.20201123.1",
          "(.NET Core 4.6.29220.03; Microsoft Windows 10.0.19042 )"
        ],
        "x-ms-client-request-id": "376f6643-3410-9bb8-67b7-63f0252bfac2",
        "x-ms-return-client-request-id": "true",
<<<<<<< HEAD
        "x-ms-version": "2020-12-06"
=======
        "x-ms-version": "2021-02-12"
>>>>>>> 7e782c87
      },
      "RequestBody": null,
      "StatusCode": 202,
      "ResponseHeaders": {
        "Date": "Mon, 23 Nov 2020 22:38:16 GMT",
        "Server": [
          "Windows-Azure-Blob/1.0",
          "Microsoft-HTTPAPI/2.0"
        ],
        "Transfer-Encoding": "chunked",
        "x-ms-client-request-id": "376f6643-3410-9bb8-67b7-63f0252bfac2",
        "x-ms-request-id": "1eb5b0f7-201e-0010-3be9-c1d7af000000",
<<<<<<< HEAD
        "x-ms-version": "2020-12-06"
=======
        "x-ms-version": "2021-02-12"
>>>>>>> 7e782c87
      },
      "ResponseBody": []
    }
  ],
  "Variables": {
    "DateTimeOffsetNow": "2020-11-23T16:38:17.5867592-06:00",
    "RandomSeed": "1099993025",
    "Storage_TestConfigDefault": "ProductionTenant\n1emxscnapsn4prde17h\nU2FuaXRpemVk\nhttps://1emxscnapsn4prde17h.blob.preprod.core.windows.net\nhttps://1emxscnapsn4prde17h.file.core.windows.net\nhttps://1emxscnapsn4prde17h.queue.core.windows.net\nhttps://1emxscnapsn4prde17h.table.core.windows.net\n\n\n\n\nhttps://1emxscnapsn4prde17h-secondary.blob.core.windows.net\nhttps://1emxscnapsn4prde17h-secondary.file.core.windows.net\nhttps://1emxscnapsn4prde17h-secondary.queue.core.windows.net\nhttps://1emxscnapsn4prde17h-secondary.table.core.windows.net\n\nSanitized\n\n\nCloud\nBlobEndpoint=https://1emxscnapsn4prde17h.blob.preprod.core.windows.net/;QueueEndpoint=https://1emxscnapsn4prde17h.queue.core.windows.net/;FileEndpoint=https://1emxscnapsn4prde17h.file.core.windows.net/;BlobSecondaryEndpoint=https://1emxscnapsn4prde17h-secondary.blob.core.windows.net/;QueueSecondaryEndpoint=https://1emxscnapsn4prde17h-secondary.queue.core.windows.net/;FileSecondaryEndpoint=https://1emxscnapsn4prde17h-secondary.file.core.windows.net/;AccountName=1emxscnapsn4prde17h;AccountKey=Kg==;\nseanscope1\n\n"
  }
}<|MERGE_RESOLUTION|>--- conflicted
+++ resolved
@@ -13,11 +13,7 @@
         "x-ms-client-request-id": "93bd8d2e-79be-4433-15da-383f6a725262",
         "x-ms-date": "Mon, 23 Nov 2020 22:38:17 GMT",
         "x-ms-return-client-request-id": "true",
-<<<<<<< HEAD
-        "x-ms-version": "2020-12-06"
-=======
         "x-ms-version": "2021-02-12"
->>>>>>> 7e782c87
       },
       "RequestBody": null,
       "StatusCode": 201,
@@ -32,20 +28,12 @@
         "Transfer-Encoding": "chunked",
         "x-ms-client-request-id": "93bd8d2e-79be-4433-15da-383f6a725262",
         "x-ms-request-id": "d9b037e5-d01e-000e-03e9-c10d42000000",
-<<<<<<< HEAD
-        "x-ms-version": "2020-12-06"
-=======
         "x-ms-version": "2021-02-12"
->>>>>>> 7e782c87
       },
       "ResponseBody": []
     },
     {
-<<<<<<< HEAD
-      "RequestUri": "https://1emxscnapsn4prde17h.blob.preprod.core.windows.net/test-container-58648446-4a8d-eb1a-50bc-c01b1046dae3?sv=2020-12-06&ss=b&srt=sco&st=2020-11-23T21%3A38%3A17Z&se=2020-11-23T23%3A38%3A17Z&sp=rwdxlacuptf&sig=Sanitized&restype=container&comp=rename",
-=======
       "RequestUri": "https://1emxscnapsn4prde17h.blob.preprod.core.windows.net/test-container-58648446-4a8d-eb1a-50bc-c01b1046dae3?sv=2021-02-12&ss=b&srt=sco&st=2020-11-23T21%3A38%3A17Z&se=2020-11-23T23%3A38%3A17Z&sp=rwdxlacuptf&sig=Sanitized&restype=container&comp=rename",
->>>>>>> 7e782c87
       "RequestMethod": "PUT",
       "RequestHeaders": {
         "traceparent": "00-dee759607afd0e4aa09c0d994b5e615f-46ac9799ad245546-00",
@@ -56,11 +44,7 @@
         "x-ms-client-request-id": "83eca420-4789-1824-d6df-5d26952ff93e",
         "x-ms-return-client-request-id": "true",
         "x-ms-source-container-name": "test-container-89c5308f-2afc-638e-a820-a861308b3cf9",
-<<<<<<< HEAD
-        "x-ms-version": "2020-12-06"
-=======
         "x-ms-version": "2021-02-12"
->>>>>>> 7e782c87
       },
       "RequestBody": null,
       "StatusCode": 200,
@@ -73,20 +57,12 @@
         ],
         "x-ms-client-request-id": "83eca420-4789-1824-d6df-5d26952ff93e",
         "x-ms-request-id": "1eb5b0f3-201e-0010-39e9-c1d7af000000",
-<<<<<<< HEAD
-        "x-ms-version": "2020-12-06"
-=======
         "x-ms-version": "2021-02-12"
->>>>>>> 7e782c87
       },
       "ResponseBody": []
     },
     {
-<<<<<<< HEAD
-      "RequestUri": "https://1emxscnapsn4prde17h.blob.preprod.core.windows.net/test-container-58648446-4a8d-eb1a-50bc-c01b1046dae3?sv=2020-12-06&ss=b&srt=sco&st=2020-11-23T21%3A38%3A17Z&se=2020-11-23T23%3A38%3A17Z&sp=rwdxlacuptf&sig=Sanitized&restype=container",
-=======
       "RequestUri": "https://1emxscnapsn4prde17h.blob.preprod.core.windows.net/test-container-58648446-4a8d-eb1a-50bc-c01b1046dae3?sv=2021-02-12&ss=b&srt=sco&st=2020-11-23T21%3A38%3A17Z&se=2020-11-23T23%3A38%3A17Z&sp=rwdxlacuptf&sig=Sanitized&restype=container",
->>>>>>> 7e782c87
       "RequestMethod": "GET",
       "RequestHeaders": {
         "User-Agent": [
@@ -95,11 +71,7 @@
         ],
         "x-ms-client-request-id": "c51f5db7-cf85-fed8-a0b6-50886bd2e3e4",
         "x-ms-return-client-request-id": "true",
-<<<<<<< HEAD
-        "x-ms-version": "2020-12-06"
-=======
         "x-ms-version": "2021-02-12"
->>>>>>> 7e782c87
       },
       "RequestBody": null,
       "StatusCode": 200,
@@ -120,20 +92,12 @@
         "x-ms-lease-state": "available",
         "x-ms-lease-status": "unlocked",
         "x-ms-request-id": "1eb5b0f4-201e-0010-3ae9-c1d7af000000",
-<<<<<<< HEAD
-        "x-ms-version": "2020-12-06"
-=======
         "x-ms-version": "2021-02-12"
->>>>>>> 7e782c87
       },
       "ResponseBody": []
     },
     {
-<<<<<<< HEAD
-      "RequestUri": "https://1emxscnapsn4prde17h.blob.preprod.core.windows.net/test-container-58648446-4a8d-eb1a-50bc-c01b1046dae3?sv=2020-12-06&ss=b&srt=sco&st=2020-11-23T21%3A38%3A17Z&se=2020-11-23T23%3A38%3A17Z&sp=rwdxlacuptf&sig=Sanitized&restype=container",
-=======
       "RequestUri": "https://1emxscnapsn4prde17h.blob.preprod.core.windows.net/test-container-58648446-4a8d-eb1a-50bc-c01b1046dae3?sv=2021-02-12&ss=b&srt=sco&st=2020-11-23T21%3A38%3A17Z&se=2020-11-23T23%3A38%3A17Z&sp=rwdxlacuptf&sig=Sanitized&restype=container",
->>>>>>> 7e782c87
       "RequestMethod": "DELETE",
       "RequestHeaders": {
         "User-Agent": [
@@ -142,11 +106,7 @@
         ],
         "x-ms-client-request-id": "376f6643-3410-9bb8-67b7-63f0252bfac2",
         "x-ms-return-client-request-id": "true",
-<<<<<<< HEAD
-        "x-ms-version": "2020-12-06"
-=======
         "x-ms-version": "2021-02-12"
->>>>>>> 7e782c87
       },
       "RequestBody": null,
       "StatusCode": 202,
@@ -159,11 +119,7 @@
         "Transfer-Encoding": "chunked",
         "x-ms-client-request-id": "376f6643-3410-9bb8-67b7-63f0252bfac2",
         "x-ms-request-id": "1eb5b0f7-201e-0010-3be9-c1d7af000000",
-<<<<<<< HEAD
-        "x-ms-version": "2020-12-06"
-=======
         "x-ms-version": "2021-02-12"
->>>>>>> 7e782c87
       },
       "ResponseBody": []
     }
