--- conflicted
+++ resolved
@@ -11,11 +11,7 @@
         "x-ms-client-request-id": "5d5798c2-06b6-c94b-6003-ca31ec47f5a8",
         "x-ms-date": "Mon, 26 Apr 2021 21:55:13 GMT",
         "x-ms-return-client-request-id": "true",
-<<<<<<< HEAD
-        "x-ms-version": "2020-12-06"
-=======
         "x-ms-version": "2021-02-12"
->>>>>>> 7e782c87
       },
       "RequestBody": null,
       "StatusCode": 200,
@@ -26,11 +22,7 @@
         "Transfer-Encoding": "chunked",
         "x-ms-client-request-id": "5d5798c2-06b6-c94b-6003-ca31ec47f5a8",
         "x-ms-request-id": "1f493956-b01e-004c-0fe6-3a5a81000000",
-<<<<<<< HEAD
-        "x-ms-version": "2020-12-06"
-=======
         "x-ms-version": "2021-02-12"
->>>>>>> 7e782c87
       },
       "ResponseBody": "﻿<?xml version=\"1.0\" encoding=\"utf-8\"?><StorageServiceProperties><Logging><Version>1.0</Version><Read>false</Read><Write>false</Write><Delete>false</Delete><RetentionPolicy><Enabled>false</Enabled></RetentionPolicy></Logging><HourMetrics><Version>1.0</Version><Enabled>true</Enabled><IncludeAPIs>true</IncludeAPIs><RetentionPolicy><Enabled>true</Enabled><Days>7</Days></RetentionPolicy></HourMetrics><MinuteMetrics><Version>1.0</Version><Enabled>false</Enabled><RetentionPolicy><Enabled>false</Enabled></RetentionPolicy></MinuteMetrics><Cors /><DeleteRetentionPolicy><Enabled>false</Enabled><AllowPermanentDelete>false</AllowPermanentDelete></DeleteRetentionPolicy><StaticWebsite><Enabled>false</Enabled></StaticWebsite></StorageServiceProperties>"
     },
@@ -45,11 +37,7 @@
         "User-Agent": "azsdk-net-Storage.Blobs/12.9.0-alpha.20210426.1 (.NET Framework 4.8.4300.0; Microsoft Windows 10.0.19042 )",
         "x-ms-client-request-id": "cb54c5fd-ddf4-7e74-929a-d586a54a7cd7",
         "x-ms-return-client-request-id": "true",
-<<<<<<< HEAD
-        "x-ms-version": "2020-12-06"
-=======
         "x-ms-version": "2021-02-12"
->>>>>>> 7e782c87
       },
       "RequestBody": "﻿<StorageServiceProperties><Logging><Version>1.0</Version><Delete>false</Delete><Read>false</Read><Write>false</Write><RetentionPolicy><Enabled>false</Enabled></RetentionPolicy></Logging><HourMetrics><Version>1.0</Version><Enabled>true</Enabled><IncludeAPIs>true</IncludeAPIs><RetentionPolicy><Enabled>true</Enabled><Days>7</Days></RetentionPolicy></HourMetrics><MinuteMetrics><Version>1.0</Version><Enabled>false</Enabled><RetentionPolicy><Enabled>false</Enabled></RetentionPolicy></MinuteMetrics><DeleteRetentionPolicy><Enabled>false</Enabled><AllowPermanentDelete>false</AllowPermanentDelete></DeleteRetentionPolicy><StaticWebsite><Enabled>false</Enabled></StaticWebsite><Cors /></StorageServiceProperties>",
       "StatusCode": 401,
@@ -62,11 +50,7 @@
         "x-ms-client-request-id": "cb54c5fd-ddf4-7e74-929a-d586a54a7cd7",
         "x-ms-error-code": "NoAuthenticationInformation",
         "x-ms-request-id": "1f49399b-b01e-004c-44e6-3a5a81000000",
-<<<<<<< HEAD
-        "x-ms-version": "2020-12-06"
-=======
         "x-ms-version": "2021-02-12"
->>>>>>> 7e782c87
       },
       "ResponseBody": [
         "﻿<?xml version=\"1.0\" encoding=\"utf-8\"?><Error><Code>NoAuthenticationInformation</Code><Message>Server failed to authenticate the request. Please refer to the information in the www-authenticate header.\n",
