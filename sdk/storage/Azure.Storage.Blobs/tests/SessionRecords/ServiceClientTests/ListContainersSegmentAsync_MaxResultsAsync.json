--- conflicted
+++ resolved
@@ -14,11 +14,7 @@
         "x-ms-client-request-id": "bd78749b-b0de-03f6-4a46-71424a8756f6",
         "x-ms-date": "Fri, 03 Apr 2020 00:11:30 GMT",
         "x-ms-return-client-request-id": "true",
-<<<<<<< HEAD
-        "x-ms-version": "2019-12-12"
-=======
         "x-ms-version": "2020-02-10"
->>>>>>> 60f4876e
       },
       "RequestBody": null,
       "StatusCode": 201,
@@ -33,11 +29,7 @@
         ],
         "x-ms-client-request-id": "bd78749b-b0de-03f6-4a46-71424a8756f6",
         "x-ms-request-id": "14e7f394-c01e-0054-2e4c-0902f7000000",
-<<<<<<< HEAD
-        "x-ms-version": "2019-12-12"
-=======
         "x-ms-version": "2020-02-10"
->>>>>>> 60f4876e
       },
       "ResponseBody": []
     },
@@ -55,11 +47,7 @@
         "x-ms-client-request-id": "cc58cf88-c9bb-8084-a6e6-9b035bd8ef91",
         "x-ms-date": "Fri, 03 Apr 2020 00:11:31 GMT",
         "x-ms-return-client-request-id": "true",
-<<<<<<< HEAD
-        "x-ms-version": "2019-12-12"
-=======
         "x-ms-version": "2020-02-10"
->>>>>>> 60f4876e
       },
       "RequestBody": null,
       "StatusCode": 201,
@@ -74,11 +62,7 @@
         ],
         "x-ms-client-request-id": "cc58cf88-c9bb-8084-a6e6-9b035bd8ef91",
         "x-ms-request-id": "14e7f3a7-c01e-0054-3e4c-0902f7000000",
-<<<<<<< HEAD
-        "x-ms-version": "2019-12-12"
-=======
         "x-ms-version": "2020-02-10"
->>>>>>> 60f4876e
       },
       "ResponseBody": []
     },
@@ -94,11 +78,7 @@
         "x-ms-client-request-id": "4495b6cf-9b60-8f58-3aca-cd153076123f",
         "x-ms-date": "Fri, 03 Apr 2020 00:11:31 GMT",
         "x-ms-return-client-request-id": "true",
-<<<<<<< HEAD
-        "x-ms-version": "2019-12-12"
-=======
         "x-ms-version": "2020-02-10"
->>>>>>> 60f4876e
       },
       "RequestBody": null,
       "StatusCode": 200,
@@ -112,11 +92,7 @@
         "Transfer-Encoding": "chunked",
         "x-ms-client-request-id": "4495b6cf-9b60-8f58-3aca-cd153076123f",
         "x-ms-request-id": "14e7f3b5-c01e-0054-4a4c-0902f7000000",
-<<<<<<< HEAD
-        "x-ms-version": "2019-12-12"
-=======
         "x-ms-version": "2020-02-10"
->>>>>>> 60f4876e
       },
       "ResponseBody": "\uFEFF\u003C?xml version=\u00221.0\u0022 encoding=\u0022utf-8\u0022?\u003E\u003CEnumerationResults ServiceEndpoint=\u0022https://seanmcccanary.blob.core.windows.net/\u0022\u003E\u003CMaxResults\u003E1\u003C/MaxResults\u003E\u003CContainers\u003E\u003CContainer\u003E\u003CName\u003Etest-container-69188b57-4012-d965-4b4c-5e4407c7e3f9\u003C/Name\u003E\u003CProperties\u003E\u003CLast-Modified\u003EThu, 02 Apr 2020 23:59:40 GMT\u003C/Last-Modified\u003E\u003CEtag\u003E\u00220x8D7D761E88E5786\u0022\u003C/Etag\u003E\u003CLeaseStatus\u003Eunlocked\u003C/LeaseStatus\u003E\u003CLeaseState\u003Eavailable\u003C/LeaseState\u003E\u003CDefaultEncryptionScope\u003E$account-encryption-key\u003C/DefaultEncryptionScope\u003E\u003CDenyEncryptionScopeOverride\u003Efalse\u003C/DenyEncryptionScopeOverride\u003E\u003CHasImmutabilityPolicy\u003Efalse\u003C/HasImmutabilityPolicy\u003E\u003CHasLegalHold\u003Efalse\u003C/HasLegalHold\u003E\u003C/Properties\u003E\u003C/Container\u003E\u003C/Containers\u003E\u003CNextMarker\u003E/seanmcccanary/test-container-69ac80b9-c3d8-5453-b203-a8c6657d08ba\u003C/NextMarker\u003E\u003C/EnumerationResults\u003E"
     },
@@ -133,11 +109,7 @@
         "x-ms-client-request-id": "a4344aab-ab42-4431-055a-507215e5bcdb",
         "x-ms-date": "Fri, 03 Apr 2020 00:11:31 GMT",
         "x-ms-return-client-request-id": "true",
-<<<<<<< HEAD
-        "x-ms-version": "2019-12-12"
-=======
         "x-ms-version": "2020-02-10"
->>>>>>> 60f4876e
       },
       "RequestBody": null,
       "StatusCode": 202,
@@ -150,11 +122,7 @@
         ],
         "x-ms-client-request-id": "a4344aab-ab42-4431-055a-507215e5bcdb",
         "x-ms-request-id": "14e7f3cc-c01e-0054-5e4c-0902f7000000",
-<<<<<<< HEAD
-        "x-ms-version": "2019-12-12"
-=======
         "x-ms-version": "2020-02-10"
->>>>>>> 60f4876e
       },
       "ResponseBody": []
     },
@@ -171,11 +139,7 @@
         "x-ms-client-request-id": "e66a4f46-6e42-76fc-5b81-f58d2fef91ef",
         "x-ms-date": "Fri, 03 Apr 2020 00:11:31 GMT",
         "x-ms-return-client-request-id": "true",
-<<<<<<< HEAD
-        "x-ms-version": "2019-12-12"
-=======
         "x-ms-version": "2020-02-10"
->>>>>>> 60f4876e
       },
       "RequestBody": null,
       "StatusCode": 202,
@@ -188,11 +152,7 @@
         ],
         "x-ms-client-request-id": "e66a4f46-6e42-76fc-5b81-f58d2fef91ef",
         "x-ms-request-id": "14e7f3da-c01e-0054-6a4c-0902f7000000",
-<<<<<<< HEAD
-        "x-ms-version": "2019-12-12"
-=======
         "x-ms-version": "2020-02-10"
->>>>>>> 60f4876e
       },
       "ResponseBody": []
     }
