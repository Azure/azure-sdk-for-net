{
  "Entries": [
    {
      "RequestUri": "https://seanmcccanary3.blob.core.windows.net/test-container-95bacbdb-89b8-ff1f-6237-3b1491d42a0a?restype=container",
      "RequestMethod": "PUT",
      "RequestHeaders": {
        "Accept": "application/xml",
        "Authorization": "Sanitized",
        "traceparent": "00-6b1e2aaee4865649b37e312b3157e351-a12cf372936f2443-00",
        "User-Agent": [
          "azsdk-net-Storage.Blobs/12.10.0-alpha.20210831.1",
          "(.NET 5.0.9; Microsoft Windows 10.0.19043)"
        ],
        "x-ms-blob-public-access": "container",
        "x-ms-client-request-id": "9e4a28bc-2448-0597-28b7-221cd18ea561",
        "x-ms-date": "Tue, 31 Aug 2021 21:19:35 GMT",
        "x-ms-return-client-request-id": "true",
<<<<<<< HEAD
        "x-ms-version": "2020-12-06"
=======
        "x-ms-version": "2021-02-12"
>>>>>>> 7e782c87
      },
      "RequestBody": null,
      "StatusCode": 201,
      "ResponseHeaders": {
        "Content-Length": "0",
        "Date": "Tue, 31 Aug 2021 21:19:34 GMT",
        "ETag": "\u00220x8D96CC50808F75B\u0022",
        "Last-Modified": "Tue, 31 Aug 2021 21:19:34 GMT",
        "Server": [
          "Windows-Azure-Blob/1.0",
          "Microsoft-HTTPAPI/2.0"
        ],
        "x-ms-client-request-id": "9e4a28bc-2448-0597-28b7-221cd18ea561",
<<<<<<< HEAD
        "x-ms-request-id": "819b7269-401e-0035-06e1-48b6d6000000",
        "x-ms-version": "2020-12-06"
=======
        "x-ms-request-id": "ecda7839-e01e-005e-62ad-9e3122000000",
        "x-ms-version": "2021-02-12"
>>>>>>> 7e782c87
      },
      "ResponseBody": []
    },
    {
      "RequestUri": "https://seanmcccanary3.blob.core.windows.net/test-container-95bacbdb-89b8-ff1f-6237-3b1491d42a0a/test-blob-fbacb2ad-17c4-dcb4-60ff-48cfc3d356be",
      "RequestMethod": "PUT",
      "RequestHeaders": {
        "Accept": "application/xml",
        "Authorization": "Sanitized",
        "traceparent": "00-abb4b89a33535540a657f7d9291c1997-5511d20e53424b48-00",
        "User-Agent": [
          "azsdk-net-Storage.Blobs/12.10.0-alpha.20210831.1",
          "(.NET 5.0.9; Microsoft Windows 10.0.19043)"
        ],
        "x-ms-blob-type": "AppendBlob",
        "x-ms-client-request-id": "f69e6443-6af7-a469-746e-3e49dbc74155",
        "x-ms-date": "Tue, 31 Aug 2021 21:19:35 GMT",
        "x-ms-return-client-request-id": "true",
        "x-ms-tags": "myTagKey=myTagValue",
<<<<<<< HEAD
        "x-ms-version": "2020-12-06"
=======
        "x-ms-version": "2021-02-12"
>>>>>>> 7e782c87
      },
      "RequestBody": null,
      "StatusCode": 201,
      "ResponseHeaders": {
        "Content-Length": "0",
        "Date": "Tue, 31 Aug 2021 21:19:34 GMT",
        "ETag": "\u00220x8D96CC50810EA6C\u0022",
        "Last-Modified": "Tue, 31 Aug 2021 21:19:34 GMT",
        "Server": [
          "Windows-Azure-Blob/1.0",
          "Microsoft-HTTPAPI/2.0"
        ],
        "x-ms-client-request-id": "f69e6443-6af7-a469-746e-3e49dbc74155",
        "x-ms-request-id": "ecda7849-e01e-005e-6ead-9e3122000000",
        "x-ms-request-server-encrypted": "true",
<<<<<<< HEAD
        "x-ms-version": "2020-12-06",
        "x-ms-version-id": "2021-05-14T16:55:27.1611652Z"
=======
        "x-ms-version": "2021-02-12",
        "x-ms-version-id": "2021-08-31T21:19:34.9319276Z"
>>>>>>> 7e782c87
      },
      "ResponseBody": []
    },
    {
<<<<<<< HEAD
      "RequestUri": "https://seanmcccanary3.blob.core.windows.net/?sv=2020-12-06&ss=b&srt=sco&st=2021-05-14T15%3A55%3A29Z&se=2021-05-14T17%3A55%3A29Z&sp=rwdxlacuptfi&sig=Sanitized&comp=blobs&where=\"myTagKey\"%3D%27myTagValue%27",
=======
      "RequestUri": "https://seanmcccanary3.blob.core.windows.net/?sv=2021-02-12\u0026ss=b\u0026srt=sco\u0026st=2021-08-31T20%3A19%3A37Z\u0026se=2021-08-31T22%3A19%3A37Z\u0026sp=rwdxylacuptfi\u0026sig=Sanitized\u0026comp=blobs\u0026where=%22myTagKey%22%3D%27myTagValue%27",
>>>>>>> 7e782c87
      "RequestMethod": "GET",
      "RequestHeaders": {
        "Accept": "application/xml",
        "User-Agent": [
          "azsdk-net-Storage.Blobs/12.10.0-alpha.20210831.1",
          "(.NET 5.0.9; Microsoft Windows 10.0.19043)"
        ],
        "x-ms-client-request-id": "5e8c8b15-6035-66c6-a4b3-f41c4e7858d2",
        "x-ms-return-client-request-id": "true",
<<<<<<< HEAD
        "x-ms-version": "2020-12-06"
=======
        "x-ms-version": "2021-02-12"
>>>>>>> 7e782c87
      },
      "RequestBody": null,
      "StatusCode": 200,
      "ResponseHeaders": {
        "Content-Type": "application/xml",
        "Date": "Tue, 31 Aug 2021 21:19:38 GMT",
        "Server": [
          "Windows-Azure-Blob/1.0",
          "Microsoft-HTTPAPI/2.0"
        ],
        "Transfer-Encoding": "chunked",
        "Vary": "Origin",
        "x-ms-client-request-id": "5e8c8b15-6035-66c6-a4b3-f41c4e7858d2",
<<<<<<< HEAD
        "x-ms-request-id": "819b7423-401e-0035-6ae1-48b6d6000000",
        "x-ms-version": "2020-12-06"
=======
        "x-ms-request-id": "ecda7c86-e01e-005e-2fad-9e3122000000",
        "x-ms-version": "2021-02-12"
>>>>>>> 7e782c87
      },
      "ResponseBody": [
        "\uFEFF\u003C?xml version=\u00221.0\u0022 encoding=\u0022utf-8\u0022?\u003E\n",
        "\u003CEnumerationResults ServiceEndpoint=\u0022https://seanmcccanary3.blob.core.windows.net/\u0022\u003E\u003CWhere\u003E\u0026quot;myTagKey\u0026quot;=\u0026apos;myTagValue\u0026apos;\u003C/Where\u003E\u003CBlobs\u003E\u003CBlob\u003E\u003CName\u003Etest-blob-fbacb2ad-17c4-dcb4-60ff-48cfc3d356be\u003C/Name\u003E\u003CContainerName\u003Etest-container-95bacbdb-89b8-ff1f-6237-3b1491d42a0a\u003C/ContainerName\u003E\u003CTags\u003E\u003CTagSet\u003E\u003CTag\u003E\u003CKey\u003EmyTagKey\u003C/Key\u003E\u003CValue\u003EmyTagValue\u003C/Value\u003E\u003C/Tag\u003E\u003C/TagSet\u003E\u003C/Tags\u003E\u003C/Blob\u003E\u003C/Blobs\u003E\u003CNextMarker/\u003E\u003C/EnumerationResults\u003E"
      ]
    },
    {
      "RequestUri": "https://seanmcccanary3.blob.core.windows.net/test-container-95bacbdb-89b8-ff1f-6237-3b1491d42a0a?restype=container",
      "RequestMethod": "DELETE",
      "RequestHeaders": {
        "Accept": "application/xml",
        "Authorization": "Sanitized",
        "traceparent": "00-9b010899d19a144e87dfe009e6671349-6fb7f3128d094c40-00",
        "User-Agent": [
          "azsdk-net-Storage.Blobs/12.10.0-alpha.20210831.1",
          "(.NET 5.0.9; Microsoft Windows 10.0.19043)"
        ],
        "x-ms-client-request-id": "50342d6f-e33b-011f-9de4-1f8348bad278",
        "x-ms-date": "Tue, 31 Aug 2021 21:19:40 GMT",
        "x-ms-return-client-request-id": "true",
<<<<<<< HEAD
        "x-ms-version": "2020-12-06"
=======
        "x-ms-version": "2021-02-12"
>>>>>>> 7e782c87
      },
      "RequestBody": null,
      "StatusCode": 202,
      "ResponseHeaders": {
        "Content-Length": "0",
        "Date": "Tue, 31 Aug 2021 21:19:38 GMT",
        "Server": [
          "Windows-Azure-Blob/1.0",
          "Microsoft-HTTPAPI/2.0"
        ],
        "x-ms-client-request-id": "50342d6f-e33b-011f-9de4-1f8348bad278",
<<<<<<< HEAD
        "x-ms-request-id": "819b7585-401e-0035-11e1-48b6d6000000",
        "x-ms-version": "2020-12-06"
=======
        "x-ms-request-id": "ecda7f37-e01e-005e-50ad-9e3122000000",
        "x-ms-version": "2021-02-12"
>>>>>>> 7e782c87
      },
      "ResponseBody": []
    }
  ],
  "Variables": {
    "DateTimeOffsetNow": "2021-08-31T16:19:37.6631667-05:00",
    "RandomSeed": "971499564",
    "Storage_TestConfigDefault": "ProductionTenant\nseanmcccanary3\nU2FuaXRpemVk\nhttps://seanmcccanary3.blob.core.windows.net\nhttps://seanmcccanary3.file.core.windows.net\nhttps://seanmcccanary3.queue.core.windows.net\nhttps://seanmcccanary3.table.core.windows.net\n\n\n\n\nhttps://seanmcccanary3-secondary.blob.core.windows.net\nhttps://seanmcccanary3-secondary.file.core.windows.net\nhttps://seanmcccanary3-secondary.queue.core.windows.net\nhttps://seanmcccanary3-secondary.table.core.windows.net\n\nSanitized\n\n\nCloud\nBlobEndpoint=https://seanmcccanary3.blob.core.windows.net/;QueueEndpoint=https://seanmcccanary3.queue.core.windows.net/;FileEndpoint=https://seanmcccanary3.file.core.windows.net/;BlobSecondaryEndpoint=https://seanmcccanary3-secondary.blob.core.windows.net/;QueueSecondaryEndpoint=https://seanmcccanary3-secondary.queue.core.windows.net/;FileSecondaryEndpoint=https://seanmcccanary3-secondary.file.core.windows.net/;AccountName=seanmcccanary3;AccountKey=Kg==;\nseanscope1\n\n"
  }
}<|MERGE_RESOLUTION|>--- conflicted
+++ resolved
@@ -15,11 +15,7 @@
         "x-ms-client-request-id": "9e4a28bc-2448-0597-28b7-221cd18ea561",
         "x-ms-date": "Tue, 31 Aug 2021 21:19:35 GMT",
         "x-ms-return-client-request-id": "true",
-<<<<<<< HEAD
-        "x-ms-version": "2020-12-06"
-=======
         "x-ms-version": "2021-02-12"
->>>>>>> 7e782c87
       },
       "RequestBody": null,
       "StatusCode": 201,
@@ -33,13 +29,8 @@
           "Microsoft-HTTPAPI/2.0"
         ],
         "x-ms-client-request-id": "9e4a28bc-2448-0597-28b7-221cd18ea561",
-<<<<<<< HEAD
-        "x-ms-request-id": "819b7269-401e-0035-06e1-48b6d6000000",
-        "x-ms-version": "2020-12-06"
-=======
         "x-ms-request-id": "ecda7839-e01e-005e-62ad-9e3122000000",
         "x-ms-version": "2021-02-12"
->>>>>>> 7e782c87
       },
       "ResponseBody": []
     },
@@ -59,11 +50,7 @@
         "x-ms-date": "Tue, 31 Aug 2021 21:19:35 GMT",
         "x-ms-return-client-request-id": "true",
         "x-ms-tags": "myTagKey=myTagValue",
-<<<<<<< HEAD
-        "x-ms-version": "2020-12-06"
-=======
         "x-ms-version": "2021-02-12"
->>>>>>> 7e782c87
       },
       "RequestBody": null,
       "StatusCode": 201,
@@ -79,22 +66,13 @@
         "x-ms-client-request-id": "f69e6443-6af7-a469-746e-3e49dbc74155",
         "x-ms-request-id": "ecda7849-e01e-005e-6ead-9e3122000000",
         "x-ms-request-server-encrypted": "true",
-<<<<<<< HEAD
-        "x-ms-version": "2020-12-06",
-        "x-ms-version-id": "2021-05-14T16:55:27.1611652Z"
-=======
         "x-ms-version": "2021-02-12",
         "x-ms-version-id": "2021-08-31T21:19:34.9319276Z"
->>>>>>> 7e782c87
       },
       "ResponseBody": []
     },
     {
-<<<<<<< HEAD
-      "RequestUri": "https://seanmcccanary3.blob.core.windows.net/?sv=2020-12-06&ss=b&srt=sco&st=2021-05-14T15%3A55%3A29Z&se=2021-05-14T17%3A55%3A29Z&sp=rwdxlacuptfi&sig=Sanitized&comp=blobs&where=\"myTagKey\"%3D%27myTagValue%27",
-=======
       "RequestUri": "https://seanmcccanary3.blob.core.windows.net/?sv=2021-02-12\u0026ss=b\u0026srt=sco\u0026st=2021-08-31T20%3A19%3A37Z\u0026se=2021-08-31T22%3A19%3A37Z\u0026sp=rwdxylacuptfi\u0026sig=Sanitized\u0026comp=blobs\u0026where=%22myTagKey%22%3D%27myTagValue%27",
->>>>>>> 7e782c87
       "RequestMethod": "GET",
       "RequestHeaders": {
         "Accept": "application/xml",
@@ -104,11 +82,7 @@
         ],
         "x-ms-client-request-id": "5e8c8b15-6035-66c6-a4b3-f41c4e7858d2",
         "x-ms-return-client-request-id": "true",
-<<<<<<< HEAD
-        "x-ms-version": "2020-12-06"
-=======
         "x-ms-version": "2021-02-12"
->>>>>>> 7e782c87
       },
       "RequestBody": null,
       "StatusCode": 200,
@@ -122,13 +96,8 @@
         "Transfer-Encoding": "chunked",
         "Vary": "Origin",
         "x-ms-client-request-id": "5e8c8b15-6035-66c6-a4b3-f41c4e7858d2",
-<<<<<<< HEAD
-        "x-ms-request-id": "819b7423-401e-0035-6ae1-48b6d6000000",
-        "x-ms-version": "2020-12-06"
-=======
         "x-ms-request-id": "ecda7c86-e01e-005e-2fad-9e3122000000",
         "x-ms-version": "2021-02-12"
->>>>>>> 7e782c87
       },
       "ResponseBody": [
         "\uFEFF\u003C?xml version=\u00221.0\u0022 encoding=\u0022utf-8\u0022?\u003E\n",
@@ -149,11 +118,7 @@
         "x-ms-client-request-id": "50342d6f-e33b-011f-9de4-1f8348bad278",
         "x-ms-date": "Tue, 31 Aug 2021 21:19:40 GMT",
         "x-ms-return-client-request-id": "true",
-<<<<<<< HEAD
-        "x-ms-version": "2020-12-06"
-=======
         "x-ms-version": "2021-02-12"
->>>>>>> 7e782c87
       },
       "RequestBody": null,
       "StatusCode": 202,
@@ -165,13 +130,8 @@
           "Microsoft-HTTPAPI/2.0"
         ],
         "x-ms-client-request-id": "50342d6f-e33b-011f-9de4-1f8348bad278",
-<<<<<<< HEAD
-        "x-ms-request-id": "819b7585-401e-0035-11e1-48b6d6000000",
-        "x-ms-version": "2020-12-06"
-=======
         "x-ms-request-id": "ecda7f37-e01e-005e-50ad-9e3122000000",
         "x-ms-version": "2021-02-12"
->>>>>>> 7e782c87
       },
       "ResponseBody": []
     }
