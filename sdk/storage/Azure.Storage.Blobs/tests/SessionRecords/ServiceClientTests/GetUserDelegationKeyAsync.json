﻿{
  "Entries": [
    {
      "RequestUri": "https://seanoauthcanary.blob.core.windows.net/?restype=service&comp=userdelegationkey",
      "RequestMethod": "POST",
      "RequestHeaders": {
        "Accept": "application/xml",
        "Authorization": "Sanitized",
        "Content-Length": "59",
        "Content-Type": "application/xml",
        "traceparent": "00-cf068956b24bda4180b6e2cdd353658d-d6b25f537fd8984e-00",
        "User-Agent": [
          "azsdk-net-Storage.Blobs/12.9.0-alpha.20210216.1",
          "(.NET 5.0.3; Microsoft Windows 10.0.19042)"
        ],
        "x-ms-client-request-id": "88b4c3c8-4c2e-3a44-5471-01a28fbb68d0",
        "x-ms-return-client-request-id": "true",
<<<<<<< HEAD
        "x-ms-version": "2020-12-06"
=======
        "x-ms-version": "2021-02-12"
>>>>>>> 7e782c87
      },
      "RequestBody": "﻿<KeyInfo><Expiry>2021-02-17T03:20:58Z</Expiry></KeyInfo>",
      "StatusCode": 200,
      "ResponseHeaders": {
        "Content-Type": "application/xml",
        "Date": "Wed, 17 Feb 2021 02:20:58 GMT",
        "Server": [
          "Windows-Azure-Blob/1.0",
          "Microsoft-HTTPAPI/2.0"
        ],
        "Transfer-Encoding": "chunked",
        "x-ms-client-request-id": "88b4c3c8-4c2e-3a44-5471-01a28fbb68d0",
        "x-ms-request-id": "ba9500a6-201e-0019-65d3-04a512000000",
<<<<<<< HEAD
        "x-ms-version": "2020-12-06"
=======
        "x-ms-version": "2021-02-12"
>>>>>>> 7e782c87
      },
      "ResponseBody": "﻿<?xml version=\"1.0\" encoding=\"utf-8\"?><UserDelegationKey><SignedOid>c4f48289-bb84-4086-b250-6f94a8f64cee</SignedOid><SignedTid>72f988bf-86f1-41af-91ab-2d7cd011db47</SignedTid><SignedStart>2021-02-17T02:20:59Z</SignedStart><SignedExpiry>2021-02-17T03:20:58Z</SignedExpiry><SignedService>b</SignedService><SignedVersion>2020-06-12</SignedVersion><Value>x0ZIYKfg82iz3HtkSxGkq5GAnNesZFtN245IFxPwSGI=</Value></UserDelegationKey>"
    }
  ],
  "Variables": {
    "DateTimeOffsetNow": "2021-02-16T20:20:58.7353563-06:00",
    "RandomSeed": "1611221191",
    "Storage_TestConfigOAuth": "OAuthTenant\nseanoauthcanary\nU2FuaXRpemVk\nhttps://seanoauthcanary.blob.core.windows.net\nhttps://seanoauthcanary.file.core.windows.net\nhttps://seanoauthcanary.queue.core.windows.net\nhttps://seanoauthcanary.table.core.windows.net\n\n\n\n\nhttps://seanoauthcanary-secondary.blob.core.windows.net\nhttps://seanoauthcanary-secondary.file.core.windows.net\nhttps://seanoauthcanary-secondary.queue.core.windows.net\nhttps://seanoauthcanary-secondary.table.core.windows.net\n68390a19-a643-458b-b726-408abf67b4fc\nSanitized\n72f988bf-86f1-41af-91ab-2d7cd011db47\nhttps://login.microsoftonline.com/\nCloud\nBlobEndpoint=https://seanoauthcanary.blob.core.windows.net/;QueueEndpoint=https://seanoauthcanary.queue.core.windows.net/;FileEndpoint=https://seanoauthcanary.file.core.windows.net/;BlobSecondaryEndpoint=https://seanoauthcanary-secondary.blob.core.windows.net/;QueueSecondaryEndpoint=https://seanoauthcanary-secondary.queue.core.windows.net/;FileSecondaryEndpoint=https://seanoauthcanary-secondary.file.core.windows.net/;AccountName=seanoauthcanary;AccountKey=Sanitized\n\n\n"
  }
}<|MERGE_RESOLUTION|>--- conflicted
+++ resolved
@@ -15,11 +15,7 @@
         ],
         "x-ms-client-request-id": "88b4c3c8-4c2e-3a44-5471-01a28fbb68d0",
         "x-ms-return-client-request-id": "true",
-<<<<<<< HEAD
-        "x-ms-version": "2020-12-06"
-=======
         "x-ms-version": "2021-02-12"
->>>>>>> 7e782c87
       },
       "RequestBody": "﻿<KeyInfo><Expiry>2021-02-17T03:20:58Z</Expiry></KeyInfo>",
       "StatusCode": 200,
@@ -33,11 +29,7 @@
         "Transfer-Encoding": "chunked",
         "x-ms-client-request-id": "88b4c3c8-4c2e-3a44-5471-01a28fbb68d0",
         "x-ms-request-id": "ba9500a6-201e-0019-65d3-04a512000000",
-<<<<<<< HEAD
-        "x-ms-version": "2020-12-06"
-=======
         "x-ms-version": "2021-02-12"
->>>>>>> 7e782c87
       },
       "ResponseBody": "﻿<?xml version=\"1.0\" encoding=\"utf-8\"?><UserDelegationKey><SignedOid>c4f48289-bb84-4086-b250-6f94a8f64cee</SignedOid><SignedTid>72f988bf-86f1-41af-91ab-2d7cd011db47</SignedTid><SignedStart>2021-02-17T02:20:59Z</SignedStart><SignedExpiry>2021-02-17T03:20:58Z</SignedExpiry><SignedService>b</SignedService><SignedVersion>2020-06-12</SignedVersion><Value>x0ZIYKfg82iz3HtkSxGkq5GAnNesZFtN245IFxPwSGI=</Value></UserDelegationKey>"
     }
