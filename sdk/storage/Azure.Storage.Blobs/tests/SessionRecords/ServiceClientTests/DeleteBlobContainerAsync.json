﻿{
  "Entries": [
    {
      "RequestUri": "https://seanmcccanary3.blob.core.windows.net/test-container-035e9f0f-60de-8ec2-717c-e5ab738fabbf?restype=container",
      "RequestMethod": "PUT",
      "RequestHeaders": {
        "Accept": "application/xml",
        "Authorization": "Sanitized",
        "traceparent": "00-f3080997d47da444b70020e65c146c08-b7e215a9364b4a4d-00",
        "User-Agent": [
          "azsdk-net-Storage.Blobs/12.9.0-alpha.20210216.1",
          "(.NET 5.0.3; Microsoft Windows 10.0.19042)"
        ],
        "x-ms-client-request-id": "56299ed7-f1e5-aac6-127f-789ca876e997",
        "x-ms-date": "Wed, 17 Feb 2021 02:19:19 GMT",
        "x-ms-return-client-request-id": "true",
<<<<<<< HEAD
        "x-ms-version": "2020-12-06"
=======
        "x-ms-version": "2021-02-12"
>>>>>>> 7e782c87
      },
      "RequestBody": null,
      "StatusCode": 201,
      "ResponseHeaders": {
        "Content-Length": "0",
        "Date": "Wed, 17 Feb 2021 02:19:18 GMT",
        "ETag": "\"0x8D8D2EA6EB7C8F1\"",
        "Last-Modified": "Wed, 17 Feb 2021 02:19:19 GMT",
        "Server": [
          "Windows-Azure-Blob/1.0",
          "Microsoft-HTTPAPI/2.0"
        ],
        "x-ms-client-request-id": "56299ed7-f1e5-aac6-127f-789ca876e997",
        "x-ms-request-id": "c65fe112-301e-0072-7cd3-04dd8d000000",
<<<<<<< HEAD
        "x-ms-version": "2020-12-06"
=======
        "x-ms-version": "2021-02-12"
>>>>>>> 7e782c87
      },
      "ResponseBody": []
    },
    {
      "RequestUri": "https://seanmcccanary3.blob.core.windows.net/test-container-035e9f0f-60de-8ec2-717c-e5ab738fabbf?restype=container",
      "RequestMethod": "DELETE",
      "RequestHeaders": {
        "Accept": "application/xml",
        "Authorization": "Sanitized",
        "traceparent": "00-504013b081812b41b2e5b38f61947163-edc6142ebd7ee542-00",
        "User-Agent": [
          "azsdk-net-Storage.Blobs/12.9.0-alpha.20210216.1",
          "(.NET 5.0.3; Microsoft Windows 10.0.19042)"
        ],
        "x-ms-client-request-id": "d4d35c60-5465-7cd9-2b03-42ba2cc2cceb",
        "x-ms-date": "Wed, 17 Feb 2021 02:19:19 GMT",
        "x-ms-return-client-request-id": "true",
<<<<<<< HEAD
        "x-ms-version": "2020-12-06"
=======
        "x-ms-version": "2021-02-12"
>>>>>>> 7e782c87
      },
      "RequestBody": null,
      "StatusCode": 202,
      "ResponseHeaders": {
        "Content-Length": "0",
        "Date": "Wed, 17 Feb 2021 02:19:18 GMT",
        "Server": [
          "Windows-Azure-Blob/1.0",
          "Microsoft-HTTPAPI/2.0"
        ],
        "x-ms-client-request-id": "d4d35c60-5465-7cd9-2b03-42ba2cc2cceb",
        "x-ms-request-id": "c65fe124-301e-0072-08d3-04dd8d000000",
<<<<<<< HEAD
        "x-ms-version": "2020-12-06"
=======
        "x-ms-version": "2021-02-12"
>>>>>>> 7e782c87
      },
      "ResponseBody": []
    },
    {
      "RequestUri": "https://seanmcccanary3.blob.core.windows.net/test-container-035e9f0f-60de-8ec2-717c-e5ab738fabbf?restype=container",
      "RequestMethod": "GET",
      "RequestHeaders": {
        "Accept": "application/xml",
        "Authorization": "Sanitized",
        "traceparent": "00-bf6737777358004e90ff684e45ebd7f5-e40a4c5eafd3a24b-00",
        "User-Agent": [
          "azsdk-net-Storage.Blobs/12.9.0-alpha.20210216.1",
          "(.NET 5.0.3; Microsoft Windows 10.0.19042)"
        ],
        "x-ms-client-request-id": "4c3b13df-14a2-2b32-1e34-feb587583d7d",
        "x-ms-date": "Wed, 17 Feb 2021 02:19:19 GMT",
        "x-ms-return-client-request-id": "true",
<<<<<<< HEAD
        "x-ms-version": "2020-12-06"
=======
        "x-ms-version": "2021-02-12"
>>>>>>> 7e782c87
      },
      "RequestBody": null,
      "StatusCode": 404,
      "ResponseHeaders": {
        "Content-Length": "225",
        "Content-Type": "application/xml",
        "Date": "Wed, 17 Feb 2021 02:19:18 GMT",
        "Server": [
          "Windows-Azure-Blob/1.0",
          "Microsoft-HTTPAPI/2.0"
        ],
        "x-ms-client-request-id": "4c3b13df-14a2-2b32-1e34-feb587583d7d",
        "x-ms-error-code": "ContainerNotFound",
        "x-ms-request-id": "c65fe135-301e-0072-14d3-04dd8d000000",
<<<<<<< HEAD
        "x-ms-version": "2020-12-06"
=======
        "x-ms-version": "2021-02-12"
>>>>>>> 7e782c87
      },
      "ResponseBody": [
        "﻿<?xml version=\"1.0\" encoding=\"utf-8\"?><Error><Code>ContainerNotFound</Code><Message>The specified container does not exist.\n",
        "RequestId:c65fe135-301e-0072-14d3-04dd8d000000\n",
        "Time:2021-02-17T02:19:19.6034667Z</Message></Error>"
      ]
    }
  ],
  "Variables": {
    "RandomSeed": "1290195887",
    "Storage_TestConfigDefault": "ProductionTenant\nseanmcccanary3\nU2FuaXRpemVk\nhttps://seanmcccanary3.blob.core.windows.net\nhttps://seanmcccanary3.file.core.windows.net\nhttps://seanmcccanary3.queue.core.windows.net\nhttps://seanmcccanary3.table.core.windows.net\n\n\n\n\nhttps://seanmcccanary3-secondary.blob.core.windows.net\nhttps://seanmcccanary3-secondary.file.core.windows.net\nhttps://seanmcccanary3-secondary.queue.core.windows.net\nhttps://seanmcccanary3-secondary.table.core.windows.net\n\nSanitized\n\n\nCloud\nBlobEndpoint=https://seanmcccanary3.blob.core.windows.net/;QueueEndpoint=https://seanmcccanary3.queue.core.windows.net/;FileEndpoint=https://seanmcccanary3.file.core.windows.net/;BlobSecondaryEndpoint=https://seanmcccanary3-secondary.blob.core.windows.net/;QueueSecondaryEndpoint=https://seanmcccanary3-secondary.queue.core.windows.net/;FileSecondaryEndpoint=https://seanmcccanary3-secondary.file.core.windows.net/;AccountName=seanmcccanary3;AccountKey=Kg==;\nseanscope1\n\n"
  }
}<|MERGE_RESOLUTION|>--- conflicted
+++ resolved
@@ -14,11 +14,7 @@
         "x-ms-client-request-id": "56299ed7-f1e5-aac6-127f-789ca876e997",
         "x-ms-date": "Wed, 17 Feb 2021 02:19:19 GMT",
         "x-ms-return-client-request-id": "true",
-<<<<<<< HEAD
-        "x-ms-version": "2020-12-06"
-=======
         "x-ms-version": "2021-02-12"
->>>>>>> 7e782c87
       },
       "RequestBody": null,
       "StatusCode": 201,
@@ -33,11 +29,7 @@
         ],
         "x-ms-client-request-id": "56299ed7-f1e5-aac6-127f-789ca876e997",
         "x-ms-request-id": "c65fe112-301e-0072-7cd3-04dd8d000000",
-<<<<<<< HEAD
-        "x-ms-version": "2020-12-06"
-=======
         "x-ms-version": "2021-02-12"
->>>>>>> 7e782c87
       },
       "ResponseBody": []
     },
@@ -55,11 +47,7 @@
         "x-ms-client-request-id": "d4d35c60-5465-7cd9-2b03-42ba2cc2cceb",
         "x-ms-date": "Wed, 17 Feb 2021 02:19:19 GMT",
         "x-ms-return-client-request-id": "true",
-<<<<<<< HEAD
-        "x-ms-version": "2020-12-06"
-=======
         "x-ms-version": "2021-02-12"
->>>>>>> 7e782c87
       },
       "RequestBody": null,
       "StatusCode": 202,
@@ -72,11 +60,7 @@
         ],
         "x-ms-client-request-id": "d4d35c60-5465-7cd9-2b03-42ba2cc2cceb",
         "x-ms-request-id": "c65fe124-301e-0072-08d3-04dd8d000000",
-<<<<<<< HEAD
-        "x-ms-version": "2020-12-06"
-=======
         "x-ms-version": "2021-02-12"
->>>>>>> 7e782c87
       },
       "ResponseBody": []
     },
@@ -94,11 +78,7 @@
         "x-ms-client-request-id": "4c3b13df-14a2-2b32-1e34-feb587583d7d",
         "x-ms-date": "Wed, 17 Feb 2021 02:19:19 GMT",
         "x-ms-return-client-request-id": "true",
-<<<<<<< HEAD
-        "x-ms-version": "2020-12-06"
-=======
         "x-ms-version": "2021-02-12"
->>>>>>> 7e782c87
       },
       "RequestBody": null,
       "StatusCode": 404,
@@ -113,11 +93,7 @@
         "x-ms-client-request-id": "4c3b13df-14a2-2b32-1e34-feb587583d7d",
         "x-ms-error-code": "ContainerNotFound",
         "x-ms-request-id": "c65fe135-301e-0072-14d3-04dd8d000000",
-<<<<<<< HEAD
-        "x-ms-version": "2020-12-06"
-=======
         "x-ms-version": "2021-02-12"
->>>>>>> 7e782c87
       },
       "ResponseBody": [
         "﻿<?xml version=\"1.0\" encoding=\"utf-8\"?><Error><Code>ContainerNotFound</Code><Message>The specified container does not exist.\n",
