﻿{
  "Entries": [
    {
      "RequestUri": "https://1emxscnapsn4prde17h.blob.preprod.core.windows.net/test-container-0eee5daf-3d9c-2238-dbb9-860d29a2c409?restype=container",
      "RequestMethod": "PUT",
      "RequestHeaders": {
        "Authorization": "Sanitized",
        "traceparent": "00-7ffb34057db0b64fa1b91df7c91ac029-0a756f390937e14d-00",
        "User-Agent": [
          "azsdk-net-Storage.Blobs/12.8.0-alpha.20201123.1",
          "(.NET Core 4.6.29220.03; Microsoft Windows 10.0.19042 )"
        ],
        "x-ms-client-request-id": "b28470a2-378b-f095-f713-8c7581a0abab",
        "x-ms-date": "Mon, 23 Nov 2020 21:53:24 GMT",
        "x-ms-return-client-request-id": "true",
<<<<<<< HEAD
        "x-ms-version": "2020-12-06"
=======
        "x-ms-version": "2021-02-12"
>>>>>>> 7e782c87
      },
      "RequestBody": null,
      "StatusCode": 201,
      "ResponseHeaders": {
        "Date": "Mon, 23 Nov 2020 21:53:24 GMT",
        "ETag": "\"0x8D88FFA33F4D914\"",
        "Last-Modified": "Mon, 23 Nov 2020 21:53:24 GMT",
        "Server": [
          "Windows-Azure-Blob/1.0",
          "Microsoft-HTTPAPI/2.0"
        ],
        "Transfer-Encoding": "chunked",
        "x-ms-client-request-id": "b28470a2-378b-f095-f713-8c7581a0abab",
        "x-ms-request-id": "7667d95f-f01e-0019-43e3-c1cd21000000",
<<<<<<< HEAD
        "x-ms-version": "2020-12-06"
=======
        "x-ms-version": "2021-02-12"
>>>>>>> 7e782c87
      },
      "ResponseBody": []
    },
    {
      "RequestUri": "https://1emxscnapsn4prde17h.blob.preprod.core.windows.net/test-container-0eee5daf-3d9c-2238-dbb9-860d29a2c409?comp=lease&restype=container",
      "RequestMethod": "PUT",
      "RequestHeaders": {
        "Authorization": "Sanitized",
        "traceparent": "00-870aea88ca1b9d40bee42619e4739ce9-5d72a7114c29504f-00",
        "User-Agent": [
          "azsdk-net-Storage.Blobs/12.8.0-alpha.20201123.1",
          "(.NET Core 4.6.29220.03; Microsoft Windows 10.0.19042 )"
        ],
        "x-ms-client-request-id": "2916095c-1b28-ef23-4052-3573a6aee6a5",
        "x-ms-date": "Mon, 23 Nov 2020 21:53:25 GMT",
        "x-ms-lease-action": "acquire",
        "x-ms-lease-duration": "30",
        "x-ms-proposed-lease-id": "0de9affc-b222-3230-7d18-90e60a510270",
        "x-ms-return-client-request-id": "true",
<<<<<<< HEAD
        "x-ms-version": "2020-12-06"
=======
        "x-ms-version": "2021-02-12"
>>>>>>> 7e782c87
      },
      "RequestBody": null,
      "StatusCode": 201,
      "ResponseHeaders": {
        "Date": "Mon, 23 Nov 2020 21:53:24 GMT",
        "ETag": "\"0x8D88FFA33F4D914\"",
        "Last-Modified": "Mon, 23 Nov 2020 21:53:24 GMT",
        "Server": [
          "Windows-Azure-Blob/1.0",
          "Microsoft-HTTPAPI/2.0"
        ],
        "Transfer-Encoding": "chunked",
        "x-ms-client-request-id": "2916095c-1b28-ef23-4052-3573a6aee6a5",
        "x-ms-lease-id": "0de9affc-b222-3230-7d18-90e60a510270",
        "x-ms-request-id": "7667d961-f01e-0019-44e3-c1cd21000000",
<<<<<<< HEAD
        "x-ms-version": "2020-12-06"
=======
        "x-ms-version": "2021-02-12"
>>>>>>> 7e782c87
      },
      "ResponseBody": []
    },
    {
      "RequestUri": "https://1emxscnapsn4prde17h.blob.preprod.core.windows.net/test-container-2aa945fc-beee-db65-8126-bb98762fbcd7?restype=container&comp=rename",
      "RequestMethod": "PUT",
      "RequestHeaders": {
        "Authorization": "Sanitized",
        "traceparent": "00-570ad60b6db460458d4980dbe2d4e148-2184cbe516813c4c-00",
        "User-Agent": [
          "azsdk-net-Storage.Blobs/12.8.0-alpha.20201123.1",
          "(.NET Core 4.6.29220.03; Microsoft Windows 10.0.19042 )"
        ],
        "x-ms-client-request-id": "008a9607-d93b-e248-5206-c658d4d846d7",
        "x-ms-date": "Mon, 23 Nov 2020 21:53:25 GMT",
        "x-ms-return-client-request-id": "true",
        "x-ms-source-container-name": "test-container-0eee5daf-3d9c-2238-dbb9-860d29a2c409",
        "x-ms-source-lease-id": "0de9affc-b222-3230-7d18-90e60a510270",
<<<<<<< HEAD
        "x-ms-version": "2020-12-06"
=======
        "x-ms-version": "2021-02-12"
>>>>>>> 7e782c87
      },
      "RequestBody": null,
      "StatusCode": 200,
      "ResponseHeaders": {
        "Content-Length": "0",
        "Date": "Mon, 23 Nov 2020 21:53:25 GMT",
        "Server": [
          "Windows-Azure-Blob/1.0",
          "Microsoft-HTTPAPI/2.0"
        ],
        "x-ms-client-request-id": "008a9607-d93b-e248-5206-c658d4d846d7",
        "x-ms-request-id": "7667d962-f01e-0019-45e3-c1cd21000000",
<<<<<<< HEAD
        "x-ms-version": "2020-12-06"
=======
        "x-ms-version": "2021-02-12"
>>>>>>> 7e782c87
      },
      "ResponseBody": []
    },
    {
      "RequestUri": "https://1emxscnapsn4prde17h.blob.preprod.core.windows.net/test-container-2aa945fc-beee-db65-8126-bb98762fbcd7?restype=container",
      "RequestMethod": "GET",
      "RequestHeaders": {
        "Authorization": "Sanitized",
        "User-Agent": [
          "azsdk-net-Storage.Blobs/12.8.0-alpha.20201123.1",
          "(.NET Core 4.6.29220.03; Microsoft Windows 10.0.19042 )"
        ],
        "x-ms-client-request-id": "0f6b0a5d-e524-376a-d496-b8a4dea71e8b",
        "x-ms-date": "Mon, 23 Nov 2020 21:53:25 GMT",
        "x-ms-return-client-request-id": "true",
<<<<<<< HEAD
        "x-ms-version": "2020-12-06"
=======
        "x-ms-version": "2021-02-12"
>>>>>>> 7e782c87
      },
      "RequestBody": null,
      "StatusCode": 200,
      "ResponseHeaders": {
        "Date": "Mon, 23 Nov 2020 21:53:25 GMT",
        "ETag": "\"0x8D88FFA34127CB9\"",
        "Last-Modified": "Mon, 23 Nov 2020 21:53:25 GMT",
        "Server": [
          "Windows-Azure-Blob/1.0",
          "Microsoft-HTTPAPI/2.0"
        ],
        "Transfer-Encoding": "chunked",
        "x-ms-client-request-id": "0f6b0a5d-e524-376a-d496-b8a4dea71e8b",
        "x-ms-default-encryption-scope": "$account-encryption-key",
        "x-ms-deny-encryption-scope-override": "false",
        "x-ms-has-immutability-policy": "false",
        "x-ms-has-legal-hold": "false",
        "x-ms-lease-state": "available",
        "x-ms-lease-status": "unlocked",
        "x-ms-request-id": "7667d963-f01e-0019-46e3-c1cd21000000",
<<<<<<< HEAD
        "x-ms-version": "2020-12-06"
=======
        "x-ms-version": "2021-02-12"
>>>>>>> 7e782c87
      },
      "ResponseBody": []
    },
    {
      "RequestUri": "https://1emxscnapsn4prde17h.blob.preprod.core.windows.net/test-container-2aa945fc-beee-db65-8126-bb98762fbcd7?restype=container",
      "RequestMethod": "DELETE",
      "RequestHeaders": {
        "Authorization": "Sanitized",
        "User-Agent": [
          "azsdk-net-Storage.Blobs/12.8.0-alpha.20201123.1",
          "(.NET Core 4.6.29220.03; Microsoft Windows 10.0.19042 )"
        ],
        "x-ms-client-request-id": "c9fbf0af-366c-c3b3-097d-4c444babd860",
        "x-ms-date": "Mon, 23 Nov 2020 21:53:25 GMT",
        "x-ms-return-client-request-id": "true",
<<<<<<< HEAD
        "x-ms-version": "2020-12-06"
=======
        "x-ms-version": "2021-02-12"
>>>>>>> 7e782c87
      },
      "RequestBody": null,
      "StatusCode": 202,
      "ResponseHeaders": {
        "Date": "Mon, 23 Nov 2020 21:53:25 GMT",
        "Server": [
          "Windows-Azure-Blob/1.0",
          "Microsoft-HTTPAPI/2.0"
        ],
        "Transfer-Encoding": "chunked",
        "x-ms-client-request-id": "c9fbf0af-366c-c3b3-097d-4c444babd860",
        "x-ms-request-id": "7667d965-f01e-0019-47e3-c1cd21000000",
<<<<<<< HEAD
        "x-ms-version": "2020-12-06"
=======
        "x-ms-version": "2021-02-12"
>>>>>>> 7e782c87
      },
      "ResponseBody": []
    }
  ],
  "Variables": {
    "RandomSeed": "440121576",
    "Storage_TestConfigDefault": "ProductionTenant\n1emxscnapsn4prde17h\nU2FuaXRpemVk\nhttps://1emxscnapsn4prde17h.blob.preprod.core.windows.net\nhttps://1emxscnapsn4prde17h.file.core.windows.net\nhttps://1emxscnapsn4prde17h.queue.core.windows.net\nhttps://1emxscnapsn4prde17h.table.core.windows.net\n\n\n\n\nhttps://1emxscnapsn4prde17h-secondary.blob.core.windows.net\nhttps://1emxscnapsn4prde17h-secondary.file.core.windows.net\nhttps://1emxscnapsn4prde17h-secondary.queue.core.windows.net\nhttps://1emxscnapsn4prde17h-secondary.table.core.windows.net\n\nSanitized\n\n\nCloud\nBlobEndpoint=https://1emxscnapsn4prde17h.blob.preprod.core.windows.net/;QueueEndpoint=https://1emxscnapsn4prde17h.queue.core.windows.net/;FileEndpoint=https://1emxscnapsn4prde17h.file.core.windows.net/;BlobSecondaryEndpoint=https://1emxscnapsn4prde17h-secondary.blob.core.windows.net/;QueueSecondaryEndpoint=https://1emxscnapsn4prde17h-secondary.queue.core.windows.net/;FileSecondaryEndpoint=https://1emxscnapsn4prde17h-secondary.file.core.windows.net/;AccountName=1emxscnapsn4prde17h;AccountKey=Kg==;\nseanscope1\n\n"
  }
}<|MERGE_RESOLUTION|>--- conflicted
+++ resolved
@@ -13,11 +13,7 @@
         "x-ms-client-request-id": "b28470a2-378b-f095-f713-8c7581a0abab",
         "x-ms-date": "Mon, 23 Nov 2020 21:53:24 GMT",
         "x-ms-return-client-request-id": "true",
-<<<<<<< HEAD
-        "x-ms-version": "2020-12-06"
-=======
         "x-ms-version": "2021-02-12"
->>>>>>> 7e782c87
       },
       "RequestBody": null,
       "StatusCode": 201,
@@ -32,11 +28,7 @@
         "Transfer-Encoding": "chunked",
         "x-ms-client-request-id": "b28470a2-378b-f095-f713-8c7581a0abab",
         "x-ms-request-id": "7667d95f-f01e-0019-43e3-c1cd21000000",
-<<<<<<< HEAD
-        "x-ms-version": "2020-12-06"
-=======
         "x-ms-version": "2021-02-12"
->>>>>>> 7e782c87
       },
       "ResponseBody": []
     },
@@ -56,11 +48,7 @@
         "x-ms-lease-duration": "30",
         "x-ms-proposed-lease-id": "0de9affc-b222-3230-7d18-90e60a510270",
         "x-ms-return-client-request-id": "true",
-<<<<<<< HEAD
-        "x-ms-version": "2020-12-06"
-=======
         "x-ms-version": "2021-02-12"
->>>>>>> 7e782c87
       },
       "RequestBody": null,
       "StatusCode": 201,
@@ -76,11 +64,7 @@
         "x-ms-client-request-id": "2916095c-1b28-ef23-4052-3573a6aee6a5",
         "x-ms-lease-id": "0de9affc-b222-3230-7d18-90e60a510270",
         "x-ms-request-id": "7667d961-f01e-0019-44e3-c1cd21000000",
-<<<<<<< HEAD
-        "x-ms-version": "2020-12-06"
-=======
         "x-ms-version": "2021-02-12"
->>>>>>> 7e782c87
       },
       "ResponseBody": []
     },
@@ -99,11 +83,7 @@
         "x-ms-return-client-request-id": "true",
         "x-ms-source-container-name": "test-container-0eee5daf-3d9c-2238-dbb9-860d29a2c409",
         "x-ms-source-lease-id": "0de9affc-b222-3230-7d18-90e60a510270",
-<<<<<<< HEAD
-        "x-ms-version": "2020-12-06"
-=======
         "x-ms-version": "2021-02-12"
->>>>>>> 7e782c87
       },
       "RequestBody": null,
       "StatusCode": 200,
@@ -116,11 +96,7 @@
         ],
         "x-ms-client-request-id": "008a9607-d93b-e248-5206-c658d4d846d7",
         "x-ms-request-id": "7667d962-f01e-0019-45e3-c1cd21000000",
-<<<<<<< HEAD
-        "x-ms-version": "2020-12-06"
-=======
         "x-ms-version": "2021-02-12"
->>>>>>> 7e782c87
       },
       "ResponseBody": []
     },
@@ -136,11 +112,7 @@
         "x-ms-client-request-id": "0f6b0a5d-e524-376a-d496-b8a4dea71e8b",
         "x-ms-date": "Mon, 23 Nov 2020 21:53:25 GMT",
         "x-ms-return-client-request-id": "true",
-<<<<<<< HEAD
-        "x-ms-version": "2020-12-06"
-=======
         "x-ms-version": "2021-02-12"
->>>>>>> 7e782c87
       },
       "RequestBody": null,
       "StatusCode": 200,
@@ -161,11 +133,7 @@
         "x-ms-lease-state": "available",
         "x-ms-lease-status": "unlocked",
         "x-ms-request-id": "7667d963-f01e-0019-46e3-c1cd21000000",
-<<<<<<< HEAD
-        "x-ms-version": "2020-12-06"
-=======
         "x-ms-version": "2021-02-12"
->>>>>>> 7e782c87
       },
       "ResponseBody": []
     },
@@ -181,11 +149,7 @@
         "x-ms-client-request-id": "c9fbf0af-366c-c3b3-097d-4c444babd860",
         "x-ms-date": "Mon, 23 Nov 2020 21:53:25 GMT",
         "x-ms-return-client-request-id": "true",
-<<<<<<< HEAD
-        "x-ms-version": "2020-12-06"
-=======
         "x-ms-version": "2021-02-12"
->>>>>>> 7e782c87
       },
       "RequestBody": null,
       "StatusCode": 202,
@@ -198,11 +162,7 @@
         "Transfer-Encoding": "chunked",
         "x-ms-client-request-id": "c9fbf0af-366c-c3b3-097d-4c444babd860",
         "x-ms-request-id": "7667d965-f01e-0019-47e3-c1cd21000000",
-<<<<<<< HEAD
-        "x-ms-version": "2020-12-06"
-=======
         "x-ms-version": "2021-02-12"
->>>>>>> 7e782c87
       },
       "ResponseBody": []
     }
