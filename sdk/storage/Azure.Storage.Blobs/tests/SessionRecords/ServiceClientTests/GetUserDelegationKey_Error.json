﻿{
  "Entries": [
    {
      "RequestUri": "https://seanmcccanary3.blob.core.windows.net/?restype=service&comp=userdelegationkey",
      "RequestMethod": "POST",
      "RequestHeaders": {
        "Accept": "application/xml",
        "Authorization": "Sanitized",
        "Content-Length": "59",
        "Content-Type": "application/xml",
        "traceparent": "00-e5692d71d6b96048a94ea451cc98fc4f-da3c6c257f05c44c-00",
        "User-Agent": [
          "azsdk-net-Storage.Blobs/12.9.0-alpha.20210216.1",
          "(.NET 5.0.3; Microsoft Windows 10.0.19042)"
        ],
        "x-ms-client-request-id": "9ff8dbc7-bad7-1a92-0b7a-1cdd609f04b2",
        "x-ms-date": "Wed, 17 Feb 2021 02:19:25 GMT",
        "x-ms-return-client-request-id": "true",
<<<<<<< HEAD
        "x-ms-version": "2020-12-06"
=======
        "x-ms-version": "2021-02-12"
>>>>>>> 7e782c87
      },
      "RequestBody": "﻿<KeyInfo><Expiry>2021-02-17T03:19:25Z</Expiry></KeyInfo>",
      "StatusCode": 403,
      "ResponseHeaders": {
        "Content-Length": "421",
        "Content-Type": "application/xml",
        "Date": "Wed, 17 Feb 2021 02:19:25 GMT",
        "Server": [
          "Windows-Azure-Blob/1.0",
          "Microsoft-HTTPAPI/2.0"
        ],
        "x-ms-client-request-id": "9ff8dbc7-bad7-1a92-0b7a-1cdd609f04b2",
        "x-ms-error-code": "AuthenticationFailed",
        "x-ms-request-id": "ae87c12a-c01e-003b-03d3-049f66000000",
<<<<<<< HEAD
        "x-ms-version": "2020-12-06"
=======
        "x-ms-version": "2021-02-12"
>>>>>>> 7e782c87
      },
      "ResponseBody": [
        "﻿<?xml version=\"1.0\" encoding=\"utf-8\"?><Error><Code>AuthenticationFailed</Code><Message>Server failed to authenticate the request. Make sure the value of Authorization header is formed correctly including the signature.\n",
        "RequestId:ae87c12a-c01e-003b-03d3-049f66000000\n",
        "Time:2021-02-17T02:19:25.8576817Z</Message><AuthenticationErrorDetail>Only authentication scheme Bearer is supported</AuthenticationErrorDetail></Error>"
      ]
    }
  ],
  "Variables": {
    "DateTimeOffsetNow": "2021-02-16T20:19:25.4997186-06:00",
    "RandomSeed": "1343414591",
    "Storage_TestConfigDefault": "ProductionTenant\nseanmcccanary3\nU2FuaXRpemVk\nhttps://seanmcccanary3.blob.core.windows.net\nhttps://seanmcccanary3.file.core.windows.net\nhttps://seanmcccanary3.queue.core.windows.net\nhttps://seanmcccanary3.table.core.windows.net\n\n\n\n\nhttps://seanmcccanary3-secondary.blob.core.windows.net\nhttps://seanmcccanary3-secondary.file.core.windows.net\nhttps://seanmcccanary3-secondary.queue.core.windows.net\nhttps://seanmcccanary3-secondary.table.core.windows.net\n\nSanitized\n\n\nCloud\nBlobEndpoint=https://seanmcccanary3.blob.core.windows.net/;QueueEndpoint=https://seanmcccanary3.queue.core.windows.net/;FileEndpoint=https://seanmcccanary3.file.core.windows.net/;BlobSecondaryEndpoint=https://seanmcccanary3-secondary.blob.core.windows.net/;QueueSecondaryEndpoint=https://seanmcccanary3-secondary.queue.core.windows.net/;FileSecondaryEndpoint=https://seanmcccanary3-secondary.file.core.windows.net/;AccountName=seanmcccanary3;AccountKey=Kg==;\nseanscope1\n\n"
  }
}<|MERGE_RESOLUTION|>--- conflicted
+++ resolved
@@ -16,11 +16,7 @@
         "x-ms-client-request-id": "9ff8dbc7-bad7-1a92-0b7a-1cdd609f04b2",
         "x-ms-date": "Wed, 17 Feb 2021 02:19:25 GMT",
         "x-ms-return-client-request-id": "true",
-<<<<<<< HEAD
-        "x-ms-version": "2020-12-06"
-=======
         "x-ms-version": "2021-02-12"
->>>>>>> 7e782c87
       },
       "RequestBody": "﻿<KeyInfo><Expiry>2021-02-17T03:19:25Z</Expiry></KeyInfo>",
       "StatusCode": 403,
@@ -35,11 +31,7 @@
         "x-ms-client-request-id": "9ff8dbc7-bad7-1a92-0b7a-1cdd609f04b2",
         "x-ms-error-code": "AuthenticationFailed",
         "x-ms-request-id": "ae87c12a-c01e-003b-03d3-049f66000000",
-<<<<<<< HEAD
-        "x-ms-version": "2020-12-06"
-=======
         "x-ms-version": "2021-02-12"
->>>>>>> 7e782c87
       },
       "ResponseBody": [
         "﻿<?xml version=\"1.0\" encoding=\"utf-8\"?><Error><Code>AuthenticationFailed</Code><Message>Server failed to authenticate the request. Make sure the value of Authorization header is formed correctly including the signature.\n",
