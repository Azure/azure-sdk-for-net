﻿{
  "Entries": [
    {
      "RequestUri": "https://seanmcccanary3.blob.core.windows.net/?restype=account&comp=properties",
      "RequestMethod": "GET",
      "RequestHeaders": {
        "Accept": "application/xml",
        "Authorization": "Sanitized",
        "traceparent": "00-a288c2b01155a24fbad3064810e4dcb4-46ba8e3f1da24247-00",
        "User-Agent": [
          "azsdk-net-Storage.Blobs/12.9.0-alpha.20210216.1",
          "(.NET 5.0.3; Microsoft Windows 10.0.19042)"
        ],
        "x-ms-client-request-id": "f6922cdb-a429-f150-5682-71f893699747",
        "x-ms-date": "Wed, 17 Feb 2021 02:20:57 GMT",
        "x-ms-return-client-request-id": "true",
<<<<<<< HEAD
        "x-ms-version": "2020-12-06"
=======
        "x-ms-version": "2021-02-12"
>>>>>>> 7e782c87
      },
      "RequestBody": null,
      "StatusCode": 200,
      "ResponseHeaders": {
        "Content-Length": "0",
        "Date": "Wed, 17 Feb 2021 02:20:56 GMT",
        "Server": [
          "Windows-Azure-Blob/1.0",
          "Microsoft-HTTPAPI/2.0"
        ],
        "x-ms-account-kind": "StorageV2",
        "x-ms-client-request-id": "f6922cdb-a429-f150-5682-71f893699747",
        "x-ms-is-hns-enabled": "false",
        "x-ms-request-id": "a2e6a5db-e01e-0013-4ad3-04fece000000",
        "x-ms-sku-name": "Standard_RAGRS",
<<<<<<< HEAD
        "x-ms-version": "2020-12-06"
=======
        "x-ms-version": "2021-02-12"
>>>>>>> 7e782c87
      },
      "ResponseBody": []
    }
  ],
  "Variables": {
    "RandomSeed": "422318522",
    "Storage_TestConfigDefault": "ProductionTenant\nseanmcccanary3\nU2FuaXRpemVk\nhttps://seanmcccanary3.blob.core.windows.net\nhttps://seanmcccanary3.file.core.windows.net\nhttps://seanmcccanary3.queue.core.windows.net\nhttps://seanmcccanary3.table.core.windows.net\n\n\n\n\nhttps://seanmcccanary3-secondary.blob.core.windows.net\nhttps://seanmcccanary3-secondary.file.core.windows.net\nhttps://seanmcccanary3-secondary.queue.core.windows.net\nhttps://seanmcccanary3-secondary.table.core.windows.net\n\nSanitized\n\n\nCloud\nBlobEndpoint=https://seanmcccanary3.blob.core.windows.net/;QueueEndpoint=https://seanmcccanary3.queue.core.windows.net/;FileEndpoint=https://seanmcccanary3.file.core.windows.net/;BlobSecondaryEndpoint=https://seanmcccanary3-secondary.blob.core.windows.net/;QueueSecondaryEndpoint=https://seanmcccanary3-secondary.queue.core.windows.net/;FileSecondaryEndpoint=https://seanmcccanary3-secondary.file.core.windows.net/;AccountName=seanmcccanary3;AccountKey=Kg==;\nseanscope1\n\n"
  }
}<|MERGE_RESOLUTION|>--- conflicted
+++ resolved
@@ -14,11 +14,7 @@
         "x-ms-client-request-id": "f6922cdb-a429-f150-5682-71f893699747",
         "x-ms-date": "Wed, 17 Feb 2021 02:20:57 GMT",
         "x-ms-return-client-request-id": "true",
-<<<<<<< HEAD
-        "x-ms-version": "2020-12-06"
-=======
         "x-ms-version": "2021-02-12"
->>>>>>> 7e782c87
       },
       "RequestBody": null,
       "StatusCode": 200,
@@ -34,11 +30,7 @@
         "x-ms-is-hns-enabled": "false",
         "x-ms-request-id": "a2e6a5db-e01e-0013-4ad3-04fece000000",
         "x-ms-sku-name": "Standard_RAGRS",
-<<<<<<< HEAD
-        "x-ms-version": "2020-12-06"
-=======
         "x-ms-version": "2021-02-12"
->>>>>>> 7e782c87
       },
       "ResponseBody": []
     }
