{
  "Entries": [
    {
      "RequestUri": "http://seanragrscanary.blob.core.windows.net/test-container-ea98ac11-e3c6-14f4-4690-959917c8dc72?restype=container",
      "RequestMethod": "PUT",
      "RequestHeaders": {
        "Authorization": "Sanitized",
        "traceparent": "00-611eb8640d190345b0674b02721cb2a8-b8b5aed176973c4c-00",
        "User-Agent": [
          "azsdk-net-Storage.Blobs/12.5.0-dev.20200402.1",
          "(.NET Core 4.6.28325.01; Microsoft Windows 10.0.18362 )"
        ],
        "x-ms-blob-public-access": "container",
        "x-ms-client-request-id": "c7312cca-bdc5-0e4f-8eac-b6f0de9a505d",
        "x-ms-date": "Fri, 03 Apr 2020 00:11:00 GMT",
        "x-ms-return-client-request-id": "true",
<<<<<<< HEAD
        "x-ms-version": "2019-12-12"
=======
        "x-ms-version": "2020-02-10"
>>>>>>> 60f4876e
      },
      "RequestBody": null,
      "StatusCode": 201,
      "ResponseHeaders": {
        "Content-Length": "0",
        "Date": "Fri, 03 Apr 2020 00:10:59 GMT",
        "ETag": "\u00220x8D7D7637D19C5ED\u0022",
        "Last-Modified": "Fri, 03 Apr 2020 00:10:59 GMT",
        "Server": [
          "Windows-Azure-Blob/1.0",
          "Microsoft-HTTPAPI/2.0"
        ],
        "x-ms-client-request-id": "c7312cca-bdc5-0e4f-8eac-b6f0de9a505d",
        "x-ms-request-id": "6203ed60-601e-004d-2c4c-09824c000000",
<<<<<<< HEAD
        "x-ms-version": "2019-12-12"
=======
        "x-ms-version": "2020-02-10"
>>>>>>> 60f4876e
      },
      "ResponseBody": []
    },
    {
      "RequestUri": "http://seanragrscanary.blob.core.windows.net/?comp=list",
      "RequestMethod": "GET",
      "RequestHeaders": {
        "Authorization": "Sanitized",
        "User-Agent": [
          "azsdk-net-Storage.Blobs/12.5.0-dev.20200402.1",
          "(.NET Core 4.6.28325.01; Microsoft Windows 10.0.18362 )"
        ],
        "x-ms-client-request-id": "eacfbdb0-1596-daac-71e0-a7174549f331",
        "x-ms-date": "Fri, 03 Apr 2020 00:11:01 GMT",
        "x-ms-return-client-request-id": "true",
<<<<<<< HEAD
        "x-ms-version": "2019-12-12"
=======
        "x-ms-version": "2020-02-10"
>>>>>>> 60f4876e
      },
      "RequestBody": null,
      "StatusCode": 200,
      "ResponseHeaders": {
        "Content-Type": "application/xml",
        "Date": "Fri, 03 Apr 2020 00:11:00 GMT",
        "Server": [
          "Windows-Azure-Blob/1.0",
          "Microsoft-HTTPAPI/2.0"
        ],
        "Transfer-Encoding": "chunked",
        "x-ms-client-request-id": "eacfbdb0-1596-daac-71e0-a7174549f331",
        "x-ms-request-id": "6203eef0-601e-004d-184c-09824c000000",
<<<<<<< HEAD
        "x-ms-version": "2019-12-12"
=======
        "x-ms-version": "2020-02-10"
>>>>>>> 60f4876e
      },
      "ResponseBody": "\uFEFF\u003C?xml version=\u00221.0\u0022 encoding=\u0022utf-8\u0022?\u003E\u003CEnumerationResults ServiceEndpoint=\u0022http://seanragrscanary.blob.core.windows.net/\u0022\u003E\u003CContainers\u003E\u003CContainer\u003E\u003CName\u003Etest-container-64409c18-915d-6a6f-0255-e8f5ffe6a376\u003C/Name\u003E\u003CProperties\u003E\u003CLast-Modified\u003EFri, 03 Apr 2020 00:00:29 GMT\u003C/Last-Modified\u003E\u003CEtag\u003E\u00220x8D7D762057D4CC5\u0022\u003C/Etag\u003E\u003CLeaseStatus\u003Eunlocked\u003C/LeaseStatus\u003E\u003CLeaseState\u003Eavailable\u003C/LeaseState\u003E\u003CDefaultEncryptionScope\u003E$account-encryption-key\u003C/DefaultEncryptionScope\u003E\u003CDenyEncryptionScopeOverride\u003Efalse\u003C/DenyEncryptionScopeOverride\u003E\u003CHasImmutabilityPolicy\u003Efalse\u003C/HasImmutabilityPolicy\u003E\u003CHasLegalHold\u003Efalse\u003C/HasLegalHold\u003E\u003C/Properties\u003E\u003C/Container\u003E\u003CContainer\u003E\u003CName\u003Etest-container-93fd8620-cc18-8531-6158-1670ab368a56\u003C/Name\u003E\u003CProperties\u003E\u003CLast-Modified\u003EFri, 03 Apr 2020 00:01:55 GMT\u003C/Last-Modified\u003E\u003CEtag\u003E\u00220x8D7D76238E00517\u0022\u003C/Etag\u003E\u003CLeaseStatus\u003Eunlocked\u003C/LeaseStatus\u003E\u003CLeaseState\u003Eavailable\u003C/LeaseState\u003E\u003CDefaultEncryptionScope\u003E$account-encryption-key\u003C/DefaultEncryptionScope\u003E\u003CDenyEncryptionScopeOverride\u003Efalse\u003C/DenyEncryptionScopeOverride\u003E\u003CHasImmutabilityPolicy\u003Efalse\u003C/HasImmutabilityPolicy\u003E\u003CHasLegalHold\u003Efalse\u003C/HasLegalHold\u003E\u003C/Properties\u003E\u003C/Container\u003E\u003CContainer\u003E\u003CName\u003Etest-container-ea98ac11-e3c6-14f4-4690-959917c8dc72\u003C/Name\u003E\u003CProperties\u003E\u003CLast-Modified\u003EFri, 03 Apr 2020 00:10:59 GMT\u003C/Last-Modified\u003E\u003CEtag\u003E\u00220x8D7D7637D19C5ED\u0022\u003C/Etag\u003E\u003CLeaseStatus\u003Eunlocked\u003C/LeaseStatus\u003E\u003CLeaseState\u003Eavailable\u003C/LeaseState\u003E\u003CPublicAccess\u003Econtainer\u003C/PublicAccess\u003E\u003CDefaultEncryptionScope\u003E$account-encryption-key\u003C/DefaultEncryptionScope\u003E\u003CDenyEncryptionScopeOverride\u003Efalse\u003C/DenyEncryptionScopeOverride\u003E\u003CHasImmutabilityPolicy\u003Efalse\u003C/HasImmutabilityPolicy\u003E\u003CHasLegalHold\u003Efalse\u003C/HasLegalHold\u003E\u003C/Properties\u003E\u003C/Container\u003E\u003C/Containers\u003E\u003CNextMarker /\u003E\u003C/EnumerationResults\u003E"
    },
    {
      "RequestUri": "http://seanragrscanary.blob.core.windows.net/test-container-ea98ac11-e3c6-14f4-4690-959917c8dc72?restype=container",
      "RequestMethod": "DELETE",
      "RequestHeaders": {
        "Authorization": "Sanitized",
        "traceparent": "00-c848e0a8df0d22458b44936b2b0e2597-8a162db3835e6f47-00",
        "User-Agent": [
          "azsdk-net-Storage.Blobs/12.5.0-dev.20200402.1",
          "(.NET Core 4.6.28325.01; Microsoft Windows 10.0.18362 )"
        ],
        "x-ms-client-request-id": "213f4a4e-66cb-7bc6-8867-62275be0d029",
        "x-ms-date": "Fri, 03 Apr 2020 00:11:02 GMT",
        "x-ms-return-client-request-id": "true",
<<<<<<< HEAD
        "x-ms-version": "2019-12-12"
=======
        "x-ms-version": "2020-02-10"
>>>>>>> 60f4876e
      },
      "RequestBody": null,
      "StatusCode": 202,
      "ResponseHeaders": {
        "Content-Length": "0",
        "Date": "Fri, 03 Apr 2020 00:11:01 GMT",
        "Server": [
          "Windows-Azure-Blob/1.0",
          "Microsoft-HTTPAPI/2.0"
        ],
        "x-ms-client-request-id": "213f4a4e-66cb-7bc6-8867-62275be0d029",
        "x-ms-request-id": "6203ef12-601e-004d-364c-09824c000000",
<<<<<<< HEAD
        "x-ms-version": "2019-12-12"
=======
        "x-ms-version": "2020-02-10"
>>>>>>> 60f4876e
      },
      "ResponseBody": []
    }
  ],
  "Variables": {
    "RandomSeed": "859333222",
    "Storage_TestConfigSecondary": "SecondaryTenant\nseanragrscanary\nU2FuaXRpemVk\nhttp://seanragrscanary.blob.core.windows.net\nhttp://seanragrscanary.file.core.windows.net\nhttp://seanragrscanary.queue.core.windows.net\nhttp://seanragrscanary.table.core.windows.net\n\n\n\n\nhttp://seanragrscanary-secondary.blob.core.windows.net\nhttp://seanragrscanary-secondary.file.core.windows.net\nhttp://seanragrscanary-secondary.queue.core.windows.net\nhttp://seanragrscanary-secondary.table.core.windows.net\n\nSanitized\n\n\nCloud\nBlobEndpoint=http://seanragrscanary.blob.core.windows.net/;QueueEndpoint=http://seanragrscanary.queue.core.windows.net/;FileEndpoint=http://seanragrscanary.file.core.windows.net/;BlobSecondaryEndpoint=http://seanragrscanary-secondary.blob.core.windows.net/;QueueSecondaryEndpoint=http://seanragrscanary-secondary.queue.core.windows.net/;FileSecondaryEndpoint=http://seanragrscanary-secondary.file.core.windows.net/;AccountName=seanragrscanary;AccountKey=Sanitized\n"
  }
}<|MERGE_RESOLUTION|>--- conflicted
+++ resolved
@@ -14,11 +14,7 @@
         "x-ms-client-request-id": "c7312cca-bdc5-0e4f-8eac-b6f0de9a505d",
         "x-ms-date": "Fri, 03 Apr 2020 00:11:00 GMT",
         "x-ms-return-client-request-id": "true",
-<<<<<<< HEAD
-        "x-ms-version": "2019-12-12"
-=======
         "x-ms-version": "2020-02-10"
->>>>>>> 60f4876e
       },
       "RequestBody": null,
       "StatusCode": 201,
@@ -33,11 +29,7 @@
         ],
         "x-ms-client-request-id": "c7312cca-bdc5-0e4f-8eac-b6f0de9a505d",
         "x-ms-request-id": "6203ed60-601e-004d-2c4c-09824c000000",
-<<<<<<< HEAD
-        "x-ms-version": "2019-12-12"
-=======
         "x-ms-version": "2020-02-10"
->>>>>>> 60f4876e
       },
       "ResponseBody": []
     },
@@ -53,11 +45,7 @@
         "x-ms-client-request-id": "eacfbdb0-1596-daac-71e0-a7174549f331",
         "x-ms-date": "Fri, 03 Apr 2020 00:11:01 GMT",
         "x-ms-return-client-request-id": "true",
-<<<<<<< HEAD
-        "x-ms-version": "2019-12-12"
-=======
         "x-ms-version": "2020-02-10"
->>>>>>> 60f4876e
       },
       "RequestBody": null,
       "StatusCode": 200,
@@ -71,11 +59,7 @@
         "Transfer-Encoding": "chunked",
         "x-ms-client-request-id": "eacfbdb0-1596-daac-71e0-a7174549f331",
         "x-ms-request-id": "6203eef0-601e-004d-184c-09824c000000",
-<<<<<<< HEAD
-        "x-ms-version": "2019-12-12"
-=======
         "x-ms-version": "2020-02-10"
->>>>>>> 60f4876e
       },
       "ResponseBody": "\uFEFF\u003C?xml version=\u00221.0\u0022 encoding=\u0022utf-8\u0022?\u003E\u003CEnumerationResults ServiceEndpoint=\u0022http://seanragrscanary.blob.core.windows.net/\u0022\u003E\u003CContainers\u003E\u003CContainer\u003E\u003CName\u003Etest-container-64409c18-915d-6a6f-0255-e8f5ffe6a376\u003C/Name\u003E\u003CProperties\u003E\u003CLast-Modified\u003EFri, 03 Apr 2020 00:00:29 GMT\u003C/Last-Modified\u003E\u003CEtag\u003E\u00220x8D7D762057D4CC5\u0022\u003C/Etag\u003E\u003CLeaseStatus\u003Eunlocked\u003C/LeaseStatus\u003E\u003CLeaseState\u003Eavailable\u003C/LeaseState\u003E\u003CDefaultEncryptionScope\u003E$account-encryption-key\u003C/DefaultEncryptionScope\u003E\u003CDenyEncryptionScopeOverride\u003Efalse\u003C/DenyEncryptionScopeOverride\u003E\u003CHasImmutabilityPolicy\u003Efalse\u003C/HasImmutabilityPolicy\u003E\u003CHasLegalHold\u003Efalse\u003C/HasLegalHold\u003E\u003C/Properties\u003E\u003C/Container\u003E\u003CContainer\u003E\u003CName\u003Etest-container-93fd8620-cc18-8531-6158-1670ab368a56\u003C/Name\u003E\u003CProperties\u003E\u003CLast-Modified\u003EFri, 03 Apr 2020 00:01:55 GMT\u003C/Last-Modified\u003E\u003CEtag\u003E\u00220x8D7D76238E00517\u0022\u003C/Etag\u003E\u003CLeaseStatus\u003Eunlocked\u003C/LeaseStatus\u003E\u003CLeaseState\u003Eavailable\u003C/LeaseState\u003E\u003CDefaultEncryptionScope\u003E$account-encryption-key\u003C/DefaultEncryptionScope\u003E\u003CDenyEncryptionScopeOverride\u003Efalse\u003C/DenyEncryptionScopeOverride\u003E\u003CHasImmutabilityPolicy\u003Efalse\u003C/HasImmutabilityPolicy\u003E\u003CHasLegalHold\u003Efalse\u003C/HasLegalHold\u003E\u003C/Properties\u003E\u003C/Container\u003E\u003CContainer\u003E\u003CName\u003Etest-container-ea98ac11-e3c6-14f4-4690-959917c8dc72\u003C/Name\u003E\u003CProperties\u003E\u003CLast-Modified\u003EFri, 03 Apr 2020 00:10:59 GMT\u003C/Last-Modified\u003E\u003CEtag\u003E\u00220x8D7D7637D19C5ED\u0022\u003C/Etag\u003E\u003CLeaseStatus\u003Eunlocked\u003C/LeaseStatus\u003E\u003CLeaseState\u003Eavailable\u003C/LeaseState\u003E\u003CPublicAccess\u003Econtainer\u003C/PublicAccess\u003E\u003CDefaultEncryptionScope\u003E$account-encryption-key\u003C/DefaultEncryptionScope\u003E\u003CDenyEncryptionScopeOverride\u003Efalse\u003C/DenyEncryptionScopeOverride\u003E\u003CHasImmutabilityPolicy\u003Efalse\u003C/HasImmutabilityPolicy\u003E\u003CHasLegalHold\u003Efalse\u003C/HasLegalHold\u003E\u003C/Properties\u003E\u003C/Container\u003E\u003C/Containers\u003E\u003CNextMarker /\u003E\u003C/EnumerationResults\u003E"
     },
@@ -92,11 +76,7 @@
         "x-ms-client-request-id": "213f4a4e-66cb-7bc6-8867-62275be0d029",
         "x-ms-date": "Fri, 03 Apr 2020 00:11:02 GMT",
         "x-ms-return-client-request-id": "true",
-<<<<<<< HEAD
-        "x-ms-version": "2019-12-12"
-=======
         "x-ms-version": "2020-02-10"
->>>>>>> 60f4876e
       },
       "RequestBody": null,
       "StatusCode": 202,
@@ -109,11 +89,7 @@
         ],
         "x-ms-client-request-id": "213f4a4e-66cb-7bc6-8867-62275be0d029",
         "x-ms-request-id": "6203ef12-601e-004d-364c-09824c000000",
-<<<<<<< HEAD
-        "x-ms-version": "2019-12-12"
-=======
         "x-ms-version": "2020-02-10"
->>>>>>> 60f4876e
       },
       "ResponseBody": []
     }
