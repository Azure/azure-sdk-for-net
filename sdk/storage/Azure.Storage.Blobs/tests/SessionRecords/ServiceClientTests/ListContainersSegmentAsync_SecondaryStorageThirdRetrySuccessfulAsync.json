﻿{
  "Entries": [
    {
      "RequestUri": "https://seantest2sec.blob.core.windows.net/test-container-bc48f80b-3d17-70bd-7671-aa8d95a23e1e?restype=container",
      "RequestMethod": "PUT",
      "RequestHeaders": {
        "Accept": "application/xml",
        "Authorization": "Sanitized",
        "traceparent": "00-6dcd796557d7c74a82e53b5a39e8b29f-6b26b80775ce3540-00",
        "User-Agent": [
          "azsdk-net-Storage.Blobs/12.9.0-alpha.20210217.1",
          "(.NET 5.0.3; Microsoft Windows 10.0.19042)"
        ],
        "x-ms-blob-public-access": "container",
        "x-ms-client-request-id": "4d9f723d-0ae5-8c89-8b31-cca1db15a042",
        "x-ms-date": "Wed, 17 Feb 2021 20:05:21 GMT",
        "x-ms-return-client-request-id": "true",
<<<<<<< HEAD
        "x-ms-version": "2020-12-06"
=======
        "x-ms-version": "2021-02-12"
>>>>>>> 7e782c87
      },
      "RequestBody": null,
      "StatusCode": 201,
      "ResponseHeaders": {
        "Content-Length": "0",
        "Date": "Wed, 17 Feb 2021 20:05:21 GMT",
        "ETag": "\"0x8D8D37F5B3165FD\"",
        "Last-Modified": "Wed, 17 Feb 2021 20:05:21 GMT",
        "Server": [
          "Windows-Azure-Blob/1.0",
          "Microsoft-HTTPAPI/2.0"
        ],
        "x-ms-client-request-id": "4d9f723d-0ae5-8c89-8b31-cca1db15a042",
        "x-ms-request-id": "1fe4262b-b01e-0014-2568-05f5c5000000",
<<<<<<< HEAD
        "x-ms-version": "2020-12-06"
=======
        "x-ms-version": "2021-02-12"
>>>>>>> 7e782c87
      },
      "ResponseBody": []
    },
    {
      "RequestUri": "https://seantest2sec-secondary.blob.core.windows.net/?comp=list",
      "RequestMethod": "GET",
      "RequestHeaders": {
        "Accept": "application/xml",
        "Authorization": "Sanitized",
        "User-Agent": [
          "azsdk-net-Storage.Blobs/12.9.0-alpha.20210217.1",
          "(.NET 5.0.3; Microsoft Windows 10.0.19042)"
        ],
        "x-ms-client-request-id": "2350d082-f003-3338-d657-25f20a0a3854",
        "x-ms-date": "Wed, 17 Feb 2021 20:05:28 GMT",
        "x-ms-return-client-request-id": "true",
<<<<<<< HEAD
        "x-ms-version": "2020-12-06"
=======
        "x-ms-version": "2021-02-12"
>>>>>>> 7e782c87
      },
      "RequestBody": null,
      "StatusCode": 200,
      "ResponseHeaders": {
        "Content-Type": "application/xml",
        "Date": "Wed, 17 Feb 2021 20:05:27 GMT",
        "Server": [
          "Windows-Azure-Blob/1.0",
          "Microsoft-HTTPAPI/2.0"
        ],
        "Transfer-Encoding": "chunked",
        "x-ms-client-request-id": "2350d082-f003-3338-d657-25f20a0a3854",
        "x-ms-request-id": "c5dc97c7-e01e-000d-1468-050a9b000000",
<<<<<<< HEAD
        "x-ms-version": "2020-12-06"
=======
        "x-ms-version": "2021-02-12"
>>>>>>> 7e782c87
      },
      "ResponseBody": "﻿<?xml version=\"1.0\" encoding=\"utf-8\"?><EnumerationResults ServiceEndpoint=\"https://seantest2sec-secondary.blob.core.windows.net/\"><Containers><Container><Name>test-container-fba01eb9-d3bd-12b4-4cda-c4a1a4d63782</Name><Properties><Last-Modified>Wed, 17 Feb 2021 20:05:11 GMT</Last-Modified><Etag>\"0x8D8D37F54E8C021\"</Etag><LeaseStatus>unlocked</LeaseStatus><LeaseState>available</LeaseState><PublicAccess>container</PublicAccess><DefaultEncryptionScope>$account-encryption-key</DefaultEncryptionScope><DenyEncryptionScopeOverride>false</DenyEncryptionScopeOverride><HasImmutabilityPolicy>false</HasImmutabilityPolicy><HasLegalHold>false</HasLegalHold></Properties></Container></Containers><NextMarker /></EnumerationResults>"
    },
    {
      "RequestUri": "https://seantest2sec.blob.core.windows.net/test-container-bc48f80b-3d17-70bd-7671-aa8d95a23e1e?restype=container",
      "RequestMethod": "DELETE",
      "RequestHeaders": {
        "Accept": "application/xml",
        "Authorization": "Sanitized",
        "traceparent": "00-e07daf6a8ac10241afac2ee19724541d-8c5b0dd4be30f040-00",
        "User-Agent": [
          "azsdk-net-Storage.Blobs/12.9.0-alpha.20210217.1",
          "(.NET 5.0.3; Microsoft Windows 10.0.19042)"
        ],
        "x-ms-client-request-id": "0a1e1f20-7dc5-5f3e-69c9-5eb8bd502a43",
        "x-ms-date": "Wed, 17 Feb 2021 20:05:28 GMT",
        "x-ms-return-client-request-id": "true",
<<<<<<< HEAD
        "x-ms-version": "2020-12-06"
=======
        "x-ms-version": "2021-02-12"
>>>>>>> 7e782c87
      },
      "RequestBody": null,
      "StatusCode": 202,
      "ResponseHeaders": {
        "Content-Length": "0",
        "Date": "Wed, 17 Feb 2021 20:05:28 GMT",
        "Server": [
          "Windows-Azure-Blob/1.0",
          "Microsoft-HTTPAPI/2.0"
        ],
        "x-ms-client-request-id": "0a1e1f20-7dc5-5f3e-69c9-5eb8bd502a43",
        "x-ms-request-id": "1fe43ddf-b01e-0014-6c68-05f5c5000000",
<<<<<<< HEAD
        "x-ms-version": "2020-12-06"
=======
        "x-ms-version": "2021-02-12"
>>>>>>> 7e782c87
      },
      "ResponseBody": []
    }
  ],
  "Variables": {
    "RandomSeed": "314105842",
    "Storage_TestConfigSecondary": "SecondaryTenant\nseantest2sec\nU2FuaXRpemVk\nhttps://seantest2sec.blob.core.windows.net\nhttps://seantest2sec.file.core.windows.net\nhttps://seantest2sec.queue.core.windows.net\nhttps://seantest2sec.table.core.windows.net\n\n\n\n\nhttps://seantest2sec-secondary.blob.core.windows.net\nhttps://seantest2sec-secondary.file.core.windows.net\nhttps://seantest2sec-secondary.queue.core.windows.net\nhttps://seantest2sec-secondary.table.core.windows.net\n\nSanitized\n\n\nCloud\nBlobEndpoint=https://seantest2sec.blob.core.windows.net/;QueueEndpoint=https://seantest2sec.queue.core.windows.net/;FileEndpoint=https://seantest2sec.file.core.windows.net/;BlobSecondaryEndpoint=https://seantest2sec-secondary.blob.core.windows.net/;QueueSecondaryEndpoint=https://seantest2sec-secondary.queue.core.windows.net/;FileSecondaryEndpoint=https://seantest2sec-secondary.file.core.windows.net/;AccountName=seantest2sec;AccountKey=Sanitized\nseanscope1\n\n"
  }
}<|MERGE_RESOLUTION|>--- conflicted
+++ resolved
@@ -15,11 +15,7 @@
         "x-ms-client-request-id": "4d9f723d-0ae5-8c89-8b31-cca1db15a042",
         "x-ms-date": "Wed, 17 Feb 2021 20:05:21 GMT",
         "x-ms-return-client-request-id": "true",
-<<<<<<< HEAD
-        "x-ms-version": "2020-12-06"
-=======
         "x-ms-version": "2021-02-12"
->>>>>>> 7e782c87
       },
       "RequestBody": null,
       "StatusCode": 201,
@@ -34,11 +30,7 @@
         ],
         "x-ms-client-request-id": "4d9f723d-0ae5-8c89-8b31-cca1db15a042",
         "x-ms-request-id": "1fe4262b-b01e-0014-2568-05f5c5000000",
-<<<<<<< HEAD
-        "x-ms-version": "2020-12-06"
-=======
         "x-ms-version": "2021-02-12"
->>>>>>> 7e782c87
       },
       "ResponseBody": []
     },
@@ -55,11 +47,7 @@
         "x-ms-client-request-id": "2350d082-f003-3338-d657-25f20a0a3854",
         "x-ms-date": "Wed, 17 Feb 2021 20:05:28 GMT",
         "x-ms-return-client-request-id": "true",
-<<<<<<< HEAD
-        "x-ms-version": "2020-12-06"
-=======
         "x-ms-version": "2021-02-12"
->>>>>>> 7e782c87
       },
       "RequestBody": null,
       "StatusCode": 200,
@@ -73,11 +61,7 @@
         "Transfer-Encoding": "chunked",
         "x-ms-client-request-id": "2350d082-f003-3338-d657-25f20a0a3854",
         "x-ms-request-id": "c5dc97c7-e01e-000d-1468-050a9b000000",
-<<<<<<< HEAD
-        "x-ms-version": "2020-12-06"
-=======
         "x-ms-version": "2021-02-12"
->>>>>>> 7e782c87
       },
       "ResponseBody": "﻿<?xml version=\"1.0\" encoding=\"utf-8\"?><EnumerationResults ServiceEndpoint=\"https://seantest2sec-secondary.blob.core.windows.net/\"><Containers><Container><Name>test-container-fba01eb9-d3bd-12b4-4cda-c4a1a4d63782</Name><Properties><Last-Modified>Wed, 17 Feb 2021 20:05:11 GMT</Last-Modified><Etag>\"0x8D8D37F54E8C021\"</Etag><LeaseStatus>unlocked</LeaseStatus><LeaseState>available</LeaseState><PublicAccess>container</PublicAccess><DefaultEncryptionScope>$account-encryption-key</DefaultEncryptionScope><DenyEncryptionScopeOverride>false</DenyEncryptionScopeOverride><HasImmutabilityPolicy>false</HasImmutabilityPolicy><HasLegalHold>false</HasLegalHold></Properties></Container></Containers><NextMarker /></EnumerationResults>"
     },
@@ -95,11 +79,7 @@
         "x-ms-client-request-id": "0a1e1f20-7dc5-5f3e-69c9-5eb8bd502a43",
         "x-ms-date": "Wed, 17 Feb 2021 20:05:28 GMT",
         "x-ms-return-client-request-id": "true",
-<<<<<<< HEAD
-        "x-ms-version": "2020-12-06"
-=======
         "x-ms-version": "2021-02-12"
->>>>>>> 7e782c87
       },
       "RequestBody": null,
       "StatusCode": 202,
@@ -112,11 +92,7 @@
         ],
         "x-ms-client-request-id": "0a1e1f20-7dc5-5f3e-69c9-5eb8bd502a43",
         "x-ms-request-id": "1fe43ddf-b01e-0014-6c68-05f5c5000000",
-<<<<<<< HEAD
-        "x-ms-version": "2020-12-06"
-=======
         "x-ms-version": "2021-02-12"
->>>>>>> 7e782c87
       },
       "ResponseBody": []
     }
