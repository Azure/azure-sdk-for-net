--- conflicted
+++ resolved
@@ -14,11 +14,7 @@
         "x-ms-client-request-id": "30107330-f1c8-8129-07e5-090bea2099e3",
         "x-ms-date": "Wed, 17 Feb 2021 02:22:24 GMT",
         "x-ms-return-client-request-id": "true",
-<<<<<<< HEAD
-        "x-ms-version": "2020-12-06"
-=======
         "x-ms-version": "2021-02-12"
->>>>>>> 7e782c87
       },
       "RequestBody": null,
       "StatusCode": 200,
@@ -32,11 +28,7 @@
         "Transfer-Encoding": "chunked",
         "x-ms-client-request-id": "30107330-f1c8-8129-07e5-090bea2099e3",
         "x-ms-request-id": "c66093f9-301e-0072-09d3-04dd8d000000",
-<<<<<<< HEAD
-        "x-ms-version": "2020-12-06"
-=======
         "x-ms-version": "2021-02-12"
->>>>>>> 7e782c87
       },
       "ResponseBody": "﻿<?xml version=\"1.0\" encoding=\"utf-8\"?><StorageServiceProperties><Logging><Version>1.0</Version><Read>false</Read><Write>false</Write><Delete>false</Delete><RetentionPolicy><Enabled>false</Enabled></RetentionPolicy></Logging><HourMetrics><Version>1.0</Version><Enabled>false</Enabled><RetentionPolicy><Enabled>false</Enabled></RetentionPolicy></HourMetrics><MinuteMetrics><Version>1.0</Version><Enabled>false</Enabled><RetentionPolicy><Enabled>false</Enabled></RetentionPolicy></MinuteMetrics><Cors /><DeleteRetentionPolicy><Enabled>false</Enabled><AllowPermanentDelete>false</AllowPermanentDelete></DeleteRetentionPolicy><StaticWebsite><Enabled>false</Enabled></StaticWebsite><DefaultServiceVersion>2014-02-14</DefaultServiceVersion></StorageServiceProperties>"
     },
@@ -56,11 +48,7 @@
         "x-ms-client-request-id": "b3fed303-83a0-7c8f-c1f6-580a24c7d7f0",
         "x-ms-date": "Wed, 17 Feb 2021 02:22:24 GMT",
         "x-ms-return-client-request-id": "true",
-<<<<<<< HEAD
-        "x-ms-version": "2020-12-06"
-=======
         "x-ms-version": "2021-02-12"
->>>>>>> 7e782c87
       },
       "RequestBody": "﻿<StorageServiceProperties><Logging><Version>1.0</Version><Delete>false</Delete><Read>false</Read><Write>false</Write><RetentionPolicy><Enabled>false</Enabled></RetentionPolicy></Logging><HourMetrics><Version>1.0</Version><Enabled>false</Enabled><RetentionPolicy><Enabled>false</Enabled></RetentionPolicy></HourMetrics><MinuteMetrics><Version>1.0</Version><Enabled>false</Enabled><RetentionPolicy><Enabled>false</Enabled></RetentionPolicy></MinuteMetrics><DefaultServiceVersion>2014-02-14</DefaultServiceVersion><DeleteRetentionPolicy><Enabled>false</Enabled><AllowPermanentDelete>false</AllowPermanentDelete></DeleteRetentionPolicy><StaticWebsite><Enabled>true</Enabled><ErrorDocument404Path>error/404.html</ErrorDocument404Path><DefaultIndexDocumentPath>index.html</DefaultIndexDocumentPath></StaticWebsite><Cors /></StorageServiceProperties>",
       "StatusCode": 202,
@@ -73,11 +61,7 @@
         ],
         "x-ms-client-request-id": "b3fed303-83a0-7c8f-c1f6-580a24c7d7f0",
         "x-ms-request-id": "c6609409-301e-0072-10d3-04dd8d000000",
-<<<<<<< HEAD
-        "x-ms-version": "2020-12-06"
-=======
         "x-ms-version": "2021-02-12"
->>>>>>> 7e782c87
       },
       "ResponseBody": []
     },
@@ -95,11 +79,7 @@
         "x-ms-client-request-id": "16087a69-e522-e642-8848-35c7b74edc00",
         "x-ms-date": "Wed, 17 Feb 2021 02:22:24 GMT",
         "x-ms-return-client-request-id": "true",
-<<<<<<< HEAD
-        "x-ms-version": "2020-12-06"
-=======
         "x-ms-version": "2021-02-12"
->>>>>>> 7e782c87
       },
       "RequestBody": null,
       "StatusCode": 200,
@@ -113,11 +93,7 @@
         "Transfer-Encoding": "chunked",
         "x-ms-client-request-id": "16087a69-e522-e642-8848-35c7b74edc00",
         "x-ms-request-id": "c6609421-301e-0072-1ed3-04dd8d000000",
-<<<<<<< HEAD
-        "x-ms-version": "2020-12-06"
-=======
         "x-ms-version": "2021-02-12"
->>>>>>> 7e782c87
       },
       "ResponseBody": "﻿<?xml version=\"1.0\" encoding=\"utf-8\"?><StorageServiceProperties><Logging><Version>1.0</Version><Read>false</Read><Write>false</Write><Delete>false</Delete><RetentionPolicy><Enabled>false</Enabled></RetentionPolicy></Logging><HourMetrics><Version>1.0</Version><Enabled>false</Enabled><RetentionPolicy><Enabled>false</Enabled></RetentionPolicy></HourMetrics><MinuteMetrics><Version>1.0</Version><Enabled>false</Enabled><RetentionPolicy><Enabled>false</Enabled></RetentionPolicy></MinuteMetrics><Cors /><DeleteRetentionPolicy><Enabled>false</Enabled><AllowPermanentDelete>false</AllowPermanentDelete></DeleteRetentionPolicy><StaticWebsite><Enabled>true</Enabled><ErrorDocument404Path>error/404.html</ErrorDocument404Path><DefaultIndexDocumentPath>index.html</DefaultIndexDocumentPath></StaticWebsite><DefaultServiceVersion>2014-02-14</DefaultServiceVersion></StorageServiceProperties>"
     },
@@ -137,11 +113,7 @@
         "x-ms-client-request-id": "aaa0c872-c0bf-4bce-8b34-9ea9858d6acb",
         "x-ms-date": "Wed, 17 Feb 2021 02:22:24 GMT",
         "x-ms-return-client-request-id": "true",
-<<<<<<< HEAD
-        "x-ms-version": "2020-12-06"
-=======
         "x-ms-version": "2021-02-12"
->>>>>>> 7e782c87
       },
       "RequestBody": "﻿<StorageServiceProperties><Logging><Version>1.0</Version><Delete>false</Delete><Read>false</Read><Write>false</Write><RetentionPolicy><Enabled>false</Enabled></RetentionPolicy></Logging><HourMetrics><Version>1.0</Version><Enabled>false</Enabled><RetentionPolicy><Enabled>false</Enabled></RetentionPolicy></HourMetrics><MinuteMetrics><Version>1.0</Version><Enabled>false</Enabled><RetentionPolicy><Enabled>false</Enabled></RetentionPolicy></MinuteMetrics><DefaultServiceVersion>2014-02-14</DefaultServiceVersion><DeleteRetentionPolicy><Enabled>false</Enabled><AllowPermanentDelete>false</AllowPermanentDelete></DeleteRetentionPolicy><StaticWebsite><Enabled>false</Enabled></StaticWebsite><Cors /></StorageServiceProperties>",
       "StatusCode": 202,
@@ -154,11 +126,7 @@
         ],
         "x-ms-client-request-id": "aaa0c872-c0bf-4bce-8b34-9ea9858d6acb",
         "x-ms-request-id": "c6609430-301e-0072-29d3-04dd8d000000",
-<<<<<<< HEAD
-        "x-ms-version": "2020-12-06"
-=======
         "x-ms-version": "2021-02-12"
->>>>>>> 7e782c87
       },
       "ResponseBody": []
     }
