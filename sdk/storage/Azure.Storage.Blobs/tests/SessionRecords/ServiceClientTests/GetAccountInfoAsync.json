--- conflicted
+++ resolved
@@ -14,11 +14,7 @@
         "x-ms-client-request-id": "590a1325-285b-e29a-16ec-a4488596979f",
         "x-ms-date": "Wed, 17 Feb 2021 02:19:22 GMT",
         "x-ms-return-client-request-id": "true",
-<<<<<<< HEAD
-        "x-ms-version": "2020-12-06"
-=======
         "x-ms-version": "2021-02-12"
->>>>>>> 7e782c87
       },
       "RequestBody": null,
       "StatusCode": 200,
@@ -34,11 +30,7 @@
         "x-ms-is-hns-enabled": "false",
         "x-ms-request-id": "3264c877-b01e-0053-58d3-04f9f6000000",
         "x-ms-sku-name": "Standard_RAGRS",
-<<<<<<< HEAD
-        "x-ms-version": "2020-12-06"
-=======
         "x-ms-version": "2021-02-12"
->>>>>>> 7e782c87
       },
       "ResponseBody": []
     }
