--- conflicted
+++ resolved
@@ -1132,14 +1132,10 @@
                 };
 
                 // Act
-<<<<<<< HEAD
-                Response<BlobAppendInfo> response = await destBlob.AppendBlockFromUriAsync(sourceBlob.Uri, new HttpRange(0, Constants.KB));
+                Response<BlobAppendInfo> response = await destBlob.AppendBlockFromUriAsync(sourceBlob.Uri, options);
 
                 // Ensure that we grab the whole ETag value from the service without removing the quotes
                 Assert.AreEqual(response.Value.ETag.ToString(), $"\"{response.GetRawResponse().Headers.ETag}\"");
-=======
-                await destBlob.AppendBlockFromUriAsync(sourceBlob.Uri, options);
->>>>>>> f7eb5f10
             }
         }
 
