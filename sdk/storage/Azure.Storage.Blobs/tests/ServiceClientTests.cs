﻿// Copyright (c) Microsoft Corporation. All rights reserved.
// Licensed under the MIT License.

using System;
using System.Collections.Generic;
using System.Linq;
using System.Threading.Tasks;
using Azure.Core.TestFramework;
using Azure.Identity;
using Azure.Storage.Blobs.Models;
using Azure.Storage.Blobs.Specialized;
using Azure.Storage.Blobs.Tests;
using Azure.Storage.Sas;
using Azure.Storage.Test;
using Azure.Storage.Test.Shared;
using Moq;
using NUnit.Framework;

namespace Azure.Storage.Blobs.Test
{
    public class ServiceClientTests : BlobTestBase
    {
        public ServiceClientTests(bool async, BlobClientOptions.ServiceVersion serviceVersion)
            : base(async, serviceVersion, null /* RecordedTestMode.Record /* to re-record */)
        {
        }

        public BlobServiceClient GetServiceClient_SharedKey(BlobClientOptions options = default)
            => BlobsClientBuilder.GetServiceClient_SharedKey(options);

        [RecordedTest]
        public void Ctor_ConnectionString()
        {
            var accountName = "accountName";
            var accountKey = Convert.ToBase64String(new byte[] { 0, 1, 2, 3, 4, 5 });

            var credentials = new StorageSharedKeyCredential(accountName, accountKey);
            var blobEndpoint = new Uri("http://127.0.0.1/" + accountName);
            var blobSecondaryEndpoint = new Uri("http://127.0.0.1/" + accountName + "-secondary");

            var connectionString = new StorageConnectionString(credentials, blobStorageUri: (blobEndpoint, blobSecondaryEndpoint));

            BlobServiceClient service1 = InstrumentClient(new BlobServiceClient(connectionString.ToString(true)));
            BlobServiceClient service2 = InstrumentClient(new BlobServiceClient(connectionString.ToString(true), GetOptions()));

            var builder1 = new BlobUriBuilder(service1.Uri);
            var builder2 = new BlobUriBuilder(service2.Uri);

            Assert.IsEmpty(builder1.BlobContainerName);
            Assert.IsEmpty(builder1.BlobName);
            Assert.AreEqual(accountName, builder1.AccountName);

            Assert.IsEmpty(builder2.BlobContainerName);
            Assert.IsEmpty(builder2.BlobName);
            Assert.AreEqual(accountName, builder2.AccountName);
        }

        [RecordedTest]
        public void Ctor_Uri()
        {
            var accountName = "accountName";
            var accountKey = Convert.ToBase64String(new byte[] { 0, 1, 2, 3, 4, 5 });
            var blobEndpoint = new Uri("http://127.0.0.1/" + accountName);
            var credentials = new StorageSharedKeyCredential(accountName, accountKey);

            BlobServiceClient service1 = InstrumentClient(new BlobServiceClient(blobEndpoint, credentials));
            BlobServiceClient service2 = InstrumentClient(new BlobServiceClient(blobEndpoint));

            var builder1 = new BlobUriBuilder(service1.Uri);
            var builder2 = new BlobUriBuilder(service2.Uri);

            Assert.IsEmpty(builder1.BlobContainerName);
            Assert.AreEqual("", builder1.BlobName);
            Assert.AreEqual(accountName, builder1.AccountName);

            Assert.IsEmpty(builder2.BlobContainerName);
            Assert.AreEqual("", builder2.BlobName);
            Assert.AreEqual(accountName, builder2.AccountName);
        }

        [RecordedTest]
        public void Ctor_TokenAuth_Http()
        {
            // Arrange
            Uri httpUri = new Uri(Tenants.TestConfigOAuth.BlobServiceEndpoint).ToHttp();

            // Act
            TestHelper.AssertExpectedException(
                () => new BlobServiceClient(httpUri, Tenants.GetOAuthCredential()),
                 new ArgumentException("Cannot use TokenCredential without HTTPS."));
        }

        [RecordedTest]
        public void Ctor_CPK_Http()
        {
            // Arrange
            CustomerProvidedKey customerProvidedKey = GetCustomerProvidedKey();
            BlobClientOptions blobClientOptions = new BlobClientOptions()
            {
                CustomerProvidedKey = customerProvidedKey
            };
            Uri httpUri = new Uri(TestConfigDefault.BlobServiceEndpoint).ToHttp();

            // Act
            TestHelper.AssertExpectedException(
                () => new BlobServiceClient(httpUri, blobClientOptions),
                new ArgumentException("Cannot use client-provided key without HTTPS."));
        }

        [RecordedTest]
        public void Ctor_CPK_EncryptionScope()
        {
            // Arrange
            CustomerProvidedKey customerProvidedKey = GetCustomerProvidedKey();
            BlobClientOptions blobClientOptions = new BlobClientOptions
            {
                CustomerProvidedKey = customerProvidedKey,
                EncryptionScope = TestConfigDefault.EncryptionScope
            };

            // Act
            TestHelper.AssertExpectedException(
                () => new BlobServiceClient(new Uri(TestConfigDefault.BlobServiceEndpoint), blobClientOptions),
                new ArgumentException("CustomerProvidedKey and EncryptionScope cannot both be set"));
        }

        [RecordedTest]
        public async Task Ctor_AzureSasCredential()
        {
            // Arrange
            await using DisposingContainer test = await GetTestContainerAsync();
            string sas = GetAccountSasCredentials().SasToken;
            Uri uri = test.Container.GetParentBlobServiceClient().Uri;

            // Act
            var sasClient = InstrumentClient(new BlobServiceClient(uri, new AzureSasCredential(sas), GetOptions()));
            BlobServiceProperties properties = await sasClient.GetPropertiesAsync();

            // Assert
            Assert.IsNotNull(properties);
        }

        [RecordedTest]
        public async Task Ctor_AzureSasCredential_VerifyNoSasInUri()
        {
            // Arrange
            await using DisposingContainer test = await GetTestContainerAsync();
            string sas = GetAccountSasCredentials().SasToken;
            Uri uri = test.Container.GetParentBlobServiceClient().Uri;
            uri = new Uri(uri.ToString() + "?" + sas);

            // Act
            TestHelper.AssertExpectedException<ArgumentException>(
                () => new BlobServiceClient(uri, new AzureSasCredential(sas)),
                e => e.Message.Contains($"You cannot use {nameof(AzureSasCredential)} when the resource URI also contains a Shared Access Signature"));
        }

        [Test]
        public void Ctor_With_Sas_Does_Not_Reorder_Services()
        {
            // Arrange
            var uri = new Uri("http://127.0.0.1/accountName?sv=2015-04-05&ss=bqtf&srt=sco&st=2021-03-29T02%3A25%3A53Z&se=2021-06-09T02%3A40%3A53Z&sp=crwdlaup&sig=XXXXX");
            var transport = new MockTransport(r => new MockResponse(404));
            var clientOptions = new BlobClientOptions()
            {
                Transport = transport
            };

            // Act
            var client = new BlobServiceClient(uri, clientOptions);
            Assert.ThrowsAsync<RequestFailedException>(async () => await client.GetPropertiesAsync());

            // Act
            StringAssert.Contains("ss=bqtf", transport.SingleRequest.Uri.ToString());
        }

        [RecordedTest]
        public async Task ListContainersSegmentAsync()
        {
            // Arrange
            BlobServiceClient service = GetServiceClient_SharedKey();

            // Ensure at least one container
            await using DisposingContainer test = await GetTestContainerAsync(service: service);

            // Act
            IList<BlobContainerItem> containers = await service.GetBlobContainersAsync().ToListAsync();

            // Assert
            Assert.IsTrue(containers.Count() >= 1);
            var accountName = new BlobUriBuilder(service.Uri).AccountName;
            TestHelper.AssertCacheableProperty(accountName, () => service.AccountName);

            Assert.IsNotNull(containers[0].Name);
            Assert.IsNotNull(containers[0].Properties);
            Assert.IsNotNull(containers[0].Properties.ETag);
            Assert.IsNotNull(containers[0].Properties.HasImmutabilityPolicy);
            Assert.IsNotNull(containers[0].Properties.HasLegalHold);
            Assert.IsNotNull(containers[0].Properties.LastModified);
            Assert.IsNotNull(containers[0].Properties.LeaseState);
            Assert.IsNotNull(containers[0].Properties.LeaseStatus);

            if (_serviceVersion >= BlobClientOptions.ServiceVersion.V2019_07_07)
            {
                Assert.IsNotNull(containers[0].Properties.DefaultEncryptionScope);
                Assert.IsNotNull(containers[0].Properties.PreventEncryptionScopeOverride);
            }
        }

        #region Secondary Storage
        [RecordedTest]
        public async Task ListContainersSegmentAsync_SecondaryStorageFirstRetrySuccessful()
        {
            TestExceptionPolicy testExceptionPolicy = await PerformSecondaryStorageTest(1); // one GET failure means the GET request should end up using the SECONDARY host
            AssertSecondaryStorageFirstRetrySuccessful(SecondaryStorageTenantPrimaryHost(), SecondaryStorageTenantSecondaryHost(), testExceptionPolicy);
        }

        [RecordedTest]
        public async Task ListContainersSegmentAsync_SecondaryStorageSecondRetrySuccessful()
        {
            TestExceptionPolicy testExceptionPolicy = await PerformSecondaryStorageTest(2); // two GET failures means the GET request should end up using the PRIMARY host
            AssertSecondaryStorageSecondRetrySuccessful(SecondaryStorageTenantPrimaryHost(), SecondaryStorageTenantSecondaryHost(), testExceptionPolicy);
        }

        [RecordedTest]
        public async Task ListContainersSegmentAsync_SecondaryStorageThirdRetrySuccessful()
        {
            TestExceptionPolicy testExceptionPolicy = await PerformSecondaryStorageTest(3); // three GET failures means the GET request should end up using the SECONDARY host
            AssertSecondaryStorageThirdRetrySuccessful(SecondaryStorageTenantPrimaryHost(), SecondaryStorageTenantSecondaryHost(), testExceptionPolicy);
        }

        [RecordedTest]
        public async Task ListContainersSegmentAsync_SecondaryStorage404OnSecondary()
        {
            TestExceptionPolicy testExceptionPolicy = await PerformSecondaryStorageTest(3, true);  // three GET failures + 404 on SECONDARY host means the GET request should end up using the PRIMARY host
            AssertSecondaryStorage404OnSecondary(SecondaryStorageTenantPrimaryHost(), SecondaryStorageTenantSecondaryHost(), testExceptionPolicy);
        }

        private async Task<TestExceptionPolicy> PerformSecondaryStorageTest(int numberOfReadFailuresToSimulate, bool retryOn404 = false)
        {
            BlobServiceClient service = GetServiceClient_SecondaryAccount_ReadEnabledOnRetry(
                numberOfReadFailuresToSimulate,
                out TestExceptionPolicy testExceptionPolicy,
                retryOn404);
            await using DisposingContainer test = await GetTestContainerAsync(service: service);
            IList<BlobContainerItem> containers = await EnsurePropagatedAsync(
                async () => await service.GetBlobContainersAsync().ToListAsync(),
                containers => containers.Count > 0);
            Assert.IsTrue(containers.Count >= 1);
            return testExceptionPolicy;
        }
        #endregion

        [RecordedTest]
        public async Task ListContainersSegmentAsync_Marker()
        {
            BlobServiceClient service = GetServiceClient_SharedKey();
            // Ensure at least one container
            await using DisposingContainer test = await GetTestContainerAsync();
            var marker = default(string);
            var containers = new List<BlobContainerItem>();

            await foreach (Page<BlobContainerItem> page in service.GetBlobContainersAsync().AsPages(marker))
            {
                containers.AddRange(page.Values);
            }

            Assert.AreNotEqual(0, containers.Count);
            Assert.AreEqual(containers.Count, containers.Select(c => c.Name).Distinct().Count());
            Assert.IsTrue(containers.Any(c => test.Container.Uri == InstrumentClient(service.GetBlobContainerClient(c.Name)).Uri));
        }

        [RecordedTest]
        [AsyncOnly]
        public async Task ListContainersSegmentAsync_MaxResults()
        {
            BlobServiceClient service = GetServiceClient_SharedKey();
            // Ensure at least one container
            await using DisposingContainer test = await GetTestContainerAsync(service: service);
            await using DisposingContainer container = await GetTestContainerAsync(service: service);

            // Act
            Page<BlobContainerItem> page = await
                service.GetBlobContainersAsync()
                .AsPages(pageSizeHint: 1)
                .FirstAsync();

            // Assert
            Assert.AreEqual(1, page.Values.Count());
        }

        [RecordedTest]
        public async Task ListContainersSegmentAsync_Prefix()
        {
            BlobServiceClient service = GetServiceClient_SharedKey();
            var prefix = "aaa";
            var containerName = prefix + GetNewContainerName();
            // Ensure at least one container
            await using DisposingContainer test = await GetTestContainerAsync(service: service, containerName: containerName);

            AsyncPageable<BlobContainerItem> containers = service.GetBlobContainersAsync(prefix: prefix);
            IList<BlobContainerItem> items = await containers.ToListAsync();
            // Assert
            Assert.AreNotEqual(0, items.Count());
            Assert.IsTrue(items.All(c => c.Name.StartsWith(prefix)));
            Assert.IsNotNull(items.Single(c => c.Name == containerName));
            Assert.IsTrue(items.All(c => c.Properties.Metadata == null));
        }

        [RecordedTest]
        public async Task ListContainersSegmentAsync_Metadata()
        {
            BlobServiceClient service = GetServiceClient_SharedKey();
            // Ensure at least one container
            await using DisposingContainer test = await GetTestContainerAsync();

            // Arrange
            IDictionary<string, string> metadata = BuildMetadata();
            await test.Container.SetMetadataAsync(metadata);

            // Act
            IList<BlobContainerItem> containers = await service.GetBlobContainersAsync(BlobContainerTraits.Metadata).ToListAsync();

            // Assert
            AssertDictionaryEquality(
                metadata,
                containers.Where(c => c.Name == test.Container.Name).FirstOrDefault().Properties.Metadata);
        }

        [RecordedTest]
        [ServiceVersion(Min = BlobClientOptions.ServiceVersion.V2020_02_10)]
        public async Task ListContainersSegmentAsync_Deleted()
        {
            // Arrange
            BlobServiceClient service = BlobsClientBuilder.GetServiceClient_SoftDelete();
            string containerName = GetNewContainerName();
            BlobContainerClient containerClient = InstrumentClient(service.GetBlobContainerClient(containerName));
            await containerClient.CreateAsync();
            await containerClient.DeleteAsync();

            // Act
            IList<BlobContainerItem> containers = await service.GetBlobContainersAsync(states: BlobContainerStates.Deleted).ToListAsync();
            BlobContainerItem containerItem = containers.Where(c => c.Name == containerName).FirstOrDefault();

            // Assert
            Assert.IsTrue(containerItem.IsDeleted);
            Assert.IsNotNull(containerItem.VersionId);
            Assert.IsNotNull(containerItem.Properties.DeletedOn);
            Assert.IsNotNull(containerItem.Properties.RemainingRetentionDays);
        }

        [RecordedTest]
        [ServiceVersion(Min = BlobClientOptions.ServiceVersion.V2020_10_02)]
<<<<<<< HEAD
=======
        [NonParallelizable]
>>>>>>> 53c46a70
        public async Task ListContainersSegmentAsync_System()
        {
            // Arrange
            BlobServiceClient service = GetServiceClient_SharedKey();
<<<<<<< HEAD

            // Act
            IList<BlobContainerItem> containers = await service.GetBlobContainersAsync(states: BlobContainerStates.System).ToListAsync();
            BlobContainerItem logsBlobContainerItem = containers.Where(r => r.Name == "$logs").FirstOrDefault();
=======
            BlobServiceProperties properties = await service.GetPropertiesAsync();
            BlobStaticWebsite originalBlobStaticWebsite = properties.StaticWebsite;

            string errorDocument404Path = "error/404.html";
            string defaultIndexDocumentPath = "index.html";

            properties.StaticWebsite = new BlobStaticWebsite
            {
                Enabled = true,
                ErrorDocument404Path = errorDocument404Path,
                DefaultIndexDocumentPath = defaultIndexDocumentPath
            };

            await service.SetPropertiesAsync(properties);

            // Act
            IList<BlobContainerItem> containers = await service.GetBlobContainersAsync(states: BlobContainerStates.System).ToListAsync();
            BlobContainerItem logsBlobContainerItem = containers.Where(r => r.Name == "$web").FirstOrDefault();
>>>>>>> 53c46a70

            // Assert
            Assert.IsTrue(containers.Count > 0);
            Assert.IsNotNull(logsBlobContainerItem);
<<<<<<< HEAD
=======

            // Cleanup
            properties.StaticWebsite = originalBlobStaticWebsite;
            await service.SetPropertiesAsync(properties);
>>>>>>> 53c46a70
        }

        [RecordedTest]
        [AsyncOnly]
        public async Task ListContainersSegmentAsync_Error()
        {
            // Arrange
            BlobServiceClient service = GetServiceClient_SharedKey();

            // Act
            await TestHelper.AssertExpectedExceptionAsync<RequestFailedException>(
                service.GetBlobContainersAsync().AsPages(continuationToken: "garbage").FirstAsync(),
                e => Assert.AreEqual("OutOfRangeInput", e.ErrorCode));
        }

        [RecordedTest]
        public async Task GetAccountInfoAsync()
        {
            // Arrange
            BlobServiceClient service = GetServiceClient_SharedKey();

            // Act
            Response<AccountInfo> response = await service.GetAccountInfoAsync();

            // Assert
            Assert.IsNotNull(response.GetRawResponse().Headers.RequestId);
        }

        [RecordedTest]
        [ServiceVersion(Min = BlobClientOptions.ServiceVersion.V2019_07_07)]
        public async Task GetAccountInfoAsync_HnsFalse()
        {
            // Arrange
            BlobServiceClient service = GetServiceClient_SharedKey();

            // Act
            Response<AccountInfo> response = await service.GetAccountInfoAsync();

            // Assert
            Assert.IsFalse(response.Value.IsHierarchicalNamespaceEnabled);
        }

        [RecordedTest]
        [ServiceVersion(Min = BlobClientOptions.ServiceVersion.V2019_07_07)]
        public async Task GetAccountInfoAsync_HnsTrue()
        {
            // Arrange
            BlobServiceClient service = BlobsClientBuilder.GetServiceClient_Hns();

            // Act
            Response<AccountInfo> response = await service.GetAccountInfoAsync();

            // Assert
            Assert.IsTrue(response.Value.IsHierarchicalNamespaceEnabled);
        }

        [RecordedTest]
        public async Task GetAccountInfoAsync_Error()
        {
            // Arrange
            BlobServiceClient service = InstrumentClient(
                new BlobServiceClient(
                    GetServiceClient_SharedKey().Uri,
                    GetOptions()));

            // Act
            await TestHelper.AssertExpectedExceptionAsync<RequestFailedException>(
                service.GetAccountInfoAsync(),
                e => Assert.AreEqual("ResourceNotFound", e.ErrorCode));
        }

        [RecordedTest]
        public async Task GetPropertiesAsync()
        {
            // Arrange
            BlobServiceClient service = GetServiceClient_SharedKey();

            // Act
            Response<BlobServiceProperties> response = await service.GetPropertiesAsync();

            // Assert
            Assert.IsNotNull(response.Value.DeleteRetentionPolicy);
        }

        [RecordedTest]
        public async Task GetPropertiesAsync_Error()
        {
            // Arrange
            BlobServiceClient service = InstrumentClient(
                new BlobServiceClient(
                    GetServiceClient_SharedKey().Uri,
                    GetOptions()));

            // Act
            await TestHelper.AssertExpectedExceptionAsync<RequestFailedException>(
                service.GetPropertiesAsync(),
                e => { });
        }

        [RecordedTest]
        [NonParallelizable]
        public async Task SetPropertiesAsync()
        {
            // Arrange
            BlobServiceClient service = GetServiceClient_SharedKey();
            BlobServiceProperties properties = await service.GetPropertiesAsync();
            BlobCorsRule[] originalCors = properties.Cors.ToArray();
            properties.Cors =
                new[]
                {
                    new BlobCorsRule
                    {
                        MaxAgeInSeconds = 1000,
                        AllowedHeaders = "x-ms-meta-data*,x-ms-meta-target*,x-ms-meta-abc",
                        AllowedMethods = "PUT,GET",
                        AllowedOrigins = "*",
                        ExposedHeaders = "x-ms-meta-*"
                    }
                };

            // Act
            await service.SetPropertiesAsync(properties);

            // Assert
            properties = await service.GetPropertiesAsync();
            Assert.AreEqual(1, properties.Cors.Count());
            Assert.IsTrue(properties.Cors[0].MaxAgeInSeconds == 1000);

            // Cleanup
            properties.Cors = originalCors;
            await service.SetPropertiesAsync(properties);
            properties = await service.GetPropertiesAsync();
            Assert.AreEqual(originalCors.Count(), properties.Cors.Count());
        }

        [RecordedTest]
        [ServiceVersion(Min = BlobClientOptions.ServiceVersion.V2019_12_12)]
        [NonParallelizable]
        public async Task SetPropertiesAsync_StaticWebsite()
        {
            // Arrange
            BlobServiceClient service = GetServiceClient_SharedKey();
            BlobServiceProperties properties = await service.GetPropertiesAsync();
            BlobStaticWebsite originalBlobStaticWebsite = properties.StaticWebsite;

            string errorDocument404Path = "error/404.html";
            string defaultIndexDocumentPath = "index.html";

            properties.StaticWebsite = new BlobStaticWebsite
            {
                Enabled = true,
                ErrorDocument404Path = errorDocument404Path,
                DefaultIndexDocumentPath = defaultIndexDocumentPath
            };

            // Act
            await service.SetPropertiesAsync(properties);

            // Assert
            properties = await service.GetPropertiesAsync();
            Assert.IsTrue(properties.StaticWebsite.Enabled);
            Assert.AreEqual(errorDocument404Path, properties.StaticWebsite.ErrorDocument404Path);
            Assert.AreEqual(defaultIndexDocumentPath, properties.StaticWebsite.DefaultIndexDocumentPath);

            // Cleanup
            properties.StaticWebsite = originalBlobStaticWebsite;
            await service.SetPropertiesAsync(properties);
        }

        [RecordedTest]
        public async Task SetPropertiesAsync_Error()
        {
            // Arrange
            BlobServiceClient service = GetServiceClient_SharedKey();
            BlobServiceProperties properties = (await service.GetPropertiesAsync()).Value;
            BlobServiceClient invalidService = InstrumentClient(
                new BlobServiceClient(
                    GetServiceClient_SharedKey().Uri,
                    GetOptions()));

            // Act
            await TestHelper.AssertExpectedExceptionAsync<RequestFailedException>(
                invalidService.SetPropertiesAsync(properties),
                e => { });
        }

        // Note: read-access geo-redundant replication must be enabled for test account, or this test will fail.
        [RecordedTest]
        public async Task GetStatisticsAsync()
        {
            // Arrange
            // "-secondary" is required by the server
            BlobServiceClient service = InstrumentClient(
                new BlobServiceClient(
                    new Uri(TestConfigDefault.BlobServiceSecondaryEndpoint),
                    Tenants.GetNewSharedKeyCredentials(),
                    GetOptions()));

            // Act
            Response<BlobServiceStatistics> response = await service.GetStatisticsAsync();

            // Assert
            Assert.IsNotNull(response);
        }

        [RecordedTest]
        public async Task GetUserDelegationKey()
        {
            // Arrange
            BlobServiceClient service = BlobsClientBuilder.GetServiceClient_OAuth();

            // Act
            Response<UserDelegationKey> response = await service.GetUserDelegationKeyAsync(startsOn: null, expiresOn: Recording.UtcNow.AddHours(1));

            // Assert
            Assert.IsNotNull(response.Value);
        }

        [RecordedTest]
        public async Task GetUserDelegationKey_Error()
        {
            // Arrange
            BlobServiceClient service = GetServiceClient_SharedKey();

            // Act
            await TestHelper.AssertExpectedExceptionAsync<RequestFailedException>(
                service.GetUserDelegationKeyAsync(startsOn: null, expiresOn: Recording.UtcNow.AddHours(1)),
                e => Assert.AreEqual("AuthenticationFailed", e.ErrorCode));
        }

        [RecordedTest]
        public async Task GetUserDelegationKey_ArgumentException()
        {
            // Arrange
            BlobServiceClient service = BlobsClientBuilder.GetServiceClient_OAuth();

            // Act
            await TestHelper.AssertExpectedExceptionAsync<ArgumentException>(
                service.GetUserDelegationKeyAsync(
                    startsOn: null,
                    // ensure the time used is not UTC, as DateTimeOffset.Now could actually be UTC based on OS settings
                    // Use a custom time zone so we aren't dependent on OS having specific standard time zone.
                    expiresOn: TimeZoneInfo.ConvertTime(
                        Recording.Now.AddHours(1),
                        TimeZoneInfo.CreateCustomTimeZone("Storage Test Custom Time Zone", TimeSpan.FromHours(-3), "CTZ", "CTZ"))),
                e => Assert.AreEqual("expiresOn must be UTC", e.Message));
            ;
        }

        [RecordedTest]
        public async Task CreateBlobContainerAsync()
        {
            var name = GetNewContainerName();
            BlobServiceClient service = GetServiceClient_SharedKey();
            try
            {
                BlobContainerClient container = InstrumentClient((await service.CreateBlobContainerAsync(name)).Value);
                Response<BlobContainerProperties> properties = await container.GetPropertiesAsync();
                Assert.IsNotNull(properties.Value);
            }
            finally
            {
                await service.DeleteBlobContainerAsync(name);
            }
        }

        [RecordedTest]
        public async Task DeleteBlobContainerAsync()
        {
            var name = GetNewContainerName();
            BlobServiceClient service = GetServiceClient_SharedKey();
            BlobContainerClient container = InstrumentClient((await service.CreateBlobContainerAsync(name)).Value);

            await service.DeleteBlobContainerAsync(name);
            Assert.ThrowsAsync<RequestFailedException>(
                async () => await container.GetPropertiesAsync());
        }

        [RecordedTest]
        [ServiceVersion(Min = BlobClientOptions.ServiceVersion.V2019_12_12)]
        public async Task FindBlobsByTagAsync()
        {
            // Arrange
            BlobServiceClient service = GetServiceClient_SharedKey();
            await using DisposingContainer test = await GetTestContainerAsync();
            string blobName = GetNewBlobName();
            AppendBlobClient appendBlob = InstrumentClient(test.Container.GetAppendBlobClient(blobName));
            string tagKey = "myTagKey";
            string tagValue = "myTagValue";
            Dictionary<string, string> tags = new Dictionary<string, string>
            {
                { tagKey, tagValue }
            };
            AppendBlobCreateOptions options = new AppendBlobCreateOptions
            {
                Tags = tags
            };
            await appendBlob.CreateAsync(options);

            string expression = $"\"{tagKey}\"='{tagValue}'";

            // It takes a few seconds for Filter Blobs to pick up new changes
            await Delay(2000);

            // Act
            List<TaggedBlobItem> blobs = new List<TaggedBlobItem>();
            await foreach (Page<TaggedBlobItem> page in service.FindBlobsByTagsAsync(expression).AsPages())
            {
                blobs.AddRange(page.Values);
            }

            // Assert
            TaggedBlobItem filterBlob = blobs.Where(r => r.BlobName == blobName).FirstOrDefault();

            if (_serviceVersion >= BlobClientOptions.ServiceVersion.V2020_04_08)
            {
                Assert.AreEqual(1, filterBlob.Tags.Count);
                Assert.AreEqual("myTagValue", filterBlob.Tags["myTagKey"]);
            }
            else
            {
                Assert.IsNotNull(filterBlob);
            }
        }

        [RecordedTest]
        [ServiceVersion(Min = BlobClientOptions.ServiceVersion.V2019_12_12)]
        [TestCase(AccountSasPermissions.Filter)]
        [TestCase(AccountSasPermissions.All)]
        public async Task FindBlobsByTagAsync_AccountSas(AccountSasPermissions accountSasPermissions)
        {
            // Arrange
            BlobServiceClient service = GetServiceClient_SharedKey();
            await using DisposingContainer test = await GetTestContainerAsync();
            string blobName = GetNewBlobName();
            AppendBlobClient appendBlob = InstrumentClient(test.Container.GetAppendBlobClient(blobName));
            string tagKey = "myTagKey";
            string tagValue = "myTagValue";
            Dictionary<string, string> tags = new Dictionary<string, string>
            {
                { tagKey, tagValue }
            };
            AppendBlobCreateOptions options = new AppendBlobCreateOptions
            {
                Tags = tags
            };
            await appendBlob.CreateAsync(options);

            string expression = $"\"{tagKey}\"='{tagValue}'";

            // It takes a few seconds for Filter Blobs to pick up new changes
            await Delay(2000);

            // Act
            SasQueryParameters sasQueryParameters = BlobsClientBuilder.GetNewAccountSas(permissions: accountSasPermissions);
            BlobServiceClient sasServiceClient = new BlobServiceClient(new Uri($"{service.Uri}?{sasQueryParameters}"), GetOptions());
            List<TaggedBlobItem> blobs = new List<TaggedBlobItem>();
            await foreach (Page<TaggedBlobItem> page in sasServiceClient.FindBlobsByTagsAsync(expression).AsPages())
            {
                blobs.AddRange(page.Values);
            }

            // Assert
            TaggedBlobItem filterBlob = blobs.Where(r => r.BlobName == blobName).FirstOrDefault();
            Assert.IsNotNull(filterBlob);
        }

        [RecordedTest]
        [ServiceVersion(Min = BlobClientOptions.ServiceVersion.V2019_12_12)]
        public async Task FindBlobsByTagAsync_Error()
        {
            // Arrange
            BlobServiceClient service = InstrumentClient(
                new BlobServiceClient(
                    GetServiceClient_SharedKey().Uri,
                    GetOptions()));

            // Act
            await TestHelper.AssertExpectedExceptionAsync<RequestFailedException>(
                service.FindBlobsByTagsAsync("\"key\" = 'value'").AsPages().FirstAsync(),
                e => Assert.AreEqual(BlobErrorCode.NoAuthenticationInformation.ToString(), e.ErrorCode));
        }

        [RecordedTest]
        [ServiceVersion(Min = BlobClientOptions.ServiceVersion.V2020_02_10)]
        public async Task UndeleteBlobContainerAsync()
        {
            // Arrange
            BlobServiceClient service = BlobsClientBuilder.GetServiceClient_SoftDelete();
            string containerName = GetNewContainerName();
            BlobContainerClient container = InstrumentClient(service.GetBlobContainerClient(containerName));
            await container.CreateAsync();
            await container.DeleteAsync();
            IList<BlobContainerItem> containers = await service.GetBlobContainersAsync(states: BlobContainerStates.Deleted).ToListAsync();
            BlobContainerItem containerItem = containers.Where(c => c.Name == containerName).FirstOrDefault();

            // It takes some time for the Container to be deleted.
            await Delay(30000);

            // Act
            Response<BlobContainerClient> response = await service.UndeleteBlobContainerAsync(
                containerItem.Name,
                containerItem.VersionId);

            // Assert
            await response.Value.GetPropertiesAsync();

            // Cleanup
            await container.DeleteAsync();
        }

        [RecordedTest]
        [ServiceVersion(Min = BlobClientOptions.ServiceVersion.V2020_02_10)]
        public async Task UndeleteBlobContainerAsync_Error()
        {
            // Arrange
            BlobServiceClient service = BlobsClientBuilder.GetServiceClient_SoftDelete();
            string containerName = GetNewContainerName();
            BlobContainerClient container = InstrumentClient(service.GetBlobContainerClient(containerName));

            // Act
            await TestHelper.AssertExpectedExceptionAsync<RequestFailedException>(
                service.UndeleteBlobContainerAsync(GetNewBlobName(), "01D60F8BB59A4652"),
                e => Assert.AreEqual(BlobErrorCode.ContainerNotFound.ToString(), e.ErrorCode));
        }

        [RecordedTest]
        [Ignore("https://github.com/Azure/azure-sdk-for-net/issues/18257")]
        [ServiceVersion(Min = BlobClientOptions.ServiceVersion.V2020_06_12)]
        public async Task RenameBlobContainerAsync()
        {
            // Arrange
            BlobServiceClient service = GetServiceClient_SharedKey();
            string oldContainerName = GetNewContainerName();
            string newContainerName = GetNewContainerName();
            BlobContainerClient container = InstrumentClient(service.GetBlobContainerClient(oldContainerName));
            await container.CreateAsync();

            // Act
            BlobContainerClient newContainer = await service.RenameBlobContainerAsync(
                sourceContainerName: oldContainerName,
                destinationContainerName: newContainerName);

            // Assert
            await newContainer.GetPropertiesAsync();

            // Cleanup
            await newContainer.DeleteAsync();
        }

        [RecordedTest]
        [ServiceVersion(Min = BlobClientOptions.ServiceVersion.V2020_06_12)]
        [TestCase(nameof(BlobRequestConditions.IfModifiedSince))]
        [TestCase(nameof(BlobRequestConditions.IfUnmodifiedSince))]
        [TestCase(nameof(BlobRequestConditions.TagConditions))]
        [TestCase(nameof(BlobRequestConditions.IfMatch))]
        [TestCase(nameof(BlobRequestConditions.IfNoneMatch))]
        public async Task RenameBlobContainerAsync_InvalidSourceRequestConditions(string invalidSourceCondition)
        {
            // Arrange
            Uri uri = new Uri("https://www.doesntmatter.com");
            BlobServiceClient serviceClient = new BlobServiceClient(uri, GetOptions());

            BlobRequestConditions sourceConditions = new BlobRequestConditions();

            switch (invalidSourceCondition)
            {
                case nameof(BlobRequestConditions.IfModifiedSince):
                    sourceConditions.IfModifiedSince = new DateTimeOffset();
                    break;
                case nameof(BlobRequestConditions.IfUnmodifiedSince):
                    sourceConditions.IfUnmodifiedSince = new DateTimeOffset();
                    break;
                case nameof(BlobRequestConditions.TagConditions):
                    sourceConditions.TagConditions = string.Empty;
                    break;
                case nameof(BlobRequestConditions.IfMatch):
                    sourceConditions.IfMatch = new ETag();
                    break;
                case nameof(BlobRequestConditions.IfNoneMatch):
                    sourceConditions.IfNoneMatch = new ETag();
                    break;
            }

            // Act
            await TestHelper.AssertExpectedExceptionAsync<ArgumentException>(
                serviceClient.RenameBlobContainerAsync(
                    sourceContainerName: "sourceContainerName",
                    destinationContainerName: "destinationContainerName",
                    sourceConditions: sourceConditions),
                e =>
                {
                    Assert.IsTrue(e.Message.Contains($"RenameBlobContainer does not support the {invalidSourceCondition} condition(s)."));
                    Assert.IsTrue(e.Message.Contains("sourceConditions"));
                });
        }

        [RecordedTest]
        [Ignore("https://github.com/Azure/azure-sdk-for-net/issues/18257")]
        [ServiceVersion(Min = BlobClientOptions.ServiceVersion.V2020_06_12)]
        public async Task RenameBlobContainerAsync_AccountSas()
        {
            // Arrange
            BlobServiceClient service = GetServiceClient_SharedKey();
            string oldContainerName = GetNewContainerName();
            string newContainerName = GetNewContainerName();
            BlobContainerClient container = InstrumentClient(service.GetBlobContainerClient(oldContainerName));
            await container.CreateAsync();
            SasQueryParameters sasQueryParameters = BlobsClientBuilder.GetNewAccountSas();
            service = InstrumentClient(new BlobServiceClient(new Uri($"{service.Uri}?{sasQueryParameters}"), GetOptions()));

            // Act
            BlobContainerClient newContainer = await service.RenameBlobContainerAsync(
                sourceContainerName: oldContainerName,
                destinationContainerName: newContainerName);

            // Assert
            await newContainer.GetPropertiesAsync();

            // Cleanup
            await newContainer.DeleteAsync();
        }

        [RecordedTest]
        [Ignore("https://github.com/Azure/azure-sdk-for-net/issues/18257")]
        [ServiceVersion(Min = BlobClientOptions.ServiceVersion.V2020_06_12)]
        public async Task RenameBlobContainerAsync_Error()
        {
            // Arrange
            BlobServiceClient service = GetServiceClient_SharedKey();

            // Act
            await TestHelper.AssertExpectedExceptionAsync<RequestFailedException>(
                service.RenameBlobContainerAsync(GetNewContainerName(), GetNewContainerName()),
                e => Assert.AreEqual(BlobErrorCode.ContainerNotFound.ToString(), e.ErrorCode));
        }

        [RecordedTest]
        [Ignore("https://github.com/Azure/azure-sdk-for-net/issues/18257")]
        [ServiceVersion(Min = BlobClientOptions.ServiceVersion.V2020_06_12)]
        public async Task RenameBlobContainerAsync_SourceLease()
        {
            // Arrange
            BlobServiceClient service = GetServiceClient_SharedKey();
            string oldContainerName = GetNewContainerName();
            string newContainerName = GetNewContainerName();
            BlobContainerClient container = InstrumentClient(service.GetBlobContainerClient(oldContainerName));
            await container.CreateAsync();
            string leaseId = Recording.Random.NewGuid().ToString();

            BlobLeaseClient leaseClient = InstrumentClient(container.GetBlobLeaseClient(leaseId));
            await leaseClient.AcquireAsync(duration: TimeSpan.FromSeconds(30));

            BlobRequestConditions sourceConditions = new BlobRequestConditions
            {
                LeaseId = leaseId
            };

            // Act
            BlobContainerClient newContainer = await service.RenameBlobContainerAsync(
                sourceContainerName: oldContainerName,
                destinationContainerName: newContainerName,
                sourceConditions: sourceConditions);

            // Assert
            await newContainer.GetPropertiesAsync();

            // Cleanup
            await newContainer.DeleteAsync();
        }

        [RecordedTest]
        [Ignore("https://github.com/Azure/azure-sdk-for-net/issues/18257")]
        [ServiceVersion(Min = BlobClientOptions.ServiceVersion.V2020_06_12)]
        public async Task RenameBlobContainerAsync_SourceLeaseFailed()
        {
            // Arrange
            BlobServiceClient service = GetServiceClient_SharedKey();
            string oldContainerName = GetNewContainerName();
            string newContainerName = GetNewContainerName();
            BlobContainerClient container = InstrumentClient(service.GetBlobContainerClient(oldContainerName));
            await container.CreateAsync();
            string leaseId = Recording.Random.NewGuid().ToString();

            BlobRequestConditions sourceConditions = new BlobRequestConditions
            {
                LeaseId = leaseId
            };

            // Act
            await TestHelper.AssertExpectedExceptionAsync<RequestFailedException>(
                service.RenameBlobContainerAsync(
                    sourceContainerName: oldContainerName,
                    destinationContainerName: newContainerName,
                    sourceConditions: sourceConditions),
                e => Assert.AreEqual(BlobErrorCode.LeaseNotPresentWithContainerOperation.ToString(), e.ErrorCode));

            // Cleanup
            await container.DeleteAsync();
        }

        #region GenerateSasTests
        [RecordedTest]
        public void CanGenerateSas_ClientConstructors()
        {
            // Arrange
            var constants = TestConstants.Create(this);
            var blobEndpoint = new Uri("https://127.0.0.1/" + constants.Sas.Account);
            var blobSecondaryEndpoint = new Uri("https://127.0.0.1/" + constants.Sas.Account + "-secondary");
            var storageConnectionString = new StorageConnectionString(constants.Sas.SharedKeyCredential, blobStorageUri: (blobEndpoint, blobSecondaryEndpoint));
            string connectionString = storageConnectionString.ToString(true);

            // Act - BlobServiceClient(string connectionString)
            BlobServiceClient container = InstrumentClient(new BlobServiceClient(
                connectionString));
            Assert.IsTrue(container.CanGenerateAccountSasUri);

            // Act - BlobServiceClient(string connectionString, string blobContainerName, BlobClientOptions options)
            BlobServiceClient container2 = InstrumentClient(new BlobServiceClient(
                connectionString,
                GetOptions()));
            Assert.IsTrue(container2.CanGenerateAccountSasUri);

            // Act - BlobServiceClient(Uri blobContainerUri, BlobClientOptions options = default)
            BlobServiceClient container3 = InstrumentClient(new BlobServiceClient(
                blobEndpoint,
                GetOptions()));
            Assert.IsFalse(container3.CanGenerateAccountSasUri);

            // Act - BlobServiceClient(Uri blobContainerUri, StorageSharedKeyCredential credential, BlobClientOptions options = default)
            BlobServiceClient container4 = InstrumentClient(new BlobServiceClient(
                blobEndpoint,
                constants.Sas.SharedKeyCredential,
                GetOptions()));
            Assert.IsTrue(container4.CanGenerateAccountSasUri);

            // Act - BlobServiceClient(Uri blobContainerUri, TokenCredential credential, BlobClientOptions options = default)
            var tokenCredentials = new DefaultAzureCredential();
            BlobServiceClient container5 = InstrumentClient(new BlobServiceClient(
                blobEndpoint,
                tokenCredentials,
                GetOptions()));
            Assert.IsFalse(container5.CanGenerateAccountSasUri);
        }

        [RecordedTest]
        public void CanGenerateSas_GetContainerClient()
        {
            // Arrange
            var constants = TestConstants.Create(this);
            var blobEndpoint = new Uri("https://127.0.0.1/" + constants.Sas.Account);
            var blobSecondaryEndpoint = new Uri("https://127.0.0.1/" + constants.Sas.Account + "-secondary");
            var storageConnectionString = new StorageConnectionString(constants.Sas.SharedKeyCredential, blobStorageUri: (blobEndpoint, blobSecondaryEndpoint));
            string connectionString = storageConnectionString.ToString(true);

            // Check if we're passing the SharedKeyCredential correctly to the containerClient
            // Act - BlobServiceClient(string connectionString)
            BlobServiceClient serviceClient = InstrumentClient(new BlobServiceClient(
                connectionString));
            BlobContainerClient containerClient = serviceClient.GetBlobContainerClient(GetNewContainerName());
            Assert.IsTrue(containerClient.CanGenerateSasUri);

            // Act - BlobServiceClient(string connectionString, string blobContainerName, BlobClientOptions options)
            BlobServiceClient serviceClient2 = InstrumentClient(new BlobServiceClient(
                connectionString,
                GetOptions()));
            BlobContainerClient containerClient2 = serviceClient2.GetBlobContainerClient(GetNewContainerName());
            Assert.IsTrue(containerClient2.CanGenerateSasUri);

            // Act - BlobServiceClient(Uri blobContainerUri, BlobClientOptions options = default)
            BlobServiceClient serviceClient3 = InstrumentClient(new BlobServiceClient(
                blobEndpoint,
                GetOptions()));
            BlobContainerClient containerClient3 = serviceClient3.GetBlobContainerClient(GetNewContainerName());
            Assert.IsFalse(containerClient3.CanGenerateSasUri);

            // Act - BlobServiceClient(Uri blobContainerUri, StorageSharedKeyCredential credential, BlobClientOptions options = default)
            BlobServiceClient serviceClient4 = InstrumentClient(new BlobServiceClient(
                blobEndpoint,
                constants.Sas.SharedKeyCredential,
                GetOptions()));
            BlobContainerClient containerClient4 = serviceClient4.GetBlobContainerClient(GetNewContainerName());
            Assert.IsTrue(containerClient4.CanGenerateSasUri);

            // Act - BlobServiceClient(Uri blobContainerUri, TokenCredential credential, BlobClientOptions options = default)
            var tokenCredentials = new DefaultAzureCredential();
            BlobServiceClient serviceClient5 = InstrumentClient(new BlobServiceClient(
                blobEndpoint,
                tokenCredentials,
                GetOptions()));
            BlobContainerClient containerClient5 = serviceClient5.GetBlobContainerClient(GetNewContainerName());
            Assert.IsFalse(containerClient5.CanGenerateSasUri);
        }

        [RecordedTest]
        public void CanGenerateAccountSas_Mockable()
        {
            // Act
            var serviceClient = new Mock<BlobServiceClient>();
            serviceClient.Setup(x => x.CanGenerateAccountSasUri).Returns(false);

            // Assert
            Assert.IsFalse(serviceClient.Object.CanGenerateAccountSasUri);

            // Act
            serviceClient.Setup(x => x.CanGenerateAccountSasUri).Returns(true);

            // Assert
            Assert.IsTrue(serviceClient.Object.CanGenerateAccountSasUri);
        }

        [RecordedTest]
        public void GenerateAccountSas_RequiredParameters()
        {
            // Arrange
            TestConstants constants = TestConstants.Create(this);
            Uri serviceUri = new Uri($"https://{constants.Sas.Account}.blob.core.windows.net");
            DateTimeOffset expiresOn = Recording.UtcNow.AddHours(+1);
            AccountSasPermissions permissions = AccountSasPermissions.Read | AccountSasPermissions.Write;
            AccountSasResourceTypes resourceTypes = AccountSasResourceTypes.All;
            BlobServiceClient serviceClient = InstrumentClient(
                new BlobServiceClient(
                    serviceUri,
                    constants.Sas.SharedKeyCredential,
                    GetOptions()));

            // Act
            Uri sasUri = serviceClient.GenerateAccountSasUri(
                permissions: permissions,
                expiresOn: expiresOn,
                resourceTypes: resourceTypes);

            // Assert
            AccountSasBuilder sasBuilder = new AccountSasBuilder(permissions, expiresOn, AccountSasServices.Blobs, resourceTypes);
            UriBuilder expectedUri = new UriBuilder(serviceUri);
            expectedUri.Query += sasBuilder.ToSasQueryParameters(constants.Sas.SharedKeyCredential).ToString();
            Assert.AreEqual(expectedUri.Uri, sasUri);
        }

        [RecordedTest]
        public void GenerateAccountSas_Builder()
        {
            TestConstants constants = TestConstants.Create(this);
            Uri serviceUri = new Uri($"https://{constants.Sas.Account}.blob.core.windows.net");
            AccountSasPermissions permissions = AccountSasPermissions.Read | AccountSasPermissions.Write;
            DateTimeOffset expiresOn = Recording.UtcNow.AddHours(+1);
            AccountSasServices services = AccountSasServices.Blobs;
            AccountSasResourceTypes resourceTypes = AccountSasResourceTypes.All;
            BlobServiceClient serviceClient = InstrumentClient(
                new BlobServiceClient(
                    serviceUri,
                    constants.Sas.SharedKeyCredential,
                    GetOptions()));

            AccountSasBuilder sasBuilder = new AccountSasBuilder(permissions, expiresOn, services, resourceTypes)
            {
                StartsOn = Recording.UtcNow.AddHours(-1)
            };

            // Act
            Uri sasUri = serviceClient.GenerateAccountSasUri(sasBuilder);

            // Assert
            UriBuilder expectedUri = new UriBuilder(serviceUri);
            expectedUri.Query += sasBuilder.ToSasQueryParameters(constants.Sas.SharedKeyCredential).ToString();
            Assert.AreEqual(expectedUri.Uri, sasUri);
        }

        [RecordedTest]
        public void GenerateAccountSas_WrongService_Service()
        {
            TestConstants constants = TestConstants.Create(this);
            Uri serviceUri = new Uri($"https://{constants.Sas.Account}.blob.core.windows.net");
            AccountSasPermissions permissions = AccountSasPermissions.Read | AccountSasPermissions.Write;
            DateTimeOffset expiresOn = Recording.UtcNow.AddHours(+1);
            AccountSasServices services = AccountSasServices.Files; // Wrong Service
            AccountSasResourceTypes resourceTypes = AccountSasResourceTypes.All;
            BlobServiceClient serviceClient = InstrumentClient(
                new BlobServiceClient(
                    serviceUri,
                    constants.Sas.SharedKeyCredential,
                    GetOptions()));

            AccountSasBuilder sasBuilder = new AccountSasBuilder(permissions, expiresOn, services, resourceTypes)
            {
                StartsOn = Recording.UtcNow.AddHours(-1)
            };

            // Act
            TestHelper.AssertExpectedException(
                () => serviceClient.GenerateAccountSasUri(sasBuilder),
                 new InvalidOperationException("SAS Uri cannot be generated. builder.Services does specify Blobs. builder.Services must either specify Blobs or specify all Services are accessible in the value."));
        }
        #endregion

        [RecordedTest]
        public void CanMockClientConstructors()
        {
            // One has to call .Object to trigger constructor. It's lazy.
            var mock = new Mock<BlobServiceClient>(TestConfigDefault.ConnectionString, new BlobClientOptions()).Object;
            mock = new Mock<BlobServiceClient>(TestConfigDefault.ConnectionString).Object;
            mock = new Mock<BlobServiceClient>(new Uri("https://test/test"), new BlobClientOptions()).Object;
            mock = new Mock<BlobServiceClient>(new Uri("https://test/test"), Tenants.GetNewSharedKeyCredentials(), new BlobClientOptions()).Object;
            mock = new Mock<BlobServiceClient>(new Uri("https://test/test"), new AzureSasCredential("foo"), new BlobClientOptions()).Object;
            mock = new Mock<BlobServiceClient>(new Uri("https://test/test"), Tenants.GetOAuthCredential(Tenants.TestConfigHierarchicalNamespace), new BlobClientOptions()).Object;
        }
    }
}<|MERGE_RESOLUTION|>--- conflicted
+++ resolved
@@ -351,20 +351,11 @@
 
         [RecordedTest]
         [ServiceVersion(Min = BlobClientOptions.ServiceVersion.V2020_10_02)]
-<<<<<<< HEAD
-=======
         [NonParallelizable]
->>>>>>> 53c46a70
         public async Task ListContainersSegmentAsync_System()
         {
             // Arrange
             BlobServiceClient service = GetServiceClient_SharedKey();
-<<<<<<< HEAD
-
-            // Act
-            IList<BlobContainerItem> containers = await service.GetBlobContainersAsync(states: BlobContainerStates.System).ToListAsync();
-            BlobContainerItem logsBlobContainerItem = containers.Where(r => r.Name == "$logs").FirstOrDefault();
-=======
             BlobServiceProperties properties = await service.GetPropertiesAsync();
             BlobStaticWebsite originalBlobStaticWebsite = properties.StaticWebsite;
 
@@ -383,18 +374,14 @@
             // Act
             IList<BlobContainerItem> containers = await service.GetBlobContainersAsync(states: BlobContainerStates.System).ToListAsync();
             BlobContainerItem logsBlobContainerItem = containers.Where(r => r.Name == "$web").FirstOrDefault();
->>>>>>> 53c46a70
 
             // Assert
             Assert.IsTrue(containers.Count > 0);
             Assert.IsNotNull(logsBlobContainerItem);
-<<<<<<< HEAD
-=======
 
             // Cleanup
             properties.StaticWebsite = originalBlobStaticWebsite;
             await service.SetPropertiesAsync(properties);
->>>>>>> 53c46a70
         }
 
         [RecordedTest]
