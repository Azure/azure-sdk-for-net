﻿// Copyright (c) Microsoft Corporation. All rights reserved.
// Licensed under the MIT License.

using System;
using System.Collections.Generic;
using System.ComponentModel.DataAnnotations;
using System.IO;
using System.Linq;
using System.Net;
using System.Reflection.Metadata;
using System.Security.Cryptography;
using System.Threading;
using System.Threading.Tasks;
using Azure.Core;
using Azure.Core.Pipeline;
using Azure.Core.TestFramework;
using Azure.Identity;
using Azure.Storage.Blobs.Models;
using Azure.Storage.Blobs.Specialized;
using Azure.Storage.Blobs.Tests;
using Azure.Storage.Sas;
using Azure.Storage.Test;
using Azure.Storage.Test.Shared;
using Moq;
using Moq.Protected;
using NUnit.Framework;
using TestConstants = Azure.Storage.Test.TestConstants;

namespace Azure.Storage.Blobs.Test
{
    public class BlobBaseClientTests : BlobTestBase
    {
        public BlobBaseClientTests(bool async, BlobClientOptions.ServiceVersion serviceVersion)
            : base(async, serviceVersion, null /* RecordedTestMode.Record /* to re-record */)
        {
        }

        [Test]
        public void Ctor_ConnectionString()
        {
            var accountName = "accountName";
            var accountKey = Convert.ToBase64String(new byte[] { 0, 1, 2, 3, 4, 5 });

            var credentials = new StorageSharedKeyCredential(accountName, accountKey);
            var blobEndpoint = new Uri("http://127.0.0.1/" + accountName);
            var blobSecondaryEndpoint = new Uri("http://127.0.0.1/" + accountName + "-secondary");

            var connectionString = new StorageConnectionString(credentials, blobStorageUri: (blobEndpoint, blobSecondaryEndpoint));

            var containerName = GetNewContainerName();
            var blobName = GetNewBlobName();

            BlobBaseClient blob1 = InstrumentClient(new BlobBaseClient(connectionString.ToString(true), containerName, blobName, GetOptions()));
            BlobBaseClient blob2 = InstrumentClient(new BlobBaseClient(connectionString.ToString(true), containerName, blobName));

            var builder1 = new BlobUriBuilder(blob1.Uri);
            var builder2 = new BlobUriBuilder(blob2.Uri);

            Assert.AreEqual(containerName, builder1.BlobContainerName);
            Assert.AreEqual(blobName, builder1.BlobName);
            Assert.AreEqual("accountName", builder1.AccountName);

            Assert.AreEqual(containerName, builder2.BlobContainerName);
            Assert.AreEqual(blobName, builder2.BlobName);
            Assert.AreEqual("accountName", builder2.AccountName);
        }

        [Test]
        public async Task Ctor_ConnectionStringEscapeBlobName()
        {
            // Arrange
            await using DisposingContainer test = await GetTestContainerAsync();
            string blobName = "!*'();[]:@&%=+$,/?#äÄöÖüÜß";

            BlockBlobClient initalBlob = InstrumentClient(test.Container.GetBlockBlobClient(blobName));
            var data = GetRandomBuffer(Constants.KB);

            using var stream = new MemoryStream(data);
            Response<BlobContentInfo> uploadResponse = await initalBlob.UploadAsync(stream);

            // Act
            BlobBaseClient blob = new BlobBaseClient(TestConfigDefault.ConnectionString, test.Container.Name, blobName, GetOptions());
            Response<BlobProperties> propertiesResponse = await blob.GetPropertiesAsync();

            // Assert
            Assert.AreEqual(uploadResponse.Value.ETag, propertiesResponse.Value.ETag);

            // Act
            BlobBaseClient sasBlob = InstrumentClient(
                GetServiceClient_BlobServiceSas_Blob(
                    containerName: test.Container.Name,
                    blobName: blobName)
                .GetBlobContainerClient(test.Container.Name)
                .GetBlobClient(blobName));

            propertiesResponse = await sasBlob.GetPropertiesAsync();

            // Assert
            Assert.AreEqual(uploadResponse.Value.ETag, propertiesResponse.Value.ETag);
        }

        [Test]
        public void Ctor_Uri()
        {
            var accountName = "accountName";
            var blobEndpoint = new Uri("http://127.0.0.1/" + accountName);
            BlobBaseClient blob = InstrumentClient(new BlobBaseClient(blobEndpoint));
            var builder = new BlobUriBuilder(blob.Uri);

            Assert.AreEqual(accountName, builder.AccountName);
        }

        [Test]
        public void Ctor_UriNonIpStyle()
        {
            // Arrange
            string accountName = "accountname";
            string containerName = GetNewContainerName();
            string blobName = GetNewBlobName();

            Uri uri = new Uri($"https://{accountName}.blob.core.windows.net/{containerName}/{blobName}");

            // Act
            BlobBaseClient blobBaseClient = new BlobBaseClient(uri);

            // Assert
            BlobUriBuilder builder = new BlobUriBuilder(blobBaseClient.Uri);

            Assert.AreEqual(containerName, builder.BlobContainerName);
            Assert.AreEqual(blobName, builder.BlobName);
            Assert.AreEqual(accountName, builder.AccountName);
        }

        [Test]
        public void Ctor_TokenAuth_Http()
        {
            // Arrange
            Uri httpUri = new Uri(TestConfigOAuth.BlobServiceEndpoint).ToHttp();

            // Act
            TestHelper.AssertExpectedException(
                () => new BlobBaseClient(httpUri, GetOAuthCredential()),
                 new ArgumentException("Cannot use TokenCredential without HTTPS."));
        }

        [Test]
        public void Ctor_CPK_Http()
        {
            // Arrange
            CustomerProvidedKey customerProvidedKey = GetCustomerProvidedKey();
            BlobClientOptions blobClientOptions = new BlobClientOptions()
            {
                CustomerProvidedKey = customerProvidedKey
            };
            Uri httpUri = new Uri(TestConfigDefault.BlobServiceEndpoint).ToHttp();

            // Act
            TestHelper.AssertExpectedException(
                () => new BlobBaseClient(httpUri, blobClientOptions),
                new ArgumentException("Cannot use client-provided key without HTTPS."));
        }

        [Test]
        [Ignore("#10044: Re-enable failing Storage tests")]
        public void Ctor_CPK_EncryptionScope()
        {
            // Arrange
            CustomerProvidedKey customerProvidedKey = GetCustomerProvidedKey();
            BlobClientOptions blobClientOptions = new BlobClientOptions
            {
                CustomerProvidedKey = customerProvidedKey,
                EncryptionScope = TestConfigDefault.EncryptionScope
            };

            // Act
            TestHelper.AssertExpectedException(
                () => new BlobBaseClient(new Uri(TestConfigDefault.BlobServiceEndpoint), blobClientOptions),
                new ArgumentException("CustomerProvidedKey and EncryptionScope cannot both be set"));
        }

        #region Sequential Download

        [Test]
        public async Task DownloadAsync()
        {
            await using DisposingContainer test = await GetTestContainerAsync();

            // Arrange
            var data = GetRandomBuffer(Constants.KB);
            BlockBlobClient blob = InstrumentClient(test.Container.GetBlockBlobClient(GetNewBlobName()));
            using (var stream = new MemoryStream(data))
            {
                await blob.UploadAsync(stream);
            }

            // Act
            Response<BlobDownloadInfo> response = await blob.DownloadAsync();

            // Assert
            Assert.AreEqual(data.Length, response.Value.ContentLength);
            var actual = new MemoryStream();
            await response.Value.Content.CopyToAsync(actual);
            TestHelper.AssertSequenceEqual(data, actual.ToArray());
        }

        [Test]
        public async Task DownloadAsync_ZeroSizeBlob()
        {
            // Arrange
            await using DisposingContainer test = await GetTestContainerAsync();
            BlockBlobClient blob = InstrumentClient(test.Container.GetBlockBlobClient(GetNewBlobName()));
            byte[] data = new byte[] { };
            using Stream stream = new MemoryStream(data);
            await blob.UploadAsync(stream);

            // Act
            Response<BlobDownloadInfo> response = await blob.DownloadAsync();

            // Assert
            Assert.AreEqual(data.Length, response.Value.ContentLength);
            var actual = new MemoryStream();
            await response.Value.Content.CopyToAsync(actual);
            TestHelper.AssertSequenceEqual(data, actual.ToArray());
        }

        [Test]
        [ServiceVersion(Min = BlobClientOptions.ServiceVersion.V2019_12_12)]
        public async Task DownloadAsync_Tags()
        {
            // Arrange
            await using DisposingContainer test = await GetTestContainerAsync();
            var data = GetRandomBuffer(Constants.KB);
            BlockBlobClient blob = InstrumentClient(test.Container.GetBlockBlobClient(GetNewBlobName()));
            using (var stream = new MemoryStream(data))
            {
                await blob.UploadAsync(stream);
            }
            IDictionary<string, string> tags = BuildTags();
            await blob.SetTagsAsync(tags);

            // Act
            Response<BlobDownloadInfo> response = await blob.DownloadAsync();

            // Assert
            Assert.AreEqual(tags.Count, response.Value.Details.TagCount);
        }

        #region Secondary Storage
        [Test]
        public async Task DownloadAsync_ReadFromSecondaryStorage()
        {
            await using DisposingContainer test = await GetTestContainerAsync(GetServiceClient_SecondaryAccount_ReadEnabledOnRetry(1, out TestExceptionPolicy testExceptionPolicy));

            // Arrange
            var data = GetRandomBuffer(Constants.KB);
            BlockBlobClient blockBlobClient = InstrumentClient(test.Container.GetBlockBlobClient(GetNewBlobName()));
            using (var stream = new MemoryStream(data))
            {
                await blockBlobClient.UploadAsync(stream);
            }

            // Act
            Response<BlobDownloadInfo> response = await EnsurePropagatedAsync(
                async () => await blockBlobClient.DownloadAsync(),
                downloadInfo => downloadInfo.GetRawResponse().Status != 404);

            // Assert
            Assert.AreEqual(data.Length, response.Value.ContentLength);
            var actual = new MemoryStream();
            await response.Value.Content.CopyToAsync(actual);
            TestHelper.AssertSequenceEqual(data, actual.ToArray());
            Assert.AreEqual(SecondaryStorageTenantPrimaryHost(), testExceptionPolicy.HostsSetInRequests[0]);
            Assert.AreEqual(SecondaryStorageTenantSecondaryHost(), testExceptionPolicy.HostsSetInRequests[1]);
        }

        [Test]
        public async Task DownloadAsync_ReadFromSecondaryStorageShouldNotPut()
        {
            BlobServiceClient serviceClient = GetServiceClient_SecondaryAccount_ReadEnabledOnRetry(
                1,
                out TestExceptionPolicy testExceptionPolicy,
                false,
                new List<RequestMethod>(new RequestMethod[] { RequestMethod.Put }));
            await using DisposingContainer test = await GetTestContainerAsync(serviceClient);

            // Arrange
            var data = GetRandomBuffer(Constants.KB);
            BlockBlobClient blob = InstrumentClient(test.Container.GetBlockBlobClient(GetNewBlobName()));
            using (var stream = new MemoryStream(data))
            {
                await blob.UploadAsync(stream);
            }

            // Act
            Response<BlobDownloadInfo> response = await blob.DownloadAsync();

            // Assert
            Assert.AreEqual(data.Length, response.Value.ContentLength);
            var actual = new MemoryStream();
            await response.Value.Content.CopyToAsync(actual);
            TestHelper.AssertSequenceEqual(data, actual.ToArray());
            Assert.AreEqual(SecondaryStorageTenantPrimaryHost(), testExceptionPolicy.HostsSetInRequests[0]);
            // should not toggle to secondary host on put request failure
            Assert.AreEqual(SecondaryStorageTenantPrimaryHost(), testExceptionPolicy.HostsSetInRequests[1]);
        }
        #endregion

        [Test]
        public async Task DownloadAsync_CPK()
        {
            await using DisposingContainer test = await GetTestContainerAsync();

            // Arrange
            var data = GetRandomBuffer(Constants.KB);
            BlockBlobClient blob = InstrumentClient(test.Container.GetBlockBlobClient(GetNewBlobName()));
            CustomerProvidedKey customerProvidedKey = GetCustomerProvidedKey();
            blob = InstrumentClient(blob.WithCustomerProvidedKey(customerProvidedKey));
            using (var stream = new MemoryStream(data))
            {
                await blob.UploadAsync(stream);
            }

            // Act
            Response<BlobDownloadInfo> response = await blob.DownloadAsync();

            // Assert
            Assert.AreEqual(customerProvidedKey.EncryptionKeyHash, response.Value.Details.EncryptionKeySha256);
        }

        [Test]
        [ServiceVersion(Min = BlobClientOptions.ServiceVersion.V2019_07_07)]
        public async Task DownloadAsync_EncryptionScope()
        {
            await using DisposingContainer test = await GetTestContainerAsync();

            // Arrange
            var data = GetRandomBuffer(Constants.KB);
            BlockBlobClient blob = InstrumentClient(test.Container.GetBlockBlobClient(GetNewBlobName()));
            blob = InstrumentClient(blob.WithEncryptionScope(TestConfigDefault.EncryptionScope));
            using (var stream = new MemoryStream(data))
            {
                await blob.UploadAsync(stream);
            }

            // Act
            Response<BlobDownloadInfo> response = await blob.DownloadAsync();

            // Assert
            Assert.AreEqual(TestConfigDefault.EncryptionScope, response.Value.Details.EncryptionScope);
        }

        [Test]
        [TestCase(10 * Constants.KB, 1 * Constants.KB)]
        [TestCase(256 * Constants.KB, 255 * Constants.KB)]
        [TestCase(257 * Constants.KB, 256 * Constants.KB)]
        [TestCase(1 * Constants.MB, 1 * Constants.KB)]
        [LiveOnly] // Stream copy uses ArrayPool under the hood. Which brings undeterministic behavior for larger content.
        public async Task DownloadAsync_WithUnreliableConnection(int dataSize, int faultPoint)
        {
            // Arrange
            int timesFaulted = 0;
            BlobServiceClient service = InstrumentClient(
                new BlobServiceClient(
                    new Uri(TestConfigDefault.BlobServiceEndpoint),
                    new StorageSharedKeyCredential(TestConfigDefault.AccountName, TestConfigDefault.AccountKey),
                    GetFaultyBlobConnectionOptions(
                        raiseAt: faultPoint,
                        raise: new IOException("Manually injected testing fault"),
                        () => {
                            timesFaulted++;
                        })));

            await using DisposingContainer test = await GetTestContainerAsync(service: service);

            var data = GetRandomBuffer(dataSize);

            BlockBlobClient blob = InstrumentClient(test.Container.GetBlockBlobClient(GetNewBlobName()));
            using (var stream = new MemoryStream(data))
            {
                await blob.UploadAsync(stream);
            }

            // Act
            Response<BlobDownloadInfo> response = await blob.DownloadAsync();

            // Assert
            Assert.AreEqual(data.Length, response.Value.ContentLength);
            var actual = new MemoryStream();
            await response.Value.Content.CopyToAsync(actual);
            TestHelper.AssertSequenceEqual(data, actual.ToArray());
            Assert.AreNotEqual(0, timesFaulted);
        }

        [Test]
        public async Task DownloadAsync_Range()
        {
            await using DisposingContainer test = await GetTestContainerAsync();

            // Arrange
            var data = GetRandomBuffer(10 * Constants.KB);
            BlockBlobClient blob = InstrumentClient(test.Container.GetBlockBlobClient(GetNewBlobName()));
            var offset = Constants.KB;
            var count = 2 * Constants.KB;
            using (var stream = new MemoryStream(data))
            {
                await blob.UploadAsync(stream);
            }

            // Act
            Response<BlobDownloadInfo> response = await blob.DownloadAsync(range: new HttpRange(offset, count));

            // Assert
            Assert.AreEqual(count, response.Value.ContentLength);
            var actual = new MemoryStream();
            await response.Value.Content.CopyToAsync(actual);
            Assert.AreEqual(count, actual.Length);
            TestHelper.AssertSequenceEqual(data.Skip(offset).Take(count), actual.ToArray());
        }

        [Test]
        public async Task DownloadAsync_AccessConditions()
        {
            var garbageLeaseId = GetGarbageLeaseId();
            foreach (AccessConditionParameters parameters in NoLease_AccessConditions_Data)
            {
                await using DisposingContainer test = await GetTestContainerAsync();

                // Arrange
                var data = GetRandomBuffer(Constants.KB);
                BlockBlobClient blob = InstrumentClient(test.Container.GetBlockBlobClient(GetNewBlobName()));
                using (var stream = new MemoryStream(data))
                {
                    await blob.UploadAsync(stream);
                }

                parameters.Match = await SetupBlobMatchCondition(blob, parameters.Match);
                parameters.LeaseId = await SetupBlobLeaseCondition(blob, parameters.LeaseId, garbageLeaseId);
                BlobRequestConditions accessConditions = BuildAccessConditions(parameters);

                // Act
                Response<BlobDownloadInfo> response = await blob.DownloadAsync(conditions: accessConditions);

                // Assert
                Assert.AreEqual(data.Length, response.Value.ContentLength);
                var actual = new MemoryStream();
                await response.Value.Content.CopyToAsync(actual);
                TestHelper.AssertSequenceEqual(data, actual.ToArray());
            }
        }

        [Test]
        public async Task DownloadAsync_AccessConditionsFail()
        {
            var garbageLeaseId = GetGarbageLeaseId();
            foreach (AccessConditionParameters parameters in GetAccessConditionsFail_Data(garbageLeaseId))
            {
                await using DisposingContainer test = await GetTestContainerAsync();

                // Arrange
                var data = GetRandomBuffer(Constants.KB);
                BlockBlobClient blob = InstrumentClient(test.Container.GetBlockBlobClient(GetNewBlobName()));
                using (var stream = new MemoryStream(data))
                {
                    await blob.UploadAsync(stream);
                }

                parameters.NoneMatch = await SetupBlobMatchCondition(blob, parameters.NoneMatch);
                BlobRequestConditions accessConditions = BuildAccessConditions(parameters);

                // Act
                await TestHelper.CatchAsync<Exception>(
                    async () =>
                    {
                        var _ = (await blob.DownloadAsync(
                            conditions: accessConditions)).Value;
                    });
            }
        }

        [Test]
        [ServiceVersion(Min = BlobClientOptions.ServiceVersion.V2019_12_12)]
        public async Task DownloadAsync_IfTags()
        {
            await using DisposingContainer test = await GetTestContainerAsync();

            // Arrange
            var data = GetRandomBuffer(Constants.KB);
            BlockBlobClient blob = InstrumentClient(test.Container.GetBlockBlobClient(GetNewBlobName()));
            using Stream stream = new MemoryStream(data);
            await blob.UploadAsync(stream);

            Dictionary<string, string> tags = new Dictionary<string, string>
            {
                { "coolTag", "true" }
            };
            await blob.SetTagsAsync(tags);

            BlobRequestConditions conditions = new BlobRequestConditions
            {
                TagConditions = "\"coolTag\" = 'true'"
            };

            // Act
            await blob.DownloadAsync(conditions: conditions);
        }

        [Test]
        [ServiceVersion(Min = BlobClientOptions.ServiceVersion.V2019_12_12)]
        public async Task DownloadAsync_IfTagsFailed()
        {
            await using DisposingContainer test = await GetTestContainerAsync();

            // Arrange
            var data = GetRandomBuffer(Constants.KB);
            BlockBlobClient blob = InstrumentClient(test.Container.GetBlockBlobClient(GetNewBlobName()));
            using Stream stream = new MemoryStream(data);
            await blob.UploadAsync(stream);

            BlobRequestConditions conditions = new BlobRequestConditions
            {
                TagConditions = "\"coolTag\" = 'true'"
            };

            // Act
            await TestHelper.AssertExpectedExceptionAsync<RequestFailedException>(
                blob.DownloadAsync(
                    conditions: conditions),
                e => Assert.AreEqual("ConditionNotMet", e.ErrorCode));
        }

        [Test]
        public async Task DownloadAsync_MD5()
        {
            await using DisposingContainer test = await GetTestContainerAsync();

            // Arrange
            var data = GetRandomBuffer(10 * Constants.KB);
            BlockBlobClient blob = InstrumentClient(test.Container.GetBlockBlobClient(GetNewBlobName()));
            var offset = Constants.KB;
            var count = 2 * Constants.KB;
            using (var stream = new MemoryStream(data))
            {
                await blob.UploadAsync(stream);
            }

            // Act
            Response<BlobDownloadInfo> response = await blob.DownloadAsync(
                range: new HttpRange(offset, count),
                rangeGetContentHash: true);

            // Assert
            var expectedMD5 = MD5.Create().ComputeHash(data.Skip(offset).Take(count).ToArray());
            TestHelper.AssertSequenceEqual(expectedMD5, response.Value.ContentHash);
        }

        [Test]
        public async Task DownloadAsync_Error()
        {
            await using DisposingContainer test = await GetTestContainerAsync();

            // Arrange
            BlockBlobClient blob = InstrumentClient(test.Container.GetBlockBlobClient(GetNewBlobName()));

            // Act
            await TestHelper.AssertExpectedExceptionAsync<RequestFailedException>(
                blob.DownloadAsync(),
                e => Assert.AreEqual("The specified blob does not exist.", e.Message.Split('\n')[0]));
        }

        [Test]
        [ServiceVersion(Min = BlobClientOptions.ServiceVersion.V2020_02_10)]
        public async Task DownloadAsync_LastAccess()
        {
            await using DisposingContainer test = await GetTestContainerAsync();

            // Arrange
            var data = GetRandomBuffer(Constants.KB);
            BlockBlobClient blob = InstrumentClient(test.Container.GetBlockBlobClient(GetNewBlobName()));
            using (var stream = new MemoryStream(data))
            {
                await blob.UploadAsync(stream);
            }

            // Act
            Response<BlobDownloadInfo> response = await blob.DownloadAsync();

            // Assert
            Assert.AreNotEqual(DateTimeOffset.MinValue, response.Value.Details.LastAccessed);
        }

        [Test]
        public async Task DownloadAsync_Overloads()
        {
            await using DisposingContainer test = await GetTestContainerAsync();
            var data = GetRandomBuffer(Constants.KB);

            BlockBlobClient blob = InstrumentClient(test.Container.GetBlockBlobClient(GetNewBlobName()));
            using (var stream = new MemoryStream(data))
            {
                await blob.UploadAsync(stream);
            }

            await Verify(await blob.DownloadAsync());
            await Verify(await blob.DownloadAsync(CancellationToken.None));
            await Verify(await blob.DownloadAsync(range: default));

            async Task Verify(Response<BlobDownloadInfo> response)
            {
                Assert.AreEqual(data.Length, response.Value.ContentLength);
                using var actual = new MemoryStream();
                await response.Value.Content.CopyToAsync(actual);
                TestHelper.AssertSequenceEqual(data, actual.ToArray());
            }
        }

        [Test]
        [ServiceVersion(Min = BlobClientOptions.ServiceVersion.V2019_12_12)]
        public async Task DownloadAsync_VersionId()
        {
            await using DisposingContainer test = await GetTestContainerAsync();

            // Arrange
            var data = GetRandomBuffer(Constants.KB);
            BlockBlobClient blob = InstrumentClient(test.Container.GetBlockBlobClient(GetNewBlobName()));
            Response<BlobContentInfo> uploadResponse;
            using (var stream = new MemoryStream(data))
            {
                uploadResponse = await blob.UploadAsync(stream);
            }

            // Act
            BlockBlobClient versionBlob = blob.WithVersion(uploadResponse.Value.VersionId);
            Response<BlobDownloadInfo> response = await blob.DownloadAsync();

            // Assert
            Assert.IsNotNull(response.Value.Details.VersionId);
        }

        [PlaybackOnly("Object Replication policies is only enabled on certain storage accounts")]
        [Test]
        [ServiceVersion(Min = BlobClientOptions.ServiceVersion.V2019_12_12)]
        public async Task DownloadAsync_ObjectReplication()
        {
            // TODO: The tests will temporarily use designated account, containers and blobs to check the
            // existence of OR headers
            BlobServiceClient sourceServiceClient = GetServiceClient_SharedKey();
            BlobServiceClient destinationServiceClient = GetServiceClient_SecondaryAccount_SharedKey();

            // This is a PLAYBACK ONLY test with a special container we previously setup, as we can't auto setup policies yet
            BlobContainerClient sourceContainer = InstrumentClient(sourceServiceClient.GetBlobContainerClient("test1"));
            BlobContainerClient destinationContainer = InstrumentClient(destinationServiceClient.GetBlobContainerClient("test2"));

            // Arrange
            string blob_name = "netgetpropertiesors2blobapitestgetpropertiesors";
            BlobClient sourceBlob = sourceContainer.GetBlobClient(blob_name);
            BlobClient destBlob = destinationContainer.GetBlobClient(blob_name);

            //Act
            Response<BlobDownloadInfo> sourceResponse = await sourceBlob.DownloadAsync();
            Response<BlobDownloadInfo> destResponse = await destBlob.DownloadAsync();

            //Assert
            Assert.AreEqual(1, sourceResponse.Value.Details.ObjectReplicationSourceProperties.Count);
            Assert.IsNull(sourceResponse.Value.Details.ObjectReplicationDestinationPolicyId);
            Assert.IsNotEmpty(destResponse.Value.Details.ObjectReplicationDestinationPolicyId);
            Assert.IsNull(destResponse.Value.Details.ObjectReplicationSourceProperties);
        }
        #endregion Sequential Download

        #region Parallel Download

        private async Task ParallelDownloadFileAndVerify(
            long size,
            long singleBlockThreshold,
            StorageTransferOptions transferOptions)
        {
            var data = GetRandomBuffer(size);
            var path = Path.GetTempFileName();

            try
            {
                await using DisposingContainer test = await GetTestContainerAsync();

                var name = GetNewBlobName();
                BlobClient blob = InstrumentClient(test.Container.GetBlobClient(name));

                using (var stream = new MemoryStream(data))
                {
                    await blob.UploadAsync(stream);
                }

                // Create a special blob client for downloading that will
                // assign client request IDs based on the range so that out
                // of order operations still get predictable IDs and the
                // recordings work correctly
                var credential = new StorageSharedKeyCredential(TestConfigDefault.AccountName, TestConfigDefault.AccountKey);
                BlobClient downloadingBlob = InstrumentClient(new BlobClient(blob.Uri, credential, GetOptions(true)));

                using (FileStream file = File.OpenWrite(path))
                {
                    await downloadingBlob.StagedDownloadAsync(
                        file,
                        transferOptions: transferOptions);
                }

                using (FileStream resultStream = File.OpenRead(path))
                {
                    TestHelper.AssertSequenceEqual(data, resultStream.AsBytes());
                }
            }
            finally
            {
                if (File.Exists(path))
                {
                    File.Delete(path);
                }
            }
        }

        [Test]
        [TestCase(512)]
        [TestCase(1 * Constants.KB)]
        [TestCase(2 * Constants.KB)]
        [TestCase(4 * Constants.KB)]
        [TestCase(10 * Constants.KB)]
        [TestCase(20 * Constants.KB)]
        [TestCase(30 * Constants.KB)]
        [TestCase(50 * Constants.KB)]
        [TestCase(501 * Constants.KB)]
        public async Task DownloadFileAsync_Parallel_SmallBlobs(long size) =>
            // Use a 1KB threshold so we get a lot of individual blocks
            await ParallelDownloadFileAndVerify(size, Constants.KB, new StorageTransferOptions { MaximumTransferLength = Constants.KB });

        [Ignore("These tests currently take 40 mins for little additional coverage")]
        [Test]
        [Category("Live")]
        [TestCase(33 * Constants.MB, 1)]
        [TestCase(33 * Constants.MB, 4)]
        [TestCase(33 * Constants.MB, 8)]
        [TestCase(33 * Constants.MB, 16)]
        [TestCase(33 * Constants.MB, null)]
        [TestCase(257 * Constants.MB, 1)]
        [TestCase(257 * Constants.MB, 4)]
        [TestCase(257 * Constants.MB, 8)]
        [TestCase(257 * Constants.MB, 16)]
        [TestCase(257 * Constants.MB, null)]
        [TestCase(1 * Constants.GB, 1)]
        [TestCase(1 * Constants.GB, 4)]
        [TestCase(1 * Constants.GB, 8)]
        [TestCase(1 * Constants.GB, 16)]
        [TestCase(1 * Constants.GB, null)]
        public async Task DownloadFileAsync_Parallel_LargeBlobs(long size, int? maximumThreadCount)
        {
            // TODO: #6781 We don't want to add 1GB of random data in the recordings
            if (Mode == RecordedTestMode.Live)
            {
                await ParallelDownloadFileAndVerify(size, 16 * Constants.MB, new StorageTransferOptions { MaximumConcurrency = maximumThreadCount });
            }
        }

        [Test]
        public async Task DownloadToAsync_ZeroSizeBlob()
        {
            // Arrange
            await using DisposingContainer test = await GetTestContainerAsync();
            BlockBlobClient blob = InstrumentClient(test.Container.GetBlockBlobClient(GetNewBlobName()));
            using Stream stream = new MemoryStream(new byte[] { });
            await blob.UploadAsync(stream);

            // Act
            using Stream resultStream = new MemoryStream();
            await blob.DownloadToAsync(resultStream);
        }

        [Test]
        [Ignore("Don't want to record 300 MB of data in the tests")]
        public async Task DownloadToAsync_LargeStream()
        {
            await using DisposingContainer test = await GetTestContainerAsync();
            var data = GetRandomBuffer(300 * Constants.MB);

            BlockBlobClient blob = InstrumentClient(test.Container.GetBlockBlobClient(GetNewBlobName()));
            using (var stream = new MemoryStream(data))
            {
                await blob.UploadAsync(stream);
            }
            using (var resultStream = new MemoryStream(data))
            {
                await blob.DownloadToAsync(resultStream);
                Assert.AreEqual(data.Length, resultStream.Length);
                TestHelper.AssertSequenceEqual(data, resultStream.ToArray());
            }
        }

        [Test]
        public async Task DownloadTo_Initial304()
        {
            await using DisposingContainer test = await GetTestContainerAsync();

            // Upload a blob
            var data = GetRandomBuffer(Constants.KB);
            BlobClient blob = InstrumentClient(test.Container.GetBlobClient(GetNewBlobName()));
            using (var stream = new MemoryStream(data))
            {
                await blob.UploadAsync(stream);
            }

            // Add conditions to cause a failure and ensure we don't explode
            Response result = await blob.DownloadToAsync(
                Stream.Null,
                new BlobRequestConditions
                {
                    IfModifiedSince = Recording.UtcNow
                });
            Assert.AreEqual(304, result.Status);
        }

        [Test]
        public async Task DownloadTo_ReplacedDuringDownload()
        {
            await using DisposingContainer test = await GetTestContainerAsync();

            // Upload a large blob
            BlobClient blob = InstrumentClient(test.Container.GetBlobClient(GetNewBlobName()));
            using (var stream = new MemoryStream(GetRandomBuffer(10 * Constants.KB)))
            {
                await blob.UploadAsync(stream);
            }

            // Check the error we get when a download fails because the blob
            // was replaced while we're downloading
            RequestFailedException ex = Assert.CatchAsync<RequestFailedException>(
                async () =>
                {
                    // Create a stream that replaces the blob as soon as it starts downloading
                    bool replaced = false;
                    await blob.StagedDownloadAsync(
                        new FuncStream(
                            Stream.Null,
                            async () =>
                            {
                                if (!replaced)
                                {
                                    replaced = true;
                                    using var newStream = new MemoryStream(GetRandomBuffer(Constants.KB));
                                    await blob.UploadAsync(newStream, overwrite: true);
                                }
                            }),
                        transferOptions:
                            new StorageTransferOptions
                            {
                                MaximumConcurrency = 1,
                                MaximumTransferLength = Constants.KB,
                                InitialTransferLength = Constants.KB
                            });
                });
            Assert.IsTrue(ex.ErrorCode == BlobErrorCode.ConditionNotMet);
        }

        [Test]
        public async Task DownloadToAsync_PathOverloads()
        {
            var path = Path.GetTempFileName();
            try
            {
                await using DisposingContainer test = await GetTestContainerAsync();
                var data = GetRandomBuffer(Constants.KB);

                BlockBlobClient blob = InstrumentClient(test.Container.GetBlockBlobClient(GetNewBlobName()));
                using (var stream = new MemoryStream(data))
                {
                    await blob.UploadAsync(stream);
                }
                await Verify(await blob.DownloadToAsync(path));
                await Verify(await blob.DownloadToAsync(path, CancellationToken.None));
                await Verify(await blob.DownloadToAsync(path,
                    new BlobRequestConditions() { IfModifiedSince = default }));

                async Task Verify(Response response)
                {
                    Assert.AreEqual(data.Length, File.ReadAllBytes(path).Length);
                    using var actual = new MemoryStream();
                    using (FileStream resultStream = File.OpenRead(path))
                    {
                        await resultStream.CopyToAsync(actual);
                        TestHelper.AssertSequenceEqual(data, actual.ToArray());
                    }
                }
            }
            finally
            {
                if (File.Exists(path))
                {
                    File.Delete(path);
                }
            }
        }

        [Test]
        public async Task DownloadToAsync_StreamOverloads()
        {
            await using DisposingContainer test = await GetTestContainerAsync();
            var data = GetRandomBuffer(Constants.KB);

            BlockBlobClient blob = InstrumentClient(test.Container.GetBlockBlobClient(GetNewBlobName()));
            using (var stream = new MemoryStream(data))
            {
                await blob.UploadAsync(stream);
            }
            using (var resultStream = new MemoryStream(data))
            {
                await blob.DownloadToAsync(resultStream);
                Verify(resultStream);
            }
            using (var resultStream = new MemoryStream())
            {
                await blob.DownloadToAsync(resultStream, CancellationToken.None);
                Verify(resultStream);
            }
            using (var resultStream = new MemoryStream())
            {
                await blob.DownloadToAsync(resultStream,
                    new BlobRequestConditions() { IfModifiedSince = default });
                Verify(resultStream);
            }

            void Verify(MemoryStream resultStream)
            {
                Assert.AreEqual(data.Length, resultStream.Length);
                TestHelper.AssertSequenceEqual(data, resultStream.ToArray());
            }
        }
        #endregion Parallel Download

        [Test]
        public async Task DownloadEmptyBlobTest()
        {
            // Arrange
            await using DisposingContainer test = await GetTestContainerAsync();
            BlobClient blobClient = InstrumentClient(test.Container.GetBlobClient(GetNewBlobName()));
            using (var stream = new MemoryStream())
            {
                await blobClient.UploadAsync(stream, overwrite: true);
            }

            // Act
            await blobClient.DownloadAsync();
        }

        [Test]
        public async Task OpenReadAsync()
        {
            int size = Constants.KB;
            await using DisposingContainer test = await GetTestContainerAsync();

            // Arrange
            var data = GetRandomBuffer(size);
            BlockBlobClient blob = InstrumentClient(test.Container.GetBlockBlobClient(GetNewBlobName()));
            using Stream stream = new MemoryStream(data);
            await blob.UploadAsync(stream);

            // Act
            Stream outputStream = await blob.OpenReadAsync().ConfigureAwait(false);
            byte[] outputBytes = new byte[size];
            await outputStream.ReadAsync(outputBytes, 0, size);

            // Assert
            Assert.AreEqual(data.Length, outputStream.Length);
            TestHelper.AssertSequenceEqual(data, outputBytes);
        }

        [Test]
        public async Task OpenReadAsync_BufferSize()
        {
            int size = Constants.KB;
            await using DisposingContainer test = await GetTestContainerAsync();

            // Arrange
            var data = GetRandomBuffer(size);
            BlockBlobClient blob = InstrumentClient(test.Container.GetBlockBlobClient(GetNewBlobName()));
            using Stream stream = new MemoryStream(data);
            await blob.UploadAsync(stream);

            BlobOpenReadOptions options = new BlobOpenReadOptions(allowModifications: false)
            {
                BufferSize = size / 8
            };

            // Act
            Stream outputStream = await blob.OpenReadAsync(options).ConfigureAwait(false);
            byte[] outputBytes = new byte[size];
            int downloadedBytes = 0;

            while (downloadedBytes < size)
            {
                downloadedBytes += await outputStream.ReadAsync(outputBytes, downloadedBytes, size / 4);
            }

            // Assert
            Assert.AreEqual(data.Length, outputStream.Length);
            TestHelper.AssertSequenceEqual(data, outputBytes);
        }

        [Test]
        public async Task OpenReadAsync_OffsetAndBufferSize()
        {
            int size = Constants.KB;
            await using DisposingContainer test = await GetTestContainerAsync();

            // Arrange
            var data = GetRandomBuffer(size);
            BlockBlobClient blob = InstrumentClient(test.Container.GetBlockBlobClient(GetNewBlobName()));
            using Stream stream = new MemoryStream(data);
            await blob.UploadAsync(stream);

            byte[] expected = new byte[size];
            Array.Copy(data, size / 2, expected, size / 2, size / 2);

            BlobOpenReadOptions options = new BlobOpenReadOptions(allowModifications: false)
            {
                Position = size / 2,
                BufferSize = size / 8
            };

            // Act
            Stream outputStream = await blob.OpenReadAsync(options).ConfigureAwait(false);
            byte[] outputBytes = new byte[size];

            int downloadedBytes = size / 2;

            while (downloadedBytes < size)
            {
                downloadedBytes += await outputStream.ReadAsync(outputBytes, downloadedBytes, size / 4);
            }

            // Assert
            Assert.AreEqual(data.Length, outputStream.Length);
            TestHelper.AssertSequenceEqual(expected, outputBytes);
        }

        [Test]
        public async Task OpenReadAsync_Error()
        {
            // Arrange
            await using DisposingContainer test = await GetTestContainerAsync();
            BlobClient blobClient = test.Container.GetBlobClient(GetNewBlobName());

            // Act
            await TestHelper.AssertExpectedExceptionAsync<RequestFailedException>(
                blobClient.OpenReadAsync(),
                e => Assert.AreEqual("BlobNotFound", e.ErrorCode));
        }

        [Test]
        public async Task OpenReadAsync_AccessConditions()
        {
            // Arrange
            int size = Constants.KB;
            var garbageLeaseId = GetGarbageLeaseId();
            await using DisposingContainer test = await GetTestContainerAsync();
            foreach (AccessConditionParameters parameters in AccessConditions_Data)
            {
                var data = GetRandomBuffer(size);
                BlockBlobClient blob = InstrumentClient(test.Container.GetBlockBlobClient(GetNewBlobName()));
                using Stream stream = new MemoryStream(data);
                await blob.UploadAsync(stream);

                parameters.Match = await SetupBlobMatchCondition(blob, parameters.Match);
                parameters.LeaseId = await SetupBlobLeaseCondition(blob, parameters.LeaseId, garbageLeaseId);
                BlobRequestConditions accessConditions = BuildAccessConditions(
                    parameters: parameters,
                    lease: true);

                BlobOpenReadOptions options = new BlobOpenReadOptions(allowModifications: false)
                {
                    Conditions = accessConditions,
                    BufferSize = size / 4
                };

                // Act
                Stream outputStream = await blob.OpenReadAsync(options).ConfigureAwait(false);
                byte[] outputBytes = new byte[size];

                int downloadedBytes = 0;

                while (downloadedBytes < size)
                {
                    downloadedBytes += await outputStream.ReadAsync(outputBytes, downloadedBytes, size / 4);
                }

                // Assert
                Assert.AreEqual(data.Length, outputStream.Length);
                TestHelper.AssertSequenceEqual(data, outputBytes);
            }
        }

        [Test]
        public async Task OpenReadAsync_AccessConditionsFail()
        {
            // Arrange
            int size = Constants.KB;
            var garbageLeaseId = GetGarbageLeaseId();
            foreach (AccessConditionParameters parameters in GetAccessConditionsFail_Data(garbageLeaseId))
            {
                await using DisposingContainer test = await GetTestContainerAsync();
                var data = GetRandomBuffer(size);
                BlockBlobClient blob = InstrumentClient(test.Container.GetBlockBlobClient(GetNewBlobName()));
                using Stream stream = new MemoryStream(data);
                await blob.UploadAsync(stream);

                parameters.NoneMatch = await SetupBlobMatchCondition(blob, parameters.NoneMatch);
                BlobRequestConditions accessConditions = BuildAccessConditions(parameters);

                BlobOpenReadOptions options = new BlobOpenReadOptions(allowModifications: false)
                {
                    Conditions = accessConditions,
                    BufferSize = size / 4
                };

                // Act

                await TestHelper.CatchAsync<Exception>(
                    async () =>
                    {
                        var _ = await blob.OpenReadAsync(options).ConfigureAwait(false);
                    });
            }
        }

        [Test]
        public async Task OpenReadAsync_StrangeOffsetsTest()
        {
            // Arrange
            await using DisposingContainer test = await GetTestContainerAsync();

            int size = Constants.KB;
            byte[] exectedData = GetRandomBuffer(size);
            BlobClient blobClient = InstrumentClient(test.Container.GetBlobClient(GetNewBlobName()));
            using Stream stream = new MemoryStream(exectedData);
            await blobClient.UploadAsync(stream);

            BlobOpenReadOptions options = new BlobOpenReadOptions(allowModifications: false)
            {
                Position = 0,
                BufferSize = 157
            };

            Stream outputStream = await blobClient.OpenReadAsync(options);
            byte[] actualData = new byte[size];
            int offset = 0;

            // Act
            int count = 0;
            int readBytes = -1;
            while (readBytes != 0)
            {
                for (count = 6; count < 37; count += 6)
                {
                    readBytes = await outputStream.ReadAsync(actualData, offset, count);
                    if (readBytes == 0)
                    {
                        break;
                    }
                    offset += readBytes;
                }
            }

            // Assert
            TestHelper.AssertSequenceEqual(exectedData, actualData);
        }

        [Test]
        public async Task OpenReadAsync_Modified()
        {
            int size = Constants.KB;
            await using DisposingContainer test = await GetTestContainerAsync();

            // Arrange
            var data = GetRandomBuffer(size);
            BlockBlobClient blob = InstrumentClient(test.Container.GetBlockBlobClient(GetNewBlobName()));
            using Stream stream = new MemoryStream(data);
            await blob.UploadAsync(stream);

            BlobOpenReadOptions options = new BlobOpenReadOptions(allowModifications: false)
            {
                BufferSize = size / 2
            };

            // Act
            Stream outputStream = await blob.OpenReadAsync(options).ConfigureAwait(false);
            byte[] outputBytes = new byte[size];
            await outputStream.ReadAsync(outputBytes, 0, size / 2);

            // Modify the blob.
            stream.Position = 0;

            string blockId = ToBase64(GetNewBlockName());
            await blob.StageBlockAsync(
                base64BlockId: blockId,
                content: stream);

            await blob.CommitBlockListAsync(new List<string>
            {
                blockId
            });

            await TestHelper.AssertExpectedExceptionAsync<RequestFailedException>(
                outputStream.ReadAsync(outputBytes, size / 2, size / 2),
                e => Assert.AreEqual(BlobErrorCode.ConditionNotMet.ToString(), e.ErrorCode));
        }

        [Test]
        public async Task OpenReadAsync_ModifiedAllowBlobModifications()
        {
            int size = Constants.KB;
            await using DisposingContainer test = await GetTestContainerAsync();

            // Arrange
            byte[] data0 = GetRandomBuffer(size);
            byte[] data1 = GetRandomBuffer(size);
            byte[] expectedData = new byte[2 * size];
            Array.Copy(data0, 0, expectedData, 0, size);
            Array.Copy(data1, 0, expectedData, size, size);
            BlockBlobClient blob = InstrumentClient(test.Container.GetBlockBlobClient(GetNewBlobName()));
            using Stream stream0 = new MemoryStream(data0);
            string blockId0 = ToBase64(GetNewBlockName());

            await blob.StageBlockAsync(
                base64BlockId: blockId0,
                content: stream0);

            await blob.CommitBlockListAsync(new List<string> { blockId0 });

            BlobOpenReadOptions options = new BlobOpenReadOptions(allowModifications: true);

            // Act
            Stream outputStream = await blob.OpenReadAsync(options).ConfigureAwait(false);
            byte[] outputBytes = new byte[2 * size];
            await outputStream.ReadAsync(outputBytes, 0, size);

            // Modify the blob.
            string blockId1 = ToBase64(GetNewBlockName());
            using Stream stream1 = new MemoryStream(data1);
            await blob.StageBlockAsync(
                base64BlockId: blockId1,
                content: stream1);

            await blob.CommitBlockListAsync(new List<string> { blockId0, blockId1 });

            await outputStream.ReadAsync(outputBytes, size, size);

            // Assert
            TestHelper.AssertSequenceEqual(expectedData, outputBytes);
        }

        [Test]
        [Ignore("Don't want to record 1 GB of data.")]
        public async Task OpenReadAsync_LargeData()
        {
            // Arrange
            await using DisposingContainer test = await GetTestContainerAsync();
            int length = 1 * Constants.GB;
            byte[] exectedData = GetRandomBuffer(length);
            BlobClient blobClient = InstrumentClient(test.Container.GetBlobClient(GetNewBlobName()));
            using Stream stream = new MemoryStream(exectedData);
            await blobClient.UploadAsync(stream,
                transferOptions: new StorageTransferOptions
                    {
                        MaximumTransferLength = 8 * Constants.MB,
                        MaximumConcurrency = 8
                    });

            Stream outputStream = await blobClient.OpenReadAsync();
            int readSize = 8 * Constants.MB;
            byte[] actualData = new byte[readSize];
            int offset = 0;

            // Act
            for (int i = 0; i < length / readSize; i++)
            {

                await outputStream.ReadAsync(actualData, 0, readSize);
                for (int j = 0; j < readSize; j++)
                {
                    // Assert
                    if (actualData[j] != exectedData[offset + j])
                    {
                        Assert.Fail($"Index {offset + j} does not match.  Expected: {exectedData[offset + j]} Actual: {actualData[j]}");
                    }
                }
                offset += readSize;
            }
        }

        [Test]
        public async Task OpenReadAsync_CopyReadStreamToAnotherStream()
        {
            // Arrange
            await using DisposingContainer test = await GetTestContainerAsync();
            long size = 4 * Constants.MB;
            byte[] exectedData = GetRandomBuffer(size);
            BlobClient blobClient = InstrumentClient(test.Container.GetBlobClient(GetNewBlobName()));
            using Stream stream = new MemoryStream(exectedData);
            await blobClient.UploadAsync(stream);

            MemoryStream outputStream = new MemoryStream();

            // Act
            using Stream blobStream = await blobClient.OpenReadAsync();
            await blobStream.CopyToAsync(outputStream);

            TestHelper.AssertSequenceEqual(exectedData, outputStream.ToArray());
        }

        [Test]
        public async Task OpenReadAsync_InvalidParameterTests()
        {
            int size = Constants.KB;
            await using DisposingContainer test = await GetTestContainerAsync();

            // Arrange
            var data = GetRandomBuffer(size);
            BlockBlobClient blob = InstrumentClient(test.Container.GetBlockBlobClient(GetNewBlobName()));
            await blob.UploadAsync(new MemoryStream(data));
            Stream stream = await blob.OpenReadAsync();

            // Act
            await TestHelper.AssertExpectedExceptionAsync<ArgumentNullException>(
                stream.ReadAsync(buffer: null, offset: 0, count: 10),
                e => Assert.AreEqual($"buffer cannot be null.{Environment.NewLine}Parameter name: buffer", e.Message));

            await TestHelper.AssertExpectedExceptionAsync<ArgumentOutOfRangeException>(
                stream.ReadAsync(buffer: new byte[10], offset: -1, count: 10),
                e => Assert.AreEqual(
                    $"Specified argument was out of the range of valid values.{Environment.NewLine}Parameter name: offset cannot be less than 0.",
                    e.Message));

            await TestHelper.AssertExpectedExceptionAsync<ArgumentOutOfRangeException>(
                stream.ReadAsync(buffer: new byte[10], offset: 11, count: 10),
                e => Assert.AreEqual(
                    $"Specified argument was out of the range of valid values.{Environment.NewLine}Parameter name: offset cannot exceed buffer length.",
                    e.Message));

            await TestHelper.AssertExpectedExceptionAsync<ArgumentOutOfRangeException>(
                stream.ReadAsync(buffer: new byte[10], offset: 1, count: -1),
                e => Assert.AreEqual(
                    $"Specified argument was out of the range of valid values.{Environment.NewLine}Parameter name: count cannot be less than 0.",
                    e.Message));
        }

        [Test]
        public async Task OpenReadAsync_Seek_PositionUnchanged()
        {
            int size = Constants.KB;
            await using DisposingContainer test = await GetTestContainerAsync();

            // Arrange
            var data = GetRandomBuffer(size);
            BlockBlobClient blob = InstrumentClient(test.Container.GetBlockBlobClient(GetNewBlobName()));
            using Stream stream = new MemoryStream(data);
            await blob.UploadAsync(stream);

            // Act
            Stream outputStream = await blob.OpenReadAsync().ConfigureAwait(false);
            byte[] outputBytes = new byte[size];
            outputStream.Seek(0, SeekOrigin.Begin);

            Assert.AreEqual(0, outputStream.Position);

            await outputStream.ReadAsync(outputBytes, 0, size);

            // Assert
            Assert.AreEqual(data.Length, outputStream.Length);
            TestHelper.AssertSequenceEqual(data, outputBytes);
        }

        [Test]
        public async Task OpenReadAsync_Seek_NegativeNewPosition()
        {
            int size = Constants.KB;
            await using DisposingContainer test = await GetTestContainerAsync();

            // Arrange
            var data = GetRandomBuffer(size);
            BlockBlobClient blob = InstrumentClient(test.Container.GetBlockBlobClient(GetNewBlobName()));
            using Stream stream = new MemoryStream(data);
            await blob.UploadAsync(stream);

            // Act
            Stream outputStream = await blob.OpenReadAsync().ConfigureAwait(false);
            TestHelper.AssertExpectedException<ArgumentException>(
                () => outputStream.Seek(-10, SeekOrigin.Begin),
                new ArgumentException("New offset cannot be less than 0.  Value was -10"));
        }

        [Test]
        [TestCase(true)]
        [TestCase(false)]
        public async Task OpenReadAsync_Seek_NewPositionGreaterThanBlobLength(bool allowModifications)
        {
            int size = Constants.KB;
            await using DisposingContainer test = await GetTestContainerAsync();

            // Arrange
            var data = GetRandomBuffer(size);
            BlockBlobClient blob = InstrumentClient(test.Container.GetBlockBlobClient(GetNewBlobName()));
            using Stream stream = new MemoryStream(data);
            await blob.UploadAsync(stream);

            BlobOpenReadOptions options = new BlobOpenReadOptions(allowModifications: allowModifications);

            // Act
            Stream outputStream = await blob.OpenReadAsync(options).ConfigureAwait(false);
            TestHelper.AssertExpectedException<ArgumentException>(
                () => outputStream.Seek(1025, SeekOrigin.Begin),
                new ArgumentException("You cannot seek past the last known length of the underlying blob or file."));
        }

        [Test]
        [TestCase(0, SeekOrigin.Begin)]
        [TestCase(10, SeekOrigin.Begin)]
        [TestCase(-10, SeekOrigin.Current)]
        [TestCase(0, SeekOrigin.Current)]
        [TestCase(10, SeekOrigin.Current)]
        [TestCase(0, SeekOrigin.End)]
        [TestCase(-10, SeekOrigin.End)]
        public async Task OpenReadAsync_Seek_Position(long offset, SeekOrigin origin)
        {
            int size = Constants.KB;
            await using DisposingContainer test = await GetTestContainerAsync();

            // Arrange
            var data = GetRandomBuffer(size);
            BlockBlobClient blob = InstrumentClient(test.Container.GetBlockBlobClient(GetNewBlobName()));
            using Stream stream = new MemoryStream(data);
            await blob.UploadAsync(stream);

            BlobOpenReadOptions options = new BlobOpenReadOptions(allowModifications: false);

            Stream outputStream = await blob.OpenReadAsync(options: options).ConfigureAwait(false);
            int readBytes = 512;
            await outputStream.ReadAsync(new byte[readBytes], 0, readBytes);
            Assert.AreEqual(512, outputStream.Position);

            // Act
            outputStream.Seek(offset, origin);

            // Assert
            if (origin == SeekOrigin.Begin)
            {
                Assert.AreEqual(offset, outputStream.Position);
            }
            else if (origin == SeekOrigin.Current)
            {
                Assert.AreEqual(readBytes + offset, outputStream.Position);
            }
            else
            {
                Assert.AreEqual(size + offset, outputStream.Position);
            }
        }

        [Test]
        // lower position within _buffer
        [TestCase(-50)]
        // higher positiuon within _buffer
        [TestCase(50)]
        // lower position below _buffer
        [TestCase(-100)]
        // higher position above _buffer
        [TestCase(100)]
        public async Task OpenReadAsync_Seek(long offset)
        {
            int size = Constants.KB;
            int initalPosition = 450;
            await using DisposingContainer test = await GetTestContainerAsync();

            // Arrange
            byte[] data = GetRandomBuffer(size);
            byte[] expectedData = new byte[size - (initalPosition + offset)];
            Array.Copy(data, initalPosition + offset, expectedData, 0, size - (initalPosition + offset));
            BlockBlobClient blob = InstrumentClient(test.Container.GetBlockBlobClient(GetNewBlobName()));
            using Stream stream = new MemoryStream(data);
            await blob.UploadAsync(stream);

            BlobOpenReadOptions options = new BlobOpenReadOptions(allowModifications: false)
            {
                BufferSize = 128
            };

            // Act
            Stream openReadStream = await blob.OpenReadAsync(options: options).ConfigureAwait(false);
            int readbytes = initalPosition;
            while (readbytes > 0)
            {
                readbytes -= await openReadStream.ReadAsync(new byte[readbytes], 0, readbytes);
            }

            openReadStream.Seek(offset, SeekOrigin.Current);

            using MemoryStream outputStream = new MemoryStream();
            await openReadStream.CopyToAsync(outputStream);

            // Assert
            Assert.AreEqual(expectedData.Length, outputStream.ToArray().Length);
            TestHelper.AssertSequenceEqual(expectedData, outputStream.ToArray());
        }

        [Test]
        // lower position within _buffer
        [TestCase(400)]
        // higher positiuon within _buffer
        [TestCase(500)]
        // lower position below _buffer
        [TestCase(250)]
        // higher position above _buffer
        [TestCase(550)]
        public async Task OpenReadAsync_SetPosition(long position)
        {
            int size = Constants.KB;
            int initalPosition = 450;
            await using DisposingContainer test = await GetTestContainerAsync();

            // Arrange
            byte[] data = GetRandomBuffer(size);
            byte[] expectedData = new byte[size -  position];
            Array.Copy(data, position, expectedData, 0, size - position);
            BlockBlobClient blob = InstrumentClient(test.Container.GetBlockBlobClient(GetNewBlobName()));
            using Stream stream = new MemoryStream(data);
            await blob.UploadAsync(stream);

            BlobOpenReadOptions options = new BlobOpenReadOptions(allowModifications: false)
            {
                BufferSize = 128
            };

            // Act
            Stream openReadStream = await blob.OpenReadAsync(options: options).ConfigureAwait(false);
            int readbytes = initalPosition;
            while (readbytes > 0)
            {
                readbytes -= await openReadStream.ReadAsync(new byte[readbytes], 0, readbytes);
            }

            openReadStream.Position = position;

            using MemoryStream outputStream = new MemoryStream();
            await openReadStream.CopyToAsync(outputStream);

            // Assert
            Assert.AreEqual(expectedData.Length, outputStream.ToArray().Length);
            TestHelper.AssertSequenceEqual(expectedData, outputStream.ToArray());
        }

        [Test]
        public async Task StartCopyFromUriAsync()
        {
            await using DisposingContainer test = await GetTestContainerAsync();

            // Arrange
            BlobBaseClient srcBlob = await GetNewBlobClient(test.Container);
            BlockBlobClient destBlob = InstrumentClient(test.Container.GetBlockBlobClient(GetNewBlobName()));

            // Act
            Operation<long> operation = await destBlob.StartCopyFromUriAsync(srcBlob.Uri);

            // Assert
            if (Mode == RecordedTestMode.Playback)
            {
                await operation.WaitForCompletionAsync(TimeSpan.FromMilliseconds(10), CancellationToken.None);
            }
            else
            {
                await operation.WaitForCompletionAsync();
            }

            Assert.IsTrue(operation.HasCompleted);
            Assert.IsTrue(operation.HasValue);
        }

        [Test]
        [ServiceVersion(Min = BlobClientOptions.ServiceVersion.V2019_12_12)]
        public async Task StartCopyFromUriAsync_Tags()
        {
            await using DisposingContainer test = await GetTestContainerAsync();

            // Arrange
            BlobBaseClient srcBlob = await GetNewBlobClient(test.Container);
            BlockBlobClient destBlob = InstrumentClient(test.Container.GetBlockBlobClient(GetNewBlobName()));
            IDictionary<string, string> tags = BuildTags();
            BlobCopyFromUriOptions options = new BlobCopyFromUriOptions
            {
                Tags = tags
            };

            // Act
            Operation<long> operation = await destBlob.StartCopyFromUriAsync(srcBlob.Uri, options);

            // Assert
            if (Mode == RecordedTestMode.Playback)
            {
                await operation.WaitForCompletionAsync(TimeSpan.FromMilliseconds(10), CancellationToken.None);
            }
            else
            {
                await operation.WaitForCompletionAsync();
            }

            Response<GetBlobTagResult> response = await destBlob.GetTagsAsync();
            AssertDictionaryEquality(tags, response.Value.Tags);
        }

        [Test]
        public async Task StartCopyFromUriAsync_Metadata()
        {
            await using DisposingContainer test = await GetTestContainerAsync();

            // Arrange
            BlobBaseClient srcBlob = await GetNewBlobClient(test.Container);
            IDictionary<string, string> metadata = BuildMetadata();
            BlobCopyFromUriOptions options = new BlobCopyFromUriOptions
            {
                Metadata = metadata
            };

            BlockBlobClient destBlob = InstrumentClient(test.Container.GetBlockBlobClient(GetNewBlobName()));

            // Act
            await destBlob.StartCopyFromUriAsync(
                source: srcBlob.Uri,
                options);

            // Assert
            Response<BlobProperties> response = await destBlob.GetPropertiesAsync();
            AssertDictionaryEquality(metadata, response.Value.Metadata);
        }

        [Test]
        public async Task StartCopyFromUriAsync_Source_AccessConditions()
        {
            var garbageLeaseId = GetGarbageLeaseId();
            foreach (AccessConditionParameters parameters in NoLease_AccessConditions_Data)
            {
                await using DisposingContainer test = await GetTestContainerAsync();

                // Arrange
                BlobBaseClient srcBlob = await GetNewBlobClient(test.Container);

                parameters.Match = await SetupBlobMatchCondition(srcBlob, parameters.Match);
                parameters.LeaseId = await SetupBlobLeaseCondition(srcBlob, parameters.LeaseId, garbageLeaseId);
                BlobRequestConditions sourceAccessConditions = BuildAccessConditions(
                    parameters: parameters);
                BlobCopyFromUriOptions options = new BlobCopyFromUriOptions
                {
                    SourceConditions = sourceAccessConditions
                };

                BlockBlobClient destBlob = InstrumentClient(test.Container.GetBlockBlobClient(GetNewBlobName()));

                // Act
                Operation<long> response = await destBlob.StartCopyFromUriAsync(
                    source: srcBlob.Uri,
                    options);

                // Assert
                Assert.IsNotNull(response.GetRawResponse().Headers.RequestId);
            }
        }

        [Test]
        public async Task StartCopyFromUriAsync_Source_AccessConditionsFail()
        {
            foreach (AccessConditionParameters parameters in NoLease_AccessConditionsFail_Data)
            {
                await using DisposingContainer test = await GetTestContainerAsync();

                // Arrange
                BlobBaseClient srcBlob = await GetNewBlobClient(test.Container);

                parameters.NoneMatch = await SetupBlobMatchCondition(srcBlob, parameters.NoneMatch);

                BlobRequestConditions sourceAccessConditions = BuildAccessConditions(
                    parameters: parameters,
                    lease: false);
                BlobCopyFromUriOptions options = new BlobCopyFromUriOptions
                {
                    SourceConditions = sourceAccessConditions
                };

                BlockBlobClient destBlob = InstrumentClient(test.Container.GetBlockBlobClient(GetNewBlobName()));

                // Act
                await TestHelper.AssertExpectedExceptionAsync<RequestFailedException>(
                    destBlob.StartCopyFromUriAsync(
                        source: srcBlob.Uri,
                        options),
                    e => { });

            }
        }

        [Test]
        [ServiceVersion(Min = BlobClientOptions.ServiceVersion.V2019_12_12)]
        public async Task StartCopyFromUriAsync_Source_IfTags()
        {
            // Arrange
            await using DisposingContainer test = await GetTestContainerAsync();

            BlobBaseClient srcBlob = await GetNewBlobClient(test.Container);
            BlobBaseClient destBlob = await GetNewBlobClient(test.Container);

            Dictionary<string, string> tags = new Dictionary<string, string>
            {
                { "coolTag", "true" }
            };
            await srcBlob.SetTagsAsync(tags);

            BlobCopyFromUriOptions options = new BlobCopyFromUriOptions
            {
                SourceConditions = new BlobRequestConditions
                {
                    TagConditions = "\"coolTag\" = 'true'"
                }
            };

            // Act
            Operation<long> operation = await destBlob.StartCopyFromUriAsync(
                srcBlob.Uri,
                options: options);

            // Assert
            if (Mode == RecordedTestMode.Playback)
            {
                await operation.WaitForCompletionAsync(TimeSpan.FromMilliseconds(10), CancellationToken.None);
            }
            else
            {
                await operation.WaitForCompletionAsync();
            }

            Assert.IsTrue(operation.HasCompleted);
            Assert.IsTrue(operation.HasValue);
        }

        [Test]
        [ServiceVersion(Min = BlobClientOptions.ServiceVersion.V2019_12_12)]
        public async Task StartCopyFromUriAsync_Source_IfTagsFailed()
        {
            // Arrange
            await using DisposingContainer test = await GetTestContainerAsync();

            BlobBaseClient srcBlob = await GetNewBlobClient(test.Container);
            BlobBaseClient destBlob = await GetNewBlobClient(test.Container);

            BlobCopyFromUriOptions options = new BlobCopyFromUriOptions
            {
                SourceConditions = new BlobRequestConditions
                {
                    TagConditions = "\"coolTag\" = 'true'"
                }
            };

            // Act
            await TestHelper.AssertExpectedExceptionAsync<RequestFailedException>(
                destBlob.StartCopyFromUriAsync(
                            srcBlob.Uri,
                            options: options),
                e => Assert.AreEqual("ConditionNotMet", e.ErrorCode));
        }

        [Test]
        public async Task StartCopyFromUriAsync_Destination_AccessConditions()
        {
            var garbageLeaseId = GetGarbageLeaseId();
            foreach (AccessConditionParameters parameters in AccessConditions_Data)
            {
                await using DisposingContainer test = await GetTestContainerAsync();


                // Arrange
                var data = GetRandomBuffer(Constants.KB);
                BlockBlobClient srcBlob = InstrumentClient(test.Container.GetBlockBlobClient(GetNewBlobName()));
                using (var stream = new MemoryStream(data))
                {
                    await srcBlob.UploadAsync(stream);
                }
                BlockBlobClient destBlob = InstrumentClient(test.Container.GetBlockBlobClient(GetNewBlobName()));

                // destBlob needs to exist so we can get its lease and etag
                using (var stream = new MemoryStream(data))
                {
                    await destBlob.UploadAsync(stream);
                }

                parameters.Match = await SetupBlobMatchCondition(destBlob, parameters.Match);
                parameters.LeaseId = await SetupBlobLeaseCondition(destBlob, parameters.LeaseId, garbageLeaseId);

                BlobRequestConditions accessConditions = BuildAccessConditions(parameters: parameters);
                BlobCopyFromUriOptions options = new BlobCopyFromUriOptions
                {
                    DestinationConditions = accessConditions
                };

                // Act
                Operation<long> response = await destBlob.StartCopyFromUriAsync(
                    source: srcBlob.Uri,
                    options);

                // Assert
                Assert.IsNotNull(response.GetRawResponse().Headers.RequestId);

            }
        }

        [Test]
        public async Task StartCopyFromUriAsync_Destination_AccessConditionsFail()
        {
            var garbageLeaseId = GetGarbageLeaseId();
            foreach (AccessConditionParameters parameters in GetAccessConditionsFail_Data(garbageLeaseId))
            {
                await using DisposingContainer test = await GetTestContainerAsync();


                // Arrange
                var data = GetRandomBuffer(Constants.KB);
                BlockBlobClient srcBlob = InstrumentClient(test.Container.GetBlockBlobClient(GetNewBlobName()));
                using (var stream = new MemoryStream(data))
                {
                    await srcBlob.UploadAsync(stream);
                }

                // destBlob needs to exist so we can get its etag
                BlockBlobClient destBlob = InstrumentClient(test.Container.GetBlockBlobClient(GetNewBlobName()));
                using (var stream = new MemoryStream(data))
                {
                    await destBlob.UploadAsync(stream);
                }

                parameters.NoneMatch = await SetupBlobMatchCondition(destBlob, parameters.NoneMatch);
                BlobRequestConditions accessConditions = BuildAccessConditions(parameters: parameters);
                BlobCopyFromUriOptions options = new BlobCopyFromUriOptions
                {
                    DestinationConditions = accessConditions
                };

                // Act
                await TestHelper.AssertExpectedExceptionAsync<RequestFailedException>(
                    destBlob.StartCopyFromUriAsync(
                        source: srcBlob.Uri,
                        options),
                    e => { });

            }
        }

        [Test]
        [ServiceVersion(Min = BlobClientOptions.ServiceVersion.V2019_12_12)]
        public async Task StartCopyFromUriAsync_IfTags()
        {
            // Arrange
            await using DisposingContainer test = await GetTestContainerAsync();

            BlobBaseClient srcBlob = await GetNewBlobClient(test.Container);
            BlobBaseClient destBlob = await GetNewBlobClient(test.Container);

            Dictionary<string, string> tags = new Dictionary<string, string>
            {
                { "coolTag", "true" }
            };
            await destBlob.SetTagsAsync(tags);

            BlobCopyFromUriOptions options = new BlobCopyFromUriOptions
            {
                DestinationConditions = new BlobRequestConditions
                {
                    TagConditions = "\"coolTag\" = 'true'"
                }
            };

            // Act
            Operation<long> operation = await destBlob.StartCopyFromUriAsync(
                srcBlob.Uri,
                options: options);

            // Assert
            if (Mode == RecordedTestMode.Playback)
            {
                await operation.WaitForCompletionAsync(TimeSpan.FromMilliseconds(10), CancellationToken.None);
            }
            else
            {
                await operation.WaitForCompletionAsync();
            }

            Assert.IsTrue(operation.HasCompleted);
            Assert.IsTrue(operation.HasValue);
        }

        [Test]
        [ServiceVersion(Min = BlobClientOptions.ServiceVersion.V2019_12_12)]
        public async Task StartCopyFromUriAsync_IfTagsFailed()
        {
            // Arrange
            await using DisposingContainer test = await GetTestContainerAsync();

            BlobBaseClient srcBlob = await GetNewBlobClient(test.Container);
            BlobBaseClient destBlob = await GetNewBlobClient(test.Container);

            BlobCopyFromUriOptions options = new BlobCopyFromUriOptions
            {
                DestinationConditions = new BlobRequestConditions
                {
                    TagConditions = "\"coolTag\" = 'true'"
                }
            };

            // Act
            await TestHelper.AssertExpectedExceptionAsync<RequestFailedException>(
                destBlob.StartCopyFromUriAsync(
                            srcBlob.Uri,
                            options: options),
                e => Assert.AreEqual("ConditionNotMet", e.ErrorCode));
        }

        [Test]
        public async Task StartCopyFromUriAsync_AccessTier()
        {
            await using DisposingContainer test = await GetTestContainerAsync();

            // Arrange
            BlobBaseClient srcBlob = await GetNewBlobClient(test.Container);
            BlockBlobClient destBlob = InstrumentClient(test.Container.GetBlockBlobClient(GetNewBlobName()));
            BlobCopyFromUriOptions options = new BlobCopyFromUriOptions
            {
                AccessTier = AccessTier.Cool
            };

            // Act
            Operation<long> operation = await destBlob.StartCopyFromUriAsync(
                srcBlob.Uri,
                options);

            // Assert
            // data copied within an account, so copy should be instantaneous
            if (Mode == RecordedTestMode.Playback)
            {
                await operation.WaitForCompletionAsync(TimeSpan.FromMilliseconds(10), CancellationToken.None);
            }
            else
            {
                await operation.WaitForCompletionAsync();
            }

            Assert.IsTrue(operation.HasCompleted);
            Assert.IsTrue(operation.HasValue);
        }

        [Test]
        [ServiceVersion(Min = BlobClientOptions.ServiceVersion.V2019_12_12)]
        public async Task StartCopyFromUriAsync_Seal()
        {
            await using DisposingContainer test = await GetTestContainerAsync();

            // Arrange
            AppendBlobClient srcBlob = InstrumentClient(test.Container.GetAppendBlobClient(GetNewBlobName()));
            AppendBlobClient destBlob = InstrumentClient(test.Container.GetAppendBlobClient(GetNewBlobName()));
            await srcBlob.CreateAsync();
            BlobCopyFromUriOptions options = new BlobCopyFromUriOptions
            {
                ShouldSealDestination = true
            };

            // Act
            Operation<long> operation = await destBlob.StartCopyFromUriAsync(srcBlob.Uri, options);

            // Assert
            if (Mode == RecordedTestMode.Playback)
            {
                await operation.WaitForCompletionAsync(TimeSpan.FromMilliseconds(10), CancellationToken.None);
            }
            else
            {
                await operation.WaitForCompletionAsync();
            }

            Response<BlobProperties> response = await destBlob.GetPropertiesAsync();
            Assert.IsTrue(response.Value.IsSealed);
        }

        [Test]
        public async Task StartCopyFromUriAsync_Error()
        {
            await using DisposingContainer test = await GetTestContainerAsync();

            // Arrange
            BlockBlobClient srcBlob = InstrumentClient(test.Container.GetBlockBlobClient(GetNewBlobName()));
            BlockBlobClient destBlob = InstrumentClient(test.Container.GetBlockBlobClient(GetNewBlobName()));

            // Act
            await TestHelper.AssertExpectedExceptionAsync<RequestFailedException>(
                destBlob.StartCopyFromUriAsync(srcBlob.Uri),
                e => Assert.AreEqual("BlobNotFound", e.ErrorCode));

        }

        [Test]
        public async Task StartCopyFromUriAsync_RehydratePriority()
        {
            await using DisposingContainer test = await GetTestContainerAsync();

            // Arrange
            var data = GetRandomBuffer(Constants.KB);
            var data2 = GetRandomBuffer(Constants.KB);
            BlockBlobClient srcBlob = InstrumentClient(test.Container.GetBlockBlobClient(GetNewBlobName()));
            BlockBlobClient destBlob = InstrumentClient(test.Container.GetBlockBlobClient(GetNewBlobName()));
            using (var stream = new MemoryStream(data))
            {
                await srcBlob.UploadAsync(stream);
            }

            // destBlob needs to exist so we can get its lease and etag
            using (var stream = new MemoryStream(data2))
            {
                await destBlob.UploadAsync(stream);
            }

            BlobCopyFromUriOptions options = new BlobCopyFromUriOptions
            {
                AccessTier = AccessTier.Archive,
                RehydratePriority = RehydratePriority.High
            };

            // Act
            Operation<long> operation = await destBlob.StartCopyFromUriAsync(
                srcBlob.Uri,
                options);

            // Assert
            // data copied within an account, so copy should be instantaneous
            if (Mode == RecordedTestMode.Playback)
            {
                await operation.WaitForCompletionAsync(TimeSpan.FromMilliseconds(10), CancellationToken.None);
            }
            else
            {
                await operation.WaitForCompletionAsync();
            }

            Assert.IsTrue(operation.HasCompleted);
            Assert.IsTrue(operation.HasValue);

            // Act
            await destBlob.SetAccessTierAsync(AccessTier.Cool);
            Response<BlobProperties> propertiesResponse = await destBlob.GetPropertiesAsync();

            // Assert
            Assert.AreEqual("rehydrate-pending-to-cool", propertiesResponse.Value.ArchiveStatus);

        }

        [Test]
        public async Task StartCopyFromUriAsync_AccessTierFail()
        {
            await using DisposingContainer test = await GetTestContainerAsync();

            // Arrange
            BlobBaseClient srcBlob = await GetNewBlobClient(test.Container);
            BlockBlobClient destBlob = InstrumentClient(test.Container.GetBlockBlobClient(GetNewBlobName()));
            BlobCopyFromUriOptions options = new BlobCopyFromUriOptions
            {
                AccessTier = AccessTier.P20
            };

            // Act
            await TestHelper.AssertExpectedExceptionAsync<RequestFailedException>(
                destBlob.StartCopyFromUriAsync(
                srcBlob.Uri,
                options),
                e => Assert.AreEqual(BlobErrorCode.InvalidHeaderValue.ToString(), e.ErrorCode));

        }

        [Test]
        [ServiceVersion(Min = BlobClientOptions.ServiceVersion.V2019_12_12)]
        public async Task StartCopyFromUriAsync_VersionId()
        {
            await using DisposingContainer test = await GetTestContainerAsync();

            // Arrange
            BlobBaseClient srcBlob = await GetNewBlobClient(test.Container);
            BlockBlobClient destBlob = InstrumentClient(test.Container.GetBlockBlobClient(GetNewBlobName()));

            // Act
            Operation<long> operation = await destBlob.StartCopyFromUriAsync(srcBlob.Uri);

            // Assert
            if (Mode == RecordedTestMode.Playback)
            {
                await operation.WaitForCompletionAsync(TimeSpan.FromMilliseconds(10), CancellationToken.None);
            }
            else
            {
                await operation.WaitForCompletionAsync();
            }

            Assert.IsTrue(operation.HasCompleted);
            Assert.IsTrue(operation.HasValue);
            Assert.IsTrue(operation.GetRawResponse().Headers.TryGetValue(Constants.HeaderNames.VersionId, out var _));
        }

        [Test]
        public async Task AbortCopyFromUriAsync()
        {
            await using DisposingContainer test = await GetTestContainerAsync();

            // Arrange
            await test.Container.SetAccessPolicyAsync(PublicAccessType.Blob);
            var data = GetRandomBuffer(8 * Constants.MB);

            BlockBlobClient srcBlob = InstrumentClient(test.Container.GetBlockBlobClient(GetNewBlobName()));
            using (var stream = new MemoryStream(data))
            {
                await srcBlob.UploadAsync(stream);
            }

            BlobServiceClient secondaryService = GetServiceClient_SecondaryAccount_SharedKey();
            await using DisposingContainer destTest = await GetTestContainerAsync(service: secondaryService);


            {
                BlockBlobClient destBlob = InstrumentClient(destTest.Container.GetBlockBlobClient(GetNewBlobName()));

                Operation<long> operation = await destBlob.StartCopyFromUriAsync(srcBlob.Uri);

                // Act
                try
                {
                    Response response = await destBlob.AbortCopyFromUriAsync(operation.Id);

                    // Assert
                    Assert.IsNotNull(response.Headers.RequestId);
                }
                catch (RequestFailedException e) when (e.ErrorCode == "NoPendingCopyOperation")
                {
                    WarnCopyCompletedTooQuickly();
                }

            }
        }

        [Test]
        public async Task AbortCopyFromUriAsync_Lease()
        {
            await using DisposingContainer test = await GetTestContainerAsync();

            // Arrange
            await test.Container.SetAccessPolicyAsync(PublicAccessType.Blob);
            var data = GetRandomBuffer(8 * Constants.MB);

            BlockBlobClient srcBlob = InstrumentClient(test.Container.GetBlockBlobClient(GetNewBlobName()));
            using (var stream = new MemoryStream(data))
            {
                await srcBlob.UploadAsync(stream);
            }
            BlobServiceClient secondaryService = GetServiceClient_SecondaryAccount_SharedKey();
            await using DisposingContainer destTest = await GetTestContainerAsync(service: secondaryService);


            BlockBlobClient destBlob = InstrumentClient(destTest.Container.GetBlockBlobClient(GetNewBlobName()));
            using (var stream = new MemoryStream(data))
            {
                await destBlob.UploadAsync(stream);
            }

            TimeSpan duration = BlobLeaseClient.InfiniteLeaseDuration;
            BlobLeaseClient lease = InstrumentClient(destBlob.GetBlobLeaseClient(Recording.Random.NewGuid().ToString()));
            Response<BlobLease> leaseResponse = await lease.AcquireAsync(duration);

            Operation<long> operation = await destBlob.StartCopyFromUriAsync(
                source: srcBlob.Uri,
                destinationConditions: new BlobRequestConditions { LeaseId = leaseResponse.Value.LeaseId });


            // Act
            try
            {
                Response response = await destBlob.AbortCopyFromUriAsync(
                    copyId: operation.Id,
                    conditions: new BlobRequestConditions
                    {
                        LeaseId = leaseResponse.Value.LeaseId
                    });

                // Assert
                Assert.IsNotNull(response.Headers.RequestId);
            }
            catch (RequestFailedException e) when (e.ErrorCode == "NoPendingCopyOperation")
            {
                WarnCopyCompletedTooQuickly();
            }

        }

        [Test]
        public async Task AbortCopyFromUriAsync_LeaseFail()
        {
            await using DisposingContainer test = await GetTestContainerAsync();


            // Arrange
            await test.Container.SetAccessPolicyAsync(PublicAccessType.Blob);
            var data = GetRandomBuffer(8 * Constants.MB);

            BlockBlobClient srcBlob = InstrumentClient(test.Container.GetBlockBlobClient(GetNewBlobName()));
            using (var stream = new MemoryStream(data))
            {
                await srcBlob.UploadAsync(stream);
            }
            BlobServiceClient secondaryService = GetServiceClient_SecondaryAccount_SharedKey();
            await using DisposingContainer destTest = await GetTestContainerAsync(service: secondaryService);

            BlockBlobClient destBlob = InstrumentClient(destTest.Container.GetBlockBlobClient(GetNewBlobName()));
            using (var stream = new MemoryStream(data))
            {
                await destBlob.UploadAsync(stream);
            }

            Operation<long> operation = await destBlob.StartCopyFromUriAsync(source: srcBlob.Uri);

            var leaseId = Recording.Random.NewGuid().ToString();

            // Act
            try
            {
                await TestHelper.AssertExpectedExceptionAsync<RequestFailedException>(
                    destBlob.AbortCopyFromUriAsync(
                        copyId: operation.Id,
                        conditions: new BlobRequestConditions
                        {
                            LeaseId = leaseId
                        }),
                    e =>
                    {
                        switch (e.ErrorCode)
                        {
                            case "NoPendingCopyOperation":
                                WarnCopyCompletedTooQuickly();
                                break;
                            default:
                                Assert.AreEqual("LeaseNotPresentWithBlobOperation", e.ErrorCode);
                                break;
                        }
                    }
                    );
            }
            catch (RequestFailedException e) when (e.ErrorCode == "NoPendingCopyOperation")
            {
                WarnCopyCompletedTooQuickly();
            }

        }

        [Test]
        public async Task AbortCopyFromUriAsync_Error()
        {
            await using DisposingContainer test = await GetTestContainerAsync();

            // Arrange
            BlockBlobClient blob = InstrumentClient(test.Container.GetBlockBlobClient(GetNewBlobName()));
            var copyId = Recording.Random.NewGuid().ToString();

            // Act
            await TestHelper.AssertExpectedExceptionAsync<RequestFailedException>(
                blob.AbortCopyFromUriAsync(copyId),
                e => Assert.AreEqual("BlobNotFound", e.ErrorCode));
        }

        [Test]
        public async Task SyncCopyFromUriAsync()
        {
            await using DisposingContainer test = await GetTestContainerAsync();

            // Arrange
            BlobBaseClient srcBlob = await GetNewBlobClient(test.Container);
            BlockBlobClient destBlob = InstrumentClient(test.Container.GetBlockBlobClient(GetNewBlobName()));

            // Act
            Response<BlobCopyInfo> copyResponse = await destBlob.SyncCopyFromUriAsync(srcBlob.Uri);

            // Check that destBlob actually exists
            await destBlob.GetPropertiesAsync();

            // Assert
            Assert.IsNotNull(copyResponse.Value.ETag);
            Assert.IsNotNull(copyResponse.Value.LastModified);
            Assert.IsNotNull(copyResponse.Value.CopyId);
            Assert.AreEqual(CopyStatus.Success, copyResponse.Value.CopyStatus);
        }

        [Test]
        [ServiceVersion(Min = BlobClientOptions.ServiceVersion.V2019_12_12)]
        public async Task SyncCopyFromUriAsync_Tags()
        {
            await using DisposingContainer test = await GetTestContainerAsync();

            // Arrange
            BlobBaseClient srcBlob = await GetNewBlobClient(test.Container);
            BlockBlobClient destBlob = InstrumentClient(test.Container.GetBlockBlobClient(GetNewBlobName()));
            IDictionary<string, string> tags = BuildTags();
            BlobCopyFromUriOptions options = new BlobCopyFromUriOptions
            {
                Tags = tags
            };

            // Act
            Response<BlobCopyInfo> copyResponse = await destBlob.SyncCopyFromUriAsync(srcBlob.Uri, options);

            // Assert
            Response<GetBlobTagResult> response = await destBlob.GetTagsAsync();
            AssertDictionaryEquality(tags, response.Value.Tags);
        }

        [Test]
        public async Task SyncCopyFromUriAsync_Metadata()
        {
            await using DisposingContainer test = await GetTestContainerAsync();

            // Arrange
            BlobBaseClient srcBlob = await GetNewBlobClient(test.Container);
            IDictionary<string, string> metadata = BuildMetadata();
            BlobCopyFromUriOptions options = new BlobCopyFromUriOptions
            {
                Metadata = metadata
            };

            BlockBlobClient destBlob = InstrumentClient(test.Container.GetBlockBlobClient(GetNewBlobName()));

            // Act
            await destBlob.SyncCopyFromUriAsync(
                source: srcBlob.Uri,
                options);

            // Assert
            Response<BlobProperties> response = await destBlob.GetPropertiesAsync();
            AssertDictionaryEquality(metadata, response.Value.Metadata);
        }

        [Test]
        public async Task SyncCopyFromUriAsync_Source_AccessConditions()
        {
            var garbageLeaseId = GetGarbageLeaseId();
            foreach (AccessConditionParameters parameters in NoLease_AccessConditions_Data)
            {
                await using DisposingContainer test = await GetTestContainerAsync();

                // Arrange
                BlobBaseClient srcBlob = await GetNewBlobClient(test.Container);

                parameters.Match = await SetupBlobMatchCondition(srcBlob, parameters.Match);
                parameters.LeaseId = await SetupBlobLeaseCondition(srcBlob, parameters.LeaseId, garbageLeaseId);
                BlobRequestConditions sourceAccessConditions = BuildAccessConditions(
                    parameters: parameters);
                BlobCopyFromUriOptions options = new BlobCopyFromUriOptions
                {
                    SourceConditions = sourceAccessConditions
                };

                BlockBlobClient destBlob = InstrumentClient(test.Container.GetBlockBlobClient(GetNewBlobName()));

                // Act
                Response<BlobCopyInfo> response = await destBlob.SyncCopyFromUriAsync(
                    source: srcBlob.Uri,
                    options);

                // Assert
                Assert.IsNotNull(response.GetRawResponse().Headers.RequestId);
            }
        }

        [Test]
        public async Task SyncCopyFromUriAsync_Source_AccessConditionsFail()
        {
            foreach (AccessConditionParameters parameters in NoLease_AccessConditionsFail_Data)
            {
                await using DisposingContainer test = await GetTestContainerAsync();

                // Arrange
                BlobBaseClient srcBlob = await GetNewBlobClient(test.Container);

                parameters.NoneMatch = await SetupBlobMatchCondition(srcBlob, parameters.NoneMatch);

                BlobRequestConditions sourceAccessConditions = BuildAccessConditions(
                    parameters: parameters,
                    lease: false);
                BlobCopyFromUriOptions options = new BlobCopyFromUriOptions
                {
                    SourceConditions = sourceAccessConditions
                };

                BlockBlobClient destBlob = InstrumentClient(test.Container.GetBlockBlobClient(GetNewBlobName()));

                // Act
                await TestHelper.AssertExpectedExceptionAsync<RequestFailedException>(
                    destBlob.SyncCopyFromUriAsync(
                        source: srcBlob.Uri,
                        options),
                    e => { });
            }
        }

        [Test]
        public async Task SyncCopyFromUriAsync_Destination_AccessConditions()
        {
            var garbageLeaseId = GetGarbageLeaseId();
            foreach (AccessConditionParameters parameters in AccessConditions_Data)
            {
                await using DisposingContainer test = await GetTestContainerAsync();


                // Arrange
                var data = GetRandomBuffer(Constants.KB);
                BlockBlobClient srcBlob = InstrumentClient(test.Container.GetBlockBlobClient(GetNewBlobName()));
                using (var stream = new MemoryStream(data))
                {
                    await srcBlob.UploadAsync(stream);
                }
                BlockBlobClient destBlob = InstrumentClient(test.Container.GetBlockBlobClient(GetNewBlobName()));

                // destBlob needs to exist so we can get its lease and etag
                using (var stream = new MemoryStream(data))
                {
                    await destBlob.UploadAsync(stream);
                }

                parameters.Match = await SetupBlobMatchCondition(destBlob, parameters.Match);
                parameters.LeaseId = await SetupBlobLeaseCondition(destBlob, parameters.LeaseId, garbageLeaseId);

                BlobRequestConditions accessConditions = BuildAccessConditions(parameters: parameters);
                BlobCopyFromUriOptions options = new BlobCopyFromUriOptions
                {
                    DestinationConditions = accessConditions
                };

                // Act
                Response<BlobCopyInfo> response = await destBlob.SyncCopyFromUriAsync(
                    source: srcBlob.Uri,
                    options);

                // Assert
                Assert.IsNotNull(response.GetRawResponse().Headers.RequestId);

            }
        }

        [Test]
        public async Task SyncCopyFromUriAsync_Destination_AccessConditionsFail()
        {
            var garbageLeaseId = GetGarbageLeaseId();
            foreach (AccessConditionParameters parameters in GetAccessConditionsFail_Data(garbageLeaseId))
            {
                await using DisposingContainer test = await GetTestContainerAsync();


                // Arrange
                var data = GetRandomBuffer(Constants.KB);
                BlockBlobClient srcBlob = InstrumentClient(test.Container.GetBlockBlobClient(GetNewBlobName()));
                using (var stream = new MemoryStream(data))
                {
                    await srcBlob.UploadAsync(stream);
                }

                // destBlob needs to exist so we can get its etag
                BlockBlobClient destBlob = InstrumentClient(test.Container.GetBlockBlobClient(GetNewBlobName()));
                using (var stream = new MemoryStream(data))
                {
                    await destBlob.UploadAsync(stream);
                }

                parameters.NoneMatch = await SetupBlobMatchCondition(destBlob, parameters.NoneMatch);
                BlobRequestConditions accessConditions = BuildAccessConditions(parameters: parameters);
                BlobCopyFromUriOptions options = new BlobCopyFromUriOptions
                {
                    DestinationConditions = accessConditions
                };

                // Act
                await TestHelper.AssertExpectedExceptionAsync<RequestFailedException>(
                    destBlob.SyncCopyFromUriAsync(
                        source: srcBlob.Uri,
                        options),
                    e => { });
            }
        }

        [Test]
        [ServiceVersion(Min = BlobClientOptions.ServiceVersion.V2019_12_12)]
        public async Task SyncCopyFromUriAsync_IfTags()
        {
            // Arrange
            await using DisposingContainer test = await GetTestContainerAsync();
            BlobBaseClient srcBlob = await GetNewBlobClient(test.Container);
            BlobBaseClient destBlob = await GetNewBlobClient(test.Container);

            Dictionary<string, string> tags = new Dictionary<string, string>
            {
                { "coolTag", "true" }
            };
            await destBlob.SetTagsAsync(tags);

            BlobCopyFromUriOptions options = new BlobCopyFromUriOptions
            {
                DestinationConditions = new BlobRequestConditions
                {
                    TagConditions = "\"coolTag\" = 'true'"
                }
            };

            // Act
            Response<BlobCopyInfo> copyResponse = await destBlob.SyncCopyFromUriAsync(
                srcBlob.Uri,
                options: options);
        }

        [Test]
        [ServiceVersion(Min = BlobClientOptions.ServiceVersion.V2019_12_12)]
        public async Task SyncCopyFromUriAsync_IfTagsFailed()
        {
            // Arrange
            await using DisposingContainer test = await GetTestContainerAsync();
            BlobBaseClient srcBlob = await GetNewBlobClient(test.Container);
            BlobBaseClient destBlob = await GetNewBlobClient(test.Container);

            BlobCopyFromUriOptions options = new BlobCopyFromUriOptions
            {
                DestinationConditions = new BlobRequestConditions
                {
                    TagConditions = "\"coolTag\" = 'true'"
                }
            };

            // Act
            await TestHelper.AssertExpectedExceptionAsync<RequestFailedException>(
                destBlob.SyncCopyFromUriAsync(
                    srcBlob.Uri,
                    options: options),
                e => Assert.AreEqual("ConditionNotMet", e.ErrorCode));
        }

        [Test]
        [Ignore("Inducing a 500 in the service")]
        public async Task SyncCopyFromUriAsync_AccessTier()
        {
            await using DisposingContainer test = await GetTestContainerAsync();

            // Arrange
            BlobBaseClient srcBlob = await GetNewBlobClient(test.Container);
            BlockBlobClient destBlob = InstrumentClient(test.Container.GetBlockBlobClient(GetNewBlobName()));
            BlobCopyFromUriOptions options = new BlobCopyFromUriOptions
            {
                AccessTier = AccessTier.Cool
            };

            // Act
            await destBlob.SyncCopyFromUriAsync(
                srcBlob.Uri,
                options);

            Response<BlobProperties> response = await destBlob.GetPropertiesAsync();

            // Assert
            Assert.AreEqual(AccessTier.Cool, response.Value.AccessTier);
        }

        [Test]
        public async Task SyncCopyFromUriAsync_AccessTierFail()
        {
            await using DisposingContainer test = await GetTestContainerAsync();

            // Arrange
            BlobBaseClient srcBlob = await GetNewBlobClient(test.Container);
            BlockBlobClient destBlob = InstrumentClient(test.Container.GetBlockBlobClient(GetNewBlobName()));
            BlobCopyFromUriOptions options = new BlobCopyFromUriOptions
            {
                AccessTier = AccessTier.P20
            };

            // Act
            await TestHelper.AssertExpectedExceptionAsync<RequestFailedException>(
                destBlob.SyncCopyFromUriAsync(
                srcBlob.Uri,
                options),
                e => Assert.AreEqual(BlobErrorCode.InvalidHeaderValue.ToString(), e.ErrorCode));
        }

        [Test]
        public async Task SyncCopyFromUriAsync_Error()
        {
            await using DisposingContainer test = await GetTestContainerAsync();

            // Arrange
            BlockBlobClient srcBlob = InstrumentClient(test.Container.GetBlockBlobClient(GetNewBlobName()));
            BlockBlobClient destBlob = InstrumentClient(test.Container.GetBlockBlobClient(GetNewBlobName()));

            // Act
            await TestHelper.AssertExpectedExceptionAsync<RequestFailedException>(
                destBlob.SyncCopyFromUriAsync(srcBlob.Uri),
                e => Assert.AreEqual(BlobErrorCode.CannotVerifyCopySource.ToString(), e.ErrorCode));
        }

        [Test]
        [ServiceVersion(Min = BlobClientOptions.ServiceVersion.V2019_12_12)]
        public async Task SyncCopyFromUriAsync_VersionId()
        {
            await using DisposingContainer test = await GetTestContainerAsync();

            // Arrange
            BlobBaseClient srcBlob = await GetNewBlobClient(test.Container);
            BlockBlobClient destBlob = InstrumentClient(test.Container.GetBlockBlobClient(GetNewBlobName()));

            // Act
            Response<BlobCopyInfo> response = await destBlob.SyncCopyFromUriAsync(srcBlob.Uri);

            // Assert
            Assert.IsNotNull(response.Value.VersionId);
        }

        [Test]
        public async Task DeleteAsync()
        {
            await using DisposingContainer test = await GetTestContainerAsync();


            // Arrange
            BlobBaseClient blob = await GetNewBlobClient(test.Container);

            // Act
            Response response = await blob.DeleteAsync();

            // Assert
            Assert.IsNotNull(response.Headers.RequestId);
        }

        [Test]
        public async Task DeleteAsync_Options()
        {
            await using DisposingContainer test = await GetTestContainerAsync();


            // Arrange
            BlobBaseClient blob = await GetNewBlobClient(test.Container);
            await blob.CreateSnapshotAsync();

            // Act
            await blob.DeleteAsync(snapshotsOption: DeleteSnapshotsOption.OnlySnapshots);

            // Assert
            Response<BlobProperties> response = await blob.GetPropertiesAsync();
            Assert.IsNotNull(response.GetRawResponse().Headers.RequestId);
        }

        [Test]
        public async Task DeleteAsync_AccessConditions()
        {
            var garbageLeaseId = GetGarbageLeaseId();
            foreach (AccessConditionParameters parameters in AccessConditions_Data)
            {
                await using DisposingContainer test = await GetTestContainerAsync();

                // Arrange
                BlobBaseClient blob = await GetNewBlobClient(test.Container);

                parameters.Match = await SetupBlobMatchCondition(blob, parameters.Match);
                parameters.LeaseId = await SetupBlobLeaseCondition(blob, parameters.LeaseId, garbageLeaseId);
                BlobRequestConditions accessConditions = BuildAccessConditions(
                    parameters: parameters,
                    lease: true);

                // Act
                Response response = await blob.DeleteAsync(conditions: accessConditions);

                // Assert
                Assert.IsNotNull(response.Headers.RequestId);
            }
        }

        [Test]
        public async Task DeleteAsync_AccessConditionsFail()
        {
            var garbageLeaseId = GetGarbageLeaseId();
            foreach (AccessConditionParameters parameters in GetAccessConditionsFail_Data(garbageLeaseId))
            {
                await using DisposingContainer test = await GetTestContainerAsync();

                // Arrange
                BlobBaseClient blob = await GetNewBlobClient(test.Container);

                parameters.NoneMatch = await SetupBlobMatchCondition(blob, parameters.NoneMatch);
                BlobRequestConditions accessConditions = BuildAccessConditions(
                    parameters: parameters,
                    lease: true);

                // Act
                await TestHelper.AssertExpectedExceptionAsync<RequestFailedException>(
                    blob.DeleteAsync(conditions: accessConditions),
                    e => { });
            }
        }

        [Test]
        [ServiceVersion(Min = BlobClientOptions.ServiceVersion.V2019_12_12)]
        public async Task DeleteAsync_IfTags()
        {
            // Arrange
            await using DisposingContainer test = await GetTestContainerAsync();
            BlobBaseClient blob = await GetNewBlobClient(test.Container);
            Dictionary<string, string> tags = new Dictionary<string, string>
            {
                { "coolTag", "true" }
            };
            await blob.SetTagsAsync(tags);

            BlobRequestConditions conditions = new BlobRequestConditions
            {
                TagConditions = "\"coolTag\" = 'true'"
            };

            // Act
            Response response = await blob.DeleteAsync(conditions: conditions);

            // Assert
            bool exists = await blob.ExistsAsync();
            Assert.IsFalse(exists);
        }

        [Test]
        [ServiceVersion(Min = BlobClientOptions.ServiceVersion.V2019_12_12)]
        public async Task DeleteAsync_IfTags_Failed()
        {
            // Arrange
            await using DisposingContainer test = await GetTestContainerAsync();
            BlobBaseClient blob = await GetNewBlobClient(test.Container);

            BlobRequestConditions conditions = new BlobRequestConditions
            {
                TagConditions = "\"coolTag\" = 'true'"
            };

            // Act
            await TestHelper.AssertExpectedExceptionAsync<RequestFailedException>(
                blob.DeleteAsync(conditions: conditions),
                e => Assert.AreEqual("ConditionNotMet", e.ErrorCode));
        }

        [Test]
        public async Task DeleteAsync_Error()
        {
            await using DisposingContainer test = await GetTestContainerAsync();

            // Arrange
            BlockBlobClient blob = InstrumentClient(test.Container.GetBlockBlobClient(GetNewBlobName()));

            // Act
            await TestHelper.AssertExpectedExceptionAsync<RequestFailedException>(
                blob.DeleteAsync(),
                e => Assert.AreEqual("BlobNotFound", e.ErrorCode));
        }

        [Test]
        [ServiceVersion(Min = BlobClientOptions.ServiceVersion.V2019_12_12)]
        public async Task DeleteAsync_Version()
        {
            // Arrange
            await using DisposingContainer test = await GetTestContainerAsync();
            AppendBlobClient blob = InstrumentClient(test.Container.GetAppendBlobClient(GetNewBlobName()));
            Response<BlobContentInfo> createResponse = await blob.CreateAsync();
            IDictionary<string, string> metadata = BuildMetadata();
            Response<BlobInfo> metadataResponse = await blob.SetMetadataAsync(metadata);
            BlobBaseClient versionBlob = blob.WithVersion(createResponse.Value.VersionId);

            Response response = await versionBlob.DeleteAsync();

            // Assert
            Assert.IsTrue(await blob.ExistsAsync());
        }

        [Test]
        [ServiceVersion(Min = BlobClientOptions.ServiceVersion.V2019_12_12)]
        public async Task DeleteAsync_VersionSAS()
        {
            // Arrange
            await using DisposingContainer test = await GetTestContainerAsync();
            AppendBlobClient blob = InstrumentClient(test.Container.GetAppendBlobClient(GetNewBlobName()));
            Response<BlobContentInfo> createResponse = await blob.CreateAsync();
            IDictionary<string, string> metadata = BuildMetadata();
            Response<BlobInfo> metadataResponse = await blob.SetMetadataAsync(metadata);
            SasQueryParameters sasQueryParameters = GetBlobVersionSas(
                test.Container.Name,
                blob.Name,
                createResponse.Value.VersionId,
                BlobVersionSasPermissions.Delete,
                sasVersion: Constants.DefaultSasVersion);
            BlobBaseClient versionBlob = new BlobBaseClient(
                new Uri($"{blob.WithVersion(createResponse.Value.VersionId).Uri}&{sasQueryParameters}"), GetOptions());

            Response response = await versionBlob.DeleteAsync();

            // Assert
            Assert.IsTrue(await blob.ExistsAsync());
        }

        [Test]
        [ServiceVersion(Min = BlobClientOptions.ServiceVersion.V2019_12_12)]
        public async Task DeleteAsync_InvalidVersionSAS()
        {
            // Arrange
            await using DisposingContainer test = await GetTestContainerAsync();
            AppendBlobClient blob = InstrumentClient(test.Container.GetAppendBlobClient(GetNewBlobName()));
            Response<BlobContentInfo> createResponse = await blob.CreateAsync();
            IDictionary<string, string> metadata = BuildMetadata();
            Response<BlobInfo> metadataResponse = await blob.SetMetadataAsync(metadata);
            SasQueryParameters sasQueryParameters = GetBlobSas(
                test.Container.Name,
                blob.Name,
                BlobSasPermissions.Read);
            BlobBaseClient versionBlob = new BlobBaseClient(
                new Uri($"{blob.WithVersion(createResponse.Value.VersionId).Uri}&{sasQueryParameters}"), GetOptions());

            await TestHelper.AssertExpectedExceptionAsync<RequestFailedException>(
                versionBlob.DeleteAsync(),
                e => Assert.AreEqual(BlobErrorCode.AuthorizationPermissionMismatch.ToString(), e.ErrorCode));
        }

        [Test]
        [ServiceVersion(Min = BlobClientOptions.ServiceVersion.V2019_12_12)]
        public async Task DeleteAsync_VersionIdentitySAS()
        {
            // Arrange
            BlobServiceClient oauthService = GetServiceClient_OauthAccount();
            await using DisposingContainer test = await GetTestContainerAsync(oauthService);
            AppendBlobClient blob = InstrumentClient(test.Container.GetAppendBlobClient(GetNewBlobName()));
            Response<BlobContentInfo> createResponse = await blob.CreateAsync();
            IDictionary<string, string> metadata = BuildMetadata();
            Response<BlobInfo> metadataResponse = await blob.SetMetadataAsync(metadata);
            Response<UserDelegationKey> userDelegationKey = await oauthService.GetUserDelegationKeyAsync(
                startsOn: null,
                expiresOn: Recording.UtcNow.AddHours(1));
            SasQueryParameters sasQueryParameters = GetBlobVersionIdentitySas(
                test.Container.Name,
                blob.Name,
                createResponse.Value.VersionId,
                BlobVersionSasPermissions.Delete,
                userDelegationKey,
                oauthService.AccountName,
                Constants.DefaultSasVersion);
            BlobBaseClient versionBlob = new BlobBaseClient(
                new Uri($"{blob.WithVersion(createResponse.Value.VersionId).Uri}&{sasQueryParameters}"), GetOptions());

            Response response = await versionBlob.DeleteAsync();

            // Assert
            Assert.IsTrue(await blob.ExistsAsync());
        }

        [Test]
        [ServiceVersion(Min = BlobClientOptions.ServiceVersion.V2019_12_12)]
        public async Task DeleteAsync_VersionInvalidSAS()
        {
            // Arrange
            BlobServiceClient oauthService = GetServiceClient_OauthAccount();
            await using DisposingContainer test = await GetTestContainerAsync(oauthService);
            AppendBlobClient blob = InstrumentClient(test.Container.GetAppendBlobClient(GetNewBlobName()));
            Response<BlobContentInfo> createResponse = await blob.CreateAsync();
            IDictionary<string, string> metadata = BuildMetadata();
            Response<BlobInfo> metadataResponse = await blob.SetMetadataAsync(metadata);
            Response<UserDelegationKey> userDelegationKey = await oauthService.GetUserDelegationKeyAsync(
                startsOn: null,
                expiresOn: Recording.UtcNow.AddHours(1));
            SasQueryParameters sasQueryParameters = GetBlobIdentitySas(
                test.Container.Name,
                blob.Name,
                BlobSasPermissions.Read,
                userDelegationKey,
                oauthService.AccountName,
                sasVersion: Constants.DefaultSasVersion);
            BlobBaseClient versionBlob = new BlobBaseClient(
                new Uri($"{blob.WithVersion(createResponse.Value.VersionId).Uri}&{sasQueryParameters}"), GetOptions());

            // Act
            await TestHelper.AssertExpectedExceptionAsync<RequestFailedException>(
                versionBlob.DeleteAsync(),
                e => Assert.AreEqual(BlobErrorCode.AuthorizationPermissionMismatch.ToString(), e.ErrorCode));
        }

        [Test]
        [ServiceVersion(Min = BlobClientOptions.ServiceVersion.V2019_12_12)]
        [TestCase(BlobSasPermissions.DeleteBlobVersion)]
        [TestCase(BlobSasPermissions.All)]
        public async Task DeleteAsync_VersionBlobSAS(BlobSasPermissions blobSasPermissions)
        {
            // Arrange
            await using DisposingContainer test = await GetTestContainerAsync();
            AppendBlobClient blob = InstrumentClient(test.Container.GetAppendBlobClient(GetNewBlobName()));
            Response<BlobContentInfo> createResponse = await blob.CreateAsync();
            IDictionary<string, string> metadata = BuildMetadata();
            Response<BlobInfo> metadataResponse = await blob.SetMetadataAsync(metadata);
            SasQueryParameters sasQueryParameters = GetBlobSas(
                test.Container.Name,
                blob.Name,
                blobSasPermissions,
                sasVersion: Constants.DefaultSasVersion);
            BlobBaseClient versionBlob = new BlobBaseClient(
                new Uri($"{blob.WithVersion(createResponse.Value.VersionId).Uri}&{sasQueryParameters}"), GetOptions());

            Response response = await versionBlob.DeleteAsync();

            // Assert
            Assert.IsTrue(await blob.ExistsAsync());
        }

        [Test]
        [ServiceVersion(Min = BlobClientOptions.ServiceVersion.V2019_12_12)]
        [TestCase(BlobSasPermissions.DeleteBlobVersion)]
        [TestCase(BlobSasPermissions.All)]
        public async Task DeleteAsync_VersionBlobIdentitySAS(BlobSasPermissions blobSasPermissions)
        {
            // Arrange
            BlobServiceClient oauthService = GetServiceClient_OauthAccount();
            await using DisposingContainer test = await GetTestContainerAsync(oauthService);
            AppendBlobClient blob = InstrumentClient(test.Container.GetAppendBlobClient(GetNewBlobName()));
            Response<BlobContentInfo> createResponse = await blob.CreateAsync();
            IDictionary<string, string> metadata = BuildMetadata();
            Response<BlobInfo> metadataResponse = await blob.SetMetadataAsync(metadata);
            Response<UserDelegationKey> userDelegationKey = await oauthService.GetUserDelegationKeyAsync(
                startsOn: null,
                expiresOn: Recording.UtcNow.AddHours(1));
            SasQueryParameters sasQueryParameters = GetBlobIdentitySas(
                test.Container.Name,
                blob.Name,
                blobSasPermissions,
                userDelegationKey,
                oauthService.AccountName,
                Constants.DefaultSasVersion);
            BlobBaseClient versionBlob = new BlobBaseClient(
                new Uri($"{blob.WithVersion(createResponse.Value.VersionId).Uri}&{sasQueryParameters}"), GetOptions());

            Response response = await versionBlob.DeleteAsync();

            // Assert
            Assert.IsTrue(await blob.ExistsAsync());
        }

        [Test]
        [ServiceVersion(Min = BlobClientOptions.ServiceVersion.V2019_12_12)]
        [TestCase(BlobContainerSasPermissions.DeleteBlobVersion)]
        [TestCase(BlobContainerSasPermissions.All)]
        public async Task DeleteAsync_VersionContainerSAS(BlobContainerSasPermissions blobContainerSasPermissions)
        {
            // Arrange
            await using DisposingContainer test = await GetTestContainerAsync();
            AppendBlobClient blob = InstrumentClient(test.Container.GetAppendBlobClient(GetNewBlobName()));
            Response<BlobContentInfo> createResponse = await blob.CreateAsync();
            IDictionary<string, string> metadata = BuildMetadata();
            Response<BlobInfo> metadataResponse = await blob.SetMetadataAsync(metadata);
            SasQueryParameters sasQueryParameters = GetContainerSas(
                test.Container.Name,
                blobContainerSasPermissions,
                sasVersion: Constants.DefaultSasVersion);
            BlobBaseClient versionBlob = new BlobBaseClient(
                new Uri($"{blob.WithVersion(createResponse.Value.VersionId).Uri}&{sasQueryParameters}"), GetOptions());

            Response response = await versionBlob.DeleteAsync();

            // Assert
            Assert.IsTrue(await blob.ExistsAsync());
        }

        [Test]
        [ServiceVersion(Min = BlobClientOptions.ServiceVersion.V2019_12_12)]
        [TestCase(BlobContainerSasPermissions.DeleteBlobVersion)]
        [TestCase(BlobContainerSasPermissions.All)]
        public async Task DeleteAsync_VersionContainerIdentitySAS(BlobContainerSasPermissions blobContainerSasPermissions)
        {
            // Arrange
            BlobServiceClient oauthService = GetServiceClient_OauthAccount();
            await using DisposingContainer test = await GetTestContainerAsync(oauthService);
            AppendBlobClient blob = InstrumentClient(test.Container.GetAppendBlobClient(GetNewBlobName()));
            Response<BlobContentInfo> createResponse = await blob.CreateAsync();
            IDictionary<string, string> metadata = BuildMetadata();
            Response<BlobInfo> metadataResponse = await blob.SetMetadataAsync(metadata);
            Response<UserDelegationKey> userDelegationKey = await oauthService.GetUserDelegationKeyAsync(
                startsOn: null,
                expiresOn: Recording.UtcNow.AddHours(1));
            SasQueryParameters sasQueryParameters = GetContainerIdentitySas(
                test.Container.Name,
                blobContainerSasPermissions,
                userDelegationKey,
                oauthService.AccountName,
                Constants.DefaultSasVersion);
            BlobBaseClient versionBlob = new BlobBaseClient(
                new Uri($"{blob.WithVersion(createResponse.Value.VersionId).Uri}&{sasQueryParameters}"), GetOptions());

            Response response = await versionBlob.DeleteAsync();

            // Assert
            Assert.IsTrue(await blob.ExistsAsync());
        }

        [Test]
        [ServiceVersion(Min = BlobClientOptions.ServiceVersion.V2019_12_12)]
        [TestCase(AccountSasPermissions.DeleteVersion)]
        [TestCase(AccountSasPermissions.All)]
        public async Task DeleteAsync_VersionAccountSAS(AccountSasPermissions accountSasPermissions)
        {
            // Arrange
            await using DisposingContainer test = await GetTestContainerAsync();
            AppendBlobClient blob = InstrumentClient(test.Container.GetAppendBlobClient(GetNewBlobName()));
            Response<BlobContentInfo> createResponse = await blob.CreateAsync();
            IDictionary<string, string> metadata = BuildMetadata();
            Response<BlobInfo> metadataResponse = await blob.SetMetadataAsync(metadata);
            SasQueryParameters sasQueryParameters = GetNewAccountSas(
                resourceTypes: AccountSasResourceTypes.All,
                permissions: AccountSasPermissions.All);
            BlobBaseClient versionBlob = new BlobBaseClient(
                new Uri($"{blob.WithVersion(createResponse.Value.VersionId).Uri}&{sasQueryParameters}"), GetOptions());

            Response response = await versionBlob.DeleteAsync();

            // Assert
            Assert.IsTrue(await blob.ExistsAsync());
        }

        [Test]
        [ServiceVersion(Min = BlobClientOptions.ServiceVersion.V2019_12_12)]
        public async Task DeleteAsync_InvalidSAS()
        {
            // Arrange
            await using DisposingContainer test = await GetTestContainerAsync();
            AppendBlobClient blob = InstrumentClient(test.Container.GetAppendBlobClient(GetNewBlobName()));
            Response<BlobContentInfo> createResponse = await blob.CreateAsync();
            IDictionary<string, string> metadata = BuildMetadata();
            Response<BlobInfo> metadataResponse = await blob.SetMetadataAsync(metadata);
            SasQueryParameters sasQueryParameters = GetBlobSas(test.Container.Name, blob.Name, BlobSasPermissions.Read);
            BlobBaseClient versionBlob = blob.WithVersion(createResponse.Value.VersionId);

            Response response = await versionBlob.DeleteAsync();

            // Assert
            Assert.IsTrue(await blob.ExistsAsync());
        }

        [Test]
        public async Task DeleteIfExistsAsync()
        {
            await using DisposingContainer test = await GetTestContainerAsync();

            // Arrange
            BlobBaseClient blob = await GetNewBlobClient(test.Container);

            // Act
            Response<bool> response = await blob.DeleteIfExistsAsync();

            // Assert
            Assert.IsTrue(response.Value);
            Assert.ThrowsAsync<RequestFailedException>(
                async () => await blob.GetPropertiesAsync());
        }

        [Test]
        public async Task DeleteIfExistsAsync_NotExists()
        {
            await using DisposingContainer test = await GetTestContainerAsync();

            // Arrange
            BlockBlobClient blob = InstrumentClient(test.Container.GetBlockBlobClient(GetNewBlobName()));

            // Act
            Response<bool> response = await blob.DeleteIfExistsAsync();

            // Assert
            Assert.IsFalse(response.Value);
            Assert.ThrowsAsync<RequestFailedException>(
                async () => await blob.GetPropertiesAsync());
        }

        [Test]
        public async Task DeleteIfExistsAsync_ContainerNotExists()
        {
            BlobServiceClient service = GetServiceClient_SharedKey();
            BlobContainerClient container = service.GetBlobContainerClient(GetNewContainerName());

            // Arrange
            BlobBaseClient blob = InstrumentClient(container.GetBlockBlobClient(GetNewBlobName()));

            // Act
            Response<bool> response = await blob.DeleteIfExistsAsync();

            // Assert
            Assert.IsFalse(response.Value);
            Assert.ThrowsAsync<RequestFailedException>(
                async () => await blob.GetPropertiesAsync());
        }

        //[Test]
        //public async Task DeleteAsync_Batch()
        //{
        //    using (this.GetNewContainer(out var container, serviceUri: this.GetServiceUri_PreviewAccount_SharedKey()))
        //    {
        //        const int blobSize = Constants.KB;
        //        var data = this.GetRandomBuffer(blobSize);

        //        var blob1 = this.InstrumentClient(container.GetBlockBlobClient(this.GetNewBlobName()));
        //        using (var stream = new MemoryStream(data))
        //        {
        //            await blob1.UploadAsync(stream);
        //        }

        //        var blob2 = this.InstrumentClient(container.GetBlockBlobClient(this.GetNewBlobName()));
        //        using (var stream = new MemoryStream(data))
        //        {
        //            await blob2.UploadAsync(stream);
        //        }

        //        var batch =
        //            blob1.DeleteAsync()
        //            .And(blob2.DeleteAsync())
        //            ;

        //        var result = await batch;

        //        Assert.IsNotNull(result);
        //        Assert.AreEqual(2, result.Length);
        //        Assert.IsNotNull(result[0].RequestId);
        //        Assert.IsNotNull(result[1].RequestId);
        //    }
        //}

        [Test]
        [NonParallelizable]
        public async Task UndeleteAsync()
        {
            await using DisposingContainer test = await GetTestContainerAsync();

            // Arrange
            await EnableSoftDelete();
            try
            {
                BlobBaseClient blob = await GetNewBlobClient(test.Container);
                await blob.DeleteIfExistsAsync();

                // Act
                Response response = await blob.UndeleteAsync();

                // Assert
                response.Headers.TryGetValue("x-ms-version", out var version);
                Assert.IsNotNull(version);
            }
            catch (RequestFailedException ex) when (ex.ErrorCode == BlobErrorCode.BlobNotFound)
            {
                Assert.Inconclusive("Delete may have happened before soft delete was fully enabled!");
            }
            finally
            {
                // Cleanup
                await DisableSoftDelete();
            }
        }

        [Test]
        public async Task UndeleteAsync_Error()
        {
            await using DisposingContainer test = await GetTestContainerAsync();

            // Arrange
            BlockBlobClient blob = InstrumentClient(test.Container.GetBlockBlobClient(GetNewBlobName()));

            // Act
            await TestHelper.AssertExpectedExceptionAsync<RequestFailedException>(
                blob.UndeleteAsync(),
                e => Assert.AreEqual("BlobNotFound", e.ErrorCode));

        }

        [Test]
        public async Task ExistsAsync_Exists()
        {
            await using DisposingContainer test = await GetTestContainerAsync();

            // Arrange
            BlobBaseClient blob = await GetNewBlobClient(test.Container);

            // Act
            Response<bool> response = await blob.ExistsAsync();

            // Assert
            Assert.IsTrue(response.Value);
        }

        [Test]
        public async Task ExistsAsync_NotExists()
        {
            await using DisposingContainer test = await GetTestContainerAsync();

            // Arrange
            BlobBaseClient blob = InstrumentClient(test.Container.GetBlobClient(GetNewBlobName()));

            // Act
            Response<bool> response = await blob.ExistsAsync();

            // Assert
            Assert.IsFalse(response.Value);
        }

        [Test]
        public async Task ExistsAsync_ContainerNotExists()
        {
            BlobServiceClient service = GetServiceClient_SharedKey();
            BlobContainerClient container = service.GetBlobContainerClient(GetNewContainerName());

            // Arrange
            BlobBaseClient blob = InstrumentClient(container.GetBlobClient(GetNewBlobName()));

            // Act
            Response<bool> response = await blob.ExistsAsync();

            // Assert
            Assert.IsFalse(response.Value);
        }

        [Test]
        public async Task ExistsAsync_Error()
        {
            await using DisposingContainer test = await GetTestContainerAsync(publicAccessType: PublicAccessType.None);

            // Arrange
            BlobBaseClient blob = await GetNewBlobClient(test.Container);
            BlobBaseClient unauthorizedBlobClient = InstrumentClient(new BlobBaseClient(blob.Uri, GetOptions()));

            // Act
            await TestHelper.AssertExpectedExceptionAsync<RequestFailedException>(
                unauthorizedBlobClient.ExistsAsync(),
                e => { });
        }

        [Test]
        public async Task GetPropertiesAsync()
        {
            await using DisposingContainer test = await GetTestContainerAsync();

            // Arrange
            BlobBaseClient blob = await GetNewBlobClient(test.Container);

            // Act
            Response<BlobProperties> response = await blob.GetPropertiesAsync();

            // Assert
            Assert.IsNotNull(response.GetRawResponse().Headers.RequestId);
        }

        [Test]
        [ServiceVersion(Min = BlobClientOptions.ServiceVersion.V2019_12_12)]
        public async Task GetPropertiesAsync_Tags()
        {
            // Arrange
            await using DisposingContainer test = await GetTestContainerAsync();
            BlobBaseClient blob = await GetNewBlobClient(test.Container);
            IDictionary<string, string> tags = BuildTags();
            await blob.SetTagsAsync(tags);

            // Act
            Response<BlobProperties> response = await blob.GetPropertiesAsync();

            // Assert
            Assert.AreEqual(tags.Count, response.Value.TagCount);
        }

        [Test]
        [ServiceVersion(Min = BlobClientOptions.ServiceVersion.V2019_12_12)]
        [TestCase(null)]
        [TestCase(RehydratePriority.Standard)]
        [TestCase(RehydratePriority.High)]
        public async Task GetPropertiesAsync_RehydratePriority(RehydratePriority? rehydratePriority)
        {
            // Arrange
            await using DisposingContainer test = await GetTestContainerAsync();

            BlobBaseClient blob = await GetNewBlobClient(test.Container);

            if (rehydratePriority.HasValue)
            {
                await blob.SetAccessTierAsync(
                    AccessTier.Archive);

                await blob.SetAccessTierAsync(
                    AccessTier.Hot,
                    rehydratePriority: rehydratePriority.Value);
            }

            // Act
            Response<BlobProperties> propertiesResponse = await blob.GetPropertiesAsync();

            // Assert
            Assert.AreEqual(rehydratePriority.HasValue ? rehydratePriority.Value.ToString() : null, propertiesResponse.Value.RehydratePriority);
        }

        [Test]
        public async Task GetPropertiesAsync_CPK()
        {
            await using DisposingContainer test = await GetTestContainerAsync();

            // Arrange
            AppendBlobClient blob = InstrumentClient(test.Container.GetAppendBlobClient(GetNewBlobName()));
            CustomerProvidedKey customerProvidedKey = GetCustomerProvidedKey();
            blob = InstrumentClient(blob.WithCustomerProvidedKey(customerProvidedKey));
            await blob.CreateIfNotExistsAsync();

            // Act
            Response<BlobProperties> response = await blob.GetPropertiesAsync();

            // Assert
            Assert.AreEqual(customerProvidedKey.EncryptionKeyHash, response.Value.EncryptionKeySha256);
        }

        [Test]
        [ServiceVersion(Min = BlobClientOptions.ServiceVersion.V2019_07_07)]
        public async Task GetPropertiesAsync_EncryptionScope()
        {
            await using DisposingContainer test = await GetTestContainerAsync();

            // Arrange
            AppendBlobClient blob = InstrumentClient(test.Container.GetAppendBlobClient(GetNewBlobName()));
            blob = InstrumentClient(blob.WithEncryptionScope(TestConfigDefault.EncryptionScope));
            await blob.CreateIfNotExistsAsync();

            // Act
            Response<BlobProperties> response = await blob.GetPropertiesAsync();

            // Assert
            Assert.AreEqual(TestConfigDefault.EncryptionScope, response.Value.EncryptionScope);
        }

        [Test]
        public async Task GetPropertiesAsync_ContainerSAS()
        {
            var containerName = GetNewContainerName();
            var blobName = GetNewBlobName();
            await using DisposingContainer test = await GetTestContainerAsync(containerName: containerName);

            // Arrange
            BlobBaseClient blob = await GetNewBlobClient(test.Container, blobName);

            BlobSasQueryParameters blobSasQueryParameters = GetContainerSas(
                containerName: test.Container.Name,
                permissions: BlobContainerSasPermissions.Read,
                sasVersion: ToSasVersion(_serviceVersion));

            BlobUriBuilder blobUriBuilder = new BlobUriBuilder(blob.Uri)
            {
                Sas = blobSasQueryParameters
            };

            BlockBlobClient sasBlob = InstrumentClient(new BlockBlobClient(blobUriBuilder.ToUri(), GetOptions()));

            // Act
            Response<BlobProperties> response = await sasBlob.GetPropertiesAsync();

            // Assert
            Assert.IsNotNull(response.GetRawResponse().Headers.RequestId);
            var accountName = new BlobUriBuilder(test.Container.Uri).AccountName;
            TestHelper.AssertCacheableProperty(accountName, () => blob.AccountName);
            TestHelper.AssertCacheableProperty(containerName, () => blob.BlobContainerName);
            TestHelper.AssertCacheableProperty(blobName, () => blob.Name);

        }

        [Test]
        public async Task GetPropertiesAsync_ContainerIdentitySAS()
        {
            BlobServiceClient oauthService = GetServiceClient_OauthAccount();
            var containerName = GetNewContainerName();
            var blobName = GetNewBlobName();
            await using DisposingContainer test = await GetTestContainerAsync(containerName: containerName, service: oauthService);

            // Arrange
            BlobBaseClient blob = await GetNewBlobClient(test.Container, blobName);

            Response<UserDelegationKey> userDelegationKey = await oauthService.GetUserDelegationKeyAsync(
                startsOn: null,
                expiresOn: Recording.UtcNow.AddHours(1));

            BlobSasQueryParameters blobSasQueryParameters = GetContainerIdentitySas(
                containerName: test.Container.Name,
                BlobContainerSasPermissions.Read,
                userDelegationKey: userDelegationKey,
                TestConfigOAuth.AccountName);

            BlobUriBuilder blobUriBuilder = new BlobUriBuilder(blob.Uri)
            {
                Sas = blobSasQueryParameters
            };

            BlockBlobClient identitySasBlob = InstrumentClient(new BlockBlobClient(blobUriBuilder.ToUri(), GetOptions()));

            // Act
            Response<BlobProperties> response = await identitySasBlob.GetPropertiesAsync();
            AssertSasUserDelegationKey(identitySasBlob.Uri, userDelegationKey.Value);

            // Assert
            Assert.IsNotNull(response.GetRawResponse().Headers.RequestId);
        }

        [Test]
        public async Task GetPropertiesAsync_BlobSAS()
        {
            var containerName = GetNewContainerName();
            var blobName = GetNewBlobName();
            await using DisposingContainer test = await GetTestContainerAsync(containerName: containerName);

            // Arrange
            BlobBaseClient blob = await GetNewBlobClient(test.Container, blobName);

            BlockBlobClient sasBlob = InstrumentClient(
                GetServiceClient_BlobServiceSas_Blob(
                    containerName: containerName,
                    blobName: blobName)
                .GetBlobContainerClient(containerName)
                .GetBlockBlobClient(blobName));

            // Act
            Response<BlobProperties> response = await sasBlob.GetPropertiesAsync();

            // Assert
            Assert.IsNotNull(response.GetRawResponse().Headers.RequestId);
        }

        [Test]
        public async Task GetPropertiesAsync_BlobSasWithIdentifier()
        {
            // Arrange
            string containerName = GetNewContainerName();
            string blobName = GetNewBlobName();
            string signedIdentifierId = GetNewString();
            await using DisposingContainer test = await GetTestContainerAsync(containerName: containerName);
            BlobBaseClient blob = await GetNewBlobClient(test.Container, blobName);

            BlobSignedIdentifier identifier = new BlobSignedIdentifier
            {
                Id = signedIdentifierId,
                AccessPolicy = new BlobAccessPolicy
                {
                    PolicyStartsOn = Recording.UtcNow.AddHours(-1),
                    PolicyExpiresOn = Recording.UtcNow.AddHours(1),
                    Permissions = "rw"
                }
            };
            await test.Container.SetAccessPolicyAsync(permissions: new BlobSignedIdentifier[] { identifier });

            BlobSasBuilder sasBuilder = new BlobSasBuilder
            {
                BlobContainerName = containerName,
                BlobName = blobName,
                Identifier = signedIdentifierId
            };
            BlobSasQueryParameters sasQueryParameters = sasBuilder.ToSasQueryParameters(GetNewSharedKeyCredentials());

            BlobUriBuilder uriBuilder = new BlobUriBuilder(blob.Uri)
            {
                Sas = sasQueryParameters
            };

            BlockBlobClient sasBlob = InstrumentClient(new BlockBlobClient(
                uriBuilder.ToUri(),
                GetOptions()));

            // Act
            Response<BlobProperties> response = await sasBlob.GetPropertiesAsync();

            // Assert
            Assert.IsNotNull(response.GetRawResponse().Headers.RequestId);
        }

        [Test]
        public async Task GetPropertiesAsync_BlobSasWithContentHeaders()
        {
            var containerName = GetNewContainerName();
            var blobName = GetNewBlobName();
            await using DisposingContainer test = await GetTestContainerAsync(containerName: containerName);

            // Arrange
            BlobBaseClient blob = await GetNewBlobClient(test.Container, blobName);

            BlobSasBuilder blobSasBuilder = new BlobSasBuilder
            {
                BlobContainerName = containerName,
                BlobName = blobName,
                Protocol = SasProtocol.None,
                StartsOn = Recording.UtcNow.AddHours(-1),
                ExpiresOn = Recording.UtcNow.AddHours(1),
                IPRange = new SasIPRange(IPAddress.None, IPAddress.None),
                CacheControl = "\\cache control?",
                ContentDisposition = "\\content disposition?",
                ContentEncoding = "\\content encoding?",
                ContentLanguage = "\\content language?",
                ContentType = "\\content type?"
            };
            blobSasBuilder.SetPermissions(
                BlobSasPermissions.All);

            BlobSasQueryParameters blobSasQueryParameters = blobSasBuilder.ToSasQueryParameters(GetNewSharedKeyCredentials());

            // Act
            string queryParametersString = blobSasQueryParameters.ToString();

            // Assert
            Assert.IsTrue(queryParametersString.Contains("rscc=%5Ccache+control%3F"));
            Assert.IsTrue(queryParametersString.Contains("rscd=%5Ccontent+disposition%3F"));
            Assert.IsTrue(queryParametersString.Contains("rsce=%5Ccontent+encoding%3F"));
            Assert.IsTrue(queryParametersString.Contains("rscl=%5Ccontent+language%3F"));
            Assert.IsTrue(queryParametersString.Contains("rsct=%5Ccontent+type%3F"));

            BlobUriBuilder blobUriBuilder = new BlobUriBuilder(new Uri(TestConfigDefault.BlobServiceEndpoint));
            blobUriBuilder.BlobName = blobName;
            blobUriBuilder.BlobContainerName = containerName;
            blobUriBuilder.Sas = blobSasQueryParameters;
            BlockBlobClient sasBlob = InstrumentClient(new BlockBlobClient(blobUriBuilder.ToUri(), GetOptions()));
            // Act
            Response<BlobProperties> response = await sasBlob.GetPropertiesAsync();

            // Assert
            Assert.IsNotNull(response.GetRawResponse().Headers.RequestId);

            Assert.IsTrue(sasBlob.Uri.Query.Contains("rscc=%5Ccache+control%3F"));
            Assert.IsTrue(sasBlob.Uri.Query.Contains("rscd=%5Ccontent+disposition%3F"));
            Assert.IsTrue(sasBlob.Uri.Query.Contains("rsce=%5Ccontent+encoding%3F"));
            Assert.IsTrue(sasBlob.Uri.Query.Contains("rscl=%5Ccontent+language%3F"));
            Assert.IsTrue(sasBlob.Uri.Query.Contains("rsct=%5Ccontent+type%3F"));
        }

        [Test]
        public async Task GetPropertiesAsync_BlobIdentitySAS()
        {
            BlobServiceClient oauthService = GetServiceClient_OauthAccount();
            var containerName = GetNewContainerName();
            var blobName = GetNewBlobName();

            await using DisposingContainer test = await GetTestContainerAsync(containerName: containerName, service: oauthService);

            // Arrange
            BlobBaseClient blob = await GetNewBlobClient(test.Container, blobName);

            Response<UserDelegationKey> userDelegationKey = await oauthService.GetUserDelegationKeyAsync(
                startsOn: null,
                expiresOn: Recording.UtcNow.AddHours(1));

            BlockBlobClient identitySasBlob = InstrumentClient(
                GetServiceClient_BlobServiceIdentitySas_Blob(
                    containerName: containerName,
                    blobName: blobName,
                    userDelegationKey: userDelegationKey)
                .GetBlobContainerClient(containerName)
                .GetBlockBlobClient(blobName));

            AssertSasUserDelegationKey(identitySasBlob.Uri, userDelegationKey.Value);

            // Act
            Response<BlobProperties> response = await identitySasBlob.GetPropertiesAsync();

            // Assert
            Assert.IsNotNull(response.GetRawResponse().Headers.RequestId);

        }

        [Test]
        [ServiceVersion(Min = BlobClientOptions.ServiceVersion.V2019_12_12)]
        public async Task GetPropertiesAsync_Version()
        {
            // Arrange
            await using DisposingContainer test = await GetTestContainerAsync();
            AppendBlobClient blob = InstrumentClient(test.Container.GetAppendBlobClient(GetNewBlobName()));
            Response<BlobContentInfo> createResponse = await blob.CreateAsync();
            IDictionary<string, string> metadata = BuildMetadata();
            Response<BlobInfo> metadataResponse = await blob.SetMetadataAsync(metadata);
            BlobBaseClient versionBlob = blob.WithVersion(createResponse.Value.VersionId);

            // Act
            Response<BlobProperties> response = await versionBlob.GetPropertiesAsync();

            // Assert
            Assert.IsNotNull(response.Value.VersionId);
            Assert.IsFalse(response.Value.IsLatestVersion);
        }

        private void AssertSasUserDelegationKey(Uri uri, UserDelegationKey key)
        {
            BlobSasQueryParameters sas = new BlobUriBuilder(uri).Sas;
            Assert.AreEqual(key.SignedObjectId, sas.KeyObjectId);
            Assert.AreEqual(key.SignedExpiresOn, sas.KeyExpiresOn);
            Assert.AreEqual(key.SignedService, sas.KeyService);
            Assert.AreEqual(key.SignedStartsOn, sas.KeyStartsOn);
            Assert.AreEqual(key.SignedTenantId, sas.KeyTenantId);
            //Assert.AreEqual(key.SignedVersion, sas.Version);
        }

        [Test]
        public async Task GetPropertiesAsync_SnapshotSAS()
        {
            var containerName = GetNewContainerName();
            var blobName = GetNewBlobName();
            await using DisposingContainer test = await GetTestContainerAsync(containerName: containerName);

            // Arrange
            BlobBaseClient blob = await GetNewBlobClient(test.Container, blobName);
            Response<BlobSnapshotInfo> snapshotResponse = await blob.CreateSnapshotAsync();

            BlockBlobClient sasBlob = InstrumentClient(
                GetServiceClient_BlobServiceSas_Snapshot(
                    containerName: containerName,
                    blobName: blobName,
                    snapshot: snapshotResponse.Value.Snapshot)
                .GetBlobContainerClient(containerName)
                .GetBlockBlobClient(blobName)
                .WithSnapshot(snapshotResponse.Value.Snapshot));

            // Act
            Response<BlobProperties> response = await sasBlob.GetPropertiesAsync();

            // Assert
            Assert.IsNotNull(response.GetRawResponse().Headers.RequestId);
        }

        [Test]
        public async Task GetPropertiesAsync_SnapshotSAS_Using_BlobClient()
        {
            var containerName = GetNewContainerName();
            var blobName = GetNewBlobName();
            await using DisposingContainer test = await GetTestContainerAsync(containerName: containerName);

            // Arrange
            BlobBaseClient blob = await GetNewBlobClient(test.Container, blobName);
            Response<BlobSnapshotInfo> snapshotResponse = await blob.CreateSnapshotAsync();

            BlobBaseClient sasBlob = InstrumentClient(
                GetServiceClient_BlobServiceSas_Snapshot(
                    containerName: containerName,
                    blobName: blobName,
                    snapshot: snapshotResponse.Value.Snapshot)
                .GetBlobContainerClient(containerName)
                .GetBlobClient(blobName)
                .WithSnapshot(snapshotResponse.Value.Snapshot));

            // Act
            Response<BlobProperties> response = await sasBlob.GetPropertiesAsync();

            // Assert
            Assert.IsNotNull(response.GetRawResponse().Headers.RequestId);
        }

        [Test]
        public async Task GetPropertiesAsync_SnapshotIdentitySAS()
        {
            BlobServiceClient oauthService = GetServiceClient_OauthAccount();
            var containerName = GetNewContainerName();
            var blobName = GetNewBlobName();
            await using DisposingContainer test = await GetTestContainerAsync(containerName: containerName, service: oauthService);

            // Arrange
            BlobBaseClient blob = await GetNewBlobClient(test.Container, blobName);
            Response<BlobSnapshotInfo> snapshotResponse = await blob.CreateSnapshotAsync();

            Response<UserDelegationKey> userDelegationKey = await oauthService.GetUserDelegationKeyAsync(
                startsOn: null,
                expiresOn: Recording.UtcNow.AddHours(1));

            BlobSasQueryParameters blobSasQueryParameters = GetSnapshotIdentitySas(
                containerName: test.Container.Name,
                blobName: blob.Name,
                snapshot: snapshotResponse.Value.Snapshot,
                permissions: SnapshotSasPermissions.Read,
                userDelegationKey: userDelegationKey,
                accountName: TestConfigOAuth.AccountName,
                sasVersion: ToSasVersion(BlobClientOptions.LatestVersion));

            BlobUriBuilder blobUriBuilder = new BlobUriBuilder(blob.Uri)
            {
                Sas = blobSasQueryParameters
            };

            BlockBlobClient identitySasBlob = InstrumentClient(new BlockBlobClient(blobUriBuilder.ToUri(), GetOptions())).WithSnapshot(snapshotResponse.Value.Snapshot);

            // Act
            Response<BlobProperties> response = await identitySasBlob.GetPropertiesAsync();

            // Assert
            Assert.IsNotNull(response.GetRawResponse().Headers.RequestId);
            AssertSasUserDelegationKey(identitySasBlob.Uri, userDelegationKey.Value);
        }

        [Test]
        public async Task GetPropertiesAsync_AccessConditions()
        {
            var garbageLeaseId = GetGarbageLeaseId();
            foreach (AccessConditionParameters parameters in AccessConditions_Data)
            {
                await using DisposingContainer test = await GetTestContainerAsync();
                // Arrange
                BlobBaseClient blob = await GetNewBlobClient(test.Container);

                parameters.Match = await SetupBlobMatchCondition(blob, parameters.Match);
                parameters.LeaseId = await SetupBlobLeaseCondition(blob, parameters.LeaseId, garbageLeaseId);
                BlobRequestConditions accessConditions = BuildAccessConditions(
                    parameters: parameters,
                    lease: true);

                // Act
                Response<BlobProperties> response = await blob.GetPropertiesAsync(conditions: accessConditions);

                // Assert
                Assert.IsNotNull(response.GetRawResponse().Headers.RequestId);

            }
        }

        [Test]
        public async Task GetPropertiesAsync_AccessConditionsFail()
        {
            var garbageLeaseId = GetGarbageLeaseId();
            foreach (AccessConditionParameters parameters in GetAccessConditionsFail_Data(garbageLeaseId))
            {
                await using DisposingContainer test = await GetTestContainerAsync();

                // Arrange
                BlobBaseClient blob = await GetNewBlobClient(test.Container);

                parameters.NoneMatch = await SetupBlobMatchCondition(blob, parameters.NoneMatch);
                BlobRequestConditions accessConditions = BuildAccessConditions(parameters);

                // Act
                await TestHelper.CatchAsync<Exception>(
                    async () =>
                    {
                        var _ = (await blob.GetPropertiesAsync(
                            conditions: accessConditions)).Value;
                    });
            }
        }

        [Test]
        [ServiceVersion(Min = BlobClientOptions.ServiceVersion.V2019_12_12)]
        public async Task GetPropertiesAsync_IfTags()
        {
            // Arrange
            await using DisposingContainer test = await GetTestContainerAsync();
            BlobBaseClient blob = await GetNewBlobClient(test.Container);
            Dictionary<string, string> tags = new Dictionary<string, string>
            {
                { "coolTag", "true" }
            };
            await blob.SetTagsAsync(tags);

            BlobRequestConditions conditions = new BlobRequestConditions
            {
                TagConditions = "\"coolTag\" = 'true'"
            };

            // Act
            Response<BlobProperties> response = await blob.GetPropertiesAsync(conditions: conditions);

            // Assert
            Assert.IsNotNull(response.Value.ETag);
        }

        [Test]
        [ServiceVersion(Min = BlobClientOptions.ServiceVersion.V2019_12_12)]
        public async Task GetPropertiesAsync_IfTags_Failed()
        {
            // Arrange
            await using DisposingContainer test = await GetTestContainerAsync();
            BlobBaseClient blob = await GetNewBlobClient(test.Container);

            BlobRequestConditions conditions = new BlobRequestConditions
            {
                TagConditions = "\"coolTag\" = 'true'"
            };

            // Act
            await TestHelper.AssertExpectedExceptionAsync<RequestFailedException>(
                blob.GetPropertiesAsync(conditions: conditions),
                e => Assert.AreEqual("ConditionNotMet", e.ErrorCode));
        }

        [PlaybackOnly("Object Replication policies is only enabled on certain storage accounts")]
        [Test]
        [ServiceVersion(Min = BlobClientOptions.ServiceVersion.V2019_12_12)]
        public async Task GetPropertiesAsync_ObjectReplication()
        {
            // TODO: The tests will temporarily use designated account, containers and blobs to check the
            // existence of OR headers
            BlobServiceClient sourceServiceClient = GetServiceClient_SharedKey();
            BlobServiceClient destinationServiceClient = GetServiceClient_SecondaryAccount_SharedKey();

            // This is a PLAYBACK ONLY test with a special container we previously setup, as we can't auto setup policies yet
            BlobContainerClient sourceContainer = InstrumentClient(sourceServiceClient.GetBlobContainerClient("test1"));
            BlobContainerClient destinationContainer = InstrumentClient(destinationServiceClient.GetBlobContainerClient("test2"));

            // Arrange
            string blob_name = "netgetpropertiesors2blobapitestgetpropertiesors";
            BlobClient sourceBlob = sourceContainer.GetBlobClient(blob_name);
            BlobClient destBlob = destinationContainer.GetBlobClient(blob_name);

            // Act
            Response<BlobProperties> source_response = await sourceBlob.GetPropertiesAsync();
            Response<BlobProperties> dest_response = await destBlob.GetPropertiesAsync();

            // Assert
            Assert.AreEqual(1, source_response.Value.ObjectReplicationSourceProperties.Count);
            Assert.IsNull(source_response.Value.ObjectReplicationDestinationPolicyId);
            Assert.IsNotEmpty(dest_response.Value.ObjectReplicationDestinationPolicyId);
            Assert.IsNull(dest_response.Value.ObjectReplicationSourceProperties);
        }

        [Test]
        public async Task GetPropertiesAsync_Error()
        {
            await using DisposingContainer test = await GetTestContainerAsync();
            // Arrange
            BlockBlobClient blob = InstrumentClient(test.Container.GetBlockBlobClient(GetNewBlobName()));

            // Act
            await TestHelper.AssertExpectedExceptionAsync<RequestFailedException>(
                blob.GetPropertiesAsync(),
                e => Assert.AreEqual("BlobNotFound", e.ErrorCode));
        }

        [Test]
        [ServiceVersion(Min = BlobClientOptions.ServiceVersion.V2020_02_10)]
        public async Task GetPropertiesAsync_LastAccessed()
        {
            await using DisposingContainer test = await GetTestContainerAsync();

            // Arrange
            BlobBaseClient blob = await GetNewBlobClient(test.Container);

            // Act
            Response<BlobProperties> response = await blob.GetPropertiesAsync();

            // Assert
            Assert.AreNotEqual(DateTimeOffset.MinValue, response.Value.LastAccessed);
        }

        [Test]
        public async Task SetHttpHeadersAsync()
        {
            var constants = new TestConstants(this);
            await using DisposingContainer test = await GetTestContainerAsync();
            // Arrange
            BlobBaseClient blob = await GetNewBlobClient(test.Container);

            // Act
            await blob.SetHttpHeadersAsync(new BlobHttpHeaders
            {
                CacheControl = constants.CacheControl,
                ContentDisposition = constants.ContentDisposition,
                ContentEncoding = constants.ContentEncoding,
                ContentLanguage = constants.ContentLanguage,
                ContentHash = constants.ContentMD5,
                ContentType = constants.ContentType
            });

            // Assert
            Response<BlobProperties> response = await blob.GetPropertiesAsync();
            Assert.AreEqual(constants.ContentType, response.Value.ContentType);
            TestHelper.AssertSequenceEqual(constants.ContentMD5, response.Value.ContentHash);
            Assert.AreEqual(constants.ContentEncoding, response.Value.ContentEncoding);
            Assert.AreEqual(constants.ContentLanguage, response.Value.ContentLanguage);
            Assert.AreEqual(constants.ContentDisposition, response.Value.ContentDisposition);
            Assert.AreEqual(constants.CacheControl, response.Value.CacheControl);
        }

        [Test]
        public async Task SetHttpHeadersAsync_MultipleHeaders()
        {
            var constants = new TestConstants(this);
            await using DisposingContainer test = await GetTestContainerAsync();
            // Arrange
            BlobBaseClient blob = await GetNewBlobClient(test.Container);

            // Act
            await blob.SetHttpHeadersAsync(new BlobHttpHeaders
            {
                ContentEncoding = "deflate, gzip",
                ContentLanguage = "de-DE, en-CA",
            });

            // Assert
            Response<BlobProperties> response = await blob.GetPropertiesAsync();
            Assert.AreEqual("deflate,gzip", response.Value.ContentEncoding);
            Assert.AreEqual("de-DE,en-CA", response.Value.ContentLanguage);
        }

        [Test]
        public async Task SetHttpHeadersAsync_AccessConditions()
        {
            var garbageLeaseId = GetGarbageLeaseId();
            foreach (AccessConditionParameters parameters in AccessConditions_Data)
            {
                await using DisposingContainer test = await GetTestContainerAsync();
                // Arrange
                BlobBaseClient blob = await GetNewBlobClient(test.Container);

                parameters.Match = await SetupBlobMatchCondition(blob, parameters.Match);
                parameters.LeaseId = await SetupBlobLeaseCondition(blob, parameters.LeaseId, garbageLeaseId);
                BlobRequestConditions accessConditions = BuildAccessConditions(
                    parameters: parameters,
                    lease: true);

                // Act
                Response<BlobInfo> response = await blob.SetHttpHeadersAsync(
                    httpHeaders: new BlobHttpHeaders(),
                    conditions: accessConditions);

                // Assert
                Assert.IsNotNull(response.GetRawResponse().Headers.RequestId);
            }
        }

        [Test]
        public async Task SetHttpHeadersAsync_AccessConditionsFail()
        {
            var garbageLeaseId = GetGarbageLeaseId();
            foreach (AccessConditionParameters parameters in GetAccessConditionsFail_Data(garbageLeaseId))
            {
                await using DisposingContainer test = await GetTestContainerAsync();
                // Arrange
                BlobBaseClient blob = await GetNewBlobClient(test.Container);

                parameters.NoneMatch = await SetupBlobMatchCondition(blob, parameters.NoneMatch);
                BlobRequestConditions accessConditions = BuildAccessConditions(parameters);

                // Act
                await TestHelper.AssertExpectedExceptionAsync<RequestFailedException>(
                    blob.SetHttpHeadersAsync(
                        httpHeaders: new BlobHttpHeaders(),
                        conditions: accessConditions),
                    e => { });
            }
        }

        [Test]
        [ServiceVersion(Min = BlobClientOptions.ServiceVersion.V2019_12_12)]
        public async Task SetHttpHeadersAsync_IfTags()
        {
            // Arrange
            await using DisposingContainer test = await GetTestContainerAsync();
            BlobBaseClient blob = await GetNewBlobClient(test.Container);
            Dictionary<string, string> tags = new Dictionary<string, string>
            {
                { "coolTag", "true" }
            };
            await blob.SetTagsAsync(tags);

            BlobRequestConditions conditions = new BlobRequestConditions
            {
                TagConditions = "\"coolTag\" = 'true'"
            };

            // Act
            Response<BlobInfo> response = await blob.SetHttpHeadersAsync(
                new BlobHttpHeaders
                {
                    ContentEncoding = "deflate, gzip",
                    ContentLanguage = "de-DE, en-CA",
                },
                conditions: conditions);
        }

        [Test]
        [ServiceVersion(Min = BlobClientOptions.ServiceVersion.V2019_12_12)]
        public async Task SetHttpHeadersAsync_IfTags_Failed()
        {
            // Arrange
            await using DisposingContainer test = await GetTestContainerAsync();
            BlobBaseClient blob = await GetNewBlobClient(test.Container);

            BlobRequestConditions conditions = new BlobRequestConditions
            {
                TagConditions = "\"coolTag\" = 'true'"
            };

            // Act
            await TestHelper.AssertExpectedExceptionAsync<RequestFailedException>(
                blob.SetHttpHeadersAsync(
                    new BlobHttpHeaders
                    {
                        ContentEncoding = "deflate, gzip",
                        ContentLanguage = "de-DE, en-CA",
                    },
                    conditions: conditions),
                e => Assert.AreEqual("ConditionNotMet", e.ErrorCode));
        }

        [Test]
        public async Task SetHttpHeadersAsync_Error()
        {
            await using DisposingContainer test = await GetTestContainerAsync();
            // Arrange
            BlockBlobClient blob = InstrumentClient(test.Container.GetBlockBlobClient(GetNewBlobName()));

            // Act
            await TestHelper.AssertExpectedExceptionAsync<RequestFailedException>(
                blob.SetHttpHeadersAsync(new BlobHttpHeaders()),
                e => Assert.AreEqual("BlobNotFound", e.ErrorCode));
        }

        [Test]
        public async Task SetMetadataAsync()
        {
            await using DisposingContainer test = await GetTestContainerAsync();
            // Arrange
            BlobBaseClient blob = await GetNewBlobClient(test.Container);
            IDictionary<string, string> metadata = BuildMetadata();

            // Act
            await blob.SetMetadataAsync(metadata);

            // Assert
            Response<BlobProperties> response = await blob.GetPropertiesAsync();
            AssertDictionaryEquality(metadata, response.Value.Metadata);
        }

        [Test]
        [ServiceVersion(Min = BlobClientOptions.ServiceVersion.V2019_12_12)]
        public async Task SetMetadataAsync_VersionId()
        {
            await using DisposingContainer test = await GetTestContainerAsync();
            // Arrange
            BlobBaseClient blob = await GetNewBlobClient(test.Container);
            IDictionary<string, string> metadata = BuildMetadata();

            // Act
            Response<BlobInfo> response = await blob.SetMetadataAsync(metadata);

            // Assert
            Assert.IsNotNull(response.Value.VersionId);
        }

        [Test]
        public async Task SetMetadataAsync_CPK()
        {
            // Arrange
            await using DisposingContainer test = await GetTestContainerAsync();
            AppendBlobClient blob = InstrumentClient(test.Container.GetAppendBlobClient(GetNewBlobName()));
            CustomerProvidedKey customerProvidedKey = GetCustomerProvidedKey();
            blob = InstrumentClient(blob.WithCustomerProvidedKey(customerProvidedKey));
            IDictionary<string, string> metadata = BuildMetadata();
            await blob.CreateIfNotExistsAsync();

            // Act
            await blob.SetMetadataAsync(metadata);
        }

        [Test]
        [ServiceVersion(Min = BlobClientOptions.ServiceVersion.V2019_07_07)]
        public async Task SetMetadataAsync_EncryptionScope()
        {
            // Arrange
            await using DisposingContainer test = await GetTestContainerAsync();
            AppendBlobClient blob = InstrumentClient(test.Container.GetAppendBlobClient(GetNewBlobName()));
            blob = InstrumentClient(blob.WithEncryptionScope(TestConfigDefault.EncryptionScope));
            IDictionary<string, string> metadata = BuildMetadata();
            await blob.CreateIfNotExistsAsync();

            // Act
            Response<BlobInfo> response = await blob.SetMetadataAsync(metadata);
        }

        [Test]
        public async Task SetMetadataAsync_AccessConditions()
        {
            var garbageLeaseId = GetGarbageLeaseId();
            foreach (AccessConditionParameters parameters in AccessConditions_Data)
            {
                await using DisposingContainer test = await GetTestContainerAsync();
                // Arrange
                BlobBaseClient blob = await GetNewBlobClient(test.Container);
                IDictionary<string, string> metadata = BuildMetadata();

                parameters.Match = await SetupBlobMatchCondition(blob, parameters.Match);
                parameters.LeaseId = await SetupBlobLeaseCondition(blob, parameters.LeaseId, garbageLeaseId);
                BlobRequestConditions accessConditions = BuildAccessConditions(
                    parameters: parameters,
                    lease: true);

                // Act
                Response<BlobInfo> response = await blob.SetMetadataAsync(
                    metadata: metadata,
                    conditions: accessConditions);

                // Assert
                Assert.IsNotNull(response.GetRawResponse().Headers.RequestId);
            }
        }

        [Test]
        public async Task SetMetadataAsync_AccessConditionsFail()
        {
            var garbageLeaseId = GetGarbageLeaseId();
            foreach (AccessConditionParameters parameters in GetAccessConditionsFail_Data(garbageLeaseId))
            {
                await using DisposingContainer test = await GetTestContainerAsync();
                // Arrange
                BlobBaseClient blob = await GetNewBlobClient(test.Container);
                IDictionary<string, string> metadata = BuildMetadata();

                parameters.NoneMatch = await SetupBlobMatchCondition(blob, parameters.NoneMatch);
                BlobRequestConditions accessConditions = BuildAccessConditions(parameters);

                // Act
                await TestHelper.AssertExpectedExceptionAsync<RequestFailedException>(
                    blob.SetMetadataAsync(
                        metadata: metadata,
                        conditions: accessConditions),
                    e => { });
            }
        }

        [Test]
        [ServiceVersion(Min = BlobClientOptions.ServiceVersion.V2019_12_12)]
        public async Task SetMetadataAsync_IfTags()
        {
            // Arrange
            await using DisposingContainer test = await GetTestContainerAsync();
            BlobBaseClient blob = await GetNewBlobClient(test.Container);
            Dictionary<string, string> tags = new Dictionary<string, string>
            {
                { "coolTag", "true" }
            };
            await blob.SetTagsAsync(tags);

            BlobRequestConditions conditions = new BlobRequestConditions
            {
                TagConditions = "\"coolTag\" = 'true'"
            };

            IDictionary<string, string> metadata = BuildMetadata();

            // Act
            Response<BlobInfo> response = await blob.SetMetadataAsync(
                metadata: metadata,
                conditions: conditions);
        }

        [Test]
        [ServiceVersion(Min = BlobClientOptions.ServiceVersion.V2019_12_12)]
        public async Task SetMetadataAsync_IfTags_Failed()
        {
            // Arrange
            await using DisposingContainer test = await GetTestContainerAsync();
            BlobBaseClient blob = await GetNewBlobClient(test.Container);

            BlobRequestConditions conditions = new BlobRequestConditions
            {
                TagConditions = "\"coolTag\" = 'true'"
            };

            IDictionary<string, string> metadata = BuildMetadata();

            // Act
            await TestHelper.AssertExpectedExceptionAsync<RequestFailedException>(
                blob.SetMetadataAsync(
                    metadata: metadata,
                    conditions: conditions),
                e => Assert.AreEqual("ConditionNotMet", e.ErrorCode));
        }

        [Test]
        public async Task SetMetadataAsync_Error()
        {
            await using DisposingContainer test = await GetTestContainerAsync();
            // Arrange
            BlockBlobClient blob = InstrumentClient(test.Container.GetBlockBlobClient(GetNewBlobName()));
            IDictionary<string, string> metadata = BuildMetadata();

            // Act
            await TestHelper.AssertExpectedExceptionAsync<RequestFailedException>(
                blob.SetMetadataAsync(metadata),
                e => Assert.AreEqual("BlobNotFound", e.ErrorCode));
        }

        [Test]
        public async Task CreateSnapshotAsync()
        {
            await using DisposingContainer test = await GetTestContainerAsync();
            // Arrange
            BlobBaseClient blob = await GetNewBlobClient(test.Container);

            // Act
            Response<BlobSnapshotInfo> response = await blob.CreateSnapshotAsync();

            // Assert
            Assert.IsNotNull(response.GetRawResponse().Headers.RequestId);

        }

        [Test]
        public async Task CreateSnapshotAsync_CPK()
        {
            // Arrange
            await using DisposingContainer test = await GetTestContainerAsync();
            AppendBlobClient blob = InstrumentClient(test.Container.GetAppendBlobClient(GetNewBlobName()));
            CustomerProvidedKey customerProvidedKey = GetCustomerProvidedKey();
            blob = InstrumentClient(blob.WithCustomerProvidedKey(customerProvidedKey));
            await blob.CreateIfNotExistsAsync();

            // Act
            Response<BlobSnapshotInfo> response = await blob.CreateSnapshotAsync();

            // Assert
            Assert.IsNotNull(response.GetRawResponse().Headers.RequestId);
        }

        [Test]
        [ServiceVersion(Min = BlobClientOptions.ServiceVersion.V2019_07_07)]
        public async Task CreateSnapshotAsync_EncryptionScope()
        {
            // Arrange
            await using DisposingContainer test = await GetTestContainerAsync();
            AppendBlobClient blob = InstrumentClient(test.Container.GetAppendBlobClient(GetNewBlobName()));
            blob = InstrumentClient(blob.WithEncryptionScope(TestConfigDefault.EncryptionScope));
            await blob.CreateIfNotExistsAsync();

            // Act
            Response<BlobSnapshotInfo> response = await blob.CreateSnapshotAsync();

            // Assert
            Assert.IsNotNull(response.GetRawResponse().Headers.RequestId);
        }

        [Test]
        public async Task CreateSnapshotAsync_AccessConditions()
        {
            var garbageLeaseId = GetGarbageLeaseId();
            foreach (AccessConditionParameters parameters in AccessConditions_Data)
            {
                await using DisposingContainer test = await GetTestContainerAsync();
                // Arrange
                BlobBaseClient blob = await GetNewBlobClient(test.Container);

                parameters.Match = await SetupBlobMatchCondition(blob, parameters.Match);
                parameters.LeaseId = await SetupBlobLeaseCondition(blob, parameters.LeaseId, garbageLeaseId);
                BlobRequestConditions accessConditions = BuildAccessConditions(
                    parameters: parameters,
                    lease: true);

                // Act
                Response<BlobSnapshotInfo> response = await blob.CreateSnapshotAsync(conditions: accessConditions);

                // Assert
                Assert.IsNotNull(response.GetRawResponse().Headers.RequestId);

            }
        }

        [Test]
        public async Task CreateSnapshotAsync_AccessConditionsFail()
        {
            var garbageLeaseId = GetGarbageLeaseId();
            foreach (AccessConditionParameters parameters in GetAccessConditionsFail_Data(garbageLeaseId))
            {
                await using DisposingContainer test = await GetTestContainerAsync();
                // Arrange
                BlobBaseClient blob = await GetNewBlobClient(test.Container);

                parameters.NoneMatch = await SetupBlobMatchCondition(blob, parameters.NoneMatch);
                BlobRequestConditions accessConditions = BuildAccessConditions(parameters);

                // Act
                await TestHelper.AssertExpectedExceptionAsync<RequestFailedException>(
                    blob.CreateSnapshotAsync(conditions: accessConditions),
                    e => { });

            }
        }

        [Test]
        [ServiceVersion(Min = BlobClientOptions.ServiceVersion.V2019_12_12)]
        public async Task CreateSnapshotAsync_IfTags()
        {
            // Arrange
            await using DisposingContainer test = await GetTestContainerAsync();
            BlobBaseClient blob = await GetNewBlobClient(test.Container);
            Dictionary<string, string> tags = new Dictionary<string, string>
            {
                { "coolTag", "true" }
            };
            await blob.SetTagsAsync(tags);

            BlobRequestConditions conditions = new BlobRequestConditions
            {
                TagConditions = "\"coolTag\" = 'true'"
            };

            // Act
            Response<BlobSnapshotInfo> response = await blob.CreateSnapshotAsync(conditions: conditions);

            // Assert
            bool exists = await blob.WithSnapshot(response.Value.Snapshot).ExistsAsync();
            Assert.IsTrue(exists);
        }

        [Test]
        [ServiceVersion(Min = BlobClientOptions.ServiceVersion.V2019_12_12)]
        public async Task CreateSnapshotAsync_IfTags_Failed()
        {
            // Arrange
            await using DisposingContainer test = await GetTestContainerAsync();
            BlobBaseClient blob = await GetNewBlobClient(test.Container);

            BlobRequestConditions conditions = new BlobRequestConditions
            {
                TagConditions = "\"coolTag\" = 'true'"
            };

            // Act
            await TestHelper.AssertExpectedExceptionAsync<RequestFailedException>(
                blob.CreateSnapshotAsync(conditions: conditions),
                e => Assert.AreEqual("ConditionNotMet", e.ErrorCode));
        }

        [Test]
        public async Task CreateSnapshotAsync_Error()
        {
            await using DisposingContainer test = await GetTestContainerAsync();
            // Arrange
            BlockBlobClient blob = InstrumentClient(test.Container.GetBlockBlobClient(GetNewBlobName()));

            // Act
            await TestHelper.AssertExpectedExceptionAsync<RequestFailedException>(
                blob.CreateSnapshotAsync(),
                e => Assert.AreEqual("BlobNotFound", e.ErrorCode));
        }

        [Test]
        [ServiceVersion(Min = BlobClientOptions.ServiceVersion.V2019_12_12)]
        public async Task CreateSnapshotAsync_Version()
        {
            await using DisposingContainer test = await GetTestContainerAsync();
            // Arrange
            BlobBaseClient blob = await GetNewBlobClient(test.Container);

            // Act
            Response<BlobSnapshotInfo> response = await blob.CreateSnapshotAsync();

            // Assert
            Assert.IsNotNull(response.Value.VersionId);

        }

        [Test]
        public async Task AcquireLeaseAsync()
        {
            await using DisposingContainer test = await GetTestContainerAsync();
            // Arrange
            BlobBaseClient blob = await GetNewBlobClient(test.Container);

            var leaseId = Recording.Random.NewGuid().ToString();
            var duration = TimeSpan.FromSeconds(15);

            // Act
            Response<BlobLease> response = await InstrumentClient(blob.GetBlobLeaseClient(leaseId)).AcquireAsync(duration);

            // Assert
            Assert.IsNotNull(response.GetRawResponse().Headers.RequestId);
        }

        [Test]
        public async Task AcquireLeaseAsync_AccessConditions()
        {
            foreach (AccessConditionParameters parameters in NoLease_AccessConditions_Data)
            {
                await using DisposingContainer test = await GetTestContainerAsync();
                // Arrange
                BlobBaseClient blob = await GetNewBlobClient(test.Container);

                var leaseId = Recording.Random.NewGuid().ToString();
                var duration = TimeSpan.FromSeconds(15);

                parameters.Match = await SetupBlobMatchCondition(blob, parameters.Match);
                RequestConditions accessConditions = BuildRequestConditions(
                    parameters: parameters);

                // Act
                Response<BlobLease> response = await InstrumentClient(blob.GetBlobLeaseClient(leaseId)).AcquireAsync(
                    duration: duration,
                    conditions: accessConditions);

                // Assert
                Assert.IsNotNull(response.GetRawResponse().Headers.RequestId);
            }
        }

        [Test]
        public async Task AcquireLeaseAsync_AccessConditionsFail()
        {
            foreach (AccessConditionParameters parameters in NoLease_AccessConditionsFail_Data)
            {
                await using DisposingContainer test = await GetTestContainerAsync();
                // Arrange
                BlobBaseClient blob = await GetNewBlobClient(test.Container);

                var leaseId = Recording.Random.NewGuid().ToString();
                var duration = TimeSpan.FromSeconds(15);

                parameters.NoneMatch = await SetupBlobMatchCondition(blob, parameters.NoneMatch);
                RequestConditions accessConditions = BuildRequestConditions(parameters);

                // Act
                await TestHelper.AssertExpectedExceptionAsync<RequestFailedException>(
                    InstrumentClient(blob.GetBlobLeaseClient(leaseId)).AcquireAsync(
                        duration: duration,
                        conditions: accessConditions),
                    e => { });
            }
        }

        [Test]
        [ServiceVersion(Min = BlobClientOptions.ServiceVersion.V2019_12_12)]
        public async Task AcquireLeaseAsync_IfTags()
        {
            // Arrange
            await using DisposingContainer test = await GetTestContainerAsync();
            BlobBaseClient blob = await GetNewBlobClient(test.Container);

            Dictionary<string, string> tags = new Dictionary<string, string>
            {
                { "coolTag", "true" }
            };

            await blob.SetTagsAsync(tags);

            BlobLeaseRequestConditions conditions = new BlobLeaseRequestConditions
            {
                TagConditions = "\"coolTag\" = 'true'"
            };

            var leaseId = Recording.Random.NewGuid().ToString();
            var duration = TimeSpan.FromSeconds(15);

            // Act
            await InstrumentClient(blob.GetBlobLeaseClient(leaseId)).AcquireAsync(
                duration,
                conditions: conditions);
        }

        [Test]
        [ServiceVersion(Min = BlobClientOptions.ServiceVersion.V2019_12_12)]
        public async Task AcquireLeaseAsync_IfTagsFailed()
        {
            // Arrange
            await using DisposingContainer test = await GetTestContainerAsync();
            BlobBaseClient blob = await GetNewBlobClient(test.Container);

            var leaseId = Recording.Random.NewGuid().ToString();
            var duration = TimeSpan.FromSeconds(15);

            BlobLeaseRequestConditions conditions = new BlobLeaseRequestConditions
            {
                TagConditions = "\"coolTag\" = 'true'"
            };

            // Act
            await TestHelper.AssertExpectedExceptionAsync<RequestFailedException>(
                InstrumentClient(blob.GetBlobLeaseClient(leaseId)).AcquireAsync(
                    duration,
                    conditions: conditions),
                e => Assert.AreEqual("ConditionNotMet", e.ErrorCode));
        }

        [Test]
        public async Task AcquireLeaseAsync_Error()
        {
            await using DisposingContainer test = await GetTestContainerAsync();
            // Arrange
            BlockBlobClient blob = InstrumentClient(test.Container.GetBlockBlobClient(GetNewBlobName()));
            var leaseId = Recording.Random.NewGuid().ToString();
            var duration = TimeSpan.FromSeconds(15);

            // Act
            await TestHelper.AssertExpectedExceptionAsync<RequestFailedException>(
                InstrumentClient(blob.GetBlobLeaseClient(leaseId)).AcquireAsync(duration),
                e => Assert.AreEqual("BlobNotFound", e.ErrorCode));
        }

        [Test]
        public async Task AcquireLeaseAsync_ExtendedExceptionMessage()
        {
            await using DisposingContainer test = await GetTestContainerAsync();
            // Arrange
            BlobBaseClient blob = await GetNewBlobClient(test.Container);

            string leaseId = Recording.Random.NewGuid().ToString();
            TimeSpan duration = TimeSpan.FromSeconds(10);
            BlobLeaseClient blobLeaseClient = InstrumentClient(blob.GetBlobLeaseClient(leaseId));

            // Act
            await TestHelper.AssertExpectedExceptionAsync<RequestFailedException>(
                blobLeaseClient.AcquireAsync(duration),
                e =>
                {
                    Assert.AreEqual(BlobErrorCode.InvalidHeaderValue.ToString(), e.ErrorCode);
                    Assert.IsTrue(e.Message.Contains($"Additional Information:{Environment.NewLine}HeaderName: x-ms-lease-duration{Environment.NewLine}HeaderValue: 10"));
                });
        }

        [Test]
        public async Task RenewLeaseAsync()
        {
            await using DisposingContainer test = await GetTestContainerAsync();
            // Arrange
            BlobBaseClient blob = await GetNewBlobClient(test.Container);

            var leaseId = Recording.Random.NewGuid().ToString();
            var duration = TimeSpan.FromSeconds(15);

            BlobLeaseClient lease = InstrumentClient(blob.GetBlobLeaseClient(leaseId));
            await lease.AcquireAsync(duration);

            // Act
            Response<BlobLease> response = await lease.RenewAsync();

            // Assert
            Assert.IsNotNull(response.GetRawResponse().Headers.RequestId);
        }

        [Test]
        public async Task RenewLeaseAsync_AccessConditions()
        {
            foreach (AccessConditionParameters parameters in NoLease_AccessConditions_Data)
            {
                await using DisposingContainer test = await GetTestContainerAsync();
                // Arrange
                BlobBaseClient blob = await GetNewBlobClient(test.Container);

                var leaseId = Recording.Random.NewGuid().ToString();
                var duration = TimeSpan.FromSeconds(15);

                parameters.Match = await SetupBlobMatchCondition(blob, parameters.Match);
                RequestConditions accessConditions = BuildRequestConditions(
                    parameters: parameters);

                BlobLeaseClient lease = InstrumentClient(blob.GetBlobLeaseClient(leaseId));
                await lease.AcquireAsync(duration: duration);

                // Act
                Response<BlobLease> response = await lease.RenewAsync(conditions: accessConditions);

                // Assert
                Assert.IsNotNull(response.GetRawResponse().Headers.RequestId);
            }
        }

        [Test]
        public async Task RenewLeaseAsync_AccessConditionsFail()
        {
            foreach (AccessConditionParameters parameters in NoLease_AccessConditionsFail_Data)
            {
                await using DisposingContainer test = await GetTestContainerAsync();
                // Arrange
                BlobBaseClient blob = await GetNewBlobClient(test.Container);

                var leaseId = Recording.Random.NewGuid().ToString();
                var duration = TimeSpan.FromSeconds(15);

                parameters.NoneMatch = await SetupBlobMatchCondition(blob, parameters.NoneMatch);
                RequestConditions accessConditions = BuildRequestConditions(parameters);

                BlobLeaseClient lease = InstrumentClient(blob.GetBlobLeaseClient(leaseId));
                await lease.AcquireAsync(duration: duration);

                // Act
                await TestHelper.AssertExpectedExceptionAsync<RequestFailedException>(
                    lease.RenewAsync(conditions: accessConditions),
                    e => { });
            }
        }

        [Test]
        [ServiceVersion(Min = BlobClientOptions.ServiceVersion.V2019_12_12)]
        public async Task RenewLeaseAsync_IfTags()
        {
            // Arrange
            await using DisposingContainer test = await GetTestContainerAsync();
            BlobBaseClient blob = await GetNewBlobClient(test.Container);

            Dictionary<string, string> tags = new Dictionary<string, string>
            {
                { "coolTag", "true" }
            };

            await blob.SetTagsAsync(tags);

            BlobLeaseRequestConditions conditions = new BlobLeaseRequestConditions
            {
                TagConditions = "\"coolTag\" = 'true'"
            };

            var leaseId = Recording.Random.NewGuid().ToString();
            var duration = TimeSpan.FromSeconds(15);

            BlobLeaseClient lease = InstrumentClient(blob.GetBlobLeaseClient(leaseId));
            await lease.AcquireAsync(duration);

            // Act
            await lease.RenewAsync(conditions: conditions);
        }

        [Test]
        [ServiceVersion(Min = BlobClientOptions.ServiceVersion.V2019_12_12)]
        public async Task RenewLeaseAsync_IfTagsFailed()
        {
            // Arrange
            await using DisposingContainer test = await GetTestContainerAsync();
            BlobBaseClient blob = await GetNewBlobClient(test.Container);

            BlobLeaseRequestConditions conditions = new BlobLeaseRequestConditions
            {
                TagConditions = "\"coolTag\" = 'true'"
            };

            var leaseId = Recording.Random.NewGuid().ToString();
            var duration = TimeSpan.FromSeconds(15);

            BlobLeaseClient lease = InstrumentClient(blob.GetBlobLeaseClient(leaseId));
            await lease.AcquireAsync(duration);

            // Act
            await TestHelper.AssertExpectedExceptionAsync<RequestFailedException>(
                lease.RenewAsync(conditions: conditions),
                e => Assert.AreEqual("ConditionNotMet", e.ErrorCode));
        }

        [Test]
        public async Task RenewLeaseAsync_Error()
        {
            await using DisposingContainer test = await GetTestContainerAsync();
            // Arrange
            BlockBlobClient blob = InstrumentClient(test.Container.GetBlockBlobClient(GetNewBlobName()));
            var leaseId = Recording.Random.NewGuid().ToString();

            // Act
            await TestHelper.AssertExpectedExceptionAsync<RequestFailedException>(
                InstrumentClient(blob.GetBlobLeaseClient(leaseId)).ReleaseAsync(),
                e => Assert.AreEqual("BlobNotFound", e.ErrorCode));
        }

        [Test]
        public async Task ReleaseLeaseAsync()
        {
            await using DisposingContainer test = await GetTestContainerAsync();
            // Arrange
            BlobBaseClient blob = await GetNewBlobClient(test.Container);

            var leaseId = Recording.Random.NewGuid().ToString();
            var duration = TimeSpan.FromSeconds(15);

            BlobLeaseClient lease = InstrumentClient(blob.GetBlobLeaseClient(leaseId));
            await lease.AcquireAsync(duration);

            // Act
            Response<ReleasedObjectInfo> response = await lease.ReleaseAsync();

            // Assert
            Assert.IsNotNull(response.GetRawResponse().Headers.RequestId);
        }

        [Test]
        public async Task ReleaseLeaseAsync_AccessConditions()
        {
            foreach (AccessConditionParameters parameters in NoLease_AccessConditions_Data)
            {
                await using DisposingContainer test = await GetTestContainerAsync();
                // Arrange
                BlobBaseClient blob = await GetNewBlobClient(test.Container);

                var leaseId = Recording.Random.NewGuid().ToString();
                var duration = TimeSpan.FromSeconds(15);

                parameters.Match = await SetupBlobMatchCondition(blob, parameters.Match);
                RequestConditions accessConditions = BuildRequestConditions(
                    parameters: parameters);

                BlobLeaseClient lease = InstrumentClient(blob.GetBlobLeaseClient(leaseId));
                await lease.AcquireAsync(duration: duration);

                // Act
                Response<ReleasedObjectInfo> response = await lease.ReleaseAsync(conditions: accessConditions);

                // Assert
                Assert.IsNotNull(response.GetRawResponse().Headers.RequestId);
            }
        }

        [Test]
        public async Task ReleaseLeaseAsync_AccessConditionsFail()
        {
            foreach (AccessConditionParameters parameters in NoLease_AccessConditionsFail_Data)
            {
                await using DisposingContainer test = await GetTestContainerAsync();
                // Arrange
                BlobBaseClient blob = await GetNewBlobClient(test.Container);

                var leaseId = Recording.Random.NewGuid().ToString();
                var duration = TimeSpan.FromSeconds(15);

                parameters.NoneMatch = await SetupBlobMatchCondition(blob, parameters.NoneMatch);
                RequestConditions accessConditions = BuildRequestConditions(parameters);

                BlobLeaseClient lease = InstrumentClient(blob.GetBlobLeaseClient(leaseId));
                await lease.AcquireAsync(duration: duration);

                // Act
                await TestHelper.AssertExpectedExceptionAsync<RequestFailedException>(
                    lease.ReleaseAsync(conditions: accessConditions),
                    e => { });
            }
        }

        [Test]
        [ServiceVersion(Min = BlobClientOptions.ServiceVersion.V2019_12_12)]
        public async Task ReleaseLeaseAsync_IfTags()
        {
            await using DisposingContainer test = await GetTestContainerAsync();
            // Arrange
            BlobBaseClient blob = await GetNewBlobClient(test.Container);

            Dictionary<string, string> tags = new Dictionary<string, string>
            {
                { "coolTag", "true" }
            };

            await blob.SetTagsAsync(tags);

            BlobLeaseRequestConditions conditions = new BlobLeaseRequestConditions
            {
                TagConditions = "\"coolTag\" = 'true'"
            };

            var leaseId = Recording.Random.NewGuid().ToString();
            var duration = TimeSpan.FromSeconds(15);

            BlobLeaseClient lease = InstrumentClient(blob.GetBlobLeaseClient(leaseId));
            await lease.AcquireAsync(duration);

            // Act
            await lease.ReleaseAsync(conditions: conditions);
        }

        [Test]
        [ServiceVersion(Min = BlobClientOptions.ServiceVersion.V2019_12_12)]
        public async Task ReleaseLeaseAsync_IfTagsFailed()
        {
            await using DisposingContainer test = await GetTestContainerAsync();
            // Arrange
            BlobBaseClient blob = await GetNewBlobClient(test.Container);

            BlobLeaseRequestConditions conditions = new BlobLeaseRequestConditions
            {
                TagConditions = "\"coolTag\" = 'true'"
            };

            var leaseId = Recording.Random.NewGuid().ToString();
            var duration = TimeSpan.FromSeconds(15);

            BlobLeaseClient lease = InstrumentClient(blob.GetBlobLeaseClient(leaseId));
            await lease.AcquireAsync(duration);

            // Act
            await TestHelper.AssertExpectedExceptionAsync<RequestFailedException>(
                lease.ReleaseAsync(conditions: conditions),
                e => Assert.AreEqual("ConditionNotMet", e.ErrorCode));
        }

        [Test]
        public async Task ReleaseLeaseAsync_Error()
        {
            await using DisposingContainer test = await GetTestContainerAsync();
            // Arrange
            BlockBlobClient blob = InstrumentClient(test.Container.GetBlockBlobClient(GetNewBlobName()));
            var leaseId = Recording.Random.NewGuid().ToString();

            // Act
            await TestHelper.AssertExpectedExceptionAsync<RequestFailedException>(
                InstrumentClient(blob.GetBlobLeaseClient(leaseId)).RenewAsync(),
                e => Assert.AreEqual("BlobNotFound", e.ErrorCode));
        }

        [Test]
        public async Task BreakLeaseAsync()
        {
            await using DisposingContainer test = await GetTestContainerAsync();
            // Arrange
            BlobBaseClient blob = await GetNewBlobClient(test.Container);

            var leaseId = Recording.Random.NewGuid().ToString();
            var duration = TimeSpan.FromSeconds(15);

            BlobLeaseClient lease = InstrumentClient(blob.GetBlobLeaseClient(leaseId));
            await lease.AcquireAsync(duration);

            // Act
            Response<BlobLease> response = await lease.BreakAsync();

            // Assert
            Assert.IsNotNull(response.GetRawResponse().Headers.RequestId);
        }

        [Test]
        public async Task BreakLeaseAsync_BreakPeriod()
        {
            await using DisposingContainer test = await GetTestContainerAsync();
            // Arrange
            BlobBaseClient blob = await GetNewBlobClient(test.Container);

            var leaseId = Recording.Random.NewGuid().ToString();
            var duration = TimeSpan.FromSeconds(15);
            TimeSpan breakPeriod = TimeSpan.FromSeconds(5);

            BlobLeaseClient lease = InstrumentClient(blob.GetBlobLeaseClient(leaseId));
            await lease.AcquireAsync(duration);

            // Act
            Response<BlobLease> response = await lease.BreakAsync(breakPeriod: breakPeriod);

            // Assert
            Assert.IsNotNull(response.GetRawResponse().Headers.RequestId);
        }

        [Test]
        public async Task BreakLeaseAsync_AccessConditions()
        {
            foreach (AccessConditionParameters parameters in NoLease_AccessConditions_Data)
            {
                await using DisposingContainer test = await GetTestContainerAsync();
                // Arrange
                BlobBaseClient blob = await GetNewBlobClient(test.Container);

                var leaseId = Recording.Random.NewGuid().ToString();
                var duration = TimeSpan.FromSeconds(15);

                parameters.Match = await SetupBlobMatchCondition(blob, parameters.Match);
                RequestConditions accessConditions = BuildRequestConditions(
                    parameters: parameters);

                BlobLeaseClient lease = InstrumentClient(blob.GetBlobLeaseClient(leaseId));
                await lease.AcquireAsync(duration: duration);

                // Act
                Response<BlobLease> response = await lease.BreakAsync(conditions: accessConditions);

                // Assert
                Assert.IsNotNull(response.GetRawResponse().Headers.RequestId);
            }
        }

        [Test]
        public async Task BreakLeaseAsync_AccessConditionsFail()
        {
            foreach (AccessConditionParameters parameters in NoLease_AccessConditionsFail_Data)
            {
                await using DisposingContainer test = await GetTestContainerAsync();
                // Arrange
                BlobBaseClient blob = await GetNewBlobClient(test.Container);

                var leaseId = Recording.Random.NewGuid().ToString();
                var duration = TimeSpan.FromSeconds(15);

                parameters.NoneMatch = await SetupBlobMatchCondition(blob, parameters.NoneMatch);
                RequestConditions accessConditions = BuildRequestConditions(parameters);

                BlobLeaseClient lease = InstrumentClient(blob.GetBlobLeaseClient(leaseId));
                await lease.AcquireAsync(duration: duration);

                // Act
                await TestHelper.AssertExpectedExceptionAsync<RequestFailedException>(
                    lease.BreakAsync(conditions: accessConditions),
                    e => { });
            }
        }

        [Test]
        [ServiceVersion(Min = BlobClientOptions.ServiceVersion.V2019_12_12)]
        public async Task BreakLeaseAsync_IfTag()
        {
            await using DisposingContainer test = await GetTestContainerAsync();
            // Arrange
            BlobBaseClient blob = await GetNewBlobClient(test.Container);

            Dictionary<string, string> tags = new Dictionary<string, string>
            {
                { "coolTag", "true" }
            };

            await blob.SetTagsAsync(tags);

            BlobLeaseRequestConditions conditions = new BlobLeaseRequestConditions
            {
                TagConditions = "\"coolTag\" = 'true'"
            };

            var leaseId = Recording.Random.NewGuid().ToString();
            var duration = TimeSpan.FromSeconds(15);

            BlobLeaseClient lease = InstrumentClient(blob.GetBlobLeaseClient(leaseId));
            await lease.AcquireAsync(duration);

            // Act
            await lease.BreakAsync(conditions: conditions);
        }

        [Test]
        [ServiceVersion(Min = BlobClientOptions.ServiceVersion.V2019_12_12)]
        public async Task BreakLeaseAsync_IfTagFailed()
        {
            await using DisposingContainer test = await GetTestContainerAsync();
            // Arrange
            BlobBaseClient blob = await GetNewBlobClient(test.Container);

            BlobLeaseRequestConditions conditions = new BlobLeaseRequestConditions
            {
                TagConditions = "\"coolTag\" = 'true'"
            };

            var leaseId = Recording.Random.NewGuid().ToString();
            var duration = TimeSpan.FromSeconds(15);

            BlobLeaseClient lease = InstrumentClient(blob.GetBlobLeaseClient(leaseId));
            await lease.AcquireAsync(duration);

            // Act
            await TestHelper.AssertExpectedExceptionAsync<RequestFailedException>(
                lease.BreakAsync(conditions: conditions),
                e => Assert.AreEqual("ConditionNotMet", e.ErrorCode));
        }

        [Test]
        public async Task BreakLeaseAsync_Error()
        {
            await using DisposingContainer test = await GetTestContainerAsync();
            // Arrange
            BlockBlobClient blob = InstrumentClient(test.Container.GetBlockBlobClient(GetNewBlobName()));

            // Act
            await TestHelper.AssertExpectedExceptionAsync<RequestFailedException>(
                InstrumentClient(blob.GetBlobLeaseClient()).BreakAsync(),
                e => Assert.AreEqual("BlobNotFound", e.ErrorCode));
        }

        [Test]
        public async Task ChangeLeaseAsync()
        {
            await using DisposingContainer test = await GetTestContainerAsync();
            // Arrange
            BlobBaseClient blob = await GetNewBlobClient(test.Container);

            var leaseId = Recording.Random.NewGuid().ToString();
            var newLeaseId = Recording.Random.NewGuid().ToString();
            var duration = TimeSpan.FromSeconds(15);

            BlobLeaseClient lease = InstrumentClient(blob.GetBlobLeaseClient(leaseId));
            await lease.AcquireAsync(duration);

            // Act
            Response<BlobLease> response = await lease.ChangeAsync(newLeaseId);

            // Assert
            Assert.IsNotNull(response.GetRawResponse().Headers.RequestId);
        }

        [Test]
        public async Task ChangeLeaseAsync_AccessConditions()
        {
            foreach (AccessConditionParameters parameters in NoLease_AccessConditions_Data)
            {
                await using DisposingContainer test = await GetTestContainerAsync();
                // Arrange
                BlobBaseClient blob = await GetNewBlobClient(test.Container);

                var leaseId = Recording.Random.NewGuid().ToString();
                var newLeaseId = Recording.Random.NewGuid().ToString();
                var duration = TimeSpan.FromSeconds(15);

                parameters.Match = await SetupBlobMatchCondition(blob, parameters.Match);
                RequestConditions accessConditions = BuildRequestConditions(
                    parameters: parameters);

                BlobLeaseClient lease = InstrumentClient(blob.GetBlobLeaseClient(leaseId));
                await lease.AcquireAsync(duration: duration);

                // Act
                Response<BlobLease> response = await lease.ChangeAsync(
                    proposedId: newLeaseId,
                    conditions: accessConditions);

                // Assert
                Assert.IsNotNull(response.GetRawResponse().Headers.RequestId);
            }
        }

        [Test]
        public async Task ChangeLeaseAsync_AccessConditionsFail()
        {
            foreach (AccessConditionParameters parameters in NoLease_AccessConditionsFail_Data)
            {
                await using DisposingContainer test = await GetTestContainerAsync();
                // Arrange
                BlobBaseClient blob = await GetNewBlobClient(test.Container);

                var leaseId = Recording.Random.NewGuid().ToString();
                var newLeaseId = Recording.Random.NewGuid().ToString();
                var duration = TimeSpan.FromSeconds(15);

                parameters.NoneMatch = await SetupBlobMatchCondition(blob, parameters.NoneMatch);
                RequestConditions accessConditions = BuildRequestConditions(parameters);

                BlobLeaseClient lease = InstrumentClient(blob.GetBlobLeaseClient(leaseId));
                await lease.AcquireAsync(duration: duration);

                // Act
                await TestHelper.AssertExpectedExceptionAsync<RequestFailedException>(
                    lease.ChangeAsync(
                        proposedId: newLeaseId,
                        conditions: accessConditions),
                    e => { });
            }
        }

        [Test]
        [ServiceVersion(Min = BlobClientOptions.ServiceVersion.V2019_12_12)]
        public async Task ChangeLeaseAsync_IfTags()
        {
            // Arrange
            await using DisposingContainer test = await GetTestContainerAsync();
            BlobBaseClient blob = await GetNewBlobClient(test.Container);

            Dictionary<string, string> tags = new Dictionary<string, string>
            {
                { "coolTag", "true" }
            };

            await blob.SetTagsAsync(tags);

            BlobLeaseRequestConditions conditions = new BlobLeaseRequestConditions
            {
                TagConditions = "\"coolTag\" = 'true'"
            };

            var leaseId = Recording.Random.NewGuid().ToString();
            var newLeaseId = Recording.Random.NewGuid().ToString();
            var duration = TimeSpan.FromSeconds(15);

            BlobLeaseClient lease = InstrumentClient(blob.GetBlobLeaseClient(leaseId));
            await lease.AcquireAsync(duration);

            // Act
            await lease.ChangeAsync(
                newLeaseId,
                conditions: conditions);
        }

        [Test]
        [ServiceVersion(Min = BlobClientOptions.ServiceVersion.V2019_12_12)]
        public async Task ChangeLeaseAsync_IfTagsFailed()
        {
            // Arrange
            await using DisposingContainer test = await GetTestContainerAsync();
            BlobBaseClient blob = await GetNewBlobClient(test.Container);

            BlobLeaseRequestConditions conditions = new BlobLeaseRequestConditions
            {
                TagConditions = "\"coolTag\" = 'true'"
            };

            var leaseId = Recording.Random.NewGuid().ToString();
            var newLeaseId = Recording.Random.NewGuid().ToString();
            var duration = TimeSpan.FromSeconds(15);

            BlobLeaseClient lease = InstrumentClient(blob.GetBlobLeaseClient(leaseId));
            await lease.AcquireAsync(duration);

            // Act
            await TestHelper.AssertExpectedExceptionAsync<RequestFailedException>(
                lease.ChangeAsync(
                newLeaseId,
                conditions: conditions),
                e => Assert.AreEqual("ConditionNotMet", e.ErrorCode));
        }

        [Test]
        public async Task ChangeLeaseAsync_Error()
        {
            await using DisposingContainer test = await GetTestContainerAsync();
            // Arrange
            BlockBlobClient blob = InstrumentClient(test.Container.GetBlockBlobClient(GetNewBlobName()));
            var leaseId = Recording.Random.NewGuid().ToString();
            var newLeaseId = Recording.Random.NewGuid().ToString();

            // Act
            await TestHelper.AssertExpectedExceptionAsync<RequestFailedException>(
                InstrumentClient(blob.GetBlobLeaseClient(leaseId)).ChangeAsync(proposedId: newLeaseId),
                e => Assert.AreEqual("BlobNotFound", e.ErrorCode));
        }

        [Test]
        public async Task SetTierAsync()
        {
            await using DisposingContainer test = await GetTestContainerAsync();
            // Arrange
            BlobBaseClient blob = await GetNewBlobClient(test.Container);

            // Act
            Response response = await blob.SetAccessTierAsync(AccessTier.Cool);

            // Assert
            Assert.IsNotNull(response.Headers.RequestId);
        }

        [Test]
        public async Task SetTierAsync_Lease()
        {
            await using DisposingContainer test = await GetTestContainerAsync();
            // Arrange
            BlobBaseClient blob = await GetNewBlobClient(test.Container);

            var leaseId = Recording.Random.NewGuid().ToString();
            var duration = TimeSpan.FromSeconds(15);

            await InstrumentClient(blob.GetBlobLeaseClient(leaseId)).AcquireAsync(duration);

            // Act
            Response response = await blob.SetAccessTierAsync(
                accessTier: AccessTier.Cool,
                conditions: new BlobRequestConditions
                {
                    LeaseId = leaseId
                });

            // Assert
            Assert.IsNotNull(response.Headers.RequestId);
        }

        [Test]
        public async Task SetTierAsync_LeaseFail()
        {
            await using DisposingContainer test = await GetTestContainerAsync();
            // Arrange
            var data = GetRandomBuffer(Constants.KB);

            BlockBlobClient blob = InstrumentClient(test.Container.GetBlockBlobClient(GetNewBlobName()));
            using (var stream = new MemoryStream(data))
            {
                await blob.UploadAsync(stream);
            }

            var leaseId = Recording.Random.NewGuid().ToString();

            // Act
            await TestHelper.AssertExpectedExceptionAsync<RequestFailedException>(
                blob.SetAccessTierAsync(
                    accessTier: AccessTier.Cool,
                    conditions: new BlobRequestConditions
                    {
                        LeaseId = leaseId
                    }),
                e => Assert.AreEqual("LeaseNotPresentWithBlobOperation", e.ErrorCode));
        }

        [Test]
        [ServiceVersion(Min = BlobClientOptions.ServiceVersion.V2019_12_12)]
        public async Task SetTierAsync_IfTags()
        {
            // Arrange
            await using DisposingContainer test = await GetTestContainerAsync();
            BlobBaseClient blob = await GetNewBlobClient(test.Container);
            Dictionary<string, string> tags = new Dictionary<string, string>
            {
                { "coolTag", "true" }
            };
            await blob.SetTagsAsync(tags);

            BlobRequestConditions conditions = new BlobRequestConditions
            {
                TagConditions = "\"coolTag\" = 'true'"
            };

            // Act
            await blob.SetAccessTierAsync(
                accessTier: AccessTier.Cool,
                conditions: conditions);
        }

        [Test]
        [ServiceVersion(Min = BlobClientOptions.ServiceVersion.V2019_12_12)]
        public async Task SetTierAsync_IfTags_Failed()
        {
            // Arrange
            await using DisposingContainer test = await GetTestContainerAsync();
            BlobBaseClient blob = await GetNewBlobClient(test.Container);

            BlobRequestConditions conditions = new BlobRequestConditions
            {
                TagConditions = "\"coolTag\" = 'true'"
            };

            // Act
            await TestHelper.AssertExpectedExceptionAsync<RequestFailedException>(
                blob.SetAccessTierAsync(
                    accessTier: AccessTier.Cool,
                    conditions: conditions),
                e => Assert.AreEqual(BlobErrorCode.ConditionNotMet.ToString(), e.ErrorCode));
        }

        [Test]
        public async Task SetTierAsync_Error()
        {
            await using DisposingContainer test = await GetTestContainerAsync();
            // Arrange
            BlockBlobClient blob = InstrumentClient(test.Container.GetBlockBlobClient(GetNewBlobName()));
            var leaseId = Recording.Random.NewGuid().ToString();
            var newLeaseId = Recording.Random.NewGuid().ToString();

            // Act
            await TestHelper.AssertExpectedExceptionAsync<RequestFailedException>(
                blob.SetAccessTierAsync(AccessTier.Cool),
                e => Assert.AreEqual("BlobNotFound", e.ErrorCode));
        }

        [Test]
        public async Task SetTierAsync_Rehydrate()
        {
            await using DisposingContainer test = await GetTestContainerAsync();
            // arrange
            BlobBaseClient blob = await GetNewBlobClient(test.Container);
            await blob.SetAccessTierAsync(AccessTier.Archive);

            // Act
            Response setTierResponse = await blob.SetAccessTierAsync(
                accessTier: AccessTier.Cool,
                rehydratePriority: RehydratePriority.High);
            Response<BlobProperties> propertiesResponse = await blob.GetPropertiesAsync();

            // Assert
            Assert.AreEqual("rehydrate-pending-to-cool", propertiesResponse.Value.ArchiveStatus);
        }

        [Test]
        [ServiceVersion(Min = BlobClientOptions.ServiceVersion.V2019_12_12)]
        public async Task SetTierAsync_Snapshot()
        {
            // Arrange
            await using DisposingContainer test = await GetTestContainerAsync();
            BlobBaseClient blob = await GetNewBlobClient(test.Container);
            Response<BlobSnapshotInfo> snapshotResponse = await blob.CreateSnapshotAsync();
            BlobBaseClient snapshotBlob = blob.WithSnapshot(snapshotResponse.Value.Snapshot);

            // Act
            await snapshotBlob.SetAccessTierAsync(AccessTier.Cool);
            Response<BlobProperties> propertiesResponse = await snapshotBlob.GetPropertiesAsync();

            // Assert
            Assert.AreEqual(AccessTier.Cool.ToString(), propertiesResponse.Value.AccessTier);
        }

        [Test]
        [ServiceVersion(Min = BlobClientOptions.ServiceVersion.V2019_12_12)]
        public async Task SetTierAsync_SnapshotError()
        {
            // Arrange
            await using DisposingContainer test = await GetTestContainerAsync();
            BlobBaseClient blob = await GetNewBlobClient(test.Container);

            string fakeVersion = "2020-04-17T20:37:16.5129130Z";
            BlobBaseClient snapshotBlob = blob.WithSnapshot(fakeVersion);

            // Act
            await TestHelper.AssertExpectedExceptionAsync<RequestFailedException>(
                snapshotBlob.SetAccessTierAsync(AccessTier.Cool),
                e => Assert.AreEqual(BlobErrorCode.BlobNotFound.ToString(), e.ErrorCode));
        }

        [Test]
        [ServiceVersion(Min = BlobClientOptions.ServiceVersion.V2019_12_12)]
        public async Task SetTierAsync_Version()
        {
            // Arrange
            var constants = new TestConstants(this);
            await using DisposingContainer test = await GetTestContainerAsync();
            var data = GetRandomBuffer(Constants.KB);
            BlockBlobClient blob = InstrumentClient(test.Container.GetBlockBlobClient(GetNewBlobName()));
            Response<BlobContentInfo> uploadResponse;
            using (var stream = new MemoryStream(data))
            {
                uploadResponse = await blob.UploadAsync(stream);
            }

            // Act
            BlobBaseClient versionBlob = blob.WithVersion(uploadResponse.Value.VersionId);

            // Act
            await versionBlob.SetAccessTierAsync(AccessTier.Cool);
            Response<BlobProperties> propertiesResponse = await versionBlob.GetPropertiesAsync();

            // Assert
            Assert.AreEqual(AccessTier.Cool.ToString(), propertiesResponse.Value.AccessTier);
        }

        [Test]
        [ServiceVersion(Min = BlobClientOptions.ServiceVersion.V2019_12_12)]
        public async Task SetTierAsync_VersionError()
        {
            // Arrange
            await using DisposingContainer test = await GetTestContainerAsync();
            BlobBaseClient blob = await GetNewBlobClient(test.Container);
            string fakeVersion = "2020-04-17T20:37:16.5129130Z";
            BlobBaseClient versionBlob = blob.WithVersion(fakeVersion);

            // Act
            await TestHelper.AssertExpectedExceptionAsync<RequestFailedException>(
                versionBlob.SetAccessTierAsync(AccessTier.Cool),
                e => Assert.AreEqual(BlobErrorCode.BlobNotFound.ToString(), e.ErrorCode));
        }

        [Test]
        [ServiceVersion(Min = BlobClientOptions.ServiceVersion.V2019_12_12)]
        public async Task GetSetTagsAsync()
        {
            await using DisposingContainer test = await GetTestContainerAsync();
            BlobBaseClient blob = await GetNewBlobClient(test.Container);
            Dictionary<string, string> tags = BuildTags();

            // Act
            await blob.SetTagsAsync(tags);
            Response<GetBlobTagResult> getTagsResponse = await blob.GetTagsAsync();

            // Assert
            AssertDictionaryEquality(tags, getTagsResponse.Value.Tags);
        }

        [Test]
        [ServiceVersion(Min = BlobClientOptions.ServiceVersion.V2019_12_12)]
        public async Task GetSetTagsAsync_BlobTagSas()
        {
            await using DisposingContainer test = await GetTestContainerAsync();
            BlobBaseClient blob = await GetNewBlobClient(test.Container);
            SasQueryParameters sasQueryParameters = GetBlobSas(
                test.Container.Name,
                blob.Name,
                BlobSasPermissions.Tag,
                sasVersion: Constants.DefaultSasVersion);
            BlobBaseClient sasBlob = new BlobBaseClient(new Uri($"{blob.Uri}?{sasQueryParameters}"), GetOptions());

            Dictionary<string, string> tags = BuildTags();

            // Act
            await sasBlob.SetTagsAsync(tags);
            Response<GetBlobTagResult> getTagsResponse = await sasBlob.GetTagsAsync();

            // Assert
            AssertDictionaryEquality(tags, getTagsResponse.Value.Tags);
        }

        [Test]
        [ServiceVersion(Min = BlobClientOptions.ServiceVersion.V2019_12_12)]
        public async Task GetSetTagsAsync_InvalidBlobSas()
        {
            await using DisposingContainer test = await GetTestContainerAsync();
            BlobBaseClient blob = await GetNewBlobClient(test.Container);
            SasQueryParameters sasQueryParameters = GetBlobSas(
                test.Container.Name, blob.Name,
                BlobSasPermissions.Read,
                sasVersion: Constants.DefaultSasVersion);
            BlobBaseClient sasBlob = new BlobBaseClient(new Uri($"{blob.Uri}?{sasQueryParameters}"), GetOptions());

            Dictionary<string, string> tags = BuildTags();

            // Act
            await TestHelper.AssertExpectedExceptionAsync<RequestFailedException>(
                sasBlob.SetTagsAsync(tags),
                e => Assert.AreEqual(BlobErrorCode.AuthorizationPermissionMismatch.ToString(), e.ErrorCode));
        }

        [Test]
        [ServiceVersion(Min = BlobClientOptions.ServiceVersion.V2019_12_12)]
        public async Task GetSetTagsAsync_BlobIdentityTagSas()
        {
            BlobServiceClient oauthService = GetServiceClient_OauthAccount();
            string containerName = GetNewContainerName();
            string blobName = GetNewBlobName();
            await using DisposingContainer test = await GetTestContainerAsync(containerName: containerName, service: oauthService);

            BlobBaseClient blob = await GetNewBlobClient(test.Container);

            Response<UserDelegationKey> userDelegationKey = await oauthService.GetUserDelegationKeyAsync(
                startsOn: null,
                expiresOn: Recording.UtcNow.AddHours(1));

            SasQueryParameters sasQueryParameters = GetBlobIdentitySas(
                test.Container.Name,
                blob.Name,
                BlobSasPermissions.Tag,
                userDelegationKey,
                oauthService.AccountName,
                sasVersion: Constants.DefaultSasVersion);

            BlobBaseClient identitySasBlob = new BlobBaseClient(new Uri($"{blob.Uri}?{sasQueryParameters}"), GetOptions());

            Dictionary<string, string> tags = BuildTags();

            // Act
            await identitySasBlob.SetTagsAsync(tags);
            Response<GetBlobTagResult> getTagsResponse = await identitySasBlob.GetTagsAsync();

            // Assert
            AssertDictionaryEquality(tags, getTagsResponse.Value.Tags);
        }

        [Test]
        [ServiceVersion(Min = BlobClientOptions.ServiceVersion.V2019_12_12)]
        public async Task GetSetTagsAsync_InvalidBlobIdentitySas()
        {
            BlobServiceClient oauthService = GetServiceClient_OauthAccount();
            string containerName = GetNewContainerName();
            string blobName = GetNewBlobName();
            await using DisposingContainer test = await GetTestContainerAsync(containerName: containerName, service: oauthService);

            BlobBaseClient blob = await GetNewBlobClient(test.Container);

            Response<UserDelegationKey> userDelegationKey = await oauthService.GetUserDelegationKeyAsync(
                startsOn: null,
                expiresOn: Recording.UtcNow.AddHours(1));

            SasQueryParameters sasQueryParameters = GetBlobIdentitySas(
                test.Container.Name,
                blob.Name,
                BlobSasPermissions.Read,
                userDelegationKey,
                oauthService.AccountName,
                sasVersion: Constants.DefaultSasVersion);

            BlobBaseClient identitySasBlob = new BlobBaseClient(new Uri($"{blob.Uri}?{sasQueryParameters}"), GetOptions());

            Dictionary<string, string> tags = BuildTags();

            // Act
            await TestHelper.AssertExpectedExceptionAsync<RequestFailedException>(
                identitySasBlob.SetTagsAsync(tags),
                e => Assert.AreEqual(BlobErrorCode.AuthorizationPermissionMismatch.ToString(), e.ErrorCode));
        }

        [Test]
        [ServiceVersion(Min = BlobClientOptions.ServiceVersion.V2019_12_12)]
        public async Task GetSetTagsAsync_ContainerTagSas()
        {
            await using DisposingContainer test = await GetTestContainerAsync();
            BlobBaseClient blob = await GetNewBlobClient(test.Container);
            SasQueryParameters sasQueryParameters = GetContainerSas(
                test.Container.Name,
                BlobContainerSasPermissions.Tag,
                sasVersion: Constants.DefaultSasVersion);
            BlobBaseClient sasBlob = new BlobBaseClient(new Uri($"{blob.Uri}?{sasQueryParameters}"), GetOptions());

            Dictionary<string, string> tags = BuildTags();

            // Act
            await sasBlob.SetTagsAsync(tags);
            Response<GetBlobTagResult> getTagsResponse = await sasBlob.GetTagsAsync();

            // Assert
            AssertDictionaryEquality(tags, getTagsResponse.Value.Tags);
        }

        [Test]
        [ServiceVersion(Min = BlobClientOptions.ServiceVersion.V2019_12_12)]
        public async Task GetSetTagsAsync_InvalidContainerSas()
        {
            await using DisposingContainer test = await GetTestContainerAsync();
            BlobBaseClient blob = await GetNewBlobClient(test.Container);
            SasQueryParameters sasQueryParameters = GetContainerSas(
                test.Container.Name,
                BlobContainerSasPermissions.Read,
                sasVersion: Constants.DefaultSasVersion);
            BlobBaseClient sasBlob = new BlobBaseClient(new Uri($"{blob.Uri}?{sasQueryParameters}"), GetOptions());

            Dictionary<string, string> tags = BuildTags();

            // Act
            await TestHelper.AssertExpectedExceptionAsync<RequestFailedException>(
                sasBlob.SetTagsAsync(tags),
                e => Assert.AreEqual(BlobErrorCode.AuthorizationPermissionMismatch.ToString(), e.ErrorCode));
        }

        [Test]
        [ServiceVersion(Min = BlobClientOptions.ServiceVersion.V2019_12_12)]
        public async Task GetSetTagsAsync_ContainerIdentityTagSas()
        {
            BlobServiceClient oauthService = GetServiceClient_OauthAccount();
            string containerName = GetNewContainerName();
            string blobName = GetNewBlobName();
            await using DisposingContainer test = await GetTestContainerAsync(containerName: containerName, service: oauthService);

            BlobBaseClient blob = await GetNewBlobClient(test.Container);

            Response<UserDelegationKey> userDelegationKey = await oauthService.GetUserDelegationKeyAsync(
                startsOn: null,
                expiresOn: Recording.UtcNow.AddHours(1));

            SasQueryParameters sasQueryParameters = GetContainerIdentitySas(
                test.Container.Name,
                BlobContainerSasPermissions.Tag,
                userDelegationKey,
                oauthService.AccountName,
                sasVersion: Constants.DefaultSasVersion);

            BlobBaseClient identitySasBlob = new BlobBaseClient(new Uri($"{blob.Uri}?{sasQueryParameters}"), GetOptions());

            Dictionary<string, string> tags = BuildTags();

            // Act
            await identitySasBlob.SetTagsAsync(tags);
            Response<GetBlobTagResult> getTagsResponse = await identitySasBlob.GetTagsAsync();

            // Assert
            AssertDictionaryEquality(tags, getTagsResponse.Value.Tags);
        }

        [Test]
        [ServiceVersion(Min = BlobClientOptions.ServiceVersion.V2019_12_12)]
        public async Task GetSetTagsAsync_InvalidContainerIdentitySas()
        {
            BlobServiceClient oauthService = GetServiceClient_OauthAccount();
            string containerName = GetNewContainerName();
            string blobName = GetNewBlobName();
            await using DisposingContainer test = await GetTestContainerAsync(containerName: containerName, service: oauthService);

            BlobBaseClient blob = await GetNewBlobClient(test.Container);

            Response<UserDelegationKey> userDelegationKey = await oauthService.GetUserDelegationKeyAsync(
                startsOn: null,
                expiresOn: Recording.UtcNow.AddHours(1));

            SasQueryParameters sasQueryParameters = GetContainerIdentitySas(
                test.Container.Name,
                BlobContainerSasPermissions.Read,
                userDelegationKey,
                oauthService.AccountName,
                sasVersion: Constants.DefaultSasVersion);

            BlobBaseClient identitySasBlob = new BlobBaseClient(new Uri($"{blob.Uri}?{sasQueryParameters}"), GetOptions());

            Dictionary<string, string> tags = BuildTags();

            // Act
            await TestHelper.AssertExpectedExceptionAsync<RequestFailedException>(
                identitySasBlob.SetTagsAsync(tags),
                e => Assert.AreEqual(BlobErrorCode.AuthorizationPermissionMismatch.ToString(), e.ErrorCode));
        }

        [Test]
        [ServiceVersion(Min = BlobClientOptions.ServiceVersion.V2019_12_12)]
        [TestCase(AccountSasPermissions.Tag)]
        [TestCase(AccountSasPermissions.All)]
        public async Task GetSetTagsAsync_AccountSas(AccountSasPermissions accountSasPermissions)
        {
            await using DisposingContainer test = await GetTestContainerAsync();
            BlobBaseClient blob = await GetNewBlobClient(test.Container);
            SasQueryParameters sasQueryParameters = GetNewAccountSas(permissions: accountSasPermissions);
            BlobBaseClient sasBlob = new BlobBaseClient(new Uri($"{blob.Uri}?{sasQueryParameters}"), GetOptions());

            Dictionary<string, string> tags = BuildTags();

            // Act
            await sasBlob.SetTagsAsync(tags);
            Response<GetBlobTagResult> getTagsResponse = await sasBlob.GetTagsAsync();

            // Assert
            AssertDictionaryEquality(tags, getTagsResponse.Value.Tags);
        }

        [Test]
        [ServiceVersion(Min = BlobClientOptions.ServiceVersion.V2019_12_12)]
        public async Task GetSetTagsAsync_IfTags()
        {
            await using DisposingContainer test = await GetTestContainerAsync();
            BlobBaseClient blob = await GetNewBlobClient(test.Container);

            Dictionary<string, string> tags = new Dictionary<string, string>
            {
                { "coolTag", "true" }
            };

            await blob.SetTagsAsync(tags);

            BlobRequestConditions conditions = new BlobRequestConditions
            {
                TagConditions = "\"coolTag\" = 'true'"
            };

            tags.Add("anotherTag", "anotherValue");

            // Act
            await blob.SetTagsAsync(
                tags,
                conditions: conditions);
            Response<GetBlobTagResult> getTagsResponse = await blob.GetTagsAsync(
                conditions: conditions);

            // Assert
            AssertDictionaryEquality(tags, getTagsResponse.Value.Tags);
        }

        [Test]
        [ServiceVersion(Min = BlobClientOptions.ServiceVersion.V2019_12_12)]
        public async Task GetTagsAsync_IfTagsFailed()
        {
            // Arrange
            await using DisposingContainer test = await GetTestContainerAsync();
            BlobBaseClient blob = await GetNewBlobClient(test.Container);

            BlobRequestConditions conditions = new BlobRequestConditions
            {
                TagConditions = "\"coolTag\" = 'true'"
            };

            // Act
            await TestHelper.AssertExpectedExceptionAsync<RequestFailedException>(
                blob.GetTagsAsync(
                conditions: conditions),
                e => Assert.AreEqual("ConditionNotMet", e.ErrorCode));
        }

        [Test]
        [ServiceVersion(Min = BlobClientOptions.ServiceVersion.V2019_12_12)]
        public async Task SetTagsAsync_IfTagsFailed()
        {
            // Arrange
            await using DisposingContainer test = await GetTestContainerAsync();
            BlobBaseClient blob = await GetNewBlobClient(test.Container);

            BlobRequestConditions conditions = new BlobRequestConditions
            {
                TagConditions = "\"coolTag\" = 'true'"
            };

            Dictionary<string, string> tags = BuildTags();

            // Act
            await TestHelper.AssertExpectedExceptionAsync<RequestFailedException>(
                blob.SetTagsAsync(
                    tags,
                conditions: conditions),
                e => Assert.AreEqual("ConditionNotMet", e.ErrorCode));
        }

        [Test]
        [ServiceVersion(Min = BlobClientOptions.ServiceVersion.V2019_12_12)]
        public async Task GetSetTagsAsync_Version()
        {
            // Arrange
            await using DisposingContainer test = await GetTestContainerAsync();
            BlobBaseClient blob = await GetNewBlobClient(test.Container);

            Response<BlobInfo> metadataResponse = await blob.SetMetadataAsync(BuildMetadata());
            BlobBaseClient versionBlob = blob.WithVersion(metadataResponse.Value.VersionId);
            Dictionary<string, string> tags = BuildTags();

            // Act
            await versionBlob.SetTagsAsync(tags);
            Response<GetBlobTagResult> getVersionTagsResponse = await versionBlob.GetTagsAsync();

            // Assert
            AssertDictionaryEquality(tags, getVersionTagsResponse.Value.Tags);
        }

        [Test]
        [ServiceVersion(Min = BlobClientOptions.ServiceVersion.V2019_12_12)]
        public async Task GetSetTagsAsync_VersionError()
        {
            // Arrange
            await using DisposingContainer test = await GetTestContainerAsync();
            BlobBaseClient blob = await GetNewBlobClient(test.Container);
            string fakeVersion = "2020-04-17T21:55:48.6692074Z";
            BlobBaseClient versionBlob = blob.WithVersion(fakeVersion);
            Dictionary<string, string> tags = BuildTags();

            // Act
            await TestHelper.AssertExpectedExceptionAsync<RequestFailedException>(
                versionBlob.SetTagsAsync(tags),
                e => Assert.AreEqual(BlobErrorCode.BlobNotFound.ToString(), e.ErrorCode));

            await TestHelper.AssertExpectedExceptionAsync<RequestFailedException>(
                versionBlob.GetTagsAsync(),
                e => Assert.AreEqual(BlobErrorCode.BlobNotFound.ToString(), e.ErrorCode));
        }

        [Test]
        [ServiceVersion(Min = BlobClientOptions.ServiceVersion.V2019_12_12)]
        public async Task GetTagsAsync_Error()
        {
            // Arrange
            await using DisposingContainer test = await GetTestContainerAsync();
            BlobBaseClient blob = InstrumentClient(test.Container.GetBlobBaseClient(GetNewBlobName()));

            // Act
            await TestHelper.AssertExpectedExceptionAsync<RequestFailedException>(
                blob.GetTagsAsync(),
                e => Assert.AreEqual(BlobErrorCode.BlobNotFound.ToString(), e.ErrorCode));
        }

        [Test]
        [ServiceVersion(Min = BlobClientOptions.ServiceVersion.V2019_12_12)]
        public async Task SetTagsAsync_Error()
        {
            // Arrange
            await using DisposingContainer test = await GetTestContainerAsync();
            BlobBaseClient blob = InstrumentClient(test.Container.GetBlobBaseClient(GetNewBlobName()));
            Dictionary<string, string> tags = BuildTags();

            // Act
            await TestHelper.AssertExpectedExceptionAsync<RequestFailedException>(
                blob.SetTagsAsync(tags),
                e => Assert.AreEqual(BlobErrorCode.BlobNotFound.ToString(), e.ErrorCode));
        }

        #region GenerateSasTests
        [Test]
        public void CanGenerateSas_ClientConstructors()
        {
            // Arrange
            var constants = new TestConstants(this);
            var blobEndpoint = new Uri("https://127.0.0.1/" + constants.Sas.Account);
            var blobSecondaryEndpoint = new Uri("https://127.0.0.1/" + constants.Sas.Account + "-secondary");
            var storageConnectionString = new StorageConnectionString(constants.Sas.SharedKeyCredential, blobStorageUri: (blobEndpoint, blobSecondaryEndpoint));
            string connectionString = storageConnectionString.ToString(true);

            // Act - BlobBaseClient(string connectionString, string blobContainerName, string blobName)
            BlobBaseClient blob = new BlobBaseClient(
                connectionString,
                GetNewContainerName(),
                GetNewBlobName());
            Assert.IsTrue(blob.CanGenerateSasUri);

            // Act - BlobBaseClient(string connectionString, string blobContainerName, string blobName, BlobClientOptions options)
            BlobBaseClient blob2 = new BlobBaseClient(
                connectionString,
                GetNewContainerName(),
                GetNewBlobName(),
                GetOptions());
            Assert.IsTrue(blob2.CanGenerateSasUri);

            // Act - BlobBaseClient(Uri blobContainerUri, BlobClientOptions options = default)
            BlobBaseClient blob3 = new BlobBaseClient(
                blobEndpoint,
                GetOptions());
            Assert.IsFalse(blob3.CanGenerateSasUri);

            // Act - BlobBaseClient(Uri blobContainerUri, StorageSharedKeyCredential credential, BlobClientOptions options = default)
            BlobBaseClient blob4 = new BlobBaseClient(
                blobEndpoint,
                constants.Sas.SharedKeyCredential,
                GetOptions());
            Assert.IsTrue(blob4.CanGenerateSasUri);

            // Act - BlobBaseClient(Uri blobContainerUri, TokenCredential credential, BlobClientOptions options = default)
            var tokenCredentials = new DefaultAzureCredential();
            BlobBaseClient blob5 = new BlobBaseClient(
                blobEndpoint,
                tokenCredentials,
                GetOptions());
            Assert.IsFalse(blob5.CanGenerateSasUri);
        }

        [Test]
        public void GenerateSas_RequiredParameters()
        {
            // Arrange
            var constants = new TestConstants(this);
            var blobEndpoint = new Uri("http://127.0.0.1/" + constants.Sas.Account);
            var blobSecondaryEndpoint = new Uri("http://127.0.0.1/" + constants.Sas.Account + "-secondary");
            var storageConnectionString = new StorageConnectionString(constants.Sas.SharedKeyCredential, blobStorageUri: (blobEndpoint, blobSecondaryEndpoint));
            string connectionString = storageConnectionString.ToString(true);
            string containerName = GetNewContainerName();
            string blobName = GetNewBlobName();
            BlobSasPermissions permissions = BlobSasPermissions.Read;
            DateTimeOffset expiresOn = Recording.UtcNow.AddHours(+1);
            BlobBaseClient blobClient = new BlobBaseClient(
                connectionString,
                containerName,
                blobName,
                GetOptions());

            //Act
            Uri sasUri = blobClient.GenerateSasUri(permissions, expiresOn);

            // Assert
            BlobSasBuilder sasBuilder = new BlobSasBuilder(permissions, expiresOn)
            {
                BlobContainerName = containerName,
                BlobName = blobName
            };
            BlobUriBuilder expectedUri = new BlobUriBuilder(blobEndpoint)
            {
                BlobContainerName = containerName,
                BlobName = blobName,
                Sas = sasBuilder.ToSasQueryParameters(constants.Sas.SharedKeyCredential)
            };
            Assert.AreEqual(expectedUri.ToUri().ToString(), sasUri.ToString());
        }

        [Test]
        public void GenerateSas_Builder()
        {
            var constants = new TestConstants(this);
            var blobEndpoint = new Uri("http://127.0.0.1/" + constants.Sas.Account);
            var blobSecondaryEndpoint = new Uri("http://127.0.0.1/" + constants.Sas.Account + "-secondary");
            var storageConnectionString = new StorageConnectionString(constants.Sas.SharedKeyCredential, blobStorageUri: (blobEndpoint, blobSecondaryEndpoint));
            string connectionString = storageConnectionString.ToString(true);
            string containerName = GetNewContainerName();
            string blobName = GetNewBlobName();
            BlobSasPermissions permissions = BlobSasPermissions.Read;
            DateTimeOffset expiresOn = Recording.UtcNow.AddHours(+1);
            DateTimeOffset startsOn = Recording.UtcNow.AddHours(-1);
            BlobBaseClient blobClient = new BlobBaseClient(
                connectionString,
                containerName,
                blobName,
                GetOptions());

            BlobSasBuilder sasBuilder = new BlobSasBuilder(permissions, expiresOn)
            {
                BlobContainerName = containerName,
                BlobName = blobName,
                StartsOn = startsOn
            };

            // Act
            Uri sasUri = blobClient.GenerateSasUri(sasBuilder);

            // Assert
            BlobSasBuilder sasBuilder2 = new BlobSasBuilder(permissions, expiresOn)
            {
                BlobContainerName = containerName,
                BlobName = blobName,
                StartsOn = startsOn
            };
            BlobUriBuilder expectedUri = new BlobUriBuilder(blobEndpoint)
            {
                BlobContainerName = containerName,
                BlobName = blobName,
                Sas = sasBuilder2.ToSasQueryParameters(constants.Sas.SharedKeyCredential)
            };
            Assert.AreEqual(expectedUri.ToUri().ToString(), sasUri.ToString());
        }

        [Test]
        public void GenerateSas_BuilderWrongContainerName()
        {
            // Arrange
            var constants = new TestConstants(this);
            var blobEndpoint = new Uri("http://127.0.0.1/");
            UriBuilder blobUriBuilder = new UriBuilder(blobEndpoint);
            string blobName = GetNewBlobName();
            blobUriBuilder.Path += constants.Sas.Account + "/" + GetNewContainerName() + "/" + blobName;
            BlobSasPermissions permissions = BlobSasPermissions.Read;
            DateTimeOffset expiresOn = Recording.UtcNow.AddHours(+1);
            BlobBaseClient blobClient = new BlobBaseClient(
                blobUriBuilder.Uri,
                constants.Sas.SharedKeyCredential,
                GetOptions());

            BlobSasBuilder sasBuilder = new BlobSasBuilder(permissions, expiresOn)
            {
                BlobContainerName = GetNewContainerName(), // set a different containerName
                BlobName = blobName,
                Resource = "b",
                IPRange = new SasIPRange(System.Net.IPAddress.None, System.Net.IPAddress.None)
            };

            // Act
            try
            {
                Uri sasUri = blobClient.GenerateSasUri(sasBuilder);

                Assert.Fail("BlobBaseClient.GenerateSasUri should have failed with an ArgumentException.");
            }
            catch (InvalidOperationException)
            {
                //the correct exception came back
            }
        }

        [Test]
        public void GenerateSas_BuilderWrongBlobName()
        {
            // Arrange
            var constants = new TestConstants(this);
            var blobEndpoint = new Uri("http://127.0.0.1/");
            UriBuilder blobUriBuilder = new UriBuilder(blobEndpoint);
            string containerName = GetNewContainerName();
            blobUriBuilder.Path += constants.Sas.Account + "/" + containerName + "/" + GetNewBlobName();
            BlobSasPermissions permissions = BlobSasPermissions.Read;
            DateTimeOffset expiresOn = Recording.UtcNow.AddHours(+1);
            BlobBaseClient blobClient = new BlobBaseClient(
                blobUriBuilder.Uri,
                constants.Sas.SharedKeyCredential,
                GetOptions());

            BlobSasBuilder sasBuilder = new BlobSasBuilder(permissions, expiresOn)
            {
                BlobContainerName = containerName,
                BlobName = GetNewBlobName(), // set a different blobName
                Resource = "b",
                IPRange = new SasIPRange(System.Net.IPAddress.None, System.Net.IPAddress.None)
            };

            // Act
            try
            {
                blobClient.GenerateSasUri(sasBuilder);

                Assert.Fail("BlobBaseClient.GenerateSasUri should have failed with an ArgumentException.");
            }
            catch (InvalidOperationException)
            {
                //the correct exception came back
            }
        }

        [Test]
        public void GenerateSas_BuilderWrongSnapshot()
        {
            // Arrange
            var constants = new TestConstants(this);
            string snapshot = "2020-07-03T12:45:46.1234567Z";
            string differentSnapshot = "2019-07-03T12:45:46.1234567Z";
            string containerName = GetNewContainerName();
            string blobName = GetNewBlobName();
            Uri blobEndpoint = new Uri($"http://127.0.0.1/{constants.Sas.Account}/{containerName}/{Uri.EscapeDataString(blobName)}?snapshot={snapshot}");
            UriBuilder blobUriBuilder = new UriBuilder(blobEndpoint);
            blobUriBuilder.Path += constants.Sas.Account + "/" + containerName + "/" + blobName;
            BlobSasPermissions permissions = BlobSasPermissions.Read;
            DateTimeOffset expiresOn = Recording.UtcNow.AddHours(+1);
            BlobBaseClient blobClient = new BlobBaseClient(
                blobUriBuilder.Uri,
                constants.Sas.SharedKeyCredential,
                GetOptions());

            BlobSasBuilder sasBuilder = new BlobSasBuilder(permissions, expiresOn)
            {
                BlobContainerName = containerName,
                BlobName = blobName,
                Resource = "bs",
                Snapshot = differentSnapshot,
                IPRange = new SasIPRange(System.Net.IPAddress.None, System.Net.IPAddress.None)
            };

            // Act
            try
            {
                blobClient.GenerateSasUri(sasBuilder);

                Assert.Fail("BlobBaseClient.GenerateSasUri should have failed with an ArgumentException.");
            }
            catch (InvalidOperationException)
            {
                //the correct exception came back
            }
        }

        [Test]
        public void GenerateSas_BuilderWrongVersion()
        {
            // Arrange
            var constants = new TestConstants(this);
            string blobVersionId = "2020-07-03T12:45:46.1234567Z";
            string diffBlobVersionId = "2019-07-03T12:45:46.1234567Z";
            string containerName = GetNewContainerName();
            string blobName = GetNewBlobName();
            Uri blobEndpoint = new Uri($"http://127.0.0.1/{constants.Sas.Account}/{containerName}/{Uri.EscapeDataString(blobName)}?snapshot={blobVersionId}");
            UriBuilder blobUriBuilder = new UriBuilder(blobEndpoint);
            blobUriBuilder.Path += constants.Sas.Account + "/" + containerName + "/" + blobName;
            BlobSasPermissions permissions = BlobSasPermissions.Read;
            DateTimeOffset expiresOn = Recording.UtcNow.AddHours(+1);
            BlobBaseClient blobClient = new BlobBaseClient(
                blobUriBuilder.Uri,
                constants.Sas.SharedKeyCredential,
                GetOptions());

            BlobSasBuilder sasBuilder = new BlobSasBuilder(permissions, expiresOn)
            {
                BlobContainerName = containerName,
                BlobName = blobName,
                Resource = "bs",
                BlobVersionId = diffBlobVersionId,
                IPRange = new SasIPRange(System.Net.IPAddress.None, System.Net.IPAddress.None)
            };

            // Act
            try
            {
                blobClient.GenerateSasUri(sasBuilder);

                Assert.Fail("BlobBaseClient.GenerateSasUri should have failed with an ArgumentException.");
            }
            catch (InvalidOperationException)
            {
                //the correct exception came back
            }
        }
        #endregion

        //[Test]
        //public async Task SetTierAsync_Batch()
        //{
        //    using (this.GetNewContainer(out var container, service: this.GetServiceClient_PreviewAccount_SharedKey()))
        //    {
        //        const int blobSize = Constants.KB;
        //        var data = this.GetRandomBuffer(blobSize);

        //        var blob1 = this.InstrumentClient(container.CreateBlockBlobClient(this.GetNewBlobName()));
        //        using (var stream = new MemoryStream(data))
        //        {
        //            await blob1.UploadAsync(stream);
        //        }

        //        var blob2 = this.InstrumentClient(container.CreateBlockBlobClient(this.GetNewBlobName()));
        //        using (var stream = new MemoryStream(data))
        //        {
        //            await blob2.UploadAsync(stream);
        //        }

        //        var batch =
        //            blob1.SetTierAsync(AccessTier.Cool)
        //            .And(blob2.SetTierAsync(AccessTier.Cool))
        //            ;

        //        var result = await batch;

        //        Assert.IsNotNull(result);
        //        Assert.AreEqual(2, result.Length);
        //        Assert.IsNotNull(result[0].RequestId);
        //        Assert.IsNotNull(result[1].RequestId);
        //    }
        //}

        [Test]
        public void WithSnapshot()
        {
            // Arrange
            string accountName = "accountname";
            string containerName = GetNewContainerName();
            string blobName = "my/blob/name";
            string snapshot = "2020-07-03T12:45:46.1234567Z";
            Uri uri = new Uri($"https://{accountName}.blob.core.windows.net/{containerName}/{Uri.EscapeDataString(blobName)}");
            Uri snapshotUri = new Uri($"https://{accountName}.blob.core.windows.net/{containerName}/{Uri.EscapeDataString(blobName)}?snapshot={snapshot}");

            // Act
            BlobBaseClient blobBaseClient = new BlobBaseClient(uri);
            BlobBaseClient snapshotBlobBaseClient = blobBaseClient.WithSnapshot(snapshot);
            BlobUriBuilder blobUriBuilder = new BlobUriBuilder(snapshotBlobBaseClient.Uri);

            // Assert
            Assert.AreEqual(accountName, snapshotBlobBaseClient.AccountName);
            Assert.AreEqual(containerName, snapshotBlobBaseClient.BlobContainerName);
            Assert.AreEqual(blobName, snapshotBlobBaseClient.Name);
            Assert.AreEqual(snapshotUri, snapshotBlobBaseClient.Uri);

            Assert.AreEqual(accountName, blobUriBuilder.AccountName);
            Assert.AreEqual(containerName, blobUriBuilder.BlobContainerName);
            Assert.AreEqual(blobName, blobUriBuilder.BlobName);
            Assert.AreEqual(snapshot, blobUriBuilder.Snapshot);
            Assert.AreEqual(snapshotUri, blobUriBuilder.ToUri());
        }

        [Test]
        public void WithVersion()
        {
            // Arrange
            string accountName = "accountname";
            string containerName = GetNewContainerName();
            string blobName = "my/blob/name";
            string versionId = "2020-07-03T12:45:46.1234567Z";
            Uri uri = new Uri($"https://{accountName}.blob.core.windows.net/{containerName}/{Uri.EscapeDataString(blobName)}");
            Uri versionUri = new Uri($"https://{accountName}.blob.core.windows.net/{containerName}/{Uri.EscapeDataString(blobName)}?versionid={versionId}");

            // Act
            BlobBaseClient blobBaseClient = new BlobBaseClient(uri);
            BlobBaseClient versionBlobBaseClient = blobBaseClient.WithVersion(versionId);
            BlobUriBuilder blobUriBuilder = new BlobUriBuilder(versionBlobBaseClient.Uri);

            // Assert
            Assert.AreEqual(accountName, versionBlobBaseClient.AccountName);
            Assert.AreEqual(containerName, versionBlobBaseClient.BlobContainerName);
            Assert.AreEqual(blobName, versionBlobBaseClient.Name);
            Assert.AreEqual(versionUri, versionBlobBaseClient.Uri);

            Assert.AreEqual(accountName, blobUriBuilder.AccountName);
            Assert.AreEqual(containerName, blobUriBuilder.BlobContainerName);
            Assert.AreEqual(blobName, blobUriBuilder.BlobName);
            Assert.AreEqual(versionId, blobUriBuilder.VersionId);
            Assert.AreEqual(versionUri, blobUriBuilder.ToUri());
        }

        [Test]
        public void CanMockBlobLeaseClientRetrieval()
        {
            // Arrange
            string leaseId = "leaseId";
            Mock<BlobBaseClient> blobBaseClientMock = new Mock<BlobBaseClient>();
            Mock<BlobLeaseClient> blobLeaseClientMock = new Mock<BlobLeaseClient>();
            blobBaseClientMock.Protected().Setup<BlobLeaseClient>("GetBlobLeaseClientCore", leaseId).Returns(blobLeaseClientMock.Object);

            // Act
            var blobLeaseClient = blobBaseClientMock.Object.GetBlobLeaseClient(leaseId);

            // Assert
            Assert.IsNotNull(blobLeaseClient);
            Assert.AreSame(blobLeaseClientMock.Object, blobLeaseClient);
        }

<<<<<<< HEAD
        [Test]
        public async Task CanGetParentContainerClient()
        {
            // Arrange
            await using DisposingContainer test = await GetTestContainerAsync();
            BlobClient blobClient = InstrumentClient(test.Container.GetBlobClient(GetNewBlobName()));

            // Act
            var containerClient = blobClient.GetParentBlobContainerClient();
            // make sure that client is functional
            BlobContainerProperties containerProperties = await containerClient.GetPropertiesAsync();

            // Assert
            Assert.AreEqual(blobClient.BlobContainerName, containerClient.Name);
            Assert.AreEqual(blobClient.AccountName, containerClient.AccountName);
            Assert.IsNotNull(containerProperties);
        }

        [Test]
        public async Task CanGetParentContainerClient_FromBlobClientThatHasExtraQueryParameters()
        {
            // Arrange
            await using DisposingContainer test = await GetTestContainerAsync();
            BlobClient blobClient = InstrumentClient(test.Container.GetBlobClient(GetNewBlobName())).WithVersion(Recording.Random.NewGuid().ToString());

            // Act
            var containerClient = blobClient.GetParentBlobContainerClient();
            // make sure that client is functional
            BlobContainerProperties containerProperties = await containerClient.GetPropertiesAsync();

            // Assert
            Assert.AreEqual(blobClient.BlobContainerName, containerClient.Name);
            Assert.AreEqual(blobClient.AccountName, containerClient.AccountName);
            Assert.IsNotNull(containerProperties);
        }

        [Test]
        public async Task CanGetParentContainerClient_WithAccountSAS()
        {
            // Arrange
            await using DisposingContainer test = await GetTestContainerAsync();
            var blobName = GetNewBlobName();
            BlobBaseClient blobClient = InstrumentClient(
                GetServiceClient_AccountSas()
                .GetBlobContainerClient(test.Container.Name)
                .GetBlobClient(blobName));

            // Act
            var containerClient = blobClient.GetParentBlobContainerClient();
            // make sure that client is functional
            BlobContainerProperties containerProperties = await containerClient.GetPropertiesAsync();

            // Assert
            Assert.AreEqual(blobClient.BlobContainerName, containerClient.Name);
            Assert.AreEqual(blobClient.AccountName, containerClient.AccountName);
            Assert.IsNotNull(containerProperties);
        }

        [Test]
        public async Task CanGetParentContainerClient_WithContainerSAS()
        {
            // Arrange
            await using DisposingContainer test = await GetTestContainerAsync();
            var blobName = GetNewBlobName();
            BlobBaseClient blobClient = InstrumentClient(
                GetServiceClient_BlobServiceSas_Container(test.Container.Name)
                .GetBlobContainerClient(test.Container.Name)
                .GetBlobClient(blobName));

            // Act
            var containerClient = blobClient.GetParentBlobContainerClient();
            // make sure that client is functional
            var blobItems = await containerClient.GetBlobsAsync().ToListAsync();

            // Assert
            Assert.AreEqual(blobClient.BlobContainerName, containerClient.Name);
            Assert.AreEqual(blobClient.AccountName, containerClient.AccountName);
            Assert.IsNotNull(blobItems);
        }

        [Test]
        public void CanMockParentContainerClientRetrieval()
        {
            // Arrange
            Mock<BlobBaseClient> blobBaseClientMock = new Mock<BlobBaseClient>();
            Mock<BlobContainerClient> blobContainerClientMock = new Mock<BlobContainerClient>();
            blobBaseClientMock.Protected().Setup<BlobContainerClient>("GetParentBlobContainerClientCore").Returns(blobContainerClientMock.Object);

            // Act
            var blobContainerClient = blobBaseClientMock.Object.GetParentBlobContainerClient();

            // Assert
            Assert.IsNotNull(blobContainerClient);
            Assert.AreSame(blobContainerClientMock.Object, blobContainerClient);
        }

        private async Task<BlobBaseClient> GetNewBlobClient(BlobContainerClient container, string blobName = default)
        {
            blobName ??= GetNewBlobName();
            BlockBlobClient blob = InstrumentClient(container.GetBlockBlobClient(blobName));
            var data = GetRandomBuffer(Constants.KB);

            using (var stream = new MemoryStream(data))
            {
                await blob.UploadAsync(stream);
            }
            return blob;
        }

=======
>>>>>>> c4509508
        public IEnumerable<AccessConditionParameters> AccessConditions_Data
            => new[]
            {
                new AccessConditionParameters(),
                new AccessConditionParameters { IfModifiedSince = OldDate },
                new AccessConditionParameters { IfUnmodifiedSince = NewDate },
                new AccessConditionParameters { Match = ReceivedETag },
                new AccessConditionParameters { NoneMatch = GarbageETag },
                new AccessConditionParameters { LeaseId = ReceivedLeaseId }
            };

        public IEnumerable<AccessConditionParameters> GetAccessConditionsFail_Data(string garbageLeaseId)
            => new[]
            {
                new AccessConditionParameters { IfModifiedSince = NewDate },
                new AccessConditionParameters { IfUnmodifiedSince = OldDate },
                new AccessConditionParameters { Match = GarbageETag },
                new AccessConditionParameters { NoneMatch = ReceivedETag },
                new AccessConditionParameters { LeaseId = garbageLeaseId },
             };

        public IEnumerable<AccessConditionParameters> NoLease_AccessConditions_Data
            => new[]
            {
                new AccessConditionParameters(),
                new AccessConditionParameters { IfModifiedSince = OldDate },
                new AccessConditionParameters { IfUnmodifiedSince = NewDate },
                new AccessConditionParameters { Match = ReceivedETag },
                new AccessConditionParameters { NoneMatch = GarbageETag },
            };

        public IEnumerable<AccessConditionParameters> NoLease_AccessConditionsFail_Data
            => new[]
            {
                new AccessConditionParameters { IfModifiedSince = NewDate },
                new AccessConditionParameters { IfUnmodifiedSince = OldDate },
                new AccessConditionParameters { Match = GarbageETag },
                new AccessConditionParameters { NoneMatch = ReceivedETag },
            };

        private RequestConditions BuildRequestConditions(
            AccessConditionParameters parameters)
            => new RequestConditions
            {
                IfModifiedSince = parameters.IfModifiedSince,
                IfUnmodifiedSince = parameters.IfUnmodifiedSince,
                IfMatch = parameters.Match != null ? new ETag(parameters.Match) : default(ETag?),
                IfNoneMatch = parameters.NoneMatch != null ? new ETag(parameters.NoneMatch) : default(ETag?)
            };

        private BlobRequestConditions BuildAccessConditions(
            AccessConditionParameters parameters,
            bool lease = true)
        {
            var accessConditions = BuildRequestConditions(parameters).ToBlobRequestConditions();
            if (lease)
            {
                accessConditions.LeaseId = parameters.LeaseId;
            }
            return accessConditions;
        }

        public class AccessConditionParameters
        {
            public DateTimeOffset? IfModifiedSince { get; set; }
            public DateTimeOffset? IfUnmodifiedSince { get; set; }
            public string Match { get; set; }
            public string NoneMatch { get; set; }
            public string LeaseId { get; set; }
        }
    }
}<|MERGE_RESOLUTION|>--- conflicted
+++ resolved
@@ -6124,7 +6124,6 @@
             Assert.AreSame(blobLeaseClientMock.Object, blobLeaseClient);
         }
 
-<<<<<<< HEAD
         [Test]
         public async Task CanGetParentContainerClient()
         {
@@ -6234,8 +6233,6 @@
             return blob;
         }
 
-=======
->>>>>>> c4509508
         public IEnumerable<AccessConditionParameters> AccessConditions_Data
             => new[]
             {
