﻿// Copyright (c) Microsoft Corporation. All rights reserved.
// Licensed under the MIT License.

using System;
using System.Collections.Generic;
using System.IO;
using System.Linq;
using System.Net;
using System.Security.Cryptography;
using System.Threading;
using System.Threading.Tasks;
using Azure.Core;
using Azure.Core.Pipeline;
using Azure.Core.TestFramework;
using Azure.Identity;
using Azure.Storage.Blobs.Models;
using Azure.Storage.Blobs.Specialized;
using Azure.Storage.Blobs.Tests;
using Azure.Storage.Sas;
using Azure.Storage.Test;
using Azure.Storage.Test.Shared;
using NUnit.Framework;
using TestConstants = Azure.Storage.Test.TestConstants;

namespace Azure.Storage.Blobs.Test
{
    public class BlobBaseClientTests : BlobTestBase
    {
        public BlobBaseClientTests(bool async, BlobClientOptions.ServiceVersion serviceVersion)
            : base(async, serviceVersion, null /* RecordedTestMode.Record /* to re-record */)
        {
        }

        [Test]
        public void Ctor_ConnectionString()
        {
            var accountName = "accountName";
            var accountKey = Convert.ToBase64String(new byte[] { 0, 1, 2, 3, 4, 5 });

            var credentials = new StorageSharedKeyCredential(accountName, accountKey);
            var blobEndpoint = new Uri("http://127.0.0.1/" + accountName);
            var blobSecondaryEndpoint = new Uri("http://127.0.0.1/" + accountName + "-secondary");

            var connectionString = new StorageConnectionString(credentials, blobStorageUri: (blobEndpoint, blobSecondaryEndpoint));

            var containerName = GetNewContainerName();
            var blobName = GetNewBlobName();

            BlobBaseClient blob1 = InstrumentClient(new BlobBaseClient(connectionString.ToString(true), containerName, blobName, GetOptions()));
            BlobBaseClient blob2 = InstrumentClient(new BlobBaseClient(connectionString.ToString(true), containerName, blobName));

            var builder1 = new BlobUriBuilder(blob1.Uri);
            var builder2 = new BlobUriBuilder(blob2.Uri);

            Assert.AreEqual(containerName, builder1.BlobContainerName);
            Assert.AreEqual(blobName, builder1.BlobName);
            Assert.AreEqual("accountName", builder1.AccountName);

            Assert.AreEqual(containerName, builder2.BlobContainerName);
            Assert.AreEqual(blobName, builder2.BlobName);
            Assert.AreEqual("accountName", builder2.AccountName);
        }

        [Test]
        // Test framework doesn't allow recorded tests with connection string because the word 'Sanitized' is not base-64 encoded,
        // so we can't pass connection string validation"
        [LiveOnly]
        public async Task Ctor_ConnectionStringEscapeBlobName()
        {
            // Arrange
            await using DisposingContainer test = await GetTestContainerAsync();
            string blobName = "!*'();[]:@&%=+$,/?#äÄöÖüÜß";

            BlockBlobClient initalBlob = InstrumentClient(test.Container.GetBlockBlobClient(blobName));
            var data = GetRandomBuffer(Constants.KB);

            using var stream = new MemoryStream(data);
            Response<BlobContentInfo> uploadResponse = await initalBlob.UploadAsync(stream);

            // Act
            BlobBaseClient blob = new BlobBaseClient(TestConfigDefault.ConnectionString, test.Container.Name, blobName, GetOptions());
            Response<BlobProperties> propertiesResponse = await blob.GetPropertiesAsync();

            // Assert
            Assert.AreEqual(uploadResponse.Value.ETag, propertiesResponse.Value.ETag);
        }

        [Test]
        public void Ctor_Uri()
        {
            var accountName = "accountName";
            var blobEndpoint = new Uri("http://127.0.0.1/" + accountName);
            BlobBaseClient blob = InstrumentClient(new BlobBaseClient(blobEndpoint));
            var builder = new BlobUriBuilder(blob.Uri);

            Assert.AreEqual(accountName, builder.AccountName);
        }

        [Test]
        public void Ctor_TokenAuth_Http()
        {
            // Arrange
            Uri httpUri = new Uri(TestConfigOAuth.BlobServiceEndpoint).ToHttp();

            // Act
            TestHelper.AssertExpectedException(
                () => new BlobBaseClient(httpUri, GetOAuthCredential()),
                 new ArgumentException("Cannot use TokenCredential without HTTPS."));
        }

        [Test]
        public void Ctor_CPK_Http()
        {
            // Arrange
            CustomerProvidedKey customerProvidedKey = GetCustomerProvidedKey();
            BlobClientOptions blobClientOptions = new BlobClientOptions()
            {
                CustomerProvidedKey = customerProvidedKey
            };
            Uri httpUri = new Uri(TestConfigDefault.BlobServiceEndpoint).ToHttp();

            // Act
            TestHelper.AssertExpectedException(
                () => new BlobBaseClient(httpUri, blobClientOptions),
                new ArgumentException("Cannot use client-provided key without HTTPS."));
        }

        [Test]
        [Ignore("#10044: Re-enable failing Storage tests")]
        public void Ctor_CPK_EncryptionScope()
        {
            // Arrange
            CustomerProvidedKey customerProvidedKey = GetCustomerProvidedKey();
            BlobClientOptions blobClientOptions = new BlobClientOptions
            {
                CustomerProvidedKey = customerProvidedKey,
                EncryptionScope = TestConfigDefault.EncryptionScope
            };

            // Act
            TestHelper.AssertExpectedException(
                () => new BlobBaseClient(new Uri(TestConfigDefault.BlobServiceEndpoint), blobClientOptions),
                new ArgumentException("CustomerProvidedKey and EncryptionScope cannot both be set"));
        }

        #region Sequential Download

        [Test]
        public async Task DownloadAsync()
        {
            await using DisposingContainer test = await GetTestContainerAsync();

            // Arrange
            var data = GetRandomBuffer(Constants.KB);
            BlockBlobClient blob = InstrumentClient(test.Container.GetBlockBlobClient(GetNewBlobName()));
            using (var stream = new MemoryStream(data))
            {
                await blob.UploadAsync(stream);
            }

            // Act
            Response<BlobDownloadInfo> response = await blob.DownloadAsync();

            // Assert
            Assert.AreEqual(data.Length, response.Value.ContentLength);
            var actual = new MemoryStream();
            await response.Value.Content.CopyToAsync(actual);
            TestHelper.AssertSequenceEqual(data, actual.ToArray());
        }

        [Test]
        [ServiceVersion(Min = BlobClientOptions.ServiceVersion.V2019_12_12)]
        public async Task DownloadAsync_Tags()
        {
            // Arrange
            await using DisposingContainer test = await GetTestContainerAsync();
            var data = GetRandomBuffer(Constants.KB);
            BlockBlobClient blob = InstrumentClient(test.Container.GetBlockBlobClient(GetNewBlobName()));
            using (var stream = new MemoryStream(data))
            {
                await blob.UploadAsync(stream);
            }
            IDictionary<string, string> tags = BuildTags();
            await blob.SetTagsAsync(tags);

            // Act
            Response<BlobDownloadInfo> response = await blob.DownloadAsync();

            // Assert
            Assert.AreEqual(tags.Count, response.Value.Details.TagCount);
        }

        #region Secondary Storage
        [Test]
        public async Task DownloadAsync_ReadFromSecondaryStorage()
        {
            await using DisposingContainer test = await GetTestContainerAsync(GetServiceClient_SecondaryAccount_ReadEnabledOnRetry(1, out TestExceptionPolicy testExceptionPolicy));

            // Arrange
            var data = GetRandomBuffer(Constants.KB);
            BlockBlobClient blockBlobClient = InstrumentClient(test.Container.GetBlockBlobClient(GetNewBlobName()));
            using (var stream = new MemoryStream(data))
            {
                await blockBlobClient.UploadAsync(stream);
            }

            // Act
            Response<BlobDownloadInfo> response = await EnsurePropagatedAsync(
                async () => await blockBlobClient.DownloadAsync(),
                downloadInfo => downloadInfo.GetRawResponse().Status != 404);

            // Assert
            Assert.AreEqual(data.Length, response.Value.ContentLength);
            var actual = new MemoryStream();
            await response.Value.Content.CopyToAsync(actual);
            TestHelper.AssertSequenceEqual(data, actual.ToArray());
            Assert.AreEqual(SecondaryStorageTenantPrimaryHost(), testExceptionPolicy.HostsSetInRequests[0]);
            Assert.AreEqual(SecondaryStorageTenantSecondaryHost(), testExceptionPolicy.HostsSetInRequests[1]);
        }

        [Test]
        public async Task DownloadAsync_ReadFromSecondaryStorageShouldNotPut()
        {
            BlobServiceClient serviceClient = GetServiceClient_SecondaryAccount_ReadEnabledOnRetry(
                1,
                out TestExceptionPolicy testExceptionPolicy,
                false,
                new List<RequestMethod>(new RequestMethod[] { RequestMethod.Put }));
            await using DisposingContainer test = await GetTestContainerAsync(serviceClient);

            // Arrange
            var data = GetRandomBuffer(Constants.KB);
            BlockBlobClient blob = InstrumentClient(test.Container.GetBlockBlobClient(GetNewBlobName()));
            using (var stream = new MemoryStream(data))
            {
                await blob.UploadAsync(stream);
            }

            // Act
            Response<BlobDownloadInfo> response = await blob.DownloadAsync();

            // Assert
            Assert.AreEqual(data.Length, response.Value.ContentLength);
            var actual = new MemoryStream();
            await response.Value.Content.CopyToAsync(actual);
            TestHelper.AssertSequenceEqual(data, actual.ToArray());
            Assert.AreEqual(SecondaryStorageTenantPrimaryHost(), testExceptionPolicy.HostsSetInRequests[0]);
            // should not toggle to secondary host on put request failure
            Assert.AreEqual(SecondaryStorageTenantPrimaryHost(), testExceptionPolicy.HostsSetInRequests[1]);
        }
        #endregion

        [Test]
        public async Task DownloadAsync_CPK()
        {
            await using DisposingContainer test = await GetTestContainerAsync();

            // Arrange
            var data = GetRandomBuffer(Constants.KB);
            BlockBlobClient blob = InstrumentClient(test.Container.GetBlockBlobClient(GetNewBlobName()));
            CustomerProvidedKey customerProvidedKey = GetCustomerProvidedKey();
            blob = InstrumentClient(blob.WithCustomerProvidedKey(customerProvidedKey));
            using (var stream = new MemoryStream(data))
            {
                await blob.UploadAsync(stream);
            }

            // Act
            Response<BlobDownloadInfo> response = await blob.DownloadAsync();

            // Assert
            Assert.AreEqual(customerProvidedKey.EncryptionKeyHash, response.Value.Details.EncryptionKeySha256);
        }

        [Test]
        [ServiceVersion(Min = BlobClientOptions.ServiceVersion.V2019_07_07)]
        public async Task DownloadAsync_EncryptionScope()
        {
            await using DisposingContainer test = await GetTestContainerAsync();

            // Arrange
            var data = GetRandomBuffer(Constants.KB);
            BlockBlobClient blob = InstrumentClient(test.Container.GetBlockBlobClient(GetNewBlobName()));
            blob = InstrumentClient(blob.WithEncryptionScope(TestConfigDefault.EncryptionScope));
            using (var stream = new MemoryStream(data))
            {
                await blob.UploadAsync(stream);
            }

            // Act
            Response<BlobDownloadInfo> response = await blob.DownloadAsync();

            // Assert
            Assert.AreEqual(TestConfigDefault.EncryptionScope, response.Value.Details.EncryptionScope);
        }

        [Test]
        [TestCase(10 * Constants.KB, 1 * Constants.KB)]
        [TestCase(256 * Constants.KB, 255 * Constants.KB)]
        [TestCase(257 * Constants.KB, 256 * Constants.KB)]
        [TestCase(1 * Constants.MB, 1 * Constants.KB)]
        [LiveOnly] // Stream copy uses ArrayPool under the hood. Which brings undeterministic behavior for larger content.
        public async Task DownloadAsync_WithUnreliableConnection(int dataSize, int faultPoint)
        {
            // Arrange
            int timesFaulted = 0;
            BlobServiceClient service = InstrumentClient(
                new BlobServiceClient(
                    new Uri(TestConfigDefault.BlobServiceEndpoint),
                    new StorageSharedKeyCredential(TestConfigDefault.AccountName, TestConfigDefault.AccountKey),
                    GetFaultyBlobConnectionOptions(
                        raiseAt: faultPoint,
                        raise: new IOException("Manually injected testing fault"),
                        () => {
                            timesFaulted++;
                        })));

            await using DisposingContainer test = await GetTestContainerAsync(service: service);

            var data = GetRandomBuffer(dataSize);

            BlockBlobClient blob = InstrumentClient(test.Container.GetBlockBlobClient(GetNewBlobName()));
            using (var stream = new MemoryStream(data))
            {
                await blob.UploadAsync(stream);
            }

            // Act
            Response<BlobDownloadInfo> response = await blob.DownloadAsync();

            // Assert
            Assert.AreEqual(data.Length, response.Value.ContentLength);
            var actual = new MemoryStream();
            await response.Value.Content.CopyToAsync(actual);
            TestHelper.AssertSequenceEqual(data, actual.ToArray());
            Assert.AreNotEqual(0, timesFaulted);
        }

        [Test]
        public async Task DownloadAsync_Range()
        {
            await using DisposingContainer test = await GetTestContainerAsync();

            // Arrange
            var data = GetRandomBuffer(10 * Constants.KB);
            BlockBlobClient blob = InstrumentClient(test.Container.GetBlockBlobClient(GetNewBlobName()));
            var offset = Constants.KB;
            var count = 2 * Constants.KB;
            using (var stream = new MemoryStream(data))
            {
                await blob.UploadAsync(stream);
            }

            // Act
            Response<BlobDownloadInfo> response = await blob.DownloadAsync(range: new HttpRange(offset, count));

            // Assert
            Assert.AreEqual(count, response.Value.ContentLength);
            var actual = new MemoryStream();
            await response.Value.Content.CopyToAsync(actual);
            Assert.AreEqual(count, actual.Length);
            TestHelper.AssertSequenceEqual(data.Skip(offset).Take(count), actual.ToArray());
        }

        [Test]
        public async Task DownloadAsync_AccessConditions()
        {
            var garbageLeaseId = GetGarbageLeaseId();
            foreach (AccessConditionParameters parameters in NoLease_AccessConditions_Data)
            {
                await using DisposingContainer test = await GetTestContainerAsync();

                // Arrange
                var data = GetRandomBuffer(Constants.KB);
                BlockBlobClient blob = InstrumentClient(test.Container.GetBlockBlobClient(GetNewBlobName()));
                using (var stream = new MemoryStream(data))
                {
                    await blob.UploadAsync(stream);
                }

                parameters.Match = await SetupBlobMatchCondition(blob, parameters.Match);
                parameters.LeaseId = await SetupBlobLeaseCondition(blob, parameters.LeaseId, garbageLeaseId);
                BlobRequestConditions accessConditions = BuildAccessConditions(parameters);

                // Act
                Response<BlobDownloadInfo> response = await blob.DownloadAsync(conditions: accessConditions);

                // Assert
                Assert.AreEqual(data.Length, response.Value.ContentLength);
                var actual = new MemoryStream();
                await response.Value.Content.CopyToAsync(actual);
                TestHelper.AssertSequenceEqual(data, actual.ToArray());
            }
        }

        [Test]
        public async Task DownloadAsync_AccessConditionsFail()
        {
            var garbageLeaseId = GetGarbageLeaseId();
            foreach (AccessConditionParameters parameters in GetAccessConditionsFail_Data(garbageLeaseId))
            {
                await using DisposingContainer test = await GetTestContainerAsync();

                // Arrange
                var data = GetRandomBuffer(Constants.KB);
                BlockBlobClient blob = InstrumentClient(test.Container.GetBlockBlobClient(GetNewBlobName()));
                using (var stream = new MemoryStream(data))
                {
                    await blob.UploadAsync(stream);
                }

                parameters.NoneMatch = await SetupBlobMatchCondition(blob, parameters.NoneMatch);
                BlobRequestConditions accessConditions = BuildAccessConditions(parameters);

                // Act
                await TestHelper.CatchAsync<Exception>(
                    async () =>
                    {
                        var _ = (await blob.DownloadAsync(
                            conditions: accessConditions)).Value;
                    });
            }
        }

        [Test]
        [ServiceVersion(Min = BlobClientOptions.ServiceVersion.V2019_12_12)]
        public async Task DownloadAsync_IfTags()
        {
            await using DisposingContainer test = await GetTestContainerAsync();

            // Arrange
            var data = GetRandomBuffer(Constants.KB);
            BlockBlobClient blob = InstrumentClient(test.Container.GetBlockBlobClient(GetNewBlobName()));
            using Stream stream = new MemoryStream(data);
            await blob.UploadAsync(stream);

            Dictionary<string, string> tags = new Dictionary<string, string>
            {
                { "coolTag", "true" }
            };
            await blob.SetTagsAsync(tags);

            BlobRequestConditions conditions = new BlobRequestConditions
            {
                TagConditions = "\"coolTag\" = 'true'"
            };

            // Act
            await blob.DownloadAsync(conditions: conditions);
        }

        [Test]
        [ServiceVersion(Min = BlobClientOptions.ServiceVersion.V2019_12_12)]
        public async Task DownloadAsync_IfTagsFailed()
        {
            await using DisposingContainer test = await GetTestContainerAsync();

            // Arrange
            var data = GetRandomBuffer(Constants.KB);
            BlockBlobClient blob = InstrumentClient(test.Container.GetBlockBlobClient(GetNewBlobName()));
            using Stream stream = new MemoryStream(data);
            await blob.UploadAsync(stream);

            BlobRequestConditions conditions = new BlobRequestConditions
            {
                TagConditions = "\"coolTag\" = 'true'"
            };

            // Act
            await TestHelper.AssertExpectedExceptionAsync<RequestFailedException>(
                blob.DownloadAsync(
                    conditions: conditions),
                e => Assert.AreEqual("ConditionNotMet", e.ErrorCode));
        }

        [Test]
        public async Task DownloadAsync_MD5()
        {
            await using DisposingContainer test = await GetTestContainerAsync();

            // Arrange
            var data = GetRandomBuffer(10 * Constants.KB);
            BlockBlobClient blob = InstrumentClient(test.Container.GetBlockBlobClient(GetNewBlobName()));
            var offset = Constants.KB;
            var count = 2 * Constants.KB;
            using (var stream = new MemoryStream(data))
            {
                await blob.UploadAsync(stream);
            }

            // Act
            Response<BlobDownloadInfo> response = await blob.DownloadAsync(
                range: new HttpRange(offset, count),
                rangeGetContentHash: true);

            // Assert
            var expectedMD5 = MD5.Create().ComputeHash(data.Skip(offset).Take(count).ToArray());
            TestHelper.AssertSequenceEqual(expectedMD5, response.Value.ContentHash);
        }

        [Test]
        public async Task DownloadAsync_Error()
        {
            await using DisposingContainer test = await GetTestContainerAsync();

            // Arrange
            BlockBlobClient blob = InstrumentClient(test.Container.GetBlockBlobClient(GetNewBlobName()));

            // Act
            await TestHelper.AssertExpectedExceptionAsync<RequestFailedException>(
                blob.DownloadAsync(),
                e => Assert.AreEqual("The specified blob does not exist.", e.Message.Split('\n')[0]));
        }

        [Test]
        public async Task DownloadAsync_Overloads()
        {
            await using DisposingContainer test = await GetTestContainerAsync();
            var data = GetRandomBuffer(Constants.KB);

            BlockBlobClient blob = InstrumentClient(test.Container.GetBlockBlobClient(GetNewBlobName()));
            using (var stream = new MemoryStream(data))
            {
                await blob.UploadAsync(stream);
            }

            await Verify(await blob.DownloadAsync());
            await Verify(await blob.DownloadAsync(CancellationToken.None));
            await Verify(await blob.DownloadAsync(range: default));

            async Task Verify(Response<BlobDownloadInfo> response)
            {
                Assert.AreEqual(data.Length, response.Value.ContentLength);
                using var actual = new MemoryStream();
                await response.Value.Content.CopyToAsync(actual);
                TestHelper.AssertSequenceEqual(data, actual.ToArray());
            }
        }

        [Test]
        [ServiceVersion(Min = BlobClientOptions.ServiceVersion.V2019_12_12)]
        public async Task DownloadAsync_VersionId()
        {
            await using DisposingContainer test = await GetTestContainerAsync();

            // Arrange
            var data = GetRandomBuffer(Constants.KB);
            BlockBlobClient blob = InstrumentClient(test.Container.GetBlockBlobClient(GetNewBlobName()));
            Response<BlobContentInfo> uploadResponse;
            using (var stream = new MemoryStream(data))
            {
                uploadResponse = await blob.UploadAsync(stream);
            }

            // Act
            BlockBlobClient versionBlob = blob.WithVersion(uploadResponse.Value.VersionId);
            Response<BlobDownloadInfo> response = await blob.DownloadAsync();

            // Assert
            Assert.IsNotNull(response.Value.Details.VersionId);
        }

        // TODO: Recorded Only
        [Test]
        [ServiceVersion(Min = BlobClientOptions.ServiceVersion.V2019_12_12)]
        public async Task DownloadAsync_ObjectReplication()
        {
            // TODO: The tests will temporarily use designated account, containers and blobs to check the
            // existence of OR headers
            BlobServiceClient sourceServiceClient = GetServiceClient_SharedKey();
            BlobServiceClient destinationServiceClient = GetServiceClient_SecondaryAccount_SharedKey();

            // This is a recorded ONLY test with a special container we previously setup, as we can't auto setup policies yet
            BlobContainerClient sourceContainer = InstrumentClient(sourceServiceClient.GetBlobContainerClient("test1"));
            BlobContainerClient destinationContainer = InstrumentClient(destinationServiceClient.GetBlobContainerClient("test2"));

            // Arrange
            string blob_name = "netgetpropertiesors2blobapitestgetpropertiesors";
            BlobClient sourceBlob = sourceContainer.GetBlobClient(blob_name);
            BlobClient destBlob = destinationContainer.GetBlobClient(blob_name);

            //Act
            Response<BlobDownloadInfo> sourceResponse = await sourceBlob.DownloadAsync();
            Response<BlobDownloadInfo> destResponse = await destBlob.DownloadAsync();

            //Assert
            Assert.AreEqual(1, sourceResponse.Value.Details.ObjectReplicationSourceProperties.Count);
            Assert.IsNull(sourceResponse.Value.Details.ObjectReplicationDestinationPolicy);
            Assert.IsNotEmpty(destResponse.Value.Details.ObjectReplicationDestinationPolicy);
            Assert.IsNull(destResponse.Value.Details.ObjectReplicationSourceProperties);
        }
        #endregion Sequential Download

        #region Parallel Download

        private async Task ParallelDownloadFileAndVerify(
            long size,
            long singleBlockThreshold,
            StorageTransferOptions transferOptions)
        {
            var data = GetRandomBuffer(size);
            var path = Path.GetTempFileName();

            try
            {
                await using DisposingContainer test = await GetTestContainerAsync();

                var name = GetNewBlobName();
                BlobClient blob = InstrumentClient(test.Container.GetBlobClient(name));

                using (var stream = new MemoryStream(data))
                {
                    await blob.UploadAsync(stream);
                }

                // Create a special blob client for downloading that will
                // assign client request IDs based on the range so that out
                // of order operations still get predictable IDs and the
                // recordings work correctly
                var credential = new StorageSharedKeyCredential(TestConfigDefault.AccountName, TestConfigDefault.AccountKey);
                BlobClient downloadingBlob = InstrumentClient(new BlobClient(blob.Uri, credential, GetOptions(true)));

                using (FileStream file = File.OpenWrite(path))
                {
                    await downloadingBlob.StagedDownloadAsync(
                        file,
                        transferOptions: transferOptions);
                }

                using (FileStream resultStream = File.OpenRead(path))
                {
                    TestHelper.AssertSequenceEqual(data, resultStream.AsBytes());
                }
            }
            finally
            {
                if (File.Exists(path))
                {
                    File.Delete(path);
                }
            }
        }

        [Test]
        [TestCase(512)]
        [TestCase(1 * Constants.KB)]
        [TestCase(2 * Constants.KB)]
        [TestCase(4 * Constants.KB)]
        [TestCase(10 * Constants.KB)]
        [TestCase(20 * Constants.KB)]
        [TestCase(30 * Constants.KB)]
        [TestCase(50 * Constants.KB)]
        [TestCase(501 * Constants.KB)]
        public async Task DownloadFileAsync_Parallel_SmallBlobs(long size) =>
            // Use a 1KB threshold so we get a lot of individual blocks
            await ParallelDownloadFileAndVerify(size, Constants.KB, new StorageTransferOptions { MaximumTransferLength = Constants.KB });

        [Ignore("These tests currently take 40 mins for little additional coverage")]
        [Test]
        [Category("Live")]
        [TestCase(33 * Constants.MB, 1)]
        [TestCase(33 * Constants.MB, 4)]
        [TestCase(33 * Constants.MB, 8)]
        [TestCase(33 * Constants.MB, 16)]
        [TestCase(33 * Constants.MB, null)]
        [TestCase(257 * Constants.MB, 1)]
        [TestCase(257 * Constants.MB, 4)]
        [TestCase(257 * Constants.MB, 8)]
        [TestCase(257 * Constants.MB, 16)]
        [TestCase(257 * Constants.MB, null)]
        [TestCase(1 * Constants.GB, 1)]
        [TestCase(1 * Constants.GB, 4)]
        [TestCase(1 * Constants.GB, 8)]
        [TestCase(1 * Constants.GB, 16)]
        [TestCase(1 * Constants.GB, null)]
        public async Task DownloadFileAsync_Parallel_LargeBlobs(long size, int? maximumThreadCount)
        {
            // TODO: #6781 We don't want to add 1GB of random data in the recordings
            if (Mode == RecordedTestMode.Live)
            {
                await ParallelDownloadFileAndVerify(size, 16 * Constants.MB, new StorageTransferOptions { MaximumConcurrency = maximumThreadCount });
            }
        }

        [Test]
        [Ignore("Don't want to record 300 MB of data in the tests")]
        public async Task DownloadToAsync_LargeStream()
        {
            await using DisposingContainer test = await GetTestContainerAsync();
            var data = GetRandomBuffer(300 * Constants.MB);

            BlockBlobClient blob = InstrumentClient(test.Container.GetBlockBlobClient(GetNewBlobName()));
            using (var stream = new MemoryStream(data))
            {
                await blob.UploadAsync(stream);
            }
            using (var resultStream = new MemoryStream(data))
            {
                await blob.DownloadToAsync(resultStream);
                Assert.AreEqual(data.Length, resultStream.Length);
                TestHelper.AssertSequenceEqual(data, resultStream.ToArray());
            }
        }

        [Test]
        public async Task DownloadTo_Initial304()
        {
            await using DisposingContainer test = await GetTestContainerAsync();

            // Upload a blob
            var data = GetRandomBuffer(Constants.KB);
            BlobClient blob = InstrumentClient(test.Container.GetBlobClient(GetNewBlobName()));
            using (var stream = new MemoryStream(data))
            {
                await blob.UploadAsync(stream);
            }

            // Add conditions to cause a failure and ensure we don't explode
            Response result = await blob.DownloadToAsync(
                Stream.Null,
                new BlobRequestConditions
                {
                    IfModifiedSince = Recording.UtcNow
                });
            Assert.AreEqual(304, result.Status);
        }

        [Test]
        public async Task DownloadTo_ReplacedDuringDownload()
        {
            await using DisposingContainer test = await GetTestContainerAsync();

            // Upload a large blob
            BlobClient blob = InstrumentClient(test.Container.GetBlobClient(GetNewBlobName()));
            using (var stream = new MemoryStream(GetRandomBuffer(10 * Constants.KB)))
            {
                await blob.UploadAsync(stream);
            }

            // Check the error we get when a download fails because the blob
            // was replaced while we're downloading
            RequestFailedException ex = Assert.CatchAsync<RequestFailedException>(
                async () =>
                {
                    // Create a stream that replaces the blob as soon as it starts downloading
                    bool replaced = false;
                    await blob.StagedDownloadAsync(
                        new FuncStream(
                            Stream.Null,
                            async () =>
                            {
                                if (!replaced)
                                {
                                    replaced = true;
                                    using var newStream = new MemoryStream(GetRandomBuffer(Constants.KB));
                                    await blob.UploadAsync(newStream, overwrite: true);
                                }
                            }),
                        transferOptions:
                            new StorageTransferOptions
                            {
                                MaximumConcurrency = 1,
                                MaximumTransferLength = Constants.KB,
                                InitialTransferLength = Constants.KB
                            });
                });
            Assert.IsTrue(ex.ErrorCode == BlobErrorCode.ConditionNotMet);
        }

        [Test]
        public async Task DownloadToAsync_PathOverloads()
        {
            var path = Path.GetTempFileName();
            try
            {
                await using DisposingContainer test = await GetTestContainerAsync();
                var data = GetRandomBuffer(Constants.KB);

                BlockBlobClient blob = InstrumentClient(test.Container.GetBlockBlobClient(GetNewBlobName()));
                using (var stream = new MemoryStream(data))
                {
                    await blob.UploadAsync(stream);
                }
                await Verify(await blob.DownloadToAsync(path));
                await Verify(await blob.DownloadToAsync(path, CancellationToken.None));
                await Verify(await blob.DownloadToAsync(path,
                    new BlobRequestConditions() { IfModifiedSince = default }));

                async Task Verify(Response response)
                {
                    Assert.AreEqual(data.Length, File.ReadAllBytes(path).Length);
                    using var actual = new MemoryStream();
                    using (FileStream resultStream = File.OpenRead(path))
                    {
                        await resultStream.CopyToAsync(actual);
                        TestHelper.AssertSequenceEqual(data, actual.ToArray());
                    }
                }
            }
            finally
            {
                if (File.Exists(path))
                {
                    File.Delete(path);
                }
            }
        }

        [Test]
        public async Task DownloadToAsync_StreamOverloads()
        {
            await using DisposingContainer test = await GetTestContainerAsync();
            var data = GetRandomBuffer(Constants.KB);

            BlockBlobClient blob = InstrumentClient(test.Container.GetBlockBlobClient(GetNewBlobName()));
            using (var stream = new MemoryStream(data))
            {
                await blob.UploadAsync(stream);
            }
            using (var resultStream = new MemoryStream(data))
            {
                await blob.DownloadToAsync(resultStream);
                Verify(resultStream);
            }
            using (var resultStream = new MemoryStream())
            {
                await blob.DownloadToAsync(resultStream, CancellationToken.None);
                Verify(resultStream);
            }
            using (var resultStream = new MemoryStream())
            {
                await blob.DownloadToAsync(resultStream,
                    new BlobRequestConditions() { IfModifiedSince = default });
                Verify(resultStream);
            }

            void Verify(MemoryStream resultStream)
            {
                Assert.AreEqual(data.Length, resultStream.Length);
                TestHelper.AssertSequenceEqual(data, resultStream.ToArray());
            }
        }
        #endregion Parallel Download

        [Test]
        public async Task DownloadEmptyBlobTest()
        {
            // Arrange
            await using DisposingContainer test = await GetTestContainerAsync();
            BlobClient blobClient = InstrumentClient(test.Container.GetBlobClient(GetNewBlobName()));
            using (var stream = new MemoryStream())
            {
                await blobClient.UploadAsync(stream, overwrite: true);
            }

            // Act
            await blobClient.DownloadAsync();
        }

        [Test]
        public async Task StartCopyFromUriAsync()
        {
            await using DisposingContainer test = await GetTestContainerAsync();

            // Arrange
            BlobBaseClient srcBlob = await GetNewBlobClient(test.Container);
            BlockBlobClient destBlob = InstrumentClient(test.Container.GetBlockBlobClient(GetNewBlobName()));

            // Act
            Operation<long> operation = await destBlob.StartCopyFromUriAsync(srcBlob.Uri);

            // Assert
            if (Mode == RecordedTestMode.Playback)
            {
                await operation.WaitForCompletionAsync(TimeSpan.FromMilliseconds(10), CancellationToken.None);
            }
            else
            {
                await operation.WaitForCompletionAsync();
            }

            Assert.IsTrue(operation.HasCompleted);
            Assert.IsTrue(operation.HasValue);
        }

        [Test]
        [ServiceVersion(Min = BlobClientOptions.ServiceVersion.V2019_12_12)]
        public async Task StartCopyFromUriAsync_Tags()
        {
            await using DisposingContainer test = await GetTestContainerAsync();

            // Arrange
            BlobBaseClient srcBlob = await GetNewBlobClient(test.Container);
            BlockBlobClient destBlob = InstrumentClient(test.Container.GetBlockBlobClient(GetNewBlobName()));
            IDictionary<string, string> tags = BuildTags();
            BlobCopyFromUriOptions options = new BlobCopyFromUriOptions
            {
                Tags = tags
            };

            // Act
            Operation<long> operation = await destBlob.StartCopyFromUriAsync(srcBlob.Uri, options);

            // Assert
            if (Mode == RecordedTestMode.Playback)
            {
                await operation.WaitForCompletionAsync(TimeSpan.FromMilliseconds(10), CancellationToken.None);
            }
            else
            {
                await operation.WaitForCompletionAsync();
            }

            Response<IDictionary<string, string>> response = await destBlob.GetTagsAsync();
            AssertDictionaryEquality(tags, response.Value);
        }

        [Test]
        public async Task StartCopyFromUriAsync_Metadata()
        {
            await using DisposingContainer test = await GetTestContainerAsync();

            // Arrange
            BlobBaseClient srcBlob = await GetNewBlobClient(test.Container);
            IDictionary<string, string> metadata = BuildMetadata();
            BlobCopyFromUriOptions options = new BlobCopyFromUriOptions
            {
                Metadata = metadata
            };

            BlockBlobClient destBlob = InstrumentClient(test.Container.GetBlockBlobClient(GetNewBlobName()));

            // Act
            await destBlob.StartCopyFromUriAsync(
                source: srcBlob.Uri,
                options);

            // Assert
            Response<BlobProperties> response = await destBlob.GetPropertiesAsync();
            AssertDictionaryEquality(metadata, response.Value.Metadata);
        }

        [Test]
        public async Task StartCopyFromUriAsync_Source_AccessConditions()
        {
            var garbageLeaseId = GetGarbageLeaseId();
            foreach (AccessConditionParameters parameters in NoLease_AccessConditions_Data)
            {
                await using DisposingContainer test = await GetTestContainerAsync();

                // Arrange
                BlobBaseClient srcBlob = await GetNewBlobClient(test.Container);

                parameters.Match = await SetupBlobMatchCondition(srcBlob, parameters.Match);
                parameters.LeaseId = await SetupBlobLeaseCondition(srcBlob, parameters.LeaseId, garbageLeaseId);
                BlobRequestConditions sourceAccessConditions = BuildAccessConditions(
                    parameters: parameters);
                BlobCopyFromUriOptions options = new BlobCopyFromUriOptions
                {
                    SourceConditions = sourceAccessConditions
                };

                BlockBlobClient destBlob = InstrumentClient(test.Container.GetBlockBlobClient(GetNewBlobName()));

                // Act
                Operation<long> response = await destBlob.StartCopyFromUriAsync(
                    source: srcBlob.Uri,
                    options);

                // Assert
                Assert.IsNotNull(response.GetRawResponse().Headers.RequestId);
            }
        }

        [Test]
        public async Task StartCopyFromUriAsync_Source_AccessConditionsFail()
        {
            foreach (AccessConditionParameters parameters in NoLease_AccessConditionsFail_Data)
            {
                await using DisposingContainer test = await GetTestContainerAsync();

                // Arrange
                BlobBaseClient srcBlob = await GetNewBlobClient(test.Container);

                parameters.NoneMatch = await SetupBlobMatchCondition(srcBlob, parameters.NoneMatch);

                BlobRequestConditions sourceAccessConditions = BuildAccessConditions(
                    parameters: parameters,
                    lease: false);
                BlobCopyFromUriOptions options = new BlobCopyFromUriOptions
                {
                    SourceConditions = sourceAccessConditions
                };

                BlockBlobClient destBlob = InstrumentClient(test.Container.GetBlockBlobClient(GetNewBlobName()));

                // Act
                await TestHelper.AssertExpectedExceptionAsync<RequestFailedException>(
                    destBlob.StartCopyFromUriAsync(
                        source: srcBlob.Uri,
                        options),
                    e => { });

            }
        }

        [Test]
        public async Task StartCopyFromUriAsync_Destination_AccessConditions()
        {
            var garbageLeaseId = GetGarbageLeaseId();
            foreach (AccessConditionParameters parameters in AccessConditions_Data)
            {
                await using DisposingContainer test = await GetTestContainerAsync();


                // Arrange
                var data = GetRandomBuffer(Constants.KB);
                BlockBlobClient srcBlob = InstrumentClient(test.Container.GetBlockBlobClient(GetNewBlobName()));
                using (var stream = new MemoryStream(data))
                {
                    await srcBlob.UploadAsync(stream);
                }
                BlockBlobClient destBlob = InstrumentClient(test.Container.GetBlockBlobClient(GetNewBlobName()));

                // destBlob needs to exist so we can get its lease and etag
                using (var stream = new MemoryStream(data))
                {
                    await destBlob.UploadAsync(stream);
                }

                parameters.Match = await SetupBlobMatchCondition(destBlob, parameters.Match);
                parameters.LeaseId = await SetupBlobLeaseCondition(destBlob, parameters.LeaseId, garbageLeaseId);

                BlobRequestConditions accessConditions = BuildAccessConditions(parameters: parameters);
                BlobCopyFromUriOptions options = new BlobCopyFromUriOptions
                {
                    DestinationConditions = accessConditions
                };

                // Act
                Operation<long> response = await destBlob.StartCopyFromUriAsync(
                    source: srcBlob.Uri,
                    options);

                // Assert
                Assert.IsNotNull(response.GetRawResponse().Headers.RequestId);

            }
        }

        [Test]
        public async Task StartCopyFromUriAsync_Destination_AccessConditionsFail()
        {
            var garbageLeaseId = GetGarbageLeaseId();
            foreach (AccessConditionParameters parameters in GetAccessConditionsFail_Data(garbageLeaseId))
            {
                await using DisposingContainer test = await GetTestContainerAsync();


                // Arrange
                var data = GetRandomBuffer(Constants.KB);
                BlockBlobClient srcBlob = InstrumentClient(test.Container.GetBlockBlobClient(GetNewBlobName()));
                using (var stream = new MemoryStream(data))
                {
                    await srcBlob.UploadAsync(stream);
                }

                // destBlob needs to exist so we can get its etag
                BlockBlobClient destBlob = InstrumentClient(test.Container.GetBlockBlobClient(GetNewBlobName()));
                using (var stream = new MemoryStream(data))
                {
                    await destBlob.UploadAsync(stream);
                }

                parameters.NoneMatch = await SetupBlobMatchCondition(destBlob, parameters.NoneMatch);
                BlobRequestConditions accessConditions = BuildAccessConditions(parameters: parameters);
                BlobCopyFromUriOptions options = new BlobCopyFromUriOptions
                {
                    DestinationConditions = accessConditions
                };

                // Act
                await TestHelper.AssertExpectedExceptionAsync<RequestFailedException>(
                    destBlob.StartCopyFromUriAsync(
                        source: srcBlob.Uri,
                        options),
                    e => { });

            }
        }

        [Test]
        [ServiceVersion(Min = BlobClientOptions.ServiceVersion.V2019_12_12)]
        public async Task StartCopyFromUriAsync_IfTags()
        {
            // Arrange
            await using DisposingContainer test = await GetTestContainerAsync();

            BlobBaseClient srcBlob = await GetNewBlobClient(test.Container);
            BlobBaseClient destBlob = await GetNewBlobClient(test.Container);

            Dictionary<string, string> tags = new Dictionary<string, string>
            {
                { "coolTag", "true" }
            };
            await destBlob.SetTagsAsync(tags);

            BlobCopyFromUriOptions options = new BlobCopyFromUriOptions
            {
                DestinationConditions = new BlobRequestConditions
                {
                    TagConditions = "\"coolTag\" = 'true'"
                }
            };

            // Act
            Operation<long> operation = await destBlob.StartCopyFromUriAsync(
                srcBlob.Uri,
                options: options);

            // Assert
            if (Mode == RecordedTestMode.Playback)
            {
                await operation.WaitForCompletionAsync(TimeSpan.FromMilliseconds(10), CancellationToken.None);
            }
            else
            {
                await operation.WaitForCompletionAsync();
            }

            Assert.IsTrue(operation.HasCompleted);
            Assert.IsTrue(operation.HasValue);
        }

        [Test]
        [ServiceVersion(Min = BlobClientOptions.ServiceVersion.V2019_12_12)]
        public async Task StartCopyFromUriAsync_IfTagsFailed()
        {
            // Arrange
            await using DisposingContainer test = await GetTestContainerAsync();

            BlobBaseClient srcBlob = await GetNewBlobClient(test.Container);
            BlobBaseClient destBlob = await GetNewBlobClient(test.Container);

            BlobCopyFromUriOptions options = new BlobCopyFromUriOptions
            {
                DestinationConditions = new BlobRequestConditions
                {
                    TagConditions = "\"coolTag\" = 'true'"
                }
            };

            // Act
            await TestHelper.AssertExpectedExceptionAsync<RequestFailedException>(
                destBlob.StartCopyFromUriAsync(
                            srcBlob.Uri,
                            options: options),
                e => Assert.AreEqual("ConditionNotMet", e.ErrorCode));
        }

        [Test]
        public async Task StartCopyFromUriAsync_AccessTier()
        {
            await using DisposingContainer test = await GetTestContainerAsync();

            // Arrange
            BlobBaseClient srcBlob = await GetNewBlobClient(test.Container);
            BlockBlobClient destBlob = InstrumentClient(test.Container.GetBlockBlobClient(GetNewBlobName()));
            BlobCopyFromUriOptions options = new BlobCopyFromUriOptions
            {
                AccessTier = AccessTier.Cool
            };

            // Act
            Operation<long> operation = await destBlob.StartCopyFromUriAsync(
                srcBlob.Uri,
                options);

            // Assert
            // data copied within an account, so copy should be instantaneous
            if (Mode == RecordedTestMode.Playback)
            {
                await operation.WaitForCompletionAsync(TimeSpan.FromMilliseconds(10), CancellationToken.None);
            }
            else
            {
                await operation.WaitForCompletionAsync();
            }

            Assert.IsTrue(operation.HasCompleted);
            Assert.IsTrue(operation.HasValue);
        }

        [Test]
        [ServiceVersion(Min = BlobClientOptions.ServiceVersion.V2019_12_12)]
        public async Task StartCopyFromUriAsync_Seal()
        {
            await using DisposingContainer test = await GetTestContainerAsync();

            // Arrange
            AppendBlobClient srcBlob = InstrumentClient(test.Container.GetAppendBlobClient(GetNewBlobName()));
            AppendBlobClient destBlob = InstrumentClient(test.Container.GetAppendBlobClient(GetNewBlobName()));
            await srcBlob.CreateAsync();
            BlobCopyFromUriOptions options = new BlobCopyFromUriOptions
            {
                IsSealed = true
            };

            // Act
            Operation<long> operation = await destBlob.StartCopyFromUriAsync(srcBlob.Uri, options);

            // Assert
            if (Mode == RecordedTestMode.Playback)
            {
                await operation.WaitForCompletionAsync(TimeSpan.FromMilliseconds(10), CancellationToken.None);
            }
            else
            {
                await operation.WaitForCompletionAsync();
            }

            Response<BlobProperties> response = await destBlob.GetPropertiesAsync();
            Assert.IsTrue(response.Value.IsSealed);
        }

        [Test]
        public async Task StartCopyFromUriAsync_Error()
        {
            await using DisposingContainer test = await GetTestContainerAsync();

            // Arrange
            BlockBlobClient srcBlob = InstrumentClient(test.Container.GetBlockBlobClient(GetNewBlobName()));
            BlockBlobClient destBlob = InstrumentClient(test.Container.GetBlockBlobClient(GetNewBlobName()));

            // Act
            await TestHelper.AssertExpectedExceptionAsync<RequestFailedException>(
                destBlob.StartCopyFromUriAsync(srcBlob.Uri),
                e => Assert.AreEqual("BlobNotFound", e.ErrorCode));

        }

        [Test]
        public async Task StartCopyFromUriAsync_RehydratePriority()
        {
            await using DisposingContainer test = await GetTestContainerAsync();

            // Arrange
            var data = GetRandomBuffer(Constants.KB);
            var data2 = GetRandomBuffer(Constants.KB);
            BlockBlobClient srcBlob = InstrumentClient(test.Container.GetBlockBlobClient(GetNewBlobName()));
            BlockBlobClient destBlob = InstrumentClient(test.Container.GetBlockBlobClient(GetNewBlobName()));
            using (var stream = new MemoryStream(data))
            {
                await srcBlob.UploadAsync(stream);
            }

            // destBlob needs to exist so we can get its lease and etag
            using (var stream = new MemoryStream(data2))
            {
                await destBlob.UploadAsync(stream);
            }

            BlobCopyFromUriOptions options = new BlobCopyFromUriOptions
            {
                AccessTier = AccessTier.Archive,
                RehydratePriority = RehydratePriority.High
            };

            // Act
            Operation<long> operation = await destBlob.StartCopyFromUriAsync(
                srcBlob.Uri,
                options);

            // Assert
            // data copied within an account, so copy should be instantaneous
            if (Mode == RecordedTestMode.Playback)
            {
                await operation.WaitForCompletionAsync(TimeSpan.FromMilliseconds(10), CancellationToken.None);
            }
            else
            {
                await operation.WaitForCompletionAsync();
            }

            Assert.IsTrue(operation.HasCompleted);
            Assert.IsTrue(operation.HasValue);

            // Act
            await destBlob.SetAccessTierAsync(AccessTier.Cool);
            Response<BlobProperties> propertiesResponse = await destBlob.GetPropertiesAsync();

            // Assert
            Assert.AreEqual("rehydrate-pending-to-cool", propertiesResponse.Value.ArchiveStatus);

        }

        [Test]
        public async Task StartCopyFromUriAsync_AccessTierFail()
        {
            await using DisposingContainer test = await GetTestContainerAsync();

            // Arrange
            BlobBaseClient srcBlob = await GetNewBlobClient(test.Container);
            BlockBlobClient destBlob = InstrumentClient(test.Container.GetBlockBlobClient(GetNewBlobName()));
            BlobCopyFromUriOptions options = new BlobCopyFromUriOptions
            {
                AccessTier = AccessTier.P20
            };

            // Act
            await TestHelper.AssertExpectedExceptionAsync<RequestFailedException>(
                destBlob.StartCopyFromUriAsync(
                srcBlob.Uri,
                options),
                e => Assert.AreEqual(BlobErrorCode.InvalidHeaderValue.ToString(), e.ErrorCode));

        }

        [Test]
        [ServiceVersion(Min = BlobClientOptions.ServiceVersion.V2019_12_12)]
        public async Task StartCopyFromUriAsync_VersionId()
        {
            await using DisposingContainer test = await GetTestContainerAsync();

            // Arrange
            BlobBaseClient srcBlob = await GetNewBlobClient(test.Container);
            BlockBlobClient destBlob = InstrumentClient(test.Container.GetBlockBlobClient(GetNewBlobName()));

            // Act
            Operation<long> operation = await destBlob.StartCopyFromUriAsync(srcBlob.Uri);

            // Assert
            if (Mode == RecordedTestMode.Playback)
            {
                await operation.WaitForCompletionAsync(TimeSpan.FromMilliseconds(10), CancellationToken.None);
            }
            else
            {
                await operation.WaitForCompletionAsync();
            }

            Assert.IsTrue(operation.HasCompleted);
            Assert.IsTrue(operation.HasValue);
            Assert.IsTrue(operation.GetRawResponse().Headers.TryGetValue(Constants.HeaderNames.VersionId, out var _));
        }

        [Test]
        public async Task AbortCopyFromUriAsync()
        {
            await using DisposingContainer test = await GetTestContainerAsync();

            // Arrange
            await test.Container.SetAccessPolicyAsync(PublicAccessType.Blob);
            var data = GetRandomBuffer(8 * Constants.MB);

            BlockBlobClient srcBlob = InstrumentClient(test.Container.GetBlockBlobClient(GetNewBlobName()));
            using (var stream = new MemoryStream(data))
            {
                await srcBlob.UploadAsync(stream);
            }

            BlobServiceClient secondaryService = GetServiceClient_SecondaryAccount_SharedKey();
            await using DisposingContainer destTest = await GetTestContainerAsync(service: secondaryService);


            {
                BlockBlobClient destBlob = InstrumentClient(destTest.Container.GetBlockBlobClient(GetNewBlobName()));

                Operation<long> operation = await destBlob.StartCopyFromUriAsync(srcBlob.Uri);

                // Act
                try
                {
                    Response response = await destBlob.AbortCopyFromUriAsync(operation.Id);

                    // Assert
                    Assert.IsNotNull(response.Headers.RequestId);
                }
                catch (RequestFailedException e) when (e.ErrorCode == "NoPendingCopyOperation")
                {
                    WarnCopyCompletedTooQuickly();
                }

            }
        }

        [Test]
        public async Task AbortCopyFromUriAsync_Lease()
        {
            await using DisposingContainer test = await GetTestContainerAsync();

            // Arrange
            await test.Container.SetAccessPolicyAsync(PublicAccessType.Blob);
            var data = GetRandomBuffer(8 * Constants.MB);

            BlockBlobClient srcBlob = InstrumentClient(test.Container.GetBlockBlobClient(GetNewBlobName()));
            using (var stream = new MemoryStream(data))
            {
                await srcBlob.UploadAsync(stream);
            }
            BlobServiceClient secondaryService = GetServiceClient_SecondaryAccount_SharedKey();
            await using DisposingContainer destTest = await GetTestContainerAsync(service: secondaryService);


            BlockBlobClient destBlob = InstrumentClient(destTest.Container.GetBlockBlobClient(GetNewBlobName()));
            using (var stream = new MemoryStream(data))
            {
                await destBlob.UploadAsync(stream);
            }

            TimeSpan duration = BlobLeaseClient.InfiniteLeaseDuration;
            BlobLeaseClient lease = InstrumentClient(destBlob.GetBlobLeaseClient(Recording.Random.NewGuid().ToString()));
            Response<BlobLease> leaseResponse = await lease.AcquireAsync(duration);

            Operation<long> operation = await destBlob.StartCopyFromUriAsync(
                source: srcBlob.Uri,
                destinationConditions: new BlobRequestConditions { LeaseId = leaseResponse.Value.LeaseId });


            // Act
            try
            {
                Response response = await destBlob.AbortCopyFromUriAsync(
                    copyId: operation.Id,
                    conditions: new BlobRequestConditions
                    {
                        LeaseId = leaseResponse.Value.LeaseId
                    });

                // Assert
                Assert.IsNotNull(response.Headers.RequestId);
            }
            catch (RequestFailedException e) when (e.ErrorCode == "NoPendingCopyOperation")
            {
                WarnCopyCompletedTooQuickly();
            }

        }

        [Test]
        public async Task AbortCopyFromUriAsync_LeaseFail()
        {
            await using DisposingContainer test = await GetTestContainerAsync();


            // Arrange
            await test.Container.SetAccessPolicyAsync(PublicAccessType.Blob);
            var data = GetRandomBuffer(8 * Constants.MB);

            BlockBlobClient srcBlob = InstrumentClient(test.Container.GetBlockBlobClient(GetNewBlobName()));
            using (var stream = new MemoryStream(data))
            {
                await srcBlob.UploadAsync(stream);
            }
            BlobServiceClient secondaryService = GetServiceClient_SecondaryAccount_SharedKey();
            await using DisposingContainer destTest = await GetTestContainerAsync(service: secondaryService);

            BlockBlobClient destBlob = InstrumentClient(destTest.Container.GetBlockBlobClient(GetNewBlobName()));
            using (var stream = new MemoryStream(data))
            {
                await destBlob.UploadAsync(stream);
            }

            Operation<long> operation = await destBlob.StartCopyFromUriAsync(source: srcBlob.Uri);

            var leaseId = Recording.Random.NewGuid().ToString();

            // Act
            try
            {
                await TestHelper.AssertExpectedExceptionAsync<RequestFailedException>(
                    destBlob.AbortCopyFromUriAsync(
                        copyId: operation.Id,
                        conditions: new BlobRequestConditions
                        {
                            LeaseId = leaseId
                        }),
                    e =>
                    {
                        switch (e.ErrorCode)
                        {
                            case "NoPendingCopyOperation":
                                WarnCopyCompletedTooQuickly();
                                break;
                            default:
                                Assert.AreEqual("LeaseNotPresentWithBlobOperation", e.ErrorCode);
                                break;
                        }
                    }
                    );
            }
            catch (RequestFailedException e) when (e.ErrorCode == "NoPendingCopyOperation")
            {
                WarnCopyCompletedTooQuickly();
            }

        }

        [Test]
        public async Task AbortCopyFromUriAsync_Error()
        {
            await using DisposingContainer test = await GetTestContainerAsync();

            // Arrange
            BlockBlobClient blob = InstrumentClient(test.Container.GetBlockBlobClient(GetNewBlobName()));
            var copyId = Recording.Random.NewGuid().ToString();

            // Act
            await TestHelper.AssertExpectedExceptionAsync<RequestFailedException>(
                blob.AbortCopyFromUriAsync(copyId),
                e => Assert.AreEqual("BlobNotFound", e.ErrorCode));
        }

        [Test]
        public async Task SyncCopyFromUriAsync()
        {
            await using DisposingContainer test = await GetTestContainerAsync();

            // Arrange
            BlobBaseClient srcBlob = await GetNewBlobClient(test.Container);
            BlockBlobClient destBlob = InstrumentClient(test.Container.GetBlockBlobClient(GetNewBlobName()));

            // Act
            Response<BlobCopyInfo> copyResponse = await destBlob.SyncCopyFromUriAsync(srcBlob.Uri);

            // Check that destBlob actually exists
            await destBlob.GetPropertiesAsync();

            // Assert
            Assert.IsNotNull(copyResponse.Value.ETag);
            Assert.IsNotNull(copyResponse.Value.LastModified);
            Assert.IsNotNull(copyResponse.Value.CopyId);
            Assert.AreEqual(CopyStatus.Success, copyResponse.Value.CopyStatus);
        }

        [Test]
        [ServiceVersion(Min = BlobClientOptions.ServiceVersion.V2019_12_12)]
        public async Task SyncCopyFromUriAsync_Tags()
        {
            await using DisposingContainer test = await GetTestContainerAsync();

            // Arrange
            BlobBaseClient srcBlob = await GetNewBlobClient(test.Container);
            BlockBlobClient destBlob = InstrumentClient(test.Container.GetBlockBlobClient(GetNewBlobName()));
            IDictionary<string, string> tags = BuildTags();
            BlobCopyFromUriOptions options = new BlobCopyFromUriOptions
            {
                Tags = tags
            };

            // Act
            Response<BlobCopyInfo> copyResponse = await destBlob.SyncCopyFromUriAsync(srcBlob.Uri, options);

            // Assert
            Response<IDictionary<string, string>> response = await destBlob.GetTagsAsync();
            AssertDictionaryEquality(tags, response.Value);
        }

        [Test]
        public async Task SyncCopyFromUriAsync_Metadata()
        {
            await using DisposingContainer test = await GetTestContainerAsync();

            // Arrange
            BlobBaseClient srcBlob = await GetNewBlobClient(test.Container);
            IDictionary<string, string> metadata = BuildMetadata();
            BlobCopyFromUriOptions options = new BlobCopyFromUriOptions
            {
                Metadata = metadata
            };

            BlockBlobClient destBlob = InstrumentClient(test.Container.GetBlockBlobClient(GetNewBlobName()));

            // Act
            await destBlob.SyncCopyFromUriAsync(
                source: srcBlob.Uri,
                options);

            // Assert
            Response<BlobProperties> response = await destBlob.GetPropertiesAsync();
            AssertDictionaryEquality(metadata, response.Value.Metadata);
        }

        [Test]
        public async Task SyncCopyFromUriAsync_Source_AccessConditions()
        {
            var garbageLeaseId = GetGarbageLeaseId();
            foreach (AccessConditionParameters parameters in NoLease_AccessConditions_Data)
            {
                await using DisposingContainer test = await GetTestContainerAsync();

                // Arrange
                BlobBaseClient srcBlob = await GetNewBlobClient(test.Container);

                parameters.Match = await SetupBlobMatchCondition(srcBlob, parameters.Match);
                parameters.LeaseId = await SetupBlobLeaseCondition(srcBlob, parameters.LeaseId, garbageLeaseId);
                BlobRequestConditions sourceAccessConditions = BuildAccessConditions(
                    parameters: parameters);
                BlobCopyFromUriOptions options = new BlobCopyFromUriOptions
                {
                    SourceConditions = sourceAccessConditions
                };

                BlockBlobClient destBlob = InstrumentClient(test.Container.GetBlockBlobClient(GetNewBlobName()));

                // Act
                Response<BlobCopyInfo> response = await destBlob.SyncCopyFromUriAsync(
                    source: srcBlob.Uri,
                    options);

                // Assert
                Assert.IsNotNull(response.GetRawResponse().Headers.RequestId);
            }
        }

        [Test]
        public async Task SyncCopyFromUriAsync_Source_AccessConditionsFail()
        {
            foreach (AccessConditionParameters parameters in NoLease_AccessConditionsFail_Data)
            {
                await using DisposingContainer test = await GetTestContainerAsync();

                // Arrange
                BlobBaseClient srcBlob = await GetNewBlobClient(test.Container);

                parameters.NoneMatch = await SetupBlobMatchCondition(srcBlob, parameters.NoneMatch);

                BlobRequestConditions sourceAccessConditions = BuildAccessConditions(
                    parameters: parameters,
                    lease: false);
                BlobCopyFromUriOptions options = new BlobCopyFromUriOptions
                {
                    SourceConditions = sourceAccessConditions
                };

                BlockBlobClient destBlob = InstrumentClient(test.Container.GetBlockBlobClient(GetNewBlobName()));

                // Act
                await TestHelper.AssertExpectedExceptionAsync<RequestFailedException>(
                    destBlob.SyncCopyFromUriAsync(
                        source: srcBlob.Uri,
                        options),
                    e => { });
            }
        }

        [Test]
        public async Task SyncCopyFromUriAsync_Destination_AccessConditions()
        {
            var garbageLeaseId = GetGarbageLeaseId();
            foreach (AccessConditionParameters parameters in AccessConditions_Data)
            {
                await using DisposingContainer test = await GetTestContainerAsync();


                // Arrange
                var data = GetRandomBuffer(Constants.KB);
                BlockBlobClient srcBlob = InstrumentClient(test.Container.GetBlockBlobClient(GetNewBlobName()));
                using (var stream = new MemoryStream(data))
                {
                    await srcBlob.UploadAsync(stream);
                }
                BlockBlobClient destBlob = InstrumentClient(test.Container.GetBlockBlobClient(GetNewBlobName()));

                // destBlob needs to exist so we can get its lease and etag
                using (var stream = new MemoryStream(data))
                {
                    await destBlob.UploadAsync(stream);
                }

                parameters.Match = await SetupBlobMatchCondition(destBlob, parameters.Match);
                parameters.LeaseId = await SetupBlobLeaseCondition(destBlob, parameters.LeaseId, garbageLeaseId);

                BlobRequestConditions accessConditions = BuildAccessConditions(parameters: parameters);
                BlobCopyFromUriOptions options = new BlobCopyFromUriOptions
                {
                    DestinationConditions = accessConditions
                };

                // Act
                Response<BlobCopyInfo> response = await destBlob.SyncCopyFromUriAsync(
                    source: srcBlob.Uri,
                    options);

                // Assert
                Assert.IsNotNull(response.GetRawResponse().Headers.RequestId);

            }
        }

        [Test]
        public async Task SyncCopyFromUriAsync_Destination_AccessConditionsFail()
        {
            var garbageLeaseId = GetGarbageLeaseId();
            foreach (AccessConditionParameters parameters in GetAccessConditionsFail_Data(garbageLeaseId))
            {
                await using DisposingContainer test = await GetTestContainerAsync();


                // Arrange
                var data = GetRandomBuffer(Constants.KB);
                BlockBlobClient srcBlob = InstrumentClient(test.Container.GetBlockBlobClient(GetNewBlobName()));
                using (var stream = new MemoryStream(data))
                {
                    await srcBlob.UploadAsync(stream);
                }

                // destBlob needs to exist so we can get its etag
                BlockBlobClient destBlob = InstrumentClient(test.Container.GetBlockBlobClient(GetNewBlobName()));
                using (var stream = new MemoryStream(data))
                {
                    await destBlob.UploadAsync(stream);
                }

                parameters.NoneMatch = await SetupBlobMatchCondition(destBlob, parameters.NoneMatch);
                BlobRequestConditions accessConditions = BuildAccessConditions(parameters: parameters);
                BlobCopyFromUriOptions options = new BlobCopyFromUriOptions
                {
                    DestinationConditions = accessConditions
                };

                // Act
                await TestHelper.AssertExpectedExceptionAsync<RequestFailedException>(
                    destBlob.SyncCopyFromUriAsync(
                        source: srcBlob.Uri,
                        options),
                    e => { });
            }
        }

        [Test]
        [ServiceVersion(Min = BlobClientOptions.ServiceVersion.V2019_12_12)]
        public async Task SyncCopyFromUriAsync_IfTags()
        {
            // Arrange
            await using DisposingContainer test = await GetTestContainerAsync();
            BlobBaseClient srcBlob = await GetNewBlobClient(test.Container);
            BlobBaseClient destBlob = await GetNewBlobClient(test.Container);

            Dictionary<string, string> tags = new Dictionary<string, string>
            {
                { "coolTag", "true" }
            };
            await destBlob.SetTagsAsync(tags);

            BlobCopyFromUriOptions options = new BlobCopyFromUriOptions
            {
                DestinationConditions = new BlobRequestConditions
                {
                    TagConditions = "\"coolTag\" = 'true'"
                }
            };

            // Act
            Response<BlobCopyInfo> copyResponse = await destBlob.SyncCopyFromUriAsync(
                srcBlob.Uri,
                options: options);
        }

        [Test]
        [ServiceVersion(Min = BlobClientOptions.ServiceVersion.V2019_12_12)]
        public async Task SyncCopyFromUriAsync_IfTagsFailed()
        {
            // Arrange
            await using DisposingContainer test = await GetTestContainerAsync();
            BlobBaseClient srcBlob = await GetNewBlobClient(test.Container);
            BlobBaseClient destBlob = await GetNewBlobClient(test.Container);

            BlobCopyFromUriOptions options = new BlobCopyFromUriOptions
            {
                DestinationConditions = new BlobRequestConditions
                {
                    TagConditions = "\"coolTag\" = 'true'"
                }
            };

            // Act
            await TestHelper.AssertExpectedExceptionAsync<RequestFailedException>(
                destBlob.SyncCopyFromUriAsync(
                    srcBlob.Uri,
                    options: options),
                e => Assert.AreEqual("ConditionNotMet", e.ErrorCode));
        }

        [Test]
        [Ignore("Inducing a 500 in the service")]
        public async Task SyncCopyFromUriAsync_AccessTier()
        {
            await using DisposingContainer test = await GetTestContainerAsync();

            // Arrange
            BlobBaseClient srcBlob = await GetNewBlobClient(test.Container);
            BlockBlobClient destBlob = InstrumentClient(test.Container.GetBlockBlobClient(GetNewBlobName()));
            BlobCopyFromUriOptions options = new BlobCopyFromUriOptions
            {
                AccessTier = AccessTier.Cool
            };

            // Act
            await destBlob.SyncCopyFromUriAsync(
                srcBlob.Uri,
                options);

            Response<BlobProperties> response = await destBlob.GetPropertiesAsync();

            // Assert
            Assert.AreEqual(AccessTier.Cool, response.Value.AccessTier);
        }

        [Test]
        public async Task SyncCopyFromUriAsync_AccessTierFail()
        {
            await using DisposingContainer test = await GetTestContainerAsync();

            // Arrange
            BlobBaseClient srcBlob = await GetNewBlobClient(test.Container);
            BlockBlobClient destBlob = InstrumentClient(test.Container.GetBlockBlobClient(GetNewBlobName()));
            BlobCopyFromUriOptions options = new BlobCopyFromUriOptions
            {
                AccessTier = AccessTier.P20
            };

            // Act
            await TestHelper.AssertExpectedExceptionAsync<RequestFailedException>(
                destBlob.SyncCopyFromUriAsync(
                srcBlob.Uri,
                options),
                e => Assert.AreEqual(BlobErrorCode.InvalidHeaderValue.ToString(), e.ErrorCode));
        }

        [Test]
        public async Task SyncCopyFromUriAsync_Error()
        {
            await using DisposingContainer test = await GetTestContainerAsync();

            // Arrange
            BlockBlobClient srcBlob = InstrumentClient(test.Container.GetBlockBlobClient(GetNewBlobName()));
            BlockBlobClient destBlob = InstrumentClient(test.Container.GetBlockBlobClient(GetNewBlobName()));

            // Act
            await TestHelper.AssertExpectedExceptionAsync<RequestFailedException>(
                destBlob.SyncCopyFromUriAsync(srcBlob.Uri),
                e => Assert.AreEqual(BlobErrorCode.CannotVerifyCopySource.ToString(), e.ErrorCode));
        }

        [Test]
        [ServiceVersion(Min = BlobClientOptions.ServiceVersion.V2019_12_12)]
        public async Task SyncCopyFromUriAsync_VersionId()
        {
            await using DisposingContainer test = await GetTestContainerAsync();

            // Arrange
            BlobBaseClient srcBlob = await GetNewBlobClient(test.Container);
            BlockBlobClient destBlob = InstrumentClient(test.Container.GetBlockBlobClient(GetNewBlobName()));

            // Act
            Response<BlobCopyInfo> response = await destBlob.SyncCopyFromUriAsync(srcBlob.Uri);

            // Assert
            Assert.IsNotNull(response.Value.VersionId);
        }

        [Test]
        public async Task DeleteAsync()
        {
            await using DisposingContainer test = await GetTestContainerAsync();


            // Arrange
            BlobBaseClient blob = await GetNewBlobClient(test.Container);

            // Act
            Response response = await blob.DeleteAsync();

            // Assert
            Assert.IsNotNull(response.Headers.RequestId);
        }

        [Test]
        public async Task DeleteAsync_Options()
        {
            await using DisposingContainer test = await GetTestContainerAsync();


            // Arrange
            BlobBaseClient blob = await GetNewBlobClient(test.Container);
            await blob.CreateSnapshotAsync();

            // Act
            await blob.DeleteAsync(snapshotsOption: DeleteSnapshotsOption.OnlySnapshots);

            // Assert
            Response<BlobProperties> response = await blob.GetPropertiesAsync();
            Assert.IsNotNull(response.GetRawResponse().Headers.RequestId);
        }

        [Test]
        public async Task DeleteAsync_AccessConditions()
        {
            var garbageLeaseId = GetGarbageLeaseId();
            foreach (AccessConditionParameters parameters in AccessConditions_Data)
            {
                await using DisposingContainer test = await GetTestContainerAsync();

                // Arrange
                BlobBaseClient blob = await GetNewBlobClient(test.Container);

                parameters.Match = await SetupBlobMatchCondition(blob, parameters.Match);
                parameters.LeaseId = await SetupBlobLeaseCondition(blob, parameters.LeaseId, garbageLeaseId);
                BlobRequestConditions accessConditions = BuildAccessConditions(
                    parameters: parameters,
                    lease: true);

                // Act
                Response response = await blob.DeleteAsync(conditions: accessConditions);

                // Assert
                Assert.IsNotNull(response.Headers.RequestId);
            }
        }

        [Test]
        public async Task DeleteAsync_AccessConditionsFail()
        {
            var garbageLeaseId = GetGarbageLeaseId();
            foreach (AccessConditionParameters parameters in GetAccessConditionsFail_Data(garbageLeaseId))
            {
                await using DisposingContainer test = await GetTestContainerAsync();

                // Arrange
                BlobBaseClient blob = await GetNewBlobClient(test.Container);

                parameters.NoneMatch = await SetupBlobMatchCondition(blob, parameters.NoneMatch);
                BlobRequestConditions accessConditions = BuildAccessConditions(
                    parameters: parameters,
                    lease: true);

                // Act
                await TestHelper.AssertExpectedExceptionAsync<RequestFailedException>(
                    blob.DeleteAsync(conditions: accessConditions),
                    e => { });
            }
        }

        [Test]
        [ServiceVersion(Min = BlobClientOptions.ServiceVersion.V2019_12_12)]
        public async Task DeleteAsync_IfTags()
        {
            // Arrange
            await using DisposingContainer test = await GetTestContainerAsync();
            BlobBaseClient blob = await GetNewBlobClient(test.Container);
            Dictionary<string, string> tags = new Dictionary<string, string>
            {
                { "coolTag", "true" }
            };
            await blob.SetTagsAsync(tags);

            BlobRequestConditions conditions = new BlobRequestConditions
            {
                TagConditions = "\"coolTag\" = 'true'"
            };

            // Act
            Response response = await blob.DeleteAsync(conditions: conditions);

            // Assert
            bool exists = await blob.ExistsAsync();
            Assert.IsFalse(exists);
        }

        [Test]
        [ServiceVersion(Min = BlobClientOptions.ServiceVersion.V2019_12_12)]
        public async Task DeleteAsync_IfTags_Failed()
        {
            // Arrange
            await using DisposingContainer test = await GetTestContainerAsync();
            BlobBaseClient blob = await GetNewBlobClient(test.Container);

            BlobRequestConditions conditions = new BlobRequestConditions
            {
                TagConditions = "\"coolTag\" = 'true'"
            };

            // Act
            await TestHelper.AssertExpectedExceptionAsync<RequestFailedException>(
                blob.DeleteAsync(conditions: conditions),
                e => Assert.AreEqual("ConditionNotMet", e.ErrorCode));
        }

        [Test]
        public async Task DeleteAsync_Error()
        {
            await using DisposingContainer test = await GetTestContainerAsync();

            // Arrange
            BlockBlobClient blob = InstrumentClient(test.Container.GetBlockBlobClient(GetNewBlobName()));

            // Act
            await TestHelper.AssertExpectedExceptionAsync<RequestFailedException>(
                blob.DeleteAsync(),
                e => Assert.AreEqual("BlobNotFound", e.ErrorCode));
        }

        [Test]
        [ServiceVersion(Min = BlobClientOptions.ServiceVersion.V2019_12_12)]
        public async Task DeleteAsync_Version()
        {
            // Arrange
            await using DisposingContainer test = await GetTestContainerAsync();
            AppendBlobClient blob = InstrumentClient(test.Container.GetAppendBlobClient(GetNewBlobName()));
            Response<BlobContentInfo> createResponse = await blob.CreateAsync();
            IDictionary<string, string> metadata = BuildMetadata();
            Response<BlobInfo> metadataResponse = await blob.SetMetadataAsync(metadata);
            BlobBaseClient versionBlob = blob.WithVersion(createResponse.Value.VersionId);

            Response response = await versionBlob.DeleteAsync();

            // Assert
            Assert.IsTrue(await blob.ExistsAsync());
        }

        [Test]
        [ServiceVersion(Min = BlobClientOptions.ServiceVersion.V2019_12_12)]
        public async Task DeleteAsync_VersionSAS()
        {
            // Arrange
            await using DisposingContainer test = await GetTestContainerAsync();
            AppendBlobClient blob = InstrumentClient(test.Container.GetAppendBlobClient(GetNewBlobName()));
            Response<BlobContentInfo> createResponse = await blob.CreateAsync();
            IDictionary<string, string> metadata = BuildMetadata();
            Response<BlobInfo> metadataResponse = await blob.SetMetadataAsync(metadata);
            SasQueryParameters sasQueryParameters = GetBlobVersionSas(
                test.Container.Name,
                blob.Name,
                createResponse.Value.VersionId,
                BlobVersionSasPermissions.Delete,
                sasVersion: Constants.DefaultSasVersion);
            BlobBaseClient versionBlob = new BlobBaseClient(
                new Uri($"{blob.WithVersion(createResponse.Value.VersionId).Uri.ToString()}&{sasQueryParameters}"), GetOptions());

            Response response = await versionBlob.DeleteAsync();

            // Assert
            Assert.IsTrue(await blob.ExistsAsync());
        }

        [Test]
        [ServiceVersion(Min = BlobClientOptions.ServiceVersion.V2019_12_12)]
        public async Task DeleteAsync_InvalidVersionSAS()
        {
            // Arrange
            await using DisposingContainer test = await GetTestContainerAsync();
            AppendBlobClient blob = InstrumentClient(test.Container.GetAppendBlobClient(GetNewBlobName()));
            Response<BlobContentInfo> createResponse = await blob.CreateAsync();
            IDictionary<string, string> metadata = BuildMetadata();
            Response<BlobInfo> metadataResponse = await blob.SetMetadataAsync(metadata);
            SasQueryParameters sasQueryParameters = GetBlobSas(
                test.Container.Name,
                blob.Name,
                BlobSasPermissions.Read);
            BlobBaseClient versionBlob = new BlobBaseClient(
                new Uri($"{blob.WithVersion(createResponse.Value.VersionId).Uri.ToString()}&{sasQueryParameters}"), GetOptions());

            await TestHelper.AssertExpectedExceptionAsync<RequestFailedException>(
                versionBlob.DeleteAsync(),
                e => Assert.AreEqual(BlobErrorCode.AuthorizationPermissionMismatch.ToString(), e.ErrorCode));
        }

        [Test]
        [ServiceVersion(Min = BlobClientOptions.ServiceVersion.V2019_12_12)]
        public async Task DeleteAsync_VersionIdentitySAS()
        {
            // Arrange
            BlobServiceClient oauthService = GetServiceClient_OauthAccount();
            await using DisposingContainer test = await GetTestContainerAsync(oauthService);
            AppendBlobClient blob = InstrumentClient(test.Container.GetAppendBlobClient(GetNewBlobName()));
            Response<BlobContentInfo> createResponse = await blob.CreateAsync();
            IDictionary<string, string> metadata = BuildMetadata();
            Response<BlobInfo> metadataResponse = await blob.SetMetadataAsync(metadata);
            Response<UserDelegationKey> userDelegationKey = await oauthService.GetUserDelegationKeyAsync(
                startsOn: null,
                expiresOn: Recording.UtcNow.AddHours(1));
            SasQueryParameters sasQueryParameters = GetBlobVersionIdentitySas(
                test.Container.Name,
                blob.Name,
                createResponse.Value.VersionId,
                BlobVersionSasPermissions.Delete,
                userDelegationKey,
                oauthService.AccountName,
                Constants.DefaultSasVersion);
            BlobBaseClient versionBlob = new BlobBaseClient(
                new Uri($"{blob.WithVersion(createResponse.Value.VersionId).Uri.ToString()}&{sasQueryParameters}"), GetOptions());

            Response response = await versionBlob.DeleteAsync();

            // Assert
            Assert.IsTrue(await blob.ExistsAsync());
        }

        [Test]
        [ServiceVersion(Min = BlobClientOptions.ServiceVersion.V2019_12_12)]
        public async Task DeleteAsync_VersionInvalidSAS()
        {
            // Arrange
            BlobServiceClient oauthService = GetServiceClient_OauthAccount();
            await using DisposingContainer test = await GetTestContainerAsync(oauthService);
            AppendBlobClient blob = InstrumentClient(test.Container.GetAppendBlobClient(GetNewBlobName()));
            Response<BlobContentInfo> createResponse = await blob.CreateAsync();
            IDictionary<string, string> metadata = BuildMetadata();
            Response<BlobInfo> metadataResponse = await blob.SetMetadataAsync(metadata);
            Response<UserDelegationKey> userDelegationKey = await oauthService.GetUserDelegationKeyAsync(
                startsOn: null,
                expiresOn: Recording.UtcNow.AddHours(1));
            SasQueryParameters sasQueryParameters = GetBlobIdentitySas(
                test.Container.Name,
                blob.Name,
                BlobSasPermissions.Read,
                userDelegationKey,
                oauthService.AccountName,
                sasVersion: Constants.DefaultSasVersion);
            BlobBaseClient versionBlob = new BlobBaseClient(
                new Uri($"{blob.WithVersion(createResponse.Value.VersionId).Uri.ToString()}&{sasQueryParameters}"), GetOptions());

            // Act
            await TestHelper.AssertExpectedExceptionAsync<RequestFailedException>(
                versionBlob.DeleteAsync(),
                e => Assert.AreEqual(BlobErrorCode.AuthorizationPermissionMismatch.ToString(), e.ErrorCode));
        }

        [Test]
        [ServiceVersion(Min = BlobClientOptions.ServiceVersion.V2019_12_12)]
        public async Task DeleteAsync_InvalidSAS()
        {
            // Arrange
            await using DisposingContainer test = await GetTestContainerAsync();
            AppendBlobClient blob = InstrumentClient(test.Container.GetAppendBlobClient(GetNewBlobName()));
            Response<BlobContentInfo> createResponse = await blob.CreateAsync();
            IDictionary<string, string> metadata = BuildMetadata();
            Response<BlobInfo> metadataResponse = await blob.SetMetadataAsync(metadata);
            SasQueryParameters sasQueryParameters = GetBlobSas(test.Container.Name, blob.Name, BlobSasPermissions.Read);
            BlobBaseClient versionBlob = blob.WithVersion(createResponse.Value.VersionId);

            Response response = await versionBlob.DeleteAsync();

            // Assert
            Assert.IsTrue(await blob.ExistsAsync());
        }

        [Test]
        public async Task DeleteIfExistsAsync()
        {
            await using DisposingContainer test = await GetTestContainerAsync();

            // Arrange
            BlobBaseClient blob = await GetNewBlobClient(test.Container);

            // Act
            Response<bool> response = await blob.DeleteIfExistsAsync();

            // Assert
            Assert.IsTrue(response.Value);
            Assert.ThrowsAsync<RequestFailedException>(
                async () => await blob.GetPropertiesAsync());
        }

        [Test]
        public async Task DeleteIfExistsAsync_Exists()
        {
            await using DisposingContainer test = await GetTestContainerAsync();

            // Arrange
            BlockBlobClient blob = InstrumentClient(test.Container.GetBlockBlobClient(GetNewBlobName()));

            // Act
            Response<bool> response = await blob.DeleteIfExistsAsync();

            // Assert
            Assert.IsFalse(response.Value);
            Assert.ThrowsAsync<RequestFailedException>(
                async () => await blob.GetPropertiesAsync());
        }

        //[Test]
        //public async Task DeleteAsync_Batch()
        //{
        //    using (this.GetNewContainer(out var container, serviceUri: this.GetServiceUri_PreviewAccount_SharedKey()))
        //    {
        //        const int blobSize = Constants.KB;
        //        var data = this.GetRandomBuffer(blobSize);

        //        var blob1 = this.InstrumentClient(container.GetBlockBlobClient(this.GetNewBlobName()));
        //        using (var stream = new MemoryStream(data))
        //        {
        //            await blob1.UploadAsync(stream);
        //        }

        //        var blob2 = this.InstrumentClient(container.GetBlockBlobClient(this.GetNewBlobName()));
        //        using (var stream = new MemoryStream(data))
        //        {
        //            await blob2.UploadAsync(stream);
        //        }

        //        var batch =
        //            blob1.DeleteAsync()
        //            .And(blob2.DeleteAsync())
        //            ;

        //        var result = await batch;

        //        Assert.IsNotNull(result);
        //        Assert.AreEqual(2, result.Length);
        //        Assert.IsNotNull(result[0].RequestId);
        //        Assert.IsNotNull(result[1].RequestId);
        //    }
        //}

        [Test]
        [NonParallelizable]
        public async Task UndeleteAsync()
        {
            await using DisposingContainer test = await GetTestContainerAsync();

            // Arrange
            await EnableSoftDelete();
            try
            {
                BlobBaseClient blob = await GetNewBlobClient(test.Container);
                await blob.DeleteAsync();

                // Act
                Response response = await blob.UndeleteAsync();

                // Assert
                response.Headers.TryGetValue("x-ms-version", out var version);
                Assert.IsNotNull(version);
            }
            catch (RequestFailedException ex) when (ex.ErrorCode == BlobErrorCode.BlobNotFound)
            {
                Assert.Inconclusive("Delete may have happened before soft delete was fully enabled!");
            }
            finally
            {
                // Cleanup
                await DisableSoftDelete();
            }
        }

        [Test]
        public async Task UndeleteAsync_Error()
        {
            await using DisposingContainer test = await GetTestContainerAsync();

            // Arrange
            BlockBlobClient blob = InstrumentClient(test.Container.GetBlockBlobClient(GetNewBlobName()));

            // Act
            await TestHelper.AssertExpectedExceptionAsync<RequestFailedException>(
                blob.UndeleteAsync(),
                e => Assert.AreEqual("BlobNotFound", e.ErrorCode));

        }

        [Test]
        public async Task ExistsAsync_Exists()
        {
            await using DisposingContainer test = await GetTestContainerAsync();

            // Arrange
            BlobBaseClient blob = await GetNewBlobClient(test.Container);

            // Act
            Response<bool> response = await blob.ExistsAsync();

            // Assert
            Assert.IsTrue(response.Value);
        }

        [Test]
        public async Task ExistsAsync_NotExists()
        {
            await using DisposingContainer test = await GetTestContainerAsync();

            // Arrange
            BlobBaseClient blob = InstrumentClient(test.Container.GetBlobClient(GetNewBlobName()));

            // Act
            Response<bool> response = await blob.ExistsAsync();

            // Assert
            Assert.IsFalse(response.Value);
        }

        [Test]
        public async Task ExistsAsync_Error()
        {
            await using DisposingContainer test = await GetTestContainerAsync(publicAccessType: PublicAccessType.None);

            // Arrange
            BlobBaseClient blob = await GetNewBlobClient(test.Container);
            BlobBaseClient unauthorizedBlobClient = InstrumentClient(new BlobBaseClient(blob.Uri, GetOptions()));

            // Act
            await TestHelper.AssertExpectedExceptionAsync<RequestFailedException>(
                unauthorizedBlobClient.ExistsAsync(),
                e => Assert.AreEqual(BlobErrorCode.ResourceNotFound.ToString(), e.ErrorCode));
        }

        [Test]
        public async Task GetPropertiesAsync()
        {
            await using DisposingContainer test = await GetTestContainerAsync();

            // Arrange
            BlobBaseClient blob = await GetNewBlobClient(test.Container);

            // Act
            Response<BlobProperties> response = await blob.GetPropertiesAsync();

            // Assert
            Assert.IsNotNull(response.GetRawResponse().Headers.RequestId);
        }

        [Test]
        [ServiceVersion(Min = BlobClientOptions.ServiceVersion.V2019_12_12)]
        public async Task GetPropertiesAsync_Tags()
        {
            // Arrange
            await using DisposingContainer test = await GetTestContainerAsync();
            BlobBaseClient blob = await GetNewBlobClient(test.Container);
            IDictionary<string, string> tags = BuildTags();
            await blob.SetTagsAsync(tags);

            // Act
            Response<BlobProperties> response = await blob.GetPropertiesAsync();

            // Assert
            Assert.AreEqual(tags.Count, response.Value.TagCount);
        }

        [Test]
        public async Task GetPropertiesAsync_CPK()
        {
            await using DisposingContainer test = await GetTestContainerAsync();

            // Arrange
            AppendBlobClient blob = InstrumentClient(test.Container.GetAppendBlobClient(GetNewBlobName()));
            CustomerProvidedKey customerProvidedKey = GetCustomerProvidedKey();
            blob = InstrumentClient(blob.WithCustomerProvidedKey(customerProvidedKey));
            await blob.CreateAsync();

            // Act
            Response<BlobProperties> response = await blob.GetPropertiesAsync();

            // Assert
            Assert.AreEqual(customerProvidedKey.EncryptionKeyHash, response.Value.EncryptionKeySha256);
        }

        [Test]
        [ServiceVersion(Min = BlobClientOptions.ServiceVersion.V2019_07_07)]
        public async Task GetPropertiesAsync_EncryptionScope()
        {
            await using DisposingContainer test = await GetTestContainerAsync();

            // Arrange
            AppendBlobClient blob = InstrumentClient(test.Container.GetAppendBlobClient(GetNewBlobName()));
            blob = InstrumentClient(blob.WithEncryptionScope(TestConfigDefault.EncryptionScope));
            await blob.CreateAsync();

            // Act
            Response<BlobProperties> response = await blob.GetPropertiesAsync();

            // Assert
            Assert.AreEqual(TestConfigDefault.EncryptionScope, response.Value.EncryptionScope);
        }

        [Test]
        public async Task GetPropertiesAsync_ContainerSAS()
        {
            var containerName = GetNewContainerName();
            var blobName = GetNewBlobName();
            await using DisposingContainer test = await GetTestContainerAsync(containerName: containerName);

            // Arrange
            BlobBaseClient blob = await GetNewBlobClient(test.Container, blobName);

            BlockBlobClient sasBlob = InstrumentClient(
                GetServiceClient_BlobServiceSas_Container(
                    containerName: containerName)
                .GetBlobContainerClient(containerName)
                .GetBlockBlobClient(blobName));

            // Act
            Response<BlobProperties> response = await sasBlob.GetPropertiesAsync();

            // Assert
            Assert.IsNotNull(response.GetRawResponse().Headers.RequestId);
            var accountName = new BlobUriBuilder(test.Container.Uri).AccountName;
            TestHelper.AssertCacheableProperty(accountName, () => blob.AccountName);
            TestHelper.AssertCacheableProperty(containerName, () => blob.BlobContainerName);
            TestHelper.AssertCacheableProperty(blobName, () => blob.Name);

        }

        [Test]
        public async Task GetPropertiesAsync_ContainerIdentitySAS()
        {
            BlobServiceClient oauthService = GetServiceClient_OauthAccount();
            var containerName = GetNewContainerName();
            var blobName = GetNewBlobName();
            await using DisposingContainer test = await GetTestContainerAsync(containerName: containerName, service: oauthService);

            // Arrange
            BlobBaseClient blob = await GetNewBlobClient(test.Container, blobName);

            Response<UserDelegationKey> userDelegationKey = await oauthService.GetUserDelegationKeyAsync(
                startsOn: null,
                expiresOn: Recording.UtcNow.AddHours(1));

            BlockBlobClient identitySasBlob = InstrumentClient(
                GetServiceClient_BlobServiceIdentitySas_Container(
                    containerName: containerName,
                    userDelegationKey: userDelegationKey)
                .GetBlobContainerClient(containerName)
                .GetBlockBlobClient(blobName));

            // Act
            Response<BlobProperties> response = await identitySasBlob.GetPropertiesAsync();
            AssertSasUserDelegationKey(identitySasBlob.Uri, userDelegationKey.Value);

            // Assert
            Assert.IsNotNull(response.GetRawResponse().Headers.RequestId);
        }

        [Test]
        public async Task GetPropertiesAsync_BlobSAS()
        {
            var containerName = GetNewContainerName();
            var blobName = GetNewBlobName();
            await using DisposingContainer test = await GetTestContainerAsync(containerName: containerName);

            // Arrange
            BlobBaseClient blob = await GetNewBlobClient(test.Container, blobName);

            BlockBlobClient sasBlob = InstrumentClient(
                GetServiceClient_BlobServiceSas_Blob(
                    containerName: containerName,
                    blobName: blobName)
                .GetBlobContainerClient(containerName)
                .GetBlockBlobClient(blobName));

            // Act
            Response<BlobProperties> response = await sasBlob.GetPropertiesAsync();

            // Assert
            Assert.IsNotNull(response.GetRawResponse().Headers.RequestId);
        }

        [Test]
        public async Task GetPropertiesAsync_BlobSasWithIdentifier()
        {
            // Arrange
            string containerName = GetNewContainerName();
            string blobName = GetNewBlobName();
            string signedIdentifierId = GetNewString();
            await using DisposingContainer test = await GetTestContainerAsync(containerName: containerName);
            BlobBaseClient blob = await GetNewBlobClient(test.Container, blobName);

            BlobSignedIdentifier identifier = new BlobSignedIdentifier
            {
                Id = signedIdentifierId,
                AccessPolicy = new BlobAccessPolicy
                {
                    StartsOn = Recording.UtcNow.AddHours(-1),
                    ExpiresOn = Recording.UtcNow.AddHours(1),
                    Permissions = "rw"
                }
            };
            await test.Container.SetAccessPolicyAsync(permissions: new BlobSignedIdentifier[] { identifier });

            BlobSasBuilder sasBuilder = new BlobSasBuilder
            {
                BlobContainerName = containerName,
                BlobName = blobName,
                Identifier = signedIdentifierId
            };
            BlobSasQueryParameters sasQueryParameters = sasBuilder.ToSasQueryParameters(GetNewSharedKeyCredentials());

            BlobUriBuilder uriBuilder = new BlobUriBuilder(blob.Uri)
            {
                Sas = sasQueryParameters
            };

            BlockBlobClient sasBlob = InstrumentClient(new BlockBlobClient(
                uriBuilder.ToUri(),
                GetOptions()));

            // Act
            Response<BlobProperties> response = await sasBlob.GetPropertiesAsync();

            // Assert
            Assert.IsNotNull(response.GetRawResponse().Headers.RequestId);
        }

        [Test]
        public async Task GetPropertiesAsync_BlobSasWithContentHeaders()
        {
            var containerName = GetNewContainerName();
            var blobName = GetNewBlobName();
            await using DisposingContainer test = await GetTestContainerAsync(containerName: containerName);

            // Arrange
            BlobBaseClient blob = await GetNewBlobClient(test.Container, blobName);

            BlobSasBuilder blobSasBuilder = new BlobSasBuilder
            {
                BlobContainerName = containerName,
                BlobName = blobName,
                Protocol = SasProtocol.None,
                StartsOn = Recording.UtcNow.AddHours(-1),
                ExpiresOn = Recording.UtcNow.AddHours(1),
                IPRange = new SasIPRange(IPAddress.None, IPAddress.None),
                CacheControl = "\\cache control?",
                ContentDisposition = "\\content disposition?",
                ContentEncoding = "\\content encoding?",
                ContentLanguage = "\\content language?",
                ContentType = "\\content type?"
            };
            blobSasBuilder.SetPermissions(
                BlobSasPermissions.All);

            BlobSasQueryParameters blobSasQueryParameters = blobSasBuilder.ToSasQueryParameters(GetNewSharedKeyCredentials());

            // Act
            string queryParametersString = blobSasQueryParameters.ToString();

            // Assert
            Assert.IsTrue(queryParametersString.Contains("rscc=%5Ccache+control%3F"));
            Assert.IsTrue(queryParametersString.Contains("rscd=%5Ccontent+disposition%3F"));
            Assert.IsTrue(queryParametersString.Contains("rsce=%5Ccontent+encoding%3F"));
            Assert.IsTrue(queryParametersString.Contains("rscl=%5Ccontent+language%3F"));
            Assert.IsTrue(queryParametersString.Contains("rsct=%5Ccontent+type%3F"));

            BlobUriBuilder blobUriBuilder = new BlobUriBuilder(new Uri(TestConfigDefault.BlobServiceEndpoint));
            blobUriBuilder.BlobName = blobName;
            blobUriBuilder.BlobContainerName = containerName;
            blobUriBuilder.Sas = blobSasQueryParameters;
            BlockBlobClient sasBlob = InstrumentClient(new BlockBlobClient(blobUriBuilder.ToUri(), GetOptions()));
            // Act
            Response<BlobProperties> response = await sasBlob.GetPropertiesAsync();

            // Assert
            Assert.IsNotNull(response.GetRawResponse().Headers.RequestId);

            Assert.IsTrue(sasBlob.Uri.Query.Contains("rscc=%5Ccache+control%3F"));
            Assert.IsTrue(sasBlob.Uri.Query.Contains("rscd=%5Ccontent+disposition%3F"));
            Assert.IsTrue(sasBlob.Uri.Query.Contains("rsce=%5Ccontent+encoding%3F"));
            Assert.IsTrue(sasBlob.Uri.Query.Contains("rscl=%5Ccontent+language%3F"));
            Assert.IsTrue(sasBlob.Uri.Query.Contains("rsct=%5Ccontent+type%3F"));
        }

        [Test]
        public async Task GetPropertiesAsync_BlobIdentitySAS()
        {
            BlobServiceClient oauthService = GetServiceClient_OauthAccount();
            var containerName = GetNewContainerName();
            var blobName = GetNewBlobName();

            await using DisposingContainer test = await GetTestContainerAsync(containerName: containerName, service: oauthService);

            // Arrange
            BlobBaseClient blob = await GetNewBlobClient(test.Container, blobName);

            Response<UserDelegationKey> userDelegationKey = await oauthService.GetUserDelegationKeyAsync(
                startsOn: null,
                expiresOn: Recording.UtcNow.AddHours(1));

            BlockBlobClient identitySasBlob = InstrumentClient(
                GetServiceClient_BlobServiceIdentitySas_Blob(
                    containerName: containerName,
                    blobName: blobName,
                    userDelegationKey: userDelegationKey)
                .GetBlobContainerClient(containerName)
                .GetBlockBlobClient(blobName));

            AssertSasUserDelegationKey(identitySasBlob.Uri, userDelegationKey.Value);

            // Act
            Response<BlobProperties> response = await identitySasBlob.GetPropertiesAsync();

            // Assert
            Assert.IsNotNull(response.GetRawResponse().Headers.RequestId);

        }

        [Test]
        [ServiceVersion(Min = BlobClientOptions.ServiceVersion.V2019_12_12)]
        public async Task GetPropertiesAsync_Version()
        {
            // Arrange
            await using DisposingContainer test = await GetTestContainerAsync();
            AppendBlobClient blob = InstrumentClient(test.Container.GetAppendBlobClient(GetNewBlobName()));
            Response<BlobContentInfo> createResponse = await blob.CreateAsync();
            IDictionary<string, string> metadata = BuildMetadata();
            Response<BlobInfo> metadataResponse = await blob.SetMetadataAsync(metadata);
            BlobBaseClient versionBlob = blob.WithVersion(createResponse.Value.VersionId);

            // Act
            Response<BlobProperties> response = await versionBlob.GetPropertiesAsync();

            // Assert
            Assert.IsNotNull(response.Value.VersionId);
            Assert.IsFalse(response.Value.IsCurrentVersion);
        }

        private void AssertSasUserDelegationKey(Uri uri, UserDelegationKey key)
        {
            BlobSasQueryParameters sas = new BlobUriBuilder(uri).Sas;
            Assert.AreEqual(key.SignedObjectId, sas.KeyObjectId);
            Assert.AreEqual(key.SignedExpiresOn, sas.KeyExpiresOn);
            Assert.AreEqual(key.SignedService, sas.KeyService);
            Assert.AreEqual(key.SignedStartsOn, sas.KeyStartsOn);
            Assert.AreEqual(key.SignedTenantId, sas.KeyTenantId);
            Assert.AreEqual(key.SignedVersion, sas.Version);
        }

        [Test]
        public async Task GetPropertiesAsync_SnapshotSAS()
        {
            var containerName = GetNewContainerName();
            var blobName = GetNewBlobName();
            await using DisposingContainer test = await GetTestContainerAsync(containerName: containerName);

            // Arrange
            BlobBaseClient blob = await GetNewBlobClient(test.Container, blobName);
            Response<BlobSnapshotInfo> snapshotResponse = await blob.CreateSnapshotAsync();

            BlockBlobClient sasBlob = InstrumentClient(
                GetServiceClient_BlobServiceSas_Snapshot(
                    containerName: containerName,
                    blobName: blobName,
                    snapshot: snapshotResponse.Value.Snapshot)
                .GetBlobContainerClient(containerName)
                .GetBlockBlobClient(blobName)
                .WithSnapshot(snapshotResponse.Value.Snapshot));

            // Act
            Response<BlobProperties> response = await sasBlob.GetPropertiesAsync();

            // Assert
            Assert.IsNotNull(response.GetRawResponse().Headers.RequestId);
        }

        [Test]
        public async Task GetPropertiesAsync_SnapshotSAS_Using_BlobClient()
        {
            var containerName = GetNewContainerName();
            var blobName = GetNewBlobName();
            await using DisposingContainer test = await GetTestContainerAsync(containerName: containerName);

            // Arrange
            BlobBaseClient blob = await GetNewBlobClient(test.Container, blobName);
            Response<BlobSnapshotInfo> snapshotResponse = await blob.CreateSnapshotAsync();

            BlobBaseClient sasBlob = InstrumentClient(
                GetServiceClient_BlobServiceSas_Snapshot(
                    containerName: containerName,
                    blobName: blobName,
                    snapshot: snapshotResponse.Value.Snapshot)
                .GetBlobContainerClient(containerName)
                .GetBlobClient(blobName)
                .WithSnapshot(snapshotResponse.Value.Snapshot));

            // Act
            Response<BlobProperties> response = await sasBlob.GetPropertiesAsync();

            // Assert
            Assert.IsNotNull(response.GetRawResponse().Headers.RequestId);
        }

        [Test]
        public async Task GetPropertiesAsync_SnapshotIdentitySAS()
        {
            BlobServiceClient oauthService = GetServiceClient_OauthAccount();
            var containerName = GetNewContainerName();
            var blobName = GetNewBlobName();
            await using DisposingContainer test = await GetTestContainerAsync(containerName: containerName, service: oauthService);

            // Arrange
            BlobBaseClient blob = await GetNewBlobClient(test.Container, blobName);
            Response<BlobSnapshotInfo> snapshotResponse = await blob.CreateSnapshotAsync();

            Response<UserDelegationKey> userDelegationKey = await oauthService.GetUserDelegationKeyAsync(
                startsOn: null,
                expiresOn: Recording.UtcNow.AddHours(1));

            BlockBlobClient identitySasBlob = InstrumentClient(
                GetServiceClient_BlobServiceIdentitySas_Container(
                    containerName: containerName,
                    userDelegationKey: userDelegationKey)
                .GetBlobContainerClient(containerName)
                .GetBlockBlobClient(blobName)
                .WithSnapshot(snapshotResponse.Value.Snapshot));

            // Act
            Response<BlobProperties> response = await identitySasBlob.GetPropertiesAsync();

            // Assert
            Assert.IsNotNull(response.GetRawResponse().Headers.RequestId);
            AssertSasUserDelegationKey(identitySasBlob.Uri, userDelegationKey.Value);
        }

        [Test]
        public async Task GetPropertiesAsync_AccessConditions()
        {
            var garbageLeaseId = GetGarbageLeaseId();
            foreach (AccessConditionParameters parameters in AccessConditions_Data)
            {
                await using DisposingContainer test = await GetTestContainerAsync();
                // Arrange
                BlobBaseClient blob = await GetNewBlobClient(test.Container);

                parameters.Match = await SetupBlobMatchCondition(blob, parameters.Match);
                parameters.LeaseId = await SetupBlobLeaseCondition(blob, parameters.LeaseId, garbageLeaseId);
                BlobRequestConditions accessConditions = BuildAccessConditions(
                    parameters: parameters,
                    lease: true);

                // Act
                Response<BlobProperties> response = await blob.GetPropertiesAsync(conditions: accessConditions);

                // Assert
                Assert.IsNotNull(response.GetRawResponse().Headers.RequestId);

            }
        }

        [Test]
        public async Task GetPropertiesAsync_AccessConditionsFail()
        {
            var garbageLeaseId = GetGarbageLeaseId();
            foreach (AccessConditionParameters parameters in GetAccessConditionsFail_Data(garbageLeaseId))
            {
                await using DisposingContainer test = await GetTestContainerAsync();

                // Arrange
                BlobBaseClient blob = await GetNewBlobClient(test.Container);

                parameters.NoneMatch = await SetupBlobMatchCondition(blob, parameters.NoneMatch);
                BlobRequestConditions accessConditions = BuildAccessConditions(parameters);

                // Act
                await TestHelper.CatchAsync<Exception>(
                    async () =>
                    {
                        var _ = (await blob.GetPropertiesAsync(
                            conditions: accessConditions)).Value;
                    });
            }
        }

        [Test]
        [ServiceVersion(Min = BlobClientOptions.ServiceVersion.V2019_12_12)]
        public async Task GetPropertiesAsync_IfTags()
        {
            // Arrange
            await using DisposingContainer test = await GetTestContainerAsync();
            BlobBaseClient blob = await GetNewBlobClient(test.Container);
            Dictionary<string, string> tags = new Dictionary<string, string>
            {
                { "coolTag", "true" }
            };
            await blob.SetTagsAsync(tags);

            BlobRequestConditions conditions = new BlobRequestConditions
            {
                TagConditions = "\"coolTag\" = 'true'"
            };

            // Act
            Response<BlobProperties> response = await blob.GetPropertiesAsync(conditions: conditions);

            // Assert
            Assert.IsNotNull(response.Value.ETag);
        }

        [Test]
        [ServiceVersion(Min = BlobClientOptions.ServiceVersion.V2019_12_12)]
        public async Task GetPropertiesAsync_IfTags_Failed()
        {
            // Arrange
            await using DisposingContainer test = await GetTestContainerAsync();
            BlobBaseClient blob = await GetNewBlobClient(test.Container);

            BlobRequestConditions conditions = new BlobRequestConditions
            {
                TagConditions = "\"coolTag\" = 'true'"
            };

            // Act
            await TestHelper.AssertExpectedExceptionAsync<RequestFailedException>(
                blob.GetPropertiesAsync(conditions: conditions),
                e => Assert.AreEqual("ConditionNotMet", e.ErrorCode));
        }

        // TODO: Recorded Only
        [Test]
        [ServiceVersion(Min = BlobClientOptions.ServiceVersion.V2019_12_12)]
        public async Task GetPropertiesAsync_ObjectReplication()
        {
            // TODO: The tests will temporarily use designated account, containers and blobs to check the
            // existence of OR headers
            BlobServiceClient sourceServiceClient = GetServiceClient_SharedKey();
            BlobServiceClient destinationServiceClient = GetServiceClient_SecondaryAccount_SharedKey();

            // This is a recorded ONLY test with a special container we previously setup, as we can't auto setup policies yet
            BlobContainerClient sourceContainer = InstrumentClient(sourceServiceClient.GetBlobContainerClient("test1"));
            BlobContainerClient destinationContainer = InstrumentClient(destinationServiceClient.GetBlobContainerClient("test2"));

            // Arrange
            string blob_name = "netgetpropertiesors2blobapitestgetpropertiesors";
            BlobClient sourceBlob = sourceContainer.GetBlobClient(blob_name);
            BlobClient destBlob = destinationContainer.GetBlobClient(blob_name);

            // Act
            Response<BlobProperties> source_response = await sourceBlob.GetPropertiesAsync();
            Response<BlobProperties> dest_response = await destBlob.GetPropertiesAsync();

            // Assert
            Assert.AreEqual(1, source_response.Value.ObjectReplicationSourceProperties.Count);
            Assert.IsNull(source_response.Value.ObjectReplicationDestinationPolicy);
            Assert.IsNotEmpty(dest_response.Value.ObjectReplicationDestinationPolicy);
            Assert.IsNull(dest_response.Value.ObjectReplicationSourceProperties);
        }

        [Test]
        public async Task GetPropertiesAsync_Error()
        {
            await using DisposingContainer test = await GetTestContainerAsync();
            // Arrange
            BlockBlobClient blob = InstrumentClient(test.Container.GetBlockBlobClient(GetNewBlobName()));

            // Act
            await TestHelper.AssertExpectedExceptionAsync<RequestFailedException>(
                blob.GetPropertiesAsync(),
                e => Assert.AreEqual("BlobNotFound", e.ErrorCode));
        }

        [Test]
        public async Task SetHttpHeadersAsync()
        {
            var constants = new TestConstants(this);
            await using DisposingContainer test = await GetTestContainerAsync();
            // Arrange
            BlobBaseClient blob = await GetNewBlobClient(test.Container);

            // Act
            await blob.SetHttpHeadersAsync(new BlobHttpHeaders
            {
                CacheControl = constants.CacheControl,
                ContentDisposition = constants.ContentDisposition,
                ContentEncoding = constants.ContentEncoding,
                ContentLanguage = constants.ContentLanguage,
                ContentHash = constants.ContentMD5,
                ContentType = constants.ContentType
            });

            // Assert
            Response<BlobProperties> response = await blob.GetPropertiesAsync();
            Assert.AreEqual(constants.ContentType, response.Value.ContentType);
            TestHelper.AssertSequenceEqual(constants.ContentMD5, response.Value.ContentHash);
            Assert.AreEqual(constants.ContentEncoding, response.Value.ContentEncoding);
            Assert.AreEqual(constants.ContentLanguage, response.Value.ContentLanguage);
            Assert.AreEqual(constants.ContentDisposition, response.Value.ContentDisposition);
            Assert.AreEqual(constants.CacheControl, response.Value.CacheControl);
        }

        [Test]
        public async Task SetHttpHeadersAsync_MultipleHeaders()
        {
            var constants = new TestConstants(this);
            await using DisposingContainer test = await GetTestContainerAsync();
            // Arrange
            BlobBaseClient blob = await GetNewBlobClient(test.Container);

            // Act
            await blob.SetHttpHeadersAsync(new BlobHttpHeaders
            {
                ContentEncoding = "deflate, gzip",
                ContentLanguage = "de-DE, en-CA",
            });

            // Assert
            Response<BlobProperties> response = await blob.GetPropertiesAsync();
            Assert.AreEqual("deflate,gzip", response.Value.ContentEncoding);
            Assert.AreEqual("de-DE,en-CA", response.Value.ContentLanguage);
        }

        [Test]
        public async Task SetHttpHeadersAsync_AccessConditions()
        {
            var garbageLeaseId = GetGarbageLeaseId();
            foreach (AccessConditionParameters parameters in AccessConditions_Data)
            {
                await using DisposingContainer test = await GetTestContainerAsync();
                // Arrange
                BlobBaseClient blob = await GetNewBlobClient(test.Container);

                parameters.Match = await SetupBlobMatchCondition(blob, parameters.Match);
                parameters.LeaseId = await SetupBlobLeaseCondition(blob, parameters.LeaseId, garbageLeaseId);
                BlobRequestConditions accessConditions = BuildAccessConditions(
                    parameters: parameters,
                    lease: true);

                // Act
                Response<BlobInfo> response = await blob.SetHttpHeadersAsync(
                    httpHeaders: new BlobHttpHeaders(),
                    conditions: accessConditions);

                // Assert
                Assert.IsNotNull(response.GetRawResponse().Headers.RequestId);
            }
        }

        [Test]
        public async Task SetHttpHeadersAsync_AccessConditionsFail()
        {
            var garbageLeaseId = GetGarbageLeaseId();
            foreach (AccessConditionParameters parameters in GetAccessConditionsFail_Data(garbageLeaseId))
            {
                await using DisposingContainer test = await GetTestContainerAsync();
                // Arrange
                BlobBaseClient blob = await GetNewBlobClient(test.Container);

                parameters.NoneMatch = await SetupBlobMatchCondition(blob, parameters.NoneMatch);
                BlobRequestConditions accessConditions = BuildAccessConditions(parameters);

                // Act
                await TestHelper.AssertExpectedExceptionAsync<RequestFailedException>(
                    blob.SetHttpHeadersAsync(
                        httpHeaders: new BlobHttpHeaders(),
                        conditions: accessConditions),
                    e => { });
            }
        }

        [Test]
        [ServiceVersion(Min = BlobClientOptions.ServiceVersion.V2019_12_12)]
        public async Task SetHttpHeadersAsync_IfTags()
        {
            // Arrange
            await using DisposingContainer test = await GetTestContainerAsync();
            BlobBaseClient blob = await GetNewBlobClient(test.Container);
            Dictionary<string, string> tags = new Dictionary<string, string>
            {
                { "coolTag", "true" }
            };
            await blob.SetTagsAsync(tags);

            BlobRequestConditions conditions = new BlobRequestConditions
            {
                TagConditions = "\"coolTag\" = 'true'"
            };

            // Act
            Response<BlobInfo> response = await blob.SetHttpHeadersAsync(
                new BlobHttpHeaders
                {
                    ContentEncoding = "deflate, gzip",
                    ContentLanguage = "de-DE, en-CA",
                },
                conditions: conditions);
        }

        [Test]
        [ServiceVersion(Min = BlobClientOptions.ServiceVersion.V2019_12_12)]
        public async Task SetHttpHeadersAsync_IfTags_Failed()
        {
            // Arrange
            await using DisposingContainer test = await GetTestContainerAsync();
            BlobBaseClient blob = await GetNewBlobClient(test.Container);

            BlobRequestConditions conditions = new BlobRequestConditions
            {
                TagConditions = "\"coolTag\" = 'true'"
            };

            // Act
            await TestHelper.AssertExpectedExceptionAsync<RequestFailedException>(
                blob.SetHttpHeadersAsync(
                    new BlobHttpHeaders
                    {
                        ContentEncoding = "deflate, gzip",
                        ContentLanguage = "de-DE, en-CA",
                    },
                    conditions: conditions),
                e => Assert.AreEqual("ConditionNotMet", e.ErrorCode));
        }

        [Test]
        public async Task SetHttpHeadersAsync_Error()
        {
            await using DisposingContainer test = await GetTestContainerAsync();
            // Arrange
            BlockBlobClient blob = InstrumentClient(test.Container.GetBlockBlobClient(GetNewBlobName()));

            // Act
            await TestHelper.AssertExpectedExceptionAsync<RequestFailedException>(
                blob.SetHttpHeadersAsync(new BlobHttpHeaders()),
                e => Assert.AreEqual("BlobNotFound", e.ErrorCode));
        }

        [Test]
        public async Task SetMetadataAsync()
        {
            await using DisposingContainer test = await GetTestContainerAsync();
            // Arrange
            BlobBaseClient blob = await GetNewBlobClient(test.Container);
            IDictionary<string, string> metadata = BuildMetadata();

            // Act
            await blob.SetMetadataAsync(metadata);

            // Assert
            Response<BlobProperties> response = await blob.GetPropertiesAsync();
            AssertDictionaryEquality(metadata, response.Value.Metadata);
        }

        [Test]
        [ServiceVersion(Min = BlobClientOptions.ServiceVersion.V2019_12_12)]
        public async Task SetMetadataAsync_VersionId()
        {
            await using DisposingContainer test = await GetTestContainerAsync();
            // Arrange
            BlobBaseClient blob = await GetNewBlobClient(test.Container);
            IDictionary<string, string> metadata = BuildMetadata();

            // Act
            Response<BlobInfo> response = await blob.SetMetadataAsync(metadata);

            // Assert
            Assert.IsNotNull(response.Value.VersionId);
        }

        [Test]
        public async Task SetMetadataAsync_CPK()
        {
            // Arrange
            await using DisposingContainer test = await GetTestContainerAsync();
            AppendBlobClient blob = InstrumentClient(test.Container.GetAppendBlobClient(GetNewBlobName()));
            CustomerProvidedKey customerProvidedKey = GetCustomerProvidedKey();
            blob = InstrumentClient(blob.WithCustomerProvidedKey(customerProvidedKey));
            IDictionary<string, string> metadata = BuildMetadata();
            await blob.CreateAsync();

            // Act
            await blob.SetMetadataAsync(metadata);
        }

        [Test]
        [ServiceVersion(Min = BlobClientOptions.ServiceVersion.V2019_07_07)]
        public async Task SetMetadataAsync_EncryptionScope()
        {
            // Arrange
            await using DisposingContainer test = await GetTestContainerAsync();
            AppendBlobClient blob = InstrumentClient(test.Container.GetAppendBlobClient(GetNewBlobName()));
            blob = InstrumentClient(blob.WithEncryptionScope(TestConfigDefault.EncryptionScope));
            IDictionary<string, string> metadata = BuildMetadata();
            await blob.CreateAsync();

            // Act
            Response<BlobInfo> response = await blob.SetMetadataAsync(metadata);
        }

        [Test]
        public async Task SetMetadataAsync_AccessConditions()
        {
            var garbageLeaseId = GetGarbageLeaseId();
            foreach (AccessConditionParameters parameters in AccessConditions_Data)
            {
                await using DisposingContainer test = await GetTestContainerAsync();
                // Arrange
                BlobBaseClient blob = await GetNewBlobClient(test.Container);
                IDictionary<string, string> metadata = BuildMetadata();

                parameters.Match = await SetupBlobMatchCondition(blob, parameters.Match);
                parameters.LeaseId = await SetupBlobLeaseCondition(blob, parameters.LeaseId, garbageLeaseId);
                BlobRequestConditions accessConditions = BuildAccessConditions(
                    parameters: parameters,
                    lease: true);

                // Act
                Response<BlobInfo> response = await blob.SetMetadataAsync(
                    metadata: metadata,
                    conditions: accessConditions);

                // Assert
                Assert.IsNotNull(response.GetRawResponse().Headers.RequestId);
            }
        }

        [Test]
        public async Task SetMetadataAsync_AccessConditionsFail()
        {
            var garbageLeaseId = GetGarbageLeaseId();
            foreach (AccessConditionParameters parameters in GetAccessConditionsFail_Data(garbageLeaseId))
            {
                await using DisposingContainer test = await GetTestContainerAsync();
                // Arrange
                BlobBaseClient blob = await GetNewBlobClient(test.Container);
                IDictionary<string, string> metadata = BuildMetadata();

                parameters.NoneMatch = await SetupBlobMatchCondition(blob, parameters.NoneMatch);
                BlobRequestConditions accessConditions = BuildAccessConditions(parameters);

                // Act
                await TestHelper.AssertExpectedExceptionAsync<RequestFailedException>(
                    blob.SetMetadataAsync(
                        metadata: metadata,
                        conditions: accessConditions),
                    e => { });
            }
        }

        [Test]
        [ServiceVersion(Min = BlobClientOptions.ServiceVersion.V2019_12_12)]
        public async Task SetMetadataAsync_IfTags()
        {
            // Arrange
            await using DisposingContainer test = await GetTestContainerAsync();
            BlobBaseClient blob = await GetNewBlobClient(test.Container);
            Dictionary<string, string> tags = new Dictionary<string, string>
            {
                { "coolTag", "true" }
            };
            await blob.SetTagsAsync(tags);

            BlobRequestConditions conditions = new BlobRequestConditions
            {
                TagConditions = "\"coolTag\" = 'true'"
            };

            IDictionary<string, string> metadata = BuildMetadata();

            // Act
            Response<BlobInfo> response = await blob.SetMetadataAsync(
                metadata: metadata,
                conditions: conditions);
        }

        [Test]
        [ServiceVersion(Min = BlobClientOptions.ServiceVersion.V2019_12_12)]
        public async Task SetMetadataAsync_IfTags_Failed()
        {
            // Arrange
            await using DisposingContainer test = await GetTestContainerAsync();
            BlobBaseClient blob = await GetNewBlobClient(test.Container);

            BlobRequestConditions conditions = new BlobRequestConditions
            {
                TagConditions = "\"coolTag\" = 'true'"
            };

            IDictionary<string, string> metadata = BuildMetadata();

            // Act
            await TestHelper.AssertExpectedExceptionAsync<RequestFailedException>(
                blob.SetMetadataAsync(
                    metadata: metadata,
                    conditions: conditions),
                e => Assert.AreEqual("ConditionNotMet", e.ErrorCode));
        }

        [Test]
        public async Task SetMetadataAsync_Error()
        {
            await using DisposingContainer test = await GetTestContainerAsync();
            // Arrange
            BlockBlobClient blob = InstrumentClient(test.Container.GetBlockBlobClient(GetNewBlobName()));
            IDictionary<string, string> metadata = BuildMetadata();

            // Act
            await TestHelper.AssertExpectedExceptionAsync<RequestFailedException>(
                blob.SetMetadataAsync(metadata),
                e => Assert.AreEqual("BlobNotFound", e.ErrorCode));
        }

        [Test]
        public async Task CreateSnapshotAsync()
        {
            await using DisposingContainer test = await GetTestContainerAsync();
            // Arrange
            BlobBaseClient blob = await GetNewBlobClient(test.Container);

            // Act
            Response<BlobSnapshotInfo> response = await blob.CreateSnapshotAsync();

            // Assert
            Assert.IsNotNull(response.GetRawResponse().Headers.RequestId);

        }

        [Test]
        public async Task CreateSnapshotAsync_CPK()
        {
            // Arrange
            await using DisposingContainer test = await GetTestContainerAsync();
            AppendBlobClient blob = InstrumentClient(test.Container.GetAppendBlobClient(GetNewBlobName()));
            CustomerProvidedKey customerProvidedKey = GetCustomerProvidedKey();
            blob = InstrumentClient(blob.WithCustomerProvidedKey(customerProvidedKey));
            await blob.CreateAsync();

            // Act
            Response<BlobSnapshotInfo> response = await blob.CreateSnapshotAsync();

            // Assert
            Assert.IsNotNull(response.GetRawResponse().Headers.RequestId);
        }

        [Test]
        [ServiceVersion(Min = BlobClientOptions.ServiceVersion.V2019_07_07)]
        public async Task CreateSnapshotAsync_EncryptionScope()
        {
            // Arrange
            await using DisposingContainer test = await GetTestContainerAsync();
            AppendBlobClient blob = InstrumentClient(test.Container.GetAppendBlobClient(GetNewBlobName()));
            blob = InstrumentClient(blob.WithEncryptionScope(TestConfigDefault.EncryptionScope));
            await blob.CreateAsync();

            // Act
            Response<BlobSnapshotInfo> response = await blob.CreateSnapshotAsync();

            // Assert
            Assert.IsNotNull(response.GetRawResponse().Headers.RequestId);
        }

        [Test]
        public async Task CreateSnapshotAsync_AccessConditions()
        {
            var garbageLeaseId = GetGarbageLeaseId();
            foreach (AccessConditionParameters parameters in AccessConditions_Data)
            {
                await using DisposingContainer test = await GetTestContainerAsync();
                // Arrange
                BlobBaseClient blob = await GetNewBlobClient(test.Container);

                parameters.Match = await SetupBlobMatchCondition(blob, parameters.Match);
                parameters.LeaseId = await SetupBlobLeaseCondition(blob, parameters.LeaseId, garbageLeaseId);
                BlobRequestConditions accessConditions = BuildAccessConditions(
                    parameters: parameters,
                    lease: true);

                // Act
                Response<BlobSnapshotInfo> response = await blob.CreateSnapshotAsync(conditions: accessConditions);

                // Assert
                Assert.IsNotNull(response.GetRawResponse().Headers.RequestId);

            }
        }

        [Test]
        public async Task CreateSnapshotAsync_AccessConditionsFail()
        {
            var garbageLeaseId = GetGarbageLeaseId();
            foreach (AccessConditionParameters parameters in GetAccessConditionsFail_Data(garbageLeaseId))
            {
                await using DisposingContainer test = await GetTestContainerAsync();
                // Arrange
                BlobBaseClient blob = await GetNewBlobClient(test.Container);

                parameters.NoneMatch = await SetupBlobMatchCondition(blob, parameters.NoneMatch);
                BlobRequestConditions accessConditions = BuildAccessConditions(parameters);

                // Act
                await TestHelper.AssertExpectedExceptionAsync<RequestFailedException>(
                    blob.CreateSnapshotAsync(conditions: accessConditions),
                    e => { });

            }
        }

        [Test]
        [ServiceVersion(Min = BlobClientOptions.ServiceVersion.V2019_12_12)]
        public async Task CreateSnapshotAsync_IfTags()
        {
            // Arrange
            await using DisposingContainer test = await GetTestContainerAsync();
            BlobBaseClient blob = await GetNewBlobClient(test.Container);
            Dictionary<string, string> tags = new Dictionary<string, string>
            {
                { "coolTag", "true" }
            };
            await blob.SetTagsAsync(tags);

            BlobRequestConditions conditions = new BlobRequestConditions
            {
                TagConditions = "\"coolTag\" = 'true'"
            };

            // Act
            Response<BlobSnapshotInfo> response = await blob.CreateSnapshotAsync(conditions: conditions);

            // Assert
            bool exists = await blob.WithSnapshot(response.Value.Snapshot).ExistsAsync();
            Assert.IsTrue(exists);
        }

        [Test]
        [ServiceVersion(Min = BlobClientOptions.ServiceVersion.V2019_12_12)]
        public async Task CreateSnapshotAsync_IfTags_Failed()
        {
            // Arrange
            await using DisposingContainer test = await GetTestContainerAsync();
            BlobBaseClient blob = await GetNewBlobClient(test.Container);

            BlobRequestConditions conditions = new BlobRequestConditions
            {
                TagConditions = "\"coolTag\" = 'true'"
            };

            // Act
            await TestHelper.AssertExpectedExceptionAsync<RequestFailedException>(
                blob.CreateSnapshotAsync(conditions: conditions),
                e => Assert.AreEqual("ConditionNotMet", e.ErrorCode));
        }

        [Test]
        public async Task CreateSnapshotAsync_Error()
        {
            await using DisposingContainer test = await GetTestContainerAsync();
            // Arrange
            BlockBlobClient blob = InstrumentClient(test.Container.GetBlockBlobClient(GetNewBlobName()));

            // Act
            await TestHelper.AssertExpectedExceptionAsync<RequestFailedException>(
                blob.CreateSnapshotAsync(),
                e => Assert.AreEqual("BlobNotFound", e.ErrorCode));
        }

        [Test]
        [ServiceVersion(Min = BlobClientOptions.ServiceVersion.V2019_12_12)]
        public async Task CreateSnapshotAsync_Version()
        {
            await using DisposingContainer test = await GetTestContainerAsync();
            // Arrange
            BlobBaseClient blob = await GetNewBlobClient(test.Container);

            // Act
            Response<BlobSnapshotInfo> response = await blob.CreateSnapshotAsync();

            // Assert
            Assert.IsNotNull(response.Value.VersionId);

        }

        [Test]
        public async Task AcquireLeaseAsync()
        {
            await using DisposingContainer test = await GetTestContainerAsync();
            // Arrange
            BlobBaseClient blob = await GetNewBlobClient(test.Container);

            var leaseId = Recording.Random.NewGuid().ToString();
            var duration = TimeSpan.FromSeconds(15);

            // Act
            Response<BlobLease> response = await InstrumentClient(blob.GetBlobLeaseClient(leaseId)).AcquireAsync(duration);

            // Assert
            Assert.IsNotNull(response.GetRawResponse().Headers.RequestId);
        }

        [Test]
        public async Task AcquireLeaseAsync_AccessConditions()
        {
            foreach (AccessConditionParameters parameters in NoLease_AccessConditions_Data)
            {
                await using DisposingContainer test = await GetTestContainerAsync();
                // Arrange
                BlobBaseClient blob = await GetNewBlobClient(test.Container);

                var leaseId = Recording.Random.NewGuid().ToString();
                var duration = TimeSpan.FromSeconds(15);

                parameters.Match = await SetupBlobMatchCondition(blob, parameters.Match);
                RequestConditions accessConditions = BuildRequestConditions(
                    parameters: parameters);

                // Act
                Response<BlobLease> response = await InstrumentClient(blob.GetBlobLeaseClient(leaseId)).AcquireAsync(
                    duration: duration,
                    conditions: accessConditions);

                // Assert
                Assert.IsNotNull(response.GetRawResponse().Headers.RequestId);
            }
        }

        [Test]
        public async Task AcquireLeaseAsync_AccessConditionsFail()
        {
            foreach (AccessConditionParameters parameters in NoLease_AccessConditionsFail_Data)
            {
                await using DisposingContainer test = await GetTestContainerAsync();
                // Arrange
                BlobBaseClient blob = await GetNewBlobClient(test.Container);

                var leaseId = Recording.Random.NewGuid().ToString();
                var duration = TimeSpan.FromSeconds(15);

                parameters.NoneMatch = await SetupBlobMatchCondition(blob, parameters.NoneMatch);
                RequestConditions accessConditions = BuildRequestConditions(parameters);

                // Act
                await TestHelper.AssertExpectedExceptionAsync<RequestFailedException>(
                    InstrumentClient(blob.GetBlobLeaseClient(leaseId)).AcquireAsync(
                        duration: duration,
                        conditions: accessConditions),
                    e => { });
            }
        }

        [Test]
        [ServiceVersion(Min = BlobClientOptions.ServiceVersion.V2019_12_12)]
        public async Task AcquireLeaseAsync_IfTags()
        {
            // Arrange
            await using DisposingContainer test = await GetTestContainerAsync();
            BlobBaseClient blob = await GetNewBlobClient(test.Container);

            Dictionary<string, string> tags = new Dictionary<string, string>
            {
                { "coolTag", "true" }
            };

            await blob.SetTagsAsync(tags);

            BlobTagRequestConditions conditions = new BlobTagRequestConditions
            {
                TagConditions = "\"coolTag\" = 'true'"
            };

            var leaseId = Recording.Random.NewGuid().ToString();
            var duration = TimeSpan.FromSeconds(15);

            // Act
            await InstrumentClient(blob.GetBlobLeaseClient(leaseId)).AcquireAsync(
                duration,
                conditions: conditions);
        }

        [Test]
        [ServiceVersion(Min = BlobClientOptions.ServiceVersion.V2019_12_12)]
        public async Task AcquireLeaseAsync_IfTagsFailed()
        {
            // Arrange
            await using DisposingContainer test = await GetTestContainerAsync();
            BlobBaseClient blob = await GetNewBlobClient(test.Container);

            var leaseId = Recording.Random.NewGuid().ToString();
            var duration = TimeSpan.FromSeconds(15);

            BlobTagRequestConditions conditions = new BlobTagRequestConditions
            {
                TagConditions = "\"coolTag\" = 'true'"
            };

            // Act
            await TestHelper.AssertExpectedExceptionAsync<RequestFailedException>(
                InstrumentClient(blob.GetBlobLeaseClient(leaseId)).AcquireAsync(
                    duration,
                    conditions: conditions),
                e => Assert.AreEqual("ConditionNotMet", e.ErrorCode));
        }

        [Test]
        public async Task AcquireLeaseAsync_Error()
        {
            await using DisposingContainer test = await GetTestContainerAsync();
            // Arrange
            BlockBlobClient blob = InstrumentClient(test.Container.GetBlockBlobClient(GetNewBlobName()));
            var leaseId = Recording.Random.NewGuid().ToString();
            var duration = TimeSpan.FromSeconds(15);

            // Act
            await TestHelper.AssertExpectedExceptionAsync<RequestFailedException>(
                InstrumentClient(blob.GetBlobLeaseClient(leaseId)).AcquireAsync(duration),
                e => Assert.AreEqual("BlobNotFound", e.ErrorCode));
        }

        [Test]
        public async Task RenewLeaseAsync()
        {
            await using DisposingContainer test = await GetTestContainerAsync();
            // Arrange
            BlobBaseClient blob = await GetNewBlobClient(test.Container);

            var leaseId = Recording.Random.NewGuid().ToString();
            var duration = TimeSpan.FromSeconds(15);

            BlobLeaseClient lease = InstrumentClient(blob.GetBlobLeaseClient(leaseId));
            await lease.AcquireAsync(duration);

            // Act
            Response<BlobLease> response = await lease.RenewAsync();

            // Assert
            Assert.IsNotNull(response.GetRawResponse().Headers.RequestId);
        }

        [Test]
        public async Task RenewLeaseAsync_AccessConditions()
        {
            foreach (AccessConditionParameters parameters in NoLease_AccessConditions_Data)
            {
                await using DisposingContainer test = await GetTestContainerAsync();
                // Arrange
                BlobBaseClient blob = await GetNewBlobClient(test.Container);

                var leaseId = Recording.Random.NewGuid().ToString();
                var duration = TimeSpan.FromSeconds(15);

                parameters.Match = await SetupBlobMatchCondition(blob, parameters.Match);
                RequestConditions accessConditions = BuildRequestConditions(
                    parameters: parameters);

                BlobLeaseClient lease = InstrumentClient(blob.GetBlobLeaseClient(leaseId));
                await lease.AcquireAsync(duration: duration);

                // Act
                Response<BlobLease> response = await lease.RenewAsync(conditions: accessConditions);

                // Assert
                Assert.IsNotNull(response.GetRawResponse().Headers.RequestId);
            }
        }

        [Test]
        public async Task RenewLeaseAsync_AccessConditionsFail()
        {
            foreach (AccessConditionParameters parameters in NoLease_AccessConditionsFail_Data)
            {
                await using DisposingContainer test = await GetTestContainerAsync();
                // Arrange
                BlobBaseClient blob = await GetNewBlobClient(test.Container);

                var leaseId = Recording.Random.NewGuid().ToString();
                var duration = TimeSpan.FromSeconds(15);

                parameters.NoneMatch = await SetupBlobMatchCondition(blob, parameters.NoneMatch);
                RequestConditions accessConditions = BuildRequestConditions(parameters);

                BlobLeaseClient lease = InstrumentClient(blob.GetBlobLeaseClient(leaseId));
                await lease.AcquireAsync(duration: duration);

                // Act
                await TestHelper.AssertExpectedExceptionAsync<RequestFailedException>(
                    lease.RenewAsync(conditions: accessConditions),
                    e => { });
            }
        }

        [Test]
        [ServiceVersion(Min = BlobClientOptions.ServiceVersion.V2019_12_12)]
        public async Task RenewLeaseAsync_IfTags()
        {
            // Arrange
            await using DisposingContainer test = await GetTestContainerAsync();
            BlobBaseClient blob = await GetNewBlobClient(test.Container);

            Dictionary<string, string> tags = new Dictionary<string, string>
            {
                { "coolTag", "true" }
            };

            await blob.SetTagsAsync(tags);

            BlobTagRequestConditions conditions = new BlobTagRequestConditions
            {
                TagConditions = "\"coolTag\" = 'true'"
            };

            var leaseId = Recording.Random.NewGuid().ToString();
            var duration = TimeSpan.FromSeconds(15);

            BlobLeaseClient lease = InstrumentClient(blob.GetBlobLeaseClient(leaseId));
            await lease.AcquireAsync(duration);

            // Act
            await lease.RenewAsync(conditions: conditions);
        }

        [Test]
        [ServiceVersion(Min = BlobClientOptions.ServiceVersion.V2019_12_12)]
        public async Task RenewLeaseAsync_IfTagsFailed()
        {
            // Arrange
            await using DisposingContainer test = await GetTestContainerAsync();
            BlobBaseClient blob = await GetNewBlobClient(test.Container);

            BlobTagRequestConditions conditions = new BlobTagRequestConditions
            {
                TagConditions = "\"coolTag\" = 'true'"
            };

            var leaseId = Recording.Random.NewGuid().ToString();
            var duration = TimeSpan.FromSeconds(15);

            BlobLeaseClient lease = InstrumentClient(blob.GetBlobLeaseClient(leaseId));
            await lease.AcquireAsync(duration);

            // Act
            await TestHelper.AssertExpectedExceptionAsync<RequestFailedException>(
                lease.RenewAsync(conditions: conditions),
                e => Assert.AreEqual("ConditionNotMet", e.ErrorCode));
        }

        [Test]
        public async Task RenewLeaseAsync_Error()
        {
            await using DisposingContainer test = await GetTestContainerAsync();
            // Arrange
            BlockBlobClient blob = InstrumentClient(test.Container.GetBlockBlobClient(GetNewBlobName()));
            var leaseId = Recording.Random.NewGuid().ToString();

            // Act
            await TestHelper.AssertExpectedExceptionAsync<RequestFailedException>(
                InstrumentClient(blob.GetBlobLeaseClient(leaseId)).ReleaseAsync(),
                e => Assert.AreEqual("BlobNotFound", e.ErrorCode));
        }

        [Test]
        public async Task ReleaseLeaseAsync()
        {
            await using DisposingContainer test = await GetTestContainerAsync();
            // Arrange
            BlobBaseClient blob = await GetNewBlobClient(test.Container);

            var leaseId = Recording.Random.NewGuid().ToString();
            var duration = TimeSpan.FromSeconds(15);

            BlobLeaseClient lease = InstrumentClient(blob.GetBlobLeaseClient(leaseId));
            await lease.AcquireAsync(duration);

            // Act
            Response<ReleasedObjectInfo> response = await lease.ReleaseAsync();

            // Assert
            Assert.IsNotNull(response.GetRawResponse().Headers.RequestId);
        }

        [Test]
        public async Task ReleaseLeaseAsync_AccessConditions()
        {
            foreach (AccessConditionParameters parameters in NoLease_AccessConditions_Data)
            {
                await using DisposingContainer test = await GetTestContainerAsync();
                // Arrange
                BlobBaseClient blob = await GetNewBlobClient(test.Container);

                var leaseId = Recording.Random.NewGuid().ToString();
                var duration = TimeSpan.FromSeconds(15);

                parameters.Match = await SetupBlobMatchCondition(blob, parameters.Match);
                RequestConditions accessConditions = BuildRequestConditions(
                    parameters: parameters);

                BlobLeaseClient lease = InstrumentClient(blob.GetBlobLeaseClient(leaseId));
                await lease.AcquireAsync(duration: duration);

                // Act
                Response<ReleasedObjectInfo> response = await lease.ReleaseAsync(conditions: accessConditions);

                // Assert
                Assert.IsNotNull(response.GetRawResponse().Headers.RequestId);
            }
        }

        [Test]
        public async Task ReleaseLeaseAsync_AccessConditionsFail()
        {
            foreach (AccessConditionParameters parameters in NoLease_AccessConditionsFail_Data)
            {
                await using DisposingContainer test = await GetTestContainerAsync();
                // Arrange
                BlobBaseClient blob = await GetNewBlobClient(test.Container);

                var leaseId = Recording.Random.NewGuid().ToString();
                var duration = TimeSpan.FromSeconds(15);

                parameters.NoneMatch = await SetupBlobMatchCondition(blob, parameters.NoneMatch);
                RequestConditions accessConditions = BuildRequestConditions(parameters);

                BlobLeaseClient lease = InstrumentClient(blob.GetBlobLeaseClient(leaseId));
                await lease.AcquireAsync(duration: duration);

                // Act
                await TestHelper.AssertExpectedExceptionAsync<RequestFailedException>(
                    lease.ReleaseAsync(conditions: accessConditions),
                    e => { });
            }
        }

        [Test]
        [ServiceVersion(Min = BlobClientOptions.ServiceVersion.V2019_12_12)]
        public async Task ReleaseLeaseAsync_IfTags()
        {
            await using DisposingContainer test = await GetTestContainerAsync();
            // Arrange
            BlobBaseClient blob = await GetNewBlobClient(test.Container);

            Dictionary<string, string> tags = new Dictionary<string, string>
            {
                { "coolTag", "true" }
            };

            await blob.SetTagsAsync(tags);

            BlobTagRequestConditions conditions = new BlobTagRequestConditions
            {
                TagConditions = "\"coolTag\" = 'true'"
            };

            var leaseId = Recording.Random.NewGuid().ToString();
            var duration = TimeSpan.FromSeconds(15);

            BlobLeaseClient lease = InstrumentClient(blob.GetBlobLeaseClient(leaseId));
            await lease.AcquireAsync(duration);

            // Act
            await lease.ReleaseAsync(conditions: conditions);
        }

        [Test]
        [ServiceVersion(Min = BlobClientOptions.ServiceVersion.V2019_12_12)]
        public async Task ReleaseLeaseAsync_IfTagsFailed()
        {
            await using DisposingContainer test = await GetTestContainerAsync();
            // Arrange
            BlobBaseClient blob = await GetNewBlobClient(test.Container);

            BlobTagRequestConditions conditions = new BlobTagRequestConditions
            {
                TagConditions = "\"coolTag\" = 'true'"
            };

            var leaseId = Recording.Random.NewGuid().ToString();
            var duration = TimeSpan.FromSeconds(15);

            BlobLeaseClient lease = InstrumentClient(blob.GetBlobLeaseClient(leaseId));
            await lease.AcquireAsync(duration);

            // Act
            await TestHelper.AssertExpectedExceptionAsync<RequestFailedException>(
                lease.ReleaseAsync(conditions: conditions),
                e => Assert.AreEqual("ConditionNotMet", e.ErrorCode));
        }

        [Test]
        public async Task ReleaseLeaseAsync_Error()
        {
            await using DisposingContainer test = await GetTestContainerAsync();
            // Arrange
            BlockBlobClient blob = InstrumentClient(test.Container.GetBlockBlobClient(GetNewBlobName()));
            var leaseId = Recording.Random.NewGuid().ToString();

            // Act
            await TestHelper.AssertExpectedExceptionAsync<RequestFailedException>(
                InstrumentClient(blob.GetBlobLeaseClient(leaseId)).RenewAsync(),
                e => Assert.AreEqual("BlobNotFound", e.ErrorCode));
        }

        [Test]
        public async Task BreakLeaseAsync()
        {
            await using DisposingContainer test = await GetTestContainerAsync();
            // Arrange
            BlobBaseClient blob = await GetNewBlobClient(test.Container);

            var leaseId = Recording.Random.NewGuid().ToString();
            var duration = TimeSpan.FromSeconds(15);

            BlobLeaseClient lease = InstrumentClient(blob.GetBlobLeaseClient(leaseId));
            await lease.AcquireAsync(duration);

            // Act
            Response<BlobLease> response = await lease.BreakAsync();

            // Assert
            Assert.IsNotNull(response.GetRawResponse().Headers.RequestId);
        }

        [Test]
        public async Task BreakLeaseAsync_BreakPeriod()
        {
            await using DisposingContainer test = await GetTestContainerAsync();
            // Arrange
            BlobBaseClient blob = await GetNewBlobClient(test.Container);

            var leaseId = Recording.Random.NewGuid().ToString();
            var duration = TimeSpan.FromSeconds(15);
            TimeSpan breakPeriod = TimeSpan.FromSeconds(5);

            BlobLeaseClient lease = InstrumentClient(blob.GetBlobLeaseClient(leaseId));
            await lease.AcquireAsync(duration);

            // Act
            Response<BlobLease> response = await lease.BreakAsync(breakPeriod: breakPeriod);

            // Assert
            Assert.IsNotNull(response.GetRawResponse().Headers.RequestId);
        }

        [Test]
        public async Task BreakLeaseAsync_AccessConditions()
        {
            foreach (AccessConditionParameters parameters in NoLease_AccessConditions_Data)
            {
                await using DisposingContainer test = await GetTestContainerAsync();
                // Arrange
                BlobBaseClient blob = await GetNewBlobClient(test.Container);

                var leaseId = Recording.Random.NewGuid().ToString();
                var duration = TimeSpan.FromSeconds(15);

                parameters.Match = await SetupBlobMatchCondition(blob, parameters.Match);
                RequestConditions accessConditions = BuildRequestConditions(
                    parameters: parameters);

                BlobLeaseClient lease = InstrumentClient(blob.GetBlobLeaseClient(leaseId));
                await lease.AcquireAsync(duration: duration);

                // Act
                Response<BlobLease> response = await lease.BreakAsync(conditions: accessConditions);

                // Assert
                Assert.IsNotNull(response.GetRawResponse().Headers.RequestId);
            }
        }

        [Test]
        public async Task BreakLeaseAsync_AccessConditionsFail()
        {
            foreach (AccessConditionParameters parameters in NoLease_AccessConditionsFail_Data)
            {
                await using DisposingContainer test = await GetTestContainerAsync();
                // Arrange
                BlobBaseClient blob = await GetNewBlobClient(test.Container);

                var leaseId = Recording.Random.NewGuid().ToString();
                var duration = TimeSpan.FromSeconds(15);

                parameters.NoneMatch = await SetupBlobMatchCondition(blob, parameters.NoneMatch);
                RequestConditions accessConditions = BuildRequestConditions(parameters);

                BlobLeaseClient lease = InstrumentClient(blob.GetBlobLeaseClient(leaseId));
                await lease.AcquireAsync(duration: duration);

                // Act
                await TestHelper.AssertExpectedExceptionAsync<RequestFailedException>(
                    lease.BreakAsync(conditions: accessConditions),
                    e => { });
            }
        }

        [Test]
        [ServiceVersion(Min = BlobClientOptions.ServiceVersion.V2019_12_12)]
        public async Task BreakLeaseAsync_IfTag()
        {
            await using DisposingContainer test = await GetTestContainerAsync();
            // Arrange
            BlobBaseClient blob = await GetNewBlobClient(test.Container);

            Dictionary<string, string> tags = new Dictionary<string, string>
            {
                { "coolTag", "true" }
            };

            await blob.SetTagsAsync(tags);

            BlobTagRequestConditions conditions = new BlobTagRequestConditions
            {
                TagConditions = "\"coolTag\" = 'true'"
            };

            var leaseId = Recording.Random.NewGuid().ToString();
            var duration = TimeSpan.FromSeconds(15);

            BlobLeaseClient lease = InstrumentClient(blob.GetBlobLeaseClient(leaseId));
            await lease.AcquireAsync(duration);

            // Act
            await lease.BreakAsync(conditions: conditions);
        }

        [Test]
        [ServiceVersion(Min = BlobClientOptions.ServiceVersion.V2019_12_12)]
        public async Task BreakLeaseAsync_IfTagFailed()
        {
            await using DisposingContainer test = await GetTestContainerAsync();
            // Arrange
            BlobBaseClient blob = await GetNewBlobClient(test.Container);

            BlobTagRequestConditions conditions = new BlobTagRequestConditions
            {
                TagConditions = "\"coolTag\" = 'true'"
            };

            var leaseId = Recording.Random.NewGuid().ToString();
            var duration = TimeSpan.FromSeconds(15);

            BlobLeaseClient lease = InstrumentClient(blob.GetBlobLeaseClient(leaseId));
            await lease.AcquireAsync(duration);

            // Act
            await TestHelper.AssertExpectedExceptionAsync<RequestFailedException>(
                lease.BreakAsync(conditions: conditions),
                e => Assert.AreEqual("ConditionNotMet", e.ErrorCode));
        }

        [Test]
        public async Task BreakLeaseAsync_Error()
        {
            await using DisposingContainer test = await GetTestContainerAsync();
            // Arrange
            BlockBlobClient blob = InstrumentClient(test.Container.GetBlockBlobClient(GetNewBlobName()));

            // Act
            await TestHelper.AssertExpectedExceptionAsync<RequestFailedException>(
                InstrumentClient(blob.GetBlobLeaseClient()).BreakAsync(),
                e => Assert.AreEqual("BlobNotFound", e.ErrorCode));
        }

        [Test]
        public async Task ChangeLeaseAsync()
        {
            await using DisposingContainer test = await GetTestContainerAsync();
            // Arrange
            BlobBaseClient blob = await GetNewBlobClient(test.Container);

            var leaseId = Recording.Random.NewGuid().ToString();
            var newLeaseId = Recording.Random.NewGuid().ToString();
            var duration = TimeSpan.FromSeconds(15);

            BlobLeaseClient lease = InstrumentClient(blob.GetBlobLeaseClient(leaseId));
            await lease.AcquireAsync(duration);

            // Act
            Response<BlobLease> response = await lease.ChangeAsync(newLeaseId);

            // Assert
            Assert.IsNotNull(response.GetRawResponse().Headers.RequestId);
        }

        [Test]
        public async Task ChangeLeaseAsync_AccessConditions()
        {
            foreach (AccessConditionParameters parameters in NoLease_AccessConditions_Data)
            {
                await using DisposingContainer test = await GetTestContainerAsync();
                // Arrange
                BlobBaseClient blob = await GetNewBlobClient(test.Container);

                var leaseId = Recording.Random.NewGuid().ToString();
                var newLeaseId = Recording.Random.NewGuid().ToString();
                var duration = TimeSpan.FromSeconds(15);

                parameters.Match = await SetupBlobMatchCondition(blob, parameters.Match);
                RequestConditions accessConditions = BuildRequestConditions(
                    parameters: parameters);

                BlobLeaseClient lease = InstrumentClient(blob.GetBlobLeaseClient(leaseId));
                await lease.AcquireAsync(duration: duration);

                // Act
                Response<BlobLease> response = await lease.ChangeAsync(
                    proposedId: newLeaseId,
                    conditions: accessConditions);

                // Assert
                Assert.IsNotNull(response.GetRawResponse().Headers.RequestId);
            }
        }

        [Test]
        public async Task ChangeLeaseAsync_AccessConditionsFail()
        {
            foreach (AccessConditionParameters parameters in NoLease_AccessConditionsFail_Data)
            {
                await using DisposingContainer test = await GetTestContainerAsync();
                // Arrange
                BlobBaseClient blob = await GetNewBlobClient(test.Container);

                var leaseId = Recording.Random.NewGuid().ToString();
                var newLeaseId = Recording.Random.NewGuid().ToString();
                var duration = TimeSpan.FromSeconds(15);

                parameters.NoneMatch = await SetupBlobMatchCondition(blob, parameters.NoneMatch);
                RequestConditions accessConditions = BuildRequestConditions(parameters);

                BlobLeaseClient lease = InstrumentClient(blob.GetBlobLeaseClient(leaseId));
                await lease.AcquireAsync(duration: duration);

                // Act
                await TestHelper.AssertExpectedExceptionAsync<RequestFailedException>(
                    lease.ChangeAsync(
                        proposedId: newLeaseId,
                        conditions: accessConditions),
                    e => { });
            }
        }

        [Test]
        [ServiceVersion(Min = BlobClientOptions.ServiceVersion.V2019_12_12)]
        public async Task ChangeLeaseAsync_IfTags()
        {
            // Arrange
            await using DisposingContainer test = await GetTestContainerAsync();
            BlobBaseClient blob = await GetNewBlobClient(test.Container);

            Dictionary<string, string> tags = new Dictionary<string, string>
            {
                { "coolTag", "true" }
            };

            await blob.SetTagsAsync(tags);

            BlobTagRequestConditions conditions = new BlobTagRequestConditions
            {
                TagConditions = "\"coolTag\" = 'true'"
            };

            var leaseId = Recording.Random.NewGuid().ToString();
            var newLeaseId = Recording.Random.NewGuid().ToString();
            var duration = TimeSpan.FromSeconds(15);

            BlobLeaseClient lease = InstrumentClient(blob.GetBlobLeaseClient(leaseId));
            await lease.AcquireAsync(duration);

            // Act
            await lease.ChangeAsync(
                newLeaseId,
                conditions: conditions);
        }

        [Test]
        [ServiceVersion(Min = BlobClientOptions.ServiceVersion.V2019_12_12)]
        public async Task ChangeLeaseAsync_IfTagsFailed()
        {
            // Arrange
            await using DisposingContainer test = await GetTestContainerAsync();
            BlobBaseClient blob = await GetNewBlobClient(test.Container);

            BlobTagRequestConditions conditions = new BlobTagRequestConditions
            {
                TagConditions = "\"coolTag\" = 'true'"
            };

            var leaseId = Recording.Random.NewGuid().ToString();
            var newLeaseId = Recording.Random.NewGuid().ToString();
            var duration = TimeSpan.FromSeconds(15);

            BlobLeaseClient lease = InstrumentClient(blob.GetBlobLeaseClient(leaseId));
            await lease.AcquireAsync(duration);

            // Act
            await TestHelper.AssertExpectedExceptionAsync<RequestFailedException>(
                lease.ChangeAsync(
                newLeaseId,
                conditions: conditions),
                e => Assert.AreEqual("ConditionNotMet", e.ErrorCode));
        }

        [Test]
        public async Task ChangeLeaseAsync_Error()
        {
            await using DisposingContainer test = await GetTestContainerAsync();
            // Arrange
            BlockBlobClient blob = InstrumentClient(test.Container.GetBlockBlobClient(GetNewBlobName()));
            var leaseId = Recording.Random.NewGuid().ToString();
            var newLeaseId = Recording.Random.NewGuid().ToString();

            // Act
            await TestHelper.AssertExpectedExceptionAsync<RequestFailedException>(
                InstrumentClient(blob.GetBlobLeaseClient(leaseId)).ChangeAsync(proposedId: newLeaseId),
                e => Assert.AreEqual("BlobNotFound", e.ErrorCode));
        }

        [Test]
        public async Task SetTierAsync()
        {
            await using DisposingContainer test = await GetTestContainerAsync();
            // Arrange
            BlobBaseClient blob = await GetNewBlobClient(test.Container);

            // Act
            Response response = await blob.SetAccessTierAsync(AccessTier.Cool);

            // Assert
            Assert.IsNotNull(response.Headers.RequestId);
        }

        [Test]
        public async Task SetTierAsync_Lease()
        {
            await using DisposingContainer test = await GetTestContainerAsync();
            // Arrange
            BlobBaseClient blob = await GetNewBlobClient(test.Container);

            var leaseId = Recording.Random.NewGuid().ToString();
            var duration = TimeSpan.FromSeconds(15);

            await InstrumentClient(blob.GetBlobLeaseClient(leaseId)).AcquireAsync(duration);

            // Act
            Response response = await blob.SetAccessTierAsync(
                accessTier: AccessTier.Cool,
                conditions: new BlobRequestConditions
                {
                    LeaseId = leaseId
                });

            // Assert
            Assert.IsNotNull(response.Headers.RequestId);
        }

        [Test]
        public async Task SetTierAsync_LeaseFail()
        {
            await using DisposingContainer test = await GetTestContainerAsync();
            // Arrange
            var data = GetRandomBuffer(Constants.KB);

            BlockBlobClient blob = InstrumentClient(test.Container.GetBlockBlobClient(GetNewBlobName()));
            using (var stream = new MemoryStream(data))
            {
                await blob.UploadAsync(stream);
            }

            var leaseId = Recording.Random.NewGuid().ToString();

            // Act
            await TestHelper.AssertExpectedExceptionAsync<RequestFailedException>(
                blob.SetAccessTierAsync(
                    accessTier: AccessTier.Cool,
                    conditions: new BlobRequestConditions
                    {
                        LeaseId = leaseId
                    }),
                e => Assert.AreEqual("LeaseNotPresentWithBlobOperation", e.ErrorCode));
        }

        [Test]
        public async Task SetTierAsync_Error()
        {
            await using DisposingContainer test = await GetTestContainerAsync();
            // Arrange
            BlockBlobClient blob = InstrumentClient(test.Container.GetBlockBlobClient(GetNewBlobName()));
            var leaseId = Recording.Random.NewGuid().ToString();
            var newLeaseId = Recording.Random.NewGuid().ToString();

            // Act
            await TestHelper.AssertExpectedExceptionAsync<RequestFailedException>(
                blob.SetAccessTierAsync(AccessTier.Cool),
                e => Assert.AreEqual("BlobNotFound", e.ErrorCode));
        }

        [Test]
        public async Task SetTierAsync_Rehydrate()
        {
            await using DisposingContainer test = await GetTestContainerAsync();
            // arrange
            BlobBaseClient blob = await GetNewBlobClient(test.Container);
            await blob.SetAccessTierAsync(AccessTier.Archive);

            // Act
            Response setTierResponse = await blob.SetAccessTierAsync(
                accessTier: AccessTier.Cool,
                rehydratePriority: RehydratePriority.High);
            Response<BlobProperties> propertiesResponse = await blob.GetPropertiesAsync();

            // Assert
            Assert.AreEqual("rehydrate-pending-to-cool", propertiesResponse.Value.ArchiveStatus);
        }

        [Test]
        [ServiceVersion(Min = BlobClientOptions.ServiceVersion.V2019_12_12)]
        public async Task SetTierAsync_Snapshot()
        {
            // Arrange
            await using DisposingContainer test = await GetTestContainerAsync();
            BlobBaseClient blob = await GetNewBlobClient(test.Container);
            Response<BlobSnapshotInfo> snapshotResponse = await blob.CreateSnapshotAsync();
            BlobBaseClient snapshotBlob = blob.WithSnapshot(snapshotResponse.Value.Snapshot);

            // Act
            await snapshotBlob.SetAccessTierAsync(AccessTier.Cool);
            Response<BlobProperties> propertiesResponse = await snapshotBlob.GetPropertiesAsync();

            // Assert
            Assert.AreEqual(AccessTier.Cool.ToString(), propertiesResponse.Value.AccessTier);
        }

        [Test]
        [ServiceVersion(Min = BlobClientOptions.ServiceVersion.V2019_12_12)]
        public async Task SetTierAsync_SnapshotError()
        {
            // Arrange
            await using DisposingContainer test = await GetTestContainerAsync();
            BlobBaseClient blob = await GetNewBlobClient(test.Container);

            string fakeVersion = "2020-04-17T20:37:16.5129130Z";
            BlobBaseClient snapshotBlob = blob.WithSnapshot(fakeVersion);

            // Act
            await TestHelper.AssertExpectedExceptionAsync<RequestFailedException>(
                snapshotBlob.SetAccessTierAsync(AccessTier.Cool),
                e => Assert.AreEqual(BlobErrorCode.BlobNotFound.ToString(), e.ErrorCode));
        }

        [Test]
        [ServiceVersion(Min = BlobClientOptions.ServiceVersion.V2019_12_12)]
        public async Task SetTierAsync_Version()
        {
            // Arrange
            var constants = new TestConstants(this);
            await using DisposingContainer test = await GetTestContainerAsync();
            var data = GetRandomBuffer(Constants.KB);
            BlockBlobClient blob = InstrumentClient(test.Container.GetBlockBlobClient(GetNewBlobName()));
            Response<BlobContentInfo> uploadResponse;
            using (var stream = new MemoryStream(data))
            {
                uploadResponse = await blob.UploadAsync(stream);
            }

            // Act
            BlobBaseClient versionBlob = blob.WithVersion(uploadResponse.Value.VersionId);

            // Act
            await versionBlob.SetAccessTierAsync(AccessTier.Cool);
            Response<BlobProperties> propertiesResponse = await versionBlob.GetPropertiesAsync();

            // Assert
            Assert.AreEqual(AccessTier.Cool.ToString(), propertiesResponse.Value.AccessTier);
        }

        [Test]
        [ServiceVersion(Min = BlobClientOptions.ServiceVersion.V2019_12_12)]
        public async Task SetTierAsync_VersionError()
        {
            // Arrange
            await using DisposingContainer test = await GetTestContainerAsync();
            BlobBaseClient blob = await GetNewBlobClient(test.Container);
            string fakeVersion = "2020-04-17T20:37:16.5129130Z";
            BlobBaseClient versionBlob = blob.WithVersion(fakeVersion);

            // Act
            await TestHelper.AssertExpectedExceptionAsync<RequestFailedException>(
                versionBlob.SetAccessTierAsync(AccessTier.Cool),
                e => Assert.AreEqual(BlobErrorCode.BlobNotFound.ToString(), e.ErrorCode));
        }

        [Test]
        [ServiceVersion(Min = BlobClientOptions.ServiceVersion.V2019_12_12)]
        public async Task GetSetTagsAsync()
        {
            await using DisposingContainer test = await GetTestContainerAsync();
            BlobBaseClient blob = await GetNewBlobClient(test.Container);
            Dictionary<string, string> tags = BuildTags();

            // Act
            await blob.SetTagsAsync(tags);
            Response<IDictionary<string, string>> getTagsResponse = await blob.GetTagsAsync();

            // Assert
            AssertDictionaryEquality(tags, getTagsResponse.Value);
        }

        [Test]
        [ServiceVersion(Min = BlobClientOptions.ServiceVersion.V2019_12_12)]
<<<<<<< HEAD
        public async Task GetSetTagsAsync_IfTags()
        {
            await using DisposingContainer test = await GetTestContainerAsync();
            BlobBaseClient blob = await GetNewBlobClient(test.Container);

            Dictionary<string, string> tags = new Dictionary<string, string>
            {
                { "coolTag", "true" }
            };

            await blob.SetTagsAsync(tags);

            BlobRequestConditions conditions = new BlobRequestConditions
            {
                TagConditions = "\"coolTag\" = 'true'"
            };

            tags.Add("anotherTag", "anotherValue");

            // Act
            await blob.SetTagsAsync(
                tags,
                conditions: conditions);
            Response<IDictionary<string, string>> getTagsResponse = await blob.GetTagsAsync(
                conditions: conditions);
=======
        public async Task GetSetTagsAsync_BlobTagSas()
        {
            await using DisposingContainer test = await GetTestContainerAsync();
            BlobBaseClient blob = await GetNewBlobClient(test.Container);
            SasQueryParameters sasQueryParameters = GetBlobSas(
                test.Container.Name,
                blob.Name,
                BlobSasPermissions.Tag,
                sasVersion: Constants.DefaultSasVersion);
            BlobBaseClient sasBlob = new BlobBaseClient(new Uri($"{blob.Uri.ToString()}?{sasQueryParameters}"), GetOptions());

            Dictionary<string, string> tags = BuildTags();

            // Act
            await sasBlob.SetTagsAsync(tags);
            Response<IDictionary<string, string>> getTagsResponse = await sasBlob.GetTagsAsync();

            // Assert
            AssertDictionaryEquality(tags, getTagsResponse.Value);
        }

        [Test]
        [ServiceVersion(Min = BlobClientOptions.ServiceVersion.V2019_12_12)]
        public async Task GetSetTagsAsync_InvalidBlobSas()
        {
            await using DisposingContainer test = await GetTestContainerAsync();
            BlobBaseClient blob = await GetNewBlobClient(test.Container);
            SasQueryParameters sasQueryParameters = GetBlobSas(
                test.Container.Name, blob.Name,
                BlobSasPermissions.Read,
                sasVersion: Constants.DefaultSasVersion);
            BlobBaseClient sasBlob = new BlobBaseClient(new Uri($"{blob.Uri.ToString()}?{sasQueryParameters}"), GetOptions());

            Dictionary<string, string> tags = BuildTags();

            // Act
            await TestHelper.AssertExpectedExceptionAsync<RequestFailedException>(
                sasBlob.SetTagsAsync(tags),
                e => Assert.AreEqual(BlobErrorCode.AuthorizationPermissionMismatch.ToString(), e.ErrorCode));
        }

        [Test]
        [ServiceVersion(Min = BlobClientOptions.ServiceVersion.V2019_12_12)]
        public async Task GetSetTagsAsync_BlobIdentityTagSas()
        {
            BlobServiceClient oauthService = GetServiceClient_OauthAccount();
            string containerName = GetNewContainerName();
            string blobName = GetNewBlobName();
            await using DisposingContainer test = await GetTestContainerAsync(containerName: containerName, service: oauthService);

            BlobBaseClient blob = await GetNewBlobClient(test.Container);

            Response<UserDelegationKey> userDelegationKey = await oauthService.GetUserDelegationKeyAsync(
                startsOn: null,
                expiresOn: Recording.UtcNow.AddHours(1));

            SasQueryParameters sasQueryParameters = GetBlobIdentitySas(
                test.Container.Name,
                blob.Name,
                BlobSasPermissions.Tag,
                userDelegationKey,
                oauthService.AccountName,
                sasVersion: Constants.DefaultSasVersion);

            BlobBaseClient identitySasBlob = new BlobBaseClient(new Uri($"{blob.Uri.ToString()}?{sasQueryParameters}"), GetOptions());

            Dictionary<string, string> tags = BuildTags();

            // Act
            await identitySasBlob.SetTagsAsync(tags);
            Response<IDictionary<string, string>> getTagsResponse = await identitySasBlob.GetTagsAsync();
>>>>>>> 973ca8f6

            // Assert
            AssertDictionaryEquality(tags, getTagsResponse.Value);
        }

        [Test]
        [ServiceVersion(Min = BlobClientOptions.ServiceVersion.V2019_12_12)]
<<<<<<< HEAD
        public async Task GetTagsAsync_IfTagsFailed()
        {
            // Arrange
            await using DisposingContainer test = await GetTestContainerAsync();
            BlobBaseClient blob = await GetNewBlobClient(test.Container);

            BlobRequestConditions conditions = new BlobRequestConditions
            {
                TagConditions = "\"coolTag\" = 'true'"
            };

            // Act
            await TestHelper.AssertExpectedExceptionAsync<RequestFailedException>(
                blob.GetTagsAsync(
                conditions: conditions),
                e => Assert.AreEqual("ConditionNotMet", e.ErrorCode));
=======
        public async Task GetSetTagsAsync_InvalidBlobIdentitySas()
        {
            BlobServiceClient oauthService = GetServiceClient_OauthAccount();
            string containerName = GetNewContainerName();
            string blobName = GetNewBlobName();
            await using DisposingContainer test = await GetTestContainerAsync(containerName: containerName, service: oauthService);

            BlobBaseClient blob = await GetNewBlobClient(test.Container);

            Response<UserDelegationKey> userDelegationKey = await oauthService.GetUserDelegationKeyAsync(
                startsOn: null,
                expiresOn: Recording.UtcNow.AddHours(1));

            SasQueryParameters sasQueryParameters = GetBlobIdentitySas(
                test.Container.Name,
                blob.Name,
                BlobSasPermissions.Read,
                userDelegationKey,
                oauthService.AccountName,
                sasVersion: Constants.DefaultSasVersion);

            BlobBaseClient identitySasBlob = new BlobBaseClient(new Uri($"{blob.Uri.ToString()}?{sasQueryParameters}"), GetOptions());

            Dictionary<string, string> tags = BuildTags();

            // Act
            await TestHelper.AssertExpectedExceptionAsync<RequestFailedException>(
                identitySasBlob.SetTagsAsync(tags),
                e => Assert.AreEqual(BlobErrorCode.AuthorizationPermissionMismatch.ToString(), e.ErrorCode));
        }

        [Test]
        [ServiceVersion(Min = BlobClientOptions.ServiceVersion.V2019_12_12)]
        public async Task GetSetTagsAsync_ContainerTagSas()
        {
            await using DisposingContainer test = await GetTestContainerAsync();
            BlobBaseClient blob = await GetNewBlobClient(test.Container);
            SasQueryParameters sasQueryParameters = GetContainerSas(
                test.Container.Name,
                BlobContainerSasPermissions.Tag,
                sasVersion: Constants.DefaultSasVersion);
            BlobBaseClient sasBlob = new BlobBaseClient(new Uri($"{blob.Uri.ToString()}?{sasQueryParameters}"), GetOptions());

            Dictionary<string, string> tags = BuildTags();

            // Act
            await sasBlob.SetTagsAsync(tags);
            Response<IDictionary<string, string>> getTagsResponse = await sasBlob.GetTagsAsync();

            // Assert
            AssertDictionaryEquality(tags, getTagsResponse.Value);
>>>>>>> 973ca8f6
        }

        [Test]
        [ServiceVersion(Min = BlobClientOptions.ServiceVersion.V2019_12_12)]
<<<<<<< HEAD
        public async Task SetTagsAsync_IfTagsFailed()
        {
            // Arrange
            await using DisposingContainer test = await GetTestContainerAsync();
            BlobBaseClient blob = await GetNewBlobClient(test.Container);

            BlobRequestConditions conditions = new BlobRequestConditions
            {
                TagConditions = "\"coolTag\" = 'true'"
            };
=======
        public async Task GetSetTagsAsync_InvalidContainerSas()
        {
            await using DisposingContainer test = await GetTestContainerAsync();
            BlobBaseClient blob = await GetNewBlobClient(test.Container);
            SasQueryParameters sasQueryParameters = GetContainerSas(
                test.Container.Name,
                BlobContainerSasPermissions.Read,
                sasVersion: Constants.DefaultSasVersion);
            BlobBaseClient sasBlob = new BlobBaseClient(new Uri($"{blob.Uri.ToString()}?{sasQueryParameters}"), GetOptions());

            Dictionary<string, string> tags = BuildTags();

            // Act
            await TestHelper.AssertExpectedExceptionAsync<RequestFailedException>(
                sasBlob.SetTagsAsync(tags),
                e => Assert.AreEqual(BlobErrorCode.AuthorizationPermissionMismatch.ToString(), e.ErrorCode));
        }

        [Test]
        [ServiceVersion(Min = BlobClientOptions.ServiceVersion.V2019_12_12)]
        public async Task GetSetTagsAsync_ContainerIdentityTagSas()
        {
            BlobServiceClient oauthService = GetServiceClient_OauthAccount();
            string containerName = GetNewContainerName();
            string blobName = GetNewBlobName();
            await using DisposingContainer test = await GetTestContainerAsync(containerName: containerName, service: oauthService);

            BlobBaseClient blob = await GetNewBlobClient(test.Container);

            Response<UserDelegationKey> userDelegationKey = await oauthService.GetUserDelegationKeyAsync(
                startsOn: null,
                expiresOn: Recording.UtcNow.AddHours(1));

            SasQueryParameters sasQueryParameters = GetContainerIdentitySas(
                test.Container.Name,
                BlobContainerSasPermissions.Tag,
                userDelegationKey,
                oauthService.AccountName,
                sasVersion: Constants.DefaultSasVersion);

            BlobBaseClient identitySasBlob = new BlobBaseClient(new Uri($"{blob.Uri.ToString()}?{sasQueryParameters}"), GetOptions());

            Dictionary<string, string> tags = BuildTags();

            // Act
            await identitySasBlob.SetTagsAsync(tags);
            Response<IDictionary<string, string>> getTagsResponse = await identitySasBlob.GetTagsAsync();

            // Assert
            AssertDictionaryEquality(tags, getTagsResponse.Value);
        }

        [Test]
        [ServiceVersion(Min = BlobClientOptions.ServiceVersion.V2019_12_12)]
        public async Task GetSetTagsAsync_InvalidContainerIdentitySas()
        {
            BlobServiceClient oauthService = GetServiceClient_OauthAccount();
            string containerName = GetNewContainerName();
            string blobName = GetNewBlobName();
            await using DisposingContainer test = await GetTestContainerAsync(containerName: containerName, service: oauthService);

            BlobBaseClient blob = await GetNewBlobClient(test.Container);

            Response<UserDelegationKey> userDelegationKey = await oauthService.GetUserDelegationKeyAsync(
                startsOn: null,
                expiresOn: Recording.UtcNow.AddHours(1));

            SasQueryParameters sasQueryParameters = GetContainerIdentitySas(
                test.Container.Name,
                BlobContainerSasPermissions.Read,
                userDelegationKey,
                oauthService.AccountName,
                sasVersion: Constants.DefaultSasVersion);

            BlobBaseClient identitySasBlob = new BlobBaseClient(new Uri($"{blob.Uri.ToString()}?{sasQueryParameters}"), GetOptions());
>>>>>>> 973ca8f6

            Dictionary<string, string> tags = BuildTags();

            // Act
            await TestHelper.AssertExpectedExceptionAsync<RequestFailedException>(
<<<<<<< HEAD
                blob.SetTagsAsync(
                    tags,
                conditions: conditions),
                e => Assert.AreEqual("ConditionNotMet", e.ErrorCode));
=======
                identitySasBlob.SetTagsAsync(tags),
                e => Assert.AreEqual(BlobErrorCode.AuthorizationPermissionMismatch.ToString(), e.ErrorCode));
>>>>>>> 973ca8f6
        }

        [Test]
        [ServiceVersion(Min = BlobClientOptions.ServiceVersion.V2019_12_12)]
        public async Task GetSetTagsAsync_Version()
        {
            // Arrange
            await using DisposingContainer test = await GetTestContainerAsync();
            BlobBaseClient blob = await GetNewBlobClient(test.Container);

            Response<BlobInfo> metadataResponse = await blob.SetMetadataAsync(BuildMetadata());
            BlobBaseClient versionBlob = blob.WithVersion(metadataResponse.Value.VersionId);
            Dictionary<string, string> tags = BuildTags();

            // Act
            await versionBlob.SetTagsAsync(tags);
            Response<IDictionary<string, string>> getVersionTagsResponse = await versionBlob.GetTagsAsync();

            // Assert
            AssertDictionaryEquality(tags, getVersionTagsResponse.Value);
        }

        [Test]
        [ServiceVersion(Min = BlobClientOptions.ServiceVersion.V2019_12_12)]
        public async Task GetSetTagsAsync_VersionError()
        {
            // Arrange
            await using DisposingContainer test = await GetTestContainerAsync();
            BlobBaseClient blob = await GetNewBlobClient(test.Container);
            string fakeVersion = "2020-04-17T21:55:48.6692074Z";
            BlobBaseClient versionBlob = blob.WithVersion(fakeVersion);
            Dictionary<string, string> tags = BuildTags();

            // Act
            await TestHelper.AssertExpectedExceptionAsync<RequestFailedException>(
                versionBlob.SetTagsAsync(tags),
                e => Assert.AreEqual(BlobErrorCode.BlobNotFound.ToString(), e.ErrorCode));

            await TestHelper.AssertExpectedExceptionAsync<RequestFailedException>(
                versionBlob.GetTagsAsync(),
                e => Assert.AreEqual(BlobErrorCode.BlobNotFound.ToString(), e.ErrorCode));
        }

        [Test]
        [ServiceVersion(Min = BlobClientOptions.ServiceVersion.V2019_12_12)]
        public async Task GetTagsAsync_Error()
        {
            // Arrange
            await using DisposingContainer test = await GetTestContainerAsync();
            BlobBaseClient blob = InstrumentClient(test.Container.GetBlobBaseClient(GetNewBlobName()));

            // Act
            await TestHelper.AssertExpectedExceptionAsync<RequestFailedException>(
                blob.GetTagsAsync(),
                e => Assert.AreEqual(BlobErrorCode.BlobNotFound.ToString(), e.ErrorCode));
        }

        [Test]
        [ServiceVersion(Min = BlobClientOptions.ServiceVersion.V2019_12_12)]
        public async Task SetTagsAsync_Error()
        {
            // Arrange
            await using DisposingContainer test = await GetTestContainerAsync();
            BlobBaseClient blob = InstrumentClient(test.Container.GetBlobBaseClient(GetNewBlobName()));
            Dictionary<string, string> tags = BuildTags();

            // Act
            await TestHelper.AssertExpectedExceptionAsync<RequestFailedException>(
                blob.SetTagsAsync(tags),
                e => Assert.AreEqual(BlobErrorCode.BlobNotFound.ToString(), e.ErrorCode));
        }

        //[Test]
        //public async Task SetTierAsync_Batch()
        //{
        //    using (this.GetNewContainer(out var container, service: this.GetServiceClient_PreviewAccount_SharedKey()))
        //    {
        //        const int blobSize = Constants.KB;
        //        var data = this.GetRandomBuffer(blobSize);

        //        var blob1 = this.InstrumentClient(container.CreateBlockBlobClient(this.GetNewBlobName()));
        //        using (var stream = new MemoryStream(data))
        //        {
        //            await blob1.UploadAsync(stream);
        //        }

        //        var blob2 = this.InstrumentClient(container.CreateBlockBlobClient(this.GetNewBlobName()));
        //        using (var stream = new MemoryStream(data))
        //        {
        //            await blob2.UploadAsync(stream);
        //        }

        //        var batch =
        //            blob1.SetTierAsync(AccessTier.Cool)
        //            .And(blob2.SetTierAsync(AccessTier.Cool))
        //            ;

        //        var result = await batch;

        //        Assert.IsNotNull(result);
        //        Assert.AreEqual(2, result.Length);
        //        Assert.IsNotNull(result[0].RequestId);
        //        Assert.IsNotNull(result[1].RequestId);
        //    }
        //}

        [Test]
        public void WithSnapshot()
        {
            var containerName = GetNewContainerName();
            var blobName = GetNewBlobName();

            BlobServiceClient service = GetServiceClient_SharedKey();

            BlobContainerClient container = InstrumentClient(service.GetBlobContainerClient(containerName));

            BlockBlobClient blob = InstrumentClient(container.GetBlockBlobClient(blobName));

            var builder = new BlobUriBuilder(blob.Uri);

            Assert.AreEqual("", builder.Snapshot);

            blob = InstrumentClient(blob.WithSnapshot("foo"));

            builder = new BlobUriBuilder(blob.Uri);

            Assert.AreEqual("foo", builder.Snapshot);

            blob = InstrumentClient(blob.WithSnapshot(null));

            builder = new BlobUriBuilder(blob.Uri);

            Assert.AreEqual("", builder.Snapshot);
        }

        private async Task<BlobBaseClient> GetNewBlobClient(BlobContainerClient container, string blobName = default)
        {
            blobName ??= GetNewBlobName();
            BlockBlobClient blob = InstrumentClient(container.GetBlockBlobClient(blobName));
            var data = GetRandomBuffer(Constants.KB);

            using (var stream = new MemoryStream(data))
            {
                await blob.UploadAsync(stream);
            }
            return blob;
        }

        public IEnumerable<AccessConditionParameters> AccessConditions_Data
            => new[]
            {
                new AccessConditionParameters(),
                new AccessConditionParameters { IfModifiedSince = OldDate },
                new AccessConditionParameters { IfUnmodifiedSince = NewDate },
                new AccessConditionParameters { Match = ReceivedETag },
                new AccessConditionParameters { NoneMatch = GarbageETag },
                new AccessConditionParameters { LeaseId = ReceivedLeaseId }
            };

        public IEnumerable<AccessConditionParameters> GetAccessConditionsFail_Data(string garbageLeaseId)
            => new[]
            {
                new AccessConditionParameters { IfModifiedSince = NewDate },
                new AccessConditionParameters { IfUnmodifiedSince = OldDate },
                new AccessConditionParameters { Match = GarbageETag },
                new AccessConditionParameters { NoneMatch = ReceivedETag },
                new AccessConditionParameters { LeaseId = garbageLeaseId },
             };

        public IEnumerable<AccessConditionParameters> NoLease_AccessConditions_Data
            => new[]
            {
                new AccessConditionParameters(),
                new AccessConditionParameters { IfModifiedSince = OldDate },
                new AccessConditionParameters { IfUnmodifiedSince = NewDate },
                new AccessConditionParameters { Match = ReceivedETag },
                new AccessConditionParameters { NoneMatch = GarbageETag },
            };

        public IEnumerable<AccessConditionParameters> NoLease_AccessConditionsFail_Data
            => new[]
            {
                new AccessConditionParameters { IfModifiedSince = NewDate },
                new AccessConditionParameters { IfUnmodifiedSince = OldDate },
                new AccessConditionParameters { Match = GarbageETag },
                new AccessConditionParameters { NoneMatch = ReceivedETag },
            };

        private RequestConditions BuildRequestConditions(
            AccessConditionParameters parameters)
            => new RequestConditions
            {
                IfModifiedSince = parameters.IfModifiedSince,
                IfUnmodifiedSince = parameters.IfUnmodifiedSince,
                IfMatch = parameters.Match != null ? new ETag(parameters.Match) : default(ETag?),
                IfNoneMatch = parameters.NoneMatch != null ? new ETag(parameters.NoneMatch) : default(ETag?)
            };

        private BlobRequestConditions BuildAccessConditions(
            AccessConditionParameters parameters,
            bool lease = true)
        {
            var accessConditions = BuildRequestConditions(parameters).ToBlobRequestConditions();
            if (lease)
            {
                accessConditions.LeaseId = parameters.LeaseId;
            }
            return accessConditions;
        }

        public class AccessConditionParameters
        {
            public DateTimeOffset? IfModifiedSince { get; set; }
            public DateTimeOffset? IfUnmodifiedSince { get; set; }
            public string Match { get; set; }
            public string NoneMatch { get; set; }
            public string LeaseId { get; set; }
        }
    }
}<|MERGE_RESOLUTION|>--- conflicted
+++ resolved
@@ -4278,33 +4278,6 @@
 
         [Test]
         [ServiceVersion(Min = BlobClientOptions.ServiceVersion.V2019_12_12)]
-<<<<<<< HEAD
-        public async Task GetSetTagsAsync_IfTags()
-        {
-            await using DisposingContainer test = await GetTestContainerAsync();
-            BlobBaseClient blob = await GetNewBlobClient(test.Container);
-
-            Dictionary<string, string> tags = new Dictionary<string, string>
-            {
-                { "coolTag", "true" }
-            };
-
-            await blob.SetTagsAsync(tags);
-
-            BlobRequestConditions conditions = new BlobRequestConditions
-            {
-                TagConditions = "\"coolTag\" = 'true'"
-            };
-
-            tags.Add("anotherTag", "anotherValue");
-
-            // Act
-            await blob.SetTagsAsync(
-                tags,
-                conditions: conditions);
-            Response<IDictionary<string, string>> getTagsResponse = await blob.GetTagsAsync(
-                conditions: conditions);
-=======
         public async Task GetSetTagsAsync_BlobTagSas()
         {
             await using DisposingContainer test = await GetTestContainerAsync();
@@ -4376,7 +4349,6 @@
             // Act
             await identitySasBlob.SetTagsAsync(tags);
             Response<IDictionary<string, string>> getTagsResponse = await identitySasBlob.GetTagsAsync();
->>>>>>> 973ca8f6
 
             // Assert
             AssertDictionaryEquality(tags, getTagsResponse.Value);
@@ -4384,24 +4356,6 @@
 
         [Test]
         [ServiceVersion(Min = BlobClientOptions.ServiceVersion.V2019_12_12)]
-<<<<<<< HEAD
-        public async Task GetTagsAsync_IfTagsFailed()
-        {
-            // Arrange
-            await using DisposingContainer test = await GetTestContainerAsync();
-            BlobBaseClient blob = await GetNewBlobClient(test.Container);
-
-            BlobRequestConditions conditions = new BlobRequestConditions
-            {
-                TagConditions = "\"coolTag\" = 'true'"
-            };
-
-            // Act
-            await TestHelper.AssertExpectedExceptionAsync<RequestFailedException>(
-                blob.GetTagsAsync(
-                conditions: conditions),
-                e => Assert.AreEqual("ConditionNotMet", e.ErrorCode));
-=======
         public async Task GetSetTagsAsync_InvalidBlobIdentitySas()
         {
             BlobServiceClient oauthService = GetServiceClient_OauthAccount();
@@ -4453,23 +4407,10 @@
 
             // Assert
             AssertDictionaryEquality(tags, getTagsResponse.Value);
->>>>>>> 973ca8f6
-        }
-
-        [Test]
-        [ServiceVersion(Min = BlobClientOptions.ServiceVersion.V2019_12_12)]
-<<<<<<< HEAD
-        public async Task SetTagsAsync_IfTagsFailed()
-        {
-            // Arrange
-            await using DisposingContainer test = await GetTestContainerAsync();
-            BlobBaseClient blob = await GetNewBlobClient(test.Container);
-
-            BlobRequestConditions conditions = new BlobRequestConditions
-            {
-                TagConditions = "\"coolTag\" = 'true'"
-            };
-=======
+        }
+
+        [Test]
+        [ServiceVersion(Min = BlobClientOptions.ServiceVersion.V2019_12_12)]
         public async Task GetSetTagsAsync_InvalidContainerSas()
         {
             await using DisposingContainer test = await GetTestContainerAsync();
@@ -4545,21 +4486,88 @@
                 sasVersion: Constants.DefaultSasVersion);
 
             BlobBaseClient identitySasBlob = new BlobBaseClient(new Uri($"{blob.Uri.ToString()}?{sasQueryParameters}"), GetOptions());
->>>>>>> 973ca8f6
 
             Dictionary<string, string> tags = BuildTags();
 
             // Act
             await TestHelper.AssertExpectedExceptionAsync<RequestFailedException>(
-<<<<<<< HEAD
+                identitySasBlob.SetTagsAsync(tags),
+                e => Assert.AreEqual(BlobErrorCode.AuthorizationPermissionMismatch.ToString(), e.ErrorCode));
+        }
+
+        [Test]
+        [ServiceVersion(Min = BlobClientOptions.ServiceVersion.V2019_12_12)]
+        public async Task GetSetTagsAsync_IfTags()
+        {
+            await using DisposingContainer test = await GetTestContainerAsync();
+            BlobBaseClient blob = await GetNewBlobClient(test.Container);
+
+            Dictionary<string, string> tags = new Dictionary<string, string>
+            {
+                { "coolTag", "true" }
+            };
+
+            await blob.SetTagsAsync(tags);
+
+            BlobRequestConditions conditions = new BlobRequestConditions
+            {
+                TagConditions = "\"coolTag\" = 'true'"
+            };
+
+            tags.Add("anotherTag", "anotherValue");
+
+            // Act
+            await blob.SetTagsAsync(
+                tags,
+                conditions: conditions);
+            Response<IDictionary<string, string>> getTagsResponse = await blob.GetTagsAsync(
+                conditions: conditions);
+
+            // Assert
+            AssertDictionaryEquality(tags, getTagsResponse.Value);
+        }
+
+        [Test]
+        [ServiceVersion(Min = BlobClientOptions.ServiceVersion.V2019_12_12)]
+        public async Task GetTagsAsync_IfTagsFailed()
+        {
+            // Arrange
+            await using DisposingContainer test = await GetTestContainerAsync();
+            BlobBaseClient blob = await GetNewBlobClient(test.Container);
+
+            BlobRequestConditions conditions = new BlobRequestConditions
+            {
+                TagConditions = "\"coolTag\" = 'true'"
+            };
+
+            // Act
+            await TestHelper.AssertExpectedExceptionAsync<RequestFailedException>(
+                blob.GetTagsAsync(
+                conditions: conditions),
+                e => Assert.AreEqual("ConditionNotMet", e.ErrorCode));
+        }
+
+        [Test]
+        [ServiceVersion(Min = BlobClientOptions.ServiceVersion.V2019_12_12)]
+        public async Task SetTagsAsync_IfTagsFailed()
+        {
+            // Arrange
+            await using DisposingContainer test = await GetTestContainerAsync();
+            BlobBaseClient blob = await GetNewBlobClient(test.Container);
+
+            BlobRequestConditions conditions = new BlobRequestConditions
+            {
+                TagConditions = "\"coolTag\" = 'true'"
+            };
+
+            Dictionary<string, string> tags = BuildTags();
+
+            // Act
+            await TestHelper.AssertExpectedExceptionAsync<RequestFailedException>(
                 blob.SetTagsAsync(
                     tags,
                 conditions: conditions),
                 e => Assert.AreEqual("ConditionNotMet", e.ErrorCode));
-=======
-                identitySasBlob.SetTagsAsync(tags),
-                e => Assert.AreEqual(BlobErrorCode.AuthorizationPermissionMismatch.ToString(), e.ErrorCode));
->>>>>>> 973ca8f6
         }
 
         [Test]
