--- conflicted
+++ resolved
@@ -5728,7 +5728,6 @@
                 e => Assert.AreEqual(BlobErrorCode.BlobNotFound.ToString(), e.ErrorCode));
         }
 
-<<<<<<< HEAD
         [Test]
         [ServiceVersion(Min = BlobClientOptions.ServiceVersion.V2020_04_08)]
         public async Task GetSetTagsAsync_Lease()
@@ -5797,7 +5796,7 @@
                 blob.SetTagsAsync(tags, conditions),
                 e => Assert.AreEqual(BlobErrorCode.LeaseNotPresentWithBlobOperation.ToString(), e.ErrorCode));
         }
-=======
+
         #region GenerateSasTests
         [Test]
         public void CanGenerateSas_ClientConstructors()
@@ -6084,7 +6083,6 @@
             }
         }
         #endregion
->>>>>>> 6833f5c6
 
         //[Test]
         //public async Task SetTierAsync_Batch()
