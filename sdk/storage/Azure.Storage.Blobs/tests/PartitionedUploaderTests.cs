﻿// Copyright (c) Microsoft Corporation. All rights reserved.
// Licensed under the MIT License.

using System;
using System.Buffers;
using System.Collections.Generic;
using System.IO;
using System.Linq;
using System.Threading;
using System.Threading.Tasks;
using Azure.Core.TestFramework;
using Azure.Storage.Blobs.Models;
using Azure.Storage.Blobs.Specialized;
using Azure.Storage.Tests.Shared;
using Moq;
using NUnit.Framework;
using static Moq.It;

namespace Azure.Storage.Blobs.Test
{
    [TestFixture(true)]
    [TestFixture(false)]
    public class PartitionedUploaderTests
    {
        private readonly bool _async;

        // Use constants to verify that we flow them everywhere
        private static readonly CancellationToken s_cancellationToken = new CancellationTokenSource().Token;
        private static readonly BlobHttpHeaders s_blobHttpHeaders = new BlobHttpHeaders() { CacheControl = "Please do", ContentEncoding = "Yes" };
        private static readonly Dictionary<string, string> s_metadata = new Dictionary<string, string>() { { "Key", "Value" } };
        private static readonly Dictionary<string, string> s_tags = new Dictionary<string, string>() { { "tagKey", "tagValue" } };
        private static readonly BlobRequestConditions s_conditions = new BlobRequestConditions() { LeaseId = "MyImportantLease" };
        private static readonly AccessTier s_accessTier = AccessTier.Cool;
        private static readonly Progress<long> s_progress = new Progress<long>();
        private static readonly Response<BlobContentInfo> s_response = Response.FromValue(new BlobContentInfo(), new MockResponse(200));

        public PartitionedUploaderTests(bool async)
        {
            _async = async;
        }

        [Test]
        public async Task UploadsStreamInBlocksIfLengthNotAvailable()
        {
            TestStream content = new TestStream(_async, null, TestStream.Read(0, 10));
            TrackingArrayPool testPool = new TrackingArrayPool();
            StagingSink sink = new StagingSink();

            Mock<BlockBlobClient> clientMock = new Mock<BlockBlobClient>(MockBehavior.Strict, new Uri("http://mock"), new BlobClientOptions());
            clientMock.SetupGet(c => c.ClientDiagnostics).CallBase();
            SetupInternalStaging(clientMock, sink);

            var uploader = new PartitionedUploader<UploadBlobOptions, BlobContentInfo>(BlockBlobClient.GetPartitionedUploaderBehaviors(clientMock.Object), default, arrayPool: testPool);
            Response<BlobContentInfo> info = await InvokeUploadAsync(uploader, content);

            Assert.AreEqual(1, sink.Staged.Count);
            Assert.AreEqual(s_response, info);
            Assert.AreEqual(2, testPool.TotalRents); // while conceptually there is one rental, the second rental occurs upon checking for stream end on a Read() call
            Assert.AreEqual(0, testPool.CurrentCount);
            AssertStaged(sink, content);

        }

        [Test]
        public async Task UploadsStreamInBlocksIfLengthIsOverTheLimit()
        {
            PredictableStream content = new PredictableStream(30);
            StagingSink sink = new StagingSink();

            Mock<BlockBlobClient> clientMock = new Mock<BlockBlobClient>(MockBehavior.Strict, new Uri("http://mock"), new BlobClientOptions());
            clientMock.SetupGet(c => c.ClientDiagnostics).CallBase();
            SetupInternalStaging(clientMock, sink);

            var uploader = new PartitionedUploader<UploadBlobOptions, BlobContentInfo>(
                BlockBlobClient.GetPartitionedUploaderBehaviors(clientMock.Object),
                new StorageTransferOptions
                {
                    MaximumTransferLength = 20,
                    InitialTransferSize = 20,
                    MaximumConcurrency = 1 // forces us through same code path
                });
            Response<BlobContentInfo> info = await InvokeUploadAsync(uploader, content);

            Assert.AreEqual(2, sink.Staged.Count);
            Assert.AreEqual(s_response, info);
        }

        [Test]
        public async Task UploadsStreamInBlocksUnderSize()
        {
            TestStream content = new TestStream(_async, null,
                TestStream.Read(0, 10),
                TestStream.Read(1, 10)
            );
            TrackingArrayPool testPool = new TrackingArrayPool();
            StagingSink sink = new StagingSink();

            Mock<BlockBlobClient> clientMock = new Mock<BlockBlobClient>(MockBehavior.Strict, new Uri("http://mock"), new BlobClientOptions());
            clientMock.SetupGet(c => c.ClientDiagnostics).CallBase();
            SetupInternalStaging(clientMock, sink);

            var uploader = new PartitionedUploader<UploadBlobOptions, BlobContentInfo>(BlockBlobClient.GetPartitionedUploaderBehaviors(clientMock.Object), new StorageTransferOptions() { MaximumTransferLength = 20}, arrayPool: testPool);
            Response<BlobContentInfo> info = await InvokeUploadAsync(uploader, content);

            Assert.AreEqual(2, sink.Staged.Count);
            Assert.AreEqual(s_response, info);
            AssertStaged(sink, content);

            Assert.AreEqual(3, testPool.TotalRents);
            Assert.AreEqual(0, testPool.CurrentCount);
        }

        [Test]
        public async Task MergesLotsOfSmallBlocks()
        {
            TestStream content = new TestStream(_async, null,
                Enumerable.Range(1, 250).Select(b => TestStream.Read((byte)b, b)).ToArray()
            );

            TrackingArrayPool testPool = new TrackingArrayPool();
            StagingSink sink = new StagingSink();

            Mock<BlockBlobClient> clientMock = new Mock<BlockBlobClient>(MockBehavior.Strict, new Uri("http://mock"), new BlobClientOptions());
            clientMock.SetupGet(c => c.ClientDiagnostics).CallBase();
            SetupInternalStaging(clientMock, sink);

            var uploader = new PartitionedUploader<UploadBlobOptions, BlobContentInfo>(BlockBlobClient.GetPartitionedUploaderBehaviors(clientMock.Object), default, arrayPool: testPool);
            Response<BlobContentInfo> info = await InvokeUploadAsync(uploader, content);

            Assert.AreEqual(1, sink.Staged.Count);
            Assert.AreEqual(s_response, info);
            Assert.AreEqual(2, testPool.TotalRents); // while conceptually there is one rental, the second rental occurs upon checking for stream end on a Read() call
            Assert.AreEqual(0, testPool.CurrentCount);
            AssertStaged(sink, content);
        }

        [Test]
        public async Task SmallMaxWriteSize()
        {
            TestStream content = new TestStream(_async, null,
                Enumerable.Range(1, 1000).Select(b => TestStream.Read((byte)b, 2)).ToArray()
            );

            TrackingArrayPool testPool = new TrackingArrayPool();
            StagingSink sink = new StagingSink();

            Mock<BlockBlobClient> clientMock = new Mock<BlockBlobClient>(MockBehavior.Strict, new Uri("http://mock"), new BlobClientOptions());
            clientMock.SetupGet(c => c.ClientDiagnostics).CallBase();
            SetupInternalStaging(clientMock, sink);

            var uploader = new PartitionedUploader<UploadBlobOptions, BlobContentInfo>(BlockBlobClient.GetPartitionedUploaderBehaviors(clientMock.Object), new StorageTransferOptions() { MaximumTransferLength = 100 }, arrayPool: testPool);
            Response<BlobContentInfo> info = await InvokeUploadAsync(uploader, content);

            Assert.AreEqual(s_response, info);
            Assert.AreEqual(0, testPool.CurrentCount);
            Assert.AreEqual(41, testPool.TotalRents);
            AssertStaged(sink, content);

            foreach (byte[] bytes in sink.Staged.Values.Select(val => val.Data))
            {
                Assert.LessOrEqual(bytes.Length, 100);
                Assert.GreaterOrEqual(bytes.Length, 50);
            }
        }

        [Test]
        public async Task MergesBlocksUntilTheyReachOverHalfMaxSize()
        {
            TestStream content = new TestStream(_async, null,
                TestStream.Read(0, 5),
                TestStream.Read(1, 5),
                TestStream.Read(2, 10)
            );
            TrackingArrayPool testPool = new TrackingArrayPool();
            StagingSink sink = new StagingSink();

            Mock<BlockBlobClient> clientMock = new Mock<BlockBlobClient>(MockBehavior.Strict, new Uri("http://mock"), new BlobClientOptions());
            clientMock.SetupGet(c => c.ClientDiagnostics).CallBase();
            SetupInternalStaging(clientMock, sink);

            var uploader = new PartitionedUploader<UploadBlobOptions, BlobContentInfo>(BlockBlobClient.GetPartitionedUploaderBehaviors(clientMock.Object), new StorageTransferOptions() { MaximumTransferLength = 20}, arrayPool: testPool);
            Response<BlobContentInfo> info = await InvokeUploadAsync(uploader, content);

            Assert.AreEqual(2, sink.Staged.Count);
            // First two should be merged
            CollectionAssert.AreEqual(new byte[] {0, 0, 0, 0, 0, 1, 1, 1, 1, 1 }, sink.Staged[sink.Blocks.First()].Data);
            Assert.AreEqual(s_response, info);
            Assert.AreEqual(3, testPool.TotalRents);
            Assert.AreEqual(0, testPool.CurrentCount);
            AssertStaged(sink, content);
        }


        [Test]
        public async Task BlockIdsAre64BytesUniqueBase64Strings()
        {
            TestStream content = new TestStream(_async, null,
                TestStream.Read(0, 10),
                TestStream.Read(0, 10)
            );

            StagingSink sink = new StagingSink();

            Mock<BlockBlobClient> clientMock = new Mock<BlockBlobClient>(MockBehavior.Strict, new Uri("http://mock"), new BlobClientOptions());
            clientMock.SetupGet(c => c.ClientDiagnostics).CallBase();
            SetupInternalStaging(clientMock, sink);

            var uploader = new PartitionedUploader<UploadBlobOptions, BlobContentInfo>(BlockBlobClient.GetPartitionedUploaderBehaviors(clientMock.Object), new StorageTransferOptions() { MaximumTransferLength = 20});
            Response<BlobContentInfo> info = await InvokeUploadAsync(uploader, content);

            Assert.AreEqual(2, sink.Staged.Count);
            foreach (string blockId in sink.Staged.Keys)
            {
                Assert.AreEqual(64, blockId.Length);
                // Should be base64 string
                Assert.NotNull(Convert.FromBase64String(blockId));
            }

            CollectionAssert.AllItemsAreUnique(sink.Staged.Keys);
            Assert.AreEqual(s_response, info);
            AssertStaged(sink, content);
        }

        [Test]
        public async Task AsyncUploadsAsSingleBlockIfUnderLimit()
        {
            TestStream content = new TestStream(true, 10, TestStream.Read(0, 10));
            TrackingArrayPool testPool = new TrackingArrayPool();

            Mock<BlockBlobClient> clientMock = new Mock<BlockBlobClient>(MockBehavior.Strict);

            if (_async)
            {
                clientMock.Setup(
                        c => c.UploadInternal(content, s_blobHttpHeaders, s_metadata, s_tags, s_conditions, s_accessTier, s_progress, default, true, s_cancellationToken))
                    .ReturnsAsync(s_response);
            }
            else
            {
                clientMock.Setup(c => c.UploadInternal(content, s_blobHttpHeaders, s_metadata, s_tags, s_conditions, s_accessTier, s_progress, default, false, s_cancellationToken))
                    .ReturnsAsync(s_response);
            }

            var uploader = new PartitionedUploader<UploadBlobOptions, BlobContentInfo>(BlockBlobClient.GetPartitionedUploaderBehaviors(clientMock.Object), default, arrayPool: testPool);
            Response<BlobContentInfo> info = await InvokeUploadAsync(uploader, content);

            Assert.AreEqual(s_response, info);
            Assert.AreEqual(0, testPool.TotalRents);
        }

        [Test]
<<<<<<< HEAD
        [Ignore("Generates multiple GB of data")]
=======
        [Explicit]
        [Ignore("https://github.com/Azure/azure-sdk-for-net/issues/12312")]
>>>>>>> 6a0fa8fe
        public async Task CanHandleLongBlockBufferedUpload()
        {
            const long blockSize = int.MaxValue + 1024L;
            const int numBlocks = 2;
            Stream content = new Storage.Tests.Shared.PredictableStream(numBlocks * blockSize, revealsLength: false); // lack of Stream.Length forces buffered upload
            TrackingArrayPool testPool = new TrackingArrayPool();
            StagingSink sink = new StagingSink(false); // sink can't hold long blocks, and we don't need to look at their data anyway.

            Mock<BlockBlobClient> clientMock = new Mock<BlockBlobClient>(MockBehavior.Strict, new Uri("http://mock"), new BlobClientOptions());
            clientMock.SetupGet(c => c.ClientDiagnostics).CallBase();
            SetupInternalStaging(clientMock, sink);

            var uploader = new PartitionedUploader<UploadBlobOptions, BlobContentInfo>(
                BlockBlobClient.GetPartitionedUploaderBehaviors(clientMock.Object),
                new StorageTransferOptions
                {
                    InitialTransferSize = 1,
                    MaximumTransferSize = blockSize,
                },
                arrayPool: testPool);
            Response<BlobContentInfo> info = await InvokeUploadAsync(uploader, content);

            Assert.AreEqual(s_response, info);
            Assert.AreEqual(numBlocks, sink.Staged.Count);
            Assert.AreEqual(numBlocks, sink.Blocks.Length);
            foreach (var block in sink.Staged.Values)
            {
                Assert.AreEqual(blockSize, block.StreamLength);
            }
        }

        [Test]
        public async Task NoBufferWhenUploadInSequenceOnKnownLengthStream()
        {
            const int blockSize = 10;

            TestStream content = new TestStream(
                _async,
                2 * blockSize, // stream needs length to avoid buffered upload
                TestStream.Read(0, blockSize),
                TestStream.Read(1, blockSize)
            );
            TrackingArrayPool testPool = new TrackingArrayPool();
            StagingSink sink = new StagingSink();

            Mock<BlockBlobClient> clientMock = new Mock<BlockBlobClient>(MockBehavior.Strict, new Uri("http://mock"), new BlobClientOptions());
            clientMock.SetupGet(c => c.ClientDiagnostics).CallBase();
            SetupInternalStaging(clientMock, sink);

            var uploader = new PartitionedUploader<UploadBlobOptions, BlobContentInfo>(
                BlockBlobClient.GetPartitionedUploaderBehaviors(clientMock.Object),
                new StorageTransferOptions()
                {
                    MaximumTransferSize = blockSize,
                    InitialTransferSize = blockSize, // known stream length means we need to specify this to force paritioned upload
                    MaximumConcurrency = 1 // concurrency=1 puts us into upload from sequence
                },
                arrayPool: testPool);
            Response<BlobContentInfo> info = await InvokeUploadAsync(uploader, content);

            Assert.AreEqual(2, sink.Staged.Count);
            Assert.AreEqual(s_response, info);
            AssertStaged(sink, content);

            Assert.AreEqual(0, testPool.TotalRents); // if we rented, we did a buffered upload
            Assert.AreEqual(0, testPool.CurrentCount);
        }

        private async Task<Response<BlobContentInfo>> InvokeUploadAsync(PartitionedUploader<UploadBlobOptions, BlobContentInfo> uploader, Stream content)
        {
            return await uploader.UploadInternal(
                content,
                new UploadBlobOptions
                {
                    HttpHeaders = s_blobHttpHeaders,
                    Metadata = s_metadata,
                    Tags = s_tags,
                    Conditions = s_conditions,
                    AccessTier = s_accessTier,
                },
                s_progress,
                _async,
                s_cancellationToken).ConfigureAwait(false);
        }

        private void SetupInternalStaging(Mock<BlockBlobClient> clientMock, StagingSink sink)
        {
            clientMock.Setup(
                c => c.StageBlockInternal(
                    IsAny<string>(),
                    IsAny<Stream>(),
                    IsAny<byte[]>(),
                    s_conditions,
                    IsAny<IProgress<long>>(),
                    _async,
                    s_cancellationToken
                )).Returns<string, Stream, byte[], BlobRequestConditions, IProgress<long>, bool, CancellationToken>(sink.StageInternal);

            clientMock.Setup(
                c => c.CommitBlockListInternal(
                    IsAny<IEnumerable<string>>(),
                    s_blobHttpHeaders,
                    s_metadata,
                    s_tags,
                    s_conditions,
                    s_accessTier,
                    _async,
                    s_cancellationToken
                )).Returns<IEnumerable<string>, BlobHttpHeaders, Dictionary<string, string>, Dictionary<string, string>, BlobRequestConditions, AccessTier?, bool, CancellationToken>(sink.CommitInternal);
        }

        private static void AssertStaged(StagingSink sink, TestStream stream)
        {
            Assert.AreEqual(sink.Blocks.Length, sink.Staged.Count);
            CollectionAssert.AreEqual(
                stream.AllBytes,
                sink.Blocks.SelectMany(block => sink.Staged[block].Data));
        }

        private class StagingSink
        {
            private readonly bool _saveBytes;

            public string[] Blocks { get; set; }

            public Dictionary<string, (byte[] Data, long? StreamLength)> Staged { get; }

            public StagingSink(bool saveBytes = true)
            {
                _saveBytes = saveBytes;
                Staged = new Dictionary<string, (byte[], long?)>();
            }

            public async Task<Response<BlobContentInfo>> CommitInternal(
                IEnumerable<string> blocks,
                BlobHttpHeaders headers,
                Dictionary<string, string> metadata,
                Dictionary<string, string> tags,
                BlobRequestConditions accessConditions,
                AccessTier? accessTier,
                bool async,
                CancellationToken cancellationToken)
            {
                await Task.CompletedTask;
                Blocks = blocks.ToArray();
                return s_response;
            }

            public async Task<Response<BlockInfo>> StageInternal(string s, Stream stream, byte[] hash, BlobRequestConditions accessConditions, IProgress<long> progress, bool async, CancellationToken cancellationToken)
            {
                if (async)
                {
                    await Task.Delay(25);
                }
                progress.Report(stream.Length);
                byte[] data = default;
                if (_saveBytes)
                {
                    var memoryStream = new MemoryStream();
                    if (async)
                    {
                        await stream.CopyToAsync(memoryStream).ConfigureAwait(false);
                    }
                    else
                    {
                        stream.CopyTo(memoryStream);
                    }
                    memoryStream.Position = 0;
                    data = memoryStream.ToArray();
                }
                lock (Staged)
                {
                    Staged.Add(s, (data, stream.Length));
                }
                return Response.FromValue(new BlockInfo(), new MockResponse(200));
            }
        }

        public class TrackingArrayPool : ArrayPool<byte>
        {
            private ArrayPool<byte> _innerPool = ArrayPool<byte>.Shared;
            public int TotalRents;

            public int CurrentCount;

            public override byte[] Rent(int minimumLength)
            {
                Interlocked.Increment(ref TotalRents);
                Interlocked.Increment(ref CurrentCount);

                return _innerPool.Rent(minimumLength);
            }

            public override void Return(byte[] array, bool clearArray = false)
            {
                Interlocked.Decrement(ref CurrentCount);
                _innerPool.Return(array, true);
            }
        }

        private class TestStream: Stream
        {
            private readonly bool _async;

            private readonly int? _length;

            private readonly TestStreamRead[] _reads;

            private int _readIndex = 0;

            public TestStream(bool async, int? length, params TestStreamRead[] reads)
            {
                _async = async;
                _length = length;
                _reads = reads;
            }

            public override void Flush()
            {
                throw new System.NotImplementedException();
            }

            public override int Read(byte[] buffer, int offset, int count)
            {
                if (_async) throw new InvalidOperationException();

                return ReadCore(buffer, offset);
            }

            private int ReadCore(byte[] buffer, int offset)
            {
                if (_readIndex == _reads.Length)
                {
                    return 0;
                }

                TestStreamRead read = _reads[_readIndex++];

                read.Data.CopyTo(buffer, offset);

                return read.Length;
            }

            public override Task<int> ReadAsync(byte[] buffer, int offset, int count, CancellationToken cancellationToken)
            {
                if (!_async) throw new InvalidOperationException();

                return Task.FromResult(ReadCore(buffer, offset));
            }

            public override long Seek(long offset, SeekOrigin origin)
            {
                throw new System.NotImplementedException();
            }

            public override void SetLength(long value)
            {
                throw new System.NotImplementedException();
            }

            public override void Write(byte[] buffer, int offset, int count)
            {
                throw new System.NotImplementedException();
            }

            public override bool CanRead { get; }
            public override bool CanSeek => _length.HasValue;
            public override bool CanWrite { get; }

            public override long Length => _length.Value;

            public override long Position { get; set; }
            public IEnumerable<byte> AllBytes => _reads.SelectMany(r => r.Data);

            public static TestStreamRead Read(byte readId, int length)
            {
                var data = new byte[length];
                for (int i = 0; i < data.Length; i++)
                {
                    data[i] = readId;
                }
                return new TestStreamRead(length, data);
            }

            public readonly struct TestStreamRead
            {
                public int Length { get; }
                public byte[] Data { get; }

                public TestStreamRead(int length, byte[] data)
                {
                    Length = length;
                    Data = data;
                }
            }
        }
    }
}<|MERGE_RESOLUTION|>--- conflicted
+++ resolved
@@ -249,12 +249,8 @@
         }
 
         [Test]
-<<<<<<< HEAD
-        [Ignore("Generates multiple GB of data")]
-=======
         [Explicit]
         [Ignore("https://github.com/Azure/azure-sdk-for-net/issues/12312")]
->>>>>>> 6a0fa8fe
         public async Task CanHandleLongBlockBufferedUpload()
         {
             const long blockSize = int.MaxValue + 1024L;
