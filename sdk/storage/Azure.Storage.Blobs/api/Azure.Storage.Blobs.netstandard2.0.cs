namespace Azure.Storage.Blobs
{
    public partial class BlobClient : Azure.Storage.Blobs.Specialized.BlobBaseClient
    {
        protected BlobClient() { }
        public BlobClient(string connectionString, string blobContainerName, string blobName) { }
        public BlobClient(string connectionString, string blobContainerName, string blobName, Azure.Storage.Blobs.BlobClientOptions options) { }
        public BlobClient(System.Uri blobUri, Azure.Core.TokenCredential credential, Azure.Storage.Blobs.BlobClientOptions options = null) { }
        public BlobClient(System.Uri blobUri, Azure.Storage.Blobs.BlobClientOptions options = null) { }
        public BlobClient(System.Uri blobUri, Azure.Storage.StorageSharedKeyCredential credential, Azure.Storage.Blobs.BlobClientOptions options = null) { }
        public virtual Azure.Response<Azure.Storage.Blobs.Models.BlobContentInfo> Upload(System.IO.Stream content) { throw null; }
        [System.ComponentModel.EditorBrowsableAttribute(System.ComponentModel.EditorBrowsableState.Never)]
        public virtual Azure.Response<Azure.Storage.Blobs.Models.BlobContentInfo> Upload(System.IO.Stream content, Azure.Storage.Blobs.Models.BlobHttpHeaders httpHeaders = null, System.Collections.Generic.IDictionary<string, string> metadata = null, Azure.Storage.Blobs.Models.BlobRequestConditions conditions = null, System.IProgress<long> progressHandler = null, Azure.Storage.Blobs.Models.AccessTier? accessTier = default(Azure.Storage.Blobs.Models.AccessTier?), Azure.Storage.StorageTransferOptions transferOptions = default(Azure.Storage.StorageTransferOptions), System.Threading.CancellationToken cancellationToken = default(System.Threading.CancellationToken)) { throw null; }
        public virtual Azure.Response<Azure.Storage.Blobs.Models.BlobContentInfo> Upload(System.IO.Stream content, Azure.Storage.Blobs.Models.BlobUploadOptions options, System.Threading.CancellationToken cancellationToken = default(System.Threading.CancellationToken)) { throw null; }
        public virtual Azure.Response<Azure.Storage.Blobs.Models.BlobContentInfo> Upload(System.IO.Stream content, bool overwrite = false, System.Threading.CancellationToken cancellationToken = default(System.Threading.CancellationToken)) { throw null; }
        public virtual Azure.Response<Azure.Storage.Blobs.Models.BlobContentInfo> Upload(System.IO.Stream content, System.Threading.CancellationToken cancellationToken) { throw null; }
        public virtual Azure.Response<Azure.Storage.Blobs.Models.BlobContentInfo> Upload(string path) { throw null; }
        [System.ComponentModel.EditorBrowsableAttribute(System.ComponentModel.EditorBrowsableState.Never)]
        public virtual Azure.Response<Azure.Storage.Blobs.Models.BlobContentInfo> Upload(string path, Azure.Storage.Blobs.Models.BlobHttpHeaders httpHeaders = null, System.Collections.Generic.IDictionary<string, string> metadata = null, Azure.Storage.Blobs.Models.BlobRequestConditions conditions = null, System.IProgress<long> progressHandler = null, Azure.Storage.Blobs.Models.AccessTier? accessTier = default(Azure.Storage.Blobs.Models.AccessTier?), Azure.Storage.StorageTransferOptions transferOptions = default(Azure.Storage.StorageTransferOptions), System.Threading.CancellationToken cancellationToken = default(System.Threading.CancellationToken)) { throw null; }
        public virtual Azure.Response<Azure.Storage.Blobs.Models.BlobContentInfo> Upload(string path, Azure.Storage.Blobs.Models.BlobUploadOptions options, System.Threading.CancellationToken cancellationToken = default(System.Threading.CancellationToken)) { throw null; }
        public virtual Azure.Response<Azure.Storage.Blobs.Models.BlobContentInfo> Upload(string path, bool overwrite = false, System.Threading.CancellationToken cancellationToken = default(System.Threading.CancellationToken)) { throw null; }
        public virtual Azure.Response<Azure.Storage.Blobs.Models.BlobContentInfo> Upload(string path, System.Threading.CancellationToken cancellationToken) { throw null; }
        public virtual System.Threading.Tasks.Task<Azure.Response<Azure.Storage.Blobs.Models.BlobContentInfo>> UploadAsync(System.IO.Stream content) { throw null; }
        [System.ComponentModel.EditorBrowsableAttribute(System.ComponentModel.EditorBrowsableState.Never)]
        public virtual System.Threading.Tasks.Task<Azure.Response<Azure.Storage.Blobs.Models.BlobContentInfo>> UploadAsync(System.IO.Stream content, Azure.Storage.Blobs.Models.BlobHttpHeaders httpHeaders = null, System.Collections.Generic.IDictionary<string, string> metadata = null, Azure.Storage.Blobs.Models.BlobRequestConditions conditions = null, System.IProgress<long> progressHandler = null, Azure.Storage.Blobs.Models.AccessTier? accessTier = default(Azure.Storage.Blobs.Models.AccessTier?), Azure.Storage.StorageTransferOptions transferOptions = default(Azure.Storage.StorageTransferOptions), System.Threading.CancellationToken cancellationToken = default(System.Threading.CancellationToken)) { throw null; }
        public virtual System.Threading.Tasks.Task<Azure.Response<Azure.Storage.Blobs.Models.BlobContentInfo>> UploadAsync(System.IO.Stream content, Azure.Storage.Blobs.Models.BlobUploadOptions options, System.Threading.CancellationToken cancellationToken = default(System.Threading.CancellationToken)) { throw null; }
        public virtual System.Threading.Tasks.Task<Azure.Response<Azure.Storage.Blobs.Models.BlobContentInfo>> UploadAsync(System.IO.Stream content, bool overwrite = false, System.Threading.CancellationToken cancellationToken = default(System.Threading.CancellationToken)) { throw null; }
        public virtual System.Threading.Tasks.Task<Azure.Response<Azure.Storage.Blobs.Models.BlobContentInfo>> UploadAsync(System.IO.Stream content, System.Threading.CancellationToken cancellationToken) { throw null; }
        public virtual System.Threading.Tasks.Task<Azure.Response<Azure.Storage.Blobs.Models.BlobContentInfo>> UploadAsync(string path) { throw null; }
        [System.ComponentModel.EditorBrowsableAttribute(System.ComponentModel.EditorBrowsableState.Never)]
        public virtual System.Threading.Tasks.Task<Azure.Response<Azure.Storage.Blobs.Models.BlobContentInfo>> UploadAsync(string path, Azure.Storage.Blobs.Models.BlobHttpHeaders httpHeaders = null, System.Collections.Generic.IDictionary<string, string> metadata = null, Azure.Storage.Blobs.Models.BlobRequestConditions conditions = null, System.IProgress<long> progressHandler = null, Azure.Storage.Blobs.Models.AccessTier? accessTier = default(Azure.Storage.Blobs.Models.AccessTier?), Azure.Storage.StorageTransferOptions transferOptions = default(Azure.Storage.StorageTransferOptions), System.Threading.CancellationToken cancellationToken = default(System.Threading.CancellationToken)) { throw null; }
        public virtual System.Threading.Tasks.Task<Azure.Response<Azure.Storage.Blobs.Models.BlobContentInfo>> UploadAsync(string path, Azure.Storage.Blobs.Models.BlobUploadOptions options, System.Threading.CancellationToken cancellationToken = default(System.Threading.CancellationToken)) { throw null; }
        public virtual System.Threading.Tasks.Task<Azure.Response<Azure.Storage.Blobs.Models.BlobContentInfo>> UploadAsync(string path, bool overwrite = false, System.Threading.CancellationToken cancellationToken = default(System.Threading.CancellationToken)) { throw null; }
        public virtual System.Threading.Tasks.Task<Azure.Response<Azure.Storage.Blobs.Models.BlobContentInfo>> UploadAsync(string path, System.Threading.CancellationToken cancellationToken) { throw null; }
    }
    public partial class BlobClientOptions : Azure.Core.ClientOptions
    {
        public BlobClientOptions(Azure.Storage.Blobs.BlobClientOptions.ServiceVersion version = Azure.Storage.Blobs.BlobClientOptions.ServiceVersion.V2019_12_12) { }
        public Azure.Storage.Blobs.Models.CustomerProvidedKey? CustomerProvidedKey { get { throw null; } set { } }
        public string EncryptionScope { get { throw null; } set { } }
        public System.Uri GeoRedundantSecondaryUri { get { throw null; } set { } }
        public Azure.Storage.Blobs.BlobClientOptions.ServiceVersion Version { get { throw null; } }
        public enum ServiceVersion
        {
            V2019_02_02 = 1,
            V2019_07_07 = 2,
            V2019_12_12 = 3,
        }
    }
    public partial class BlobContainerClient
    {
        public static readonly string LogsBlobContainerName;
        public static readonly string RootBlobContainerName;
        public static readonly string WebBlobContainerName;
        protected BlobContainerClient() { }
        public BlobContainerClient(string connectionString, string blobContainerName) { }
        public BlobContainerClient(string connectionString, string blobContainerName, Azure.Storage.Blobs.BlobClientOptions options) { }
        public BlobContainerClient(System.Uri blobContainerUri, Azure.Core.TokenCredential credential, Azure.Storage.Blobs.BlobClientOptions options = null) { }
        public BlobContainerClient(System.Uri blobContainerUri, Azure.Storage.Blobs.BlobClientOptions options = null) { }
        public BlobContainerClient(System.Uri blobContainerUri, Azure.Storage.StorageSharedKeyCredential credential, Azure.Storage.Blobs.BlobClientOptions options = null) { }
        public virtual string AccountName { get { throw null; } }
        public virtual string Name { get { throw null; } }
        public virtual System.Uri Uri { get { throw null; } }
        public virtual Azure.Response<Azure.Storage.Blobs.Models.BlobContainerInfo> Create(Azure.Storage.Blobs.Models.PublicAccessType publicAccessType = Azure.Storage.Blobs.Models.PublicAccessType.None, System.Collections.Generic.IDictionary<string, string> metadata = null, Azure.Storage.Blobs.Models.BlobContainerEncryptionScopeOptions encryptionScopeOptions = null, System.Threading.CancellationToken cancellationToken = default(System.Threading.CancellationToken)) { throw null; }
        [System.ComponentModel.EditorBrowsableAttribute(System.ComponentModel.EditorBrowsableState.Never)]
        public virtual Azure.Response<Azure.Storage.Blobs.Models.BlobContainerInfo> Create(Azure.Storage.Blobs.Models.PublicAccessType publicAccessType, System.Collections.Generic.IDictionary<string, string> metadata, System.Threading.CancellationToken cancellationToken) { throw null; }
        public virtual System.Threading.Tasks.Task<Azure.Response<Azure.Storage.Blobs.Models.BlobContainerInfo>> CreateAsync(Azure.Storage.Blobs.Models.PublicAccessType publicAccessType = Azure.Storage.Blobs.Models.PublicAccessType.None, System.Collections.Generic.IDictionary<string, string> metadata = null, Azure.Storage.Blobs.Models.BlobContainerEncryptionScopeOptions encryptionScopeOptions = null, System.Threading.CancellationToken cancellationToken = default(System.Threading.CancellationToken)) { throw null; }
        [System.ComponentModel.EditorBrowsableAttribute(System.ComponentModel.EditorBrowsableState.Never)]
        public virtual System.Threading.Tasks.Task<Azure.Response<Azure.Storage.Blobs.Models.BlobContainerInfo>> CreateAsync(Azure.Storage.Blobs.Models.PublicAccessType publicAccessType, System.Collections.Generic.IDictionary<string, string> metadata, System.Threading.CancellationToken cancellationToken) { throw null; }
        protected static Azure.Storage.Blobs.BlobContainerClient CreateClient(System.Uri containerUri, Azure.Storage.Blobs.BlobClientOptions options, Azure.Core.Pipeline.HttpPipeline pipeline) { throw null; }
        public virtual Azure.Response<Azure.Storage.Blobs.Models.BlobContainerInfo> CreateIfNotExists(Azure.Storage.Blobs.Models.PublicAccessType publicAccessType = Azure.Storage.Blobs.Models.PublicAccessType.None, System.Collections.Generic.IDictionary<string, string> metadata = null, Azure.Storage.Blobs.Models.BlobContainerEncryptionScopeOptions encryptionScopeOptions = null, System.Threading.CancellationToken cancellationToken = default(System.Threading.CancellationToken)) { throw null; }
        [System.ComponentModel.EditorBrowsableAttribute(System.ComponentModel.EditorBrowsableState.Never)]
        public virtual Azure.Response<Azure.Storage.Blobs.Models.BlobContainerInfo> CreateIfNotExists(Azure.Storage.Blobs.Models.PublicAccessType publicAccessType, System.Collections.Generic.IDictionary<string, string> metadata, System.Threading.CancellationToken cancellationToken) { throw null; }
        public virtual System.Threading.Tasks.Task<Azure.Response<Azure.Storage.Blobs.Models.BlobContainerInfo>> CreateIfNotExistsAsync(Azure.Storage.Blobs.Models.PublicAccessType publicAccessType = Azure.Storage.Blobs.Models.PublicAccessType.None, System.Collections.Generic.IDictionary<string, string> metadata = null, Azure.Storage.Blobs.Models.BlobContainerEncryptionScopeOptions encryptionScopeOptions = null, System.Threading.CancellationToken cancellationToken = default(System.Threading.CancellationToken)) { throw null; }
        [System.ComponentModel.EditorBrowsableAttribute(System.ComponentModel.EditorBrowsableState.Never)]
        public virtual System.Threading.Tasks.Task<Azure.Response<Azure.Storage.Blobs.Models.BlobContainerInfo>> CreateIfNotExistsAsync(Azure.Storage.Blobs.Models.PublicAccessType publicAccessType, System.Collections.Generic.IDictionary<string, string> metadata, System.Threading.CancellationToken cancellationToken) { throw null; }
        public virtual Azure.Response Delete(Azure.Storage.Blobs.Models.BlobRequestConditions conditions = null, System.Threading.CancellationToken cancellationToken = default(System.Threading.CancellationToken)) { throw null; }
        public virtual System.Threading.Tasks.Task<Azure.Response> DeleteAsync(Azure.Storage.Blobs.Models.BlobRequestConditions conditions = null, System.Threading.CancellationToken cancellationToken = default(System.Threading.CancellationToken)) { throw null; }
        public virtual Azure.Response DeleteBlob(string blobName, Azure.Storage.Blobs.Models.DeleteSnapshotsOption snapshotsOption = Azure.Storage.Blobs.Models.DeleteSnapshotsOption.None, Azure.Storage.Blobs.Models.BlobRequestConditions conditions = null, System.Threading.CancellationToken cancellationToken = default(System.Threading.CancellationToken)) { throw null; }
        public virtual System.Threading.Tasks.Task<Azure.Response> DeleteBlobAsync(string blobName, Azure.Storage.Blobs.Models.DeleteSnapshotsOption snapshotsOption = Azure.Storage.Blobs.Models.DeleteSnapshotsOption.None, Azure.Storage.Blobs.Models.BlobRequestConditions conditions = null, System.Threading.CancellationToken cancellationToken = default(System.Threading.CancellationToken)) { throw null; }
        public virtual Azure.Response<bool> DeleteBlobIfExists(string blobName, Azure.Storage.Blobs.Models.DeleteSnapshotsOption snapshotsOption = Azure.Storage.Blobs.Models.DeleteSnapshotsOption.None, Azure.Storage.Blobs.Models.BlobRequestConditions conditions = null, System.Threading.CancellationToken cancellationToken = default(System.Threading.CancellationToken)) { throw null; }
        public virtual System.Threading.Tasks.Task<Azure.Response<bool>> DeleteBlobIfExistsAsync(string blobName, Azure.Storage.Blobs.Models.DeleteSnapshotsOption snapshotsOption = Azure.Storage.Blobs.Models.DeleteSnapshotsOption.None, Azure.Storage.Blobs.Models.BlobRequestConditions conditions = null, System.Threading.CancellationToken cancellationToken = default(System.Threading.CancellationToken)) { throw null; }
        public virtual Azure.Response<bool> DeleteIfExists(Azure.Storage.Blobs.Models.BlobRequestConditions conditions = null, System.Threading.CancellationToken cancellationToken = default(System.Threading.CancellationToken)) { throw null; }
        public virtual System.Threading.Tasks.Task<Azure.Response<bool>> DeleteIfExistsAsync(Azure.Storage.Blobs.Models.BlobRequestConditions conditions = null, System.Threading.CancellationToken cancellationToken = default(System.Threading.CancellationToken)) { throw null; }
        public virtual Azure.Response<bool> Exists(System.Threading.CancellationToken cancellationToken = default(System.Threading.CancellationToken)) { throw null; }
        public virtual System.Threading.Tasks.Task<Azure.Response<bool>> ExistsAsync(System.Threading.CancellationToken cancellationToken = default(System.Threading.CancellationToken)) { throw null; }
        public virtual Azure.Response<Azure.Storage.Blobs.Models.BlobContainerAccessPolicy> GetAccessPolicy(Azure.Storage.Blobs.Models.BlobRequestConditions conditions = null, System.Threading.CancellationToken cancellationToken = default(System.Threading.CancellationToken)) { throw null; }
        public virtual System.Threading.Tasks.Task<Azure.Response<Azure.Storage.Blobs.Models.BlobContainerAccessPolicy>> GetAccessPolicyAsync(Azure.Storage.Blobs.Models.BlobRequestConditions conditions = null, System.Threading.CancellationToken cancellationToken = default(System.Threading.CancellationToken)) { throw null; }
        public virtual Azure.Storage.Blobs.BlobClient GetBlobClient(string blobName) { throw null; }
        public virtual Azure.Pageable<Azure.Storage.Blobs.Models.BlobItem> GetBlobs(Azure.Storage.Blobs.Models.BlobTraits traits = Azure.Storage.Blobs.Models.BlobTraits.None, Azure.Storage.Blobs.Models.BlobStates states = Azure.Storage.Blobs.Models.BlobStates.None, string prefix = null, System.Threading.CancellationToken cancellationToken = default(System.Threading.CancellationToken)) { throw null; }
        public virtual Azure.AsyncPageable<Azure.Storage.Blobs.Models.BlobItem> GetBlobsAsync(Azure.Storage.Blobs.Models.BlobTraits traits = Azure.Storage.Blobs.Models.BlobTraits.None, Azure.Storage.Blobs.Models.BlobStates states = Azure.Storage.Blobs.Models.BlobStates.None, string prefix = null, System.Threading.CancellationToken cancellationToken = default(System.Threading.CancellationToken)) { throw null; }
        public virtual Azure.Pageable<Azure.Storage.Blobs.Models.BlobHierarchyItem> GetBlobsByHierarchy(Azure.Storage.Blobs.Models.BlobTraits traits = Azure.Storage.Blobs.Models.BlobTraits.None, Azure.Storage.Blobs.Models.BlobStates states = Azure.Storage.Blobs.Models.BlobStates.None, string delimiter = null, string prefix = null, System.Threading.CancellationToken cancellationToken = default(System.Threading.CancellationToken)) { throw null; }
        public virtual Azure.AsyncPageable<Azure.Storage.Blobs.Models.BlobHierarchyItem> GetBlobsByHierarchyAsync(Azure.Storage.Blobs.Models.BlobTraits traits = Azure.Storage.Blobs.Models.BlobTraits.None, Azure.Storage.Blobs.Models.BlobStates states = Azure.Storage.Blobs.Models.BlobStates.None, string delimiter = null, string prefix = null, System.Threading.CancellationToken cancellationToken = default(System.Threading.CancellationToken)) { throw null; }
        public virtual Azure.Response<Azure.Storage.Blobs.Models.BlobContainerProperties> GetProperties(Azure.Storage.Blobs.Models.BlobRequestConditions conditions = null, System.Threading.CancellationToken cancellationToken = default(System.Threading.CancellationToken)) { throw null; }
        public virtual System.Threading.Tasks.Task<Azure.Response<Azure.Storage.Blobs.Models.BlobContainerProperties>> GetPropertiesAsync(Azure.Storage.Blobs.Models.BlobRequestConditions conditions = null, System.Threading.CancellationToken cancellationToken = default(System.Threading.CancellationToken)) { throw null; }
        public virtual Azure.Response<Azure.Storage.Blobs.Models.BlobContainerInfo> SetAccessPolicy(Azure.Storage.Blobs.Models.PublicAccessType accessType = Azure.Storage.Blobs.Models.PublicAccessType.None, System.Collections.Generic.IEnumerable<Azure.Storage.Blobs.Models.BlobSignedIdentifier> permissions = null, Azure.Storage.Blobs.Models.BlobRequestConditions conditions = null, System.Threading.CancellationToken cancellationToken = default(System.Threading.CancellationToken)) { throw null; }
        public virtual System.Threading.Tasks.Task<Azure.Response<Azure.Storage.Blobs.Models.BlobContainerInfo>> SetAccessPolicyAsync(Azure.Storage.Blobs.Models.PublicAccessType accessType = Azure.Storage.Blobs.Models.PublicAccessType.None, System.Collections.Generic.IEnumerable<Azure.Storage.Blobs.Models.BlobSignedIdentifier> permissions = null, Azure.Storage.Blobs.Models.BlobRequestConditions conditions = null, System.Threading.CancellationToken cancellationToken = default(System.Threading.CancellationToken)) { throw null; }
        public virtual Azure.Response<Azure.Storage.Blobs.Models.BlobContainerInfo> SetMetadata(System.Collections.Generic.IDictionary<string, string> metadata, Azure.Storage.Blobs.Models.BlobRequestConditions conditions = null, System.Threading.CancellationToken cancellationToken = default(System.Threading.CancellationToken)) { throw null; }
        public virtual System.Threading.Tasks.Task<Azure.Response<Azure.Storage.Blobs.Models.BlobContainerInfo>> SetMetadataAsync(System.Collections.Generic.IDictionary<string, string> metadata, Azure.Storage.Blobs.Models.BlobRequestConditions conditions = null, System.Threading.CancellationToken cancellationToken = default(System.Threading.CancellationToken)) { throw null; }
        public virtual Azure.Response<Azure.Storage.Blobs.Models.BlobContentInfo> UploadBlob(string blobName, System.IO.Stream content, System.Threading.CancellationToken cancellationToken = default(System.Threading.CancellationToken)) { throw null; }
        public virtual System.Threading.Tasks.Task<Azure.Response<Azure.Storage.Blobs.Models.BlobContentInfo>> UploadBlobAsync(string blobName, System.IO.Stream content, System.Threading.CancellationToken cancellationToken = default(System.Threading.CancellationToken)) { throw null; }
    }
    public partial class BlobServiceClient
    {
        protected BlobServiceClient() { }
        public BlobServiceClient(string connectionString) { }
        public BlobServiceClient(string connectionString, Azure.Storage.Blobs.BlobClientOptions options) { }
        public BlobServiceClient(System.Uri serviceUri, Azure.Core.TokenCredential credential, Azure.Storage.Blobs.BlobClientOptions options = null) { }
        public BlobServiceClient(System.Uri serviceUri, Azure.Storage.Blobs.BlobClientOptions options = null) { }
        public BlobServiceClient(System.Uri serviceUri, Azure.Storage.StorageSharedKeyCredential credential, Azure.Storage.Blobs.BlobClientOptions options = null) { }
        public string AccountName { get { throw null; } }
        public virtual System.Uri Uri { get { throw null; } }
        public virtual Azure.Response<Azure.Storage.Blobs.BlobContainerClient> CreateBlobContainer(string blobContainerName, Azure.Storage.Blobs.Models.PublicAccessType publicAccessType = Azure.Storage.Blobs.Models.PublicAccessType.None, System.Collections.Generic.IDictionary<string, string> metadata = null, System.Threading.CancellationToken cancellationToken = default(System.Threading.CancellationToken)) { throw null; }
        public virtual System.Threading.Tasks.Task<Azure.Response<Azure.Storage.Blobs.BlobContainerClient>> CreateBlobContainerAsync(string blobContainerName, Azure.Storage.Blobs.Models.PublicAccessType publicAccessType = Azure.Storage.Blobs.Models.PublicAccessType.None, System.Collections.Generic.IDictionary<string, string> metadata = null, System.Threading.CancellationToken cancellationToken = default(System.Threading.CancellationToken)) { throw null; }
        protected static Azure.Storage.Blobs.BlobServiceClient CreateClient(System.Uri serviceUri, Azure.Storage.Blobs.BlobClientOptions options, Azure.Core.Pipeline.HttpPipelinePolicy authentication, Azure.Core.Pipeline.HttpPipeline pipeline) { throw null; }
        public virtual Azure.Response DeleteBlobContainer(string blobContainerName, Azure.Storage.Blobs.Models.BlobRequestConditions conditions = null, System.Threading.CancellationToken cancellationToken = default(System.Threading.CancellationToken)) { throw null; }
        public virtual System.Threading.Tasks.Task<Azure.Response> DeleteBlobContainerAsync(string blobContainerName, Azure.Storage.Blobs.Models.BlobRequestConditions conditions = null, System.Threading.CancellationToken cancellationToken = default(System.Threading.CancellationToken)) { throw null; }
        public virtual Azure.Pageable<Azure.Storage.Blobs.Models.BlobTagItem> FindBlobsByTags(string tagFilterSqlExpression, System.Threading.CancellationToken cancellationToken = default(System.Threading.CancellationToken)) { throw null; }
        public virtual Azure.AsyncPageable<Azure.Storage.Blobs.Models.BlobTagItem> FindBlobsByTagsAsync(string tagFilterSqlExpression, System.Threading.CancellationToken cancellationToken = default(System.Threading.CancellationToken)) { throw null; }
        public virtual Azure.Response<Azure.Storage.Blobs.Models.AccountInfo> GetAccountInfo(System.Threading.CancellationToken cancellationToken = default(System.Threading.CancellationToken)) { throw null; }
        public virtual System.Threading.Tasks.Task<Azure.Response<Azure.Storage.Blobs.Models.AccountInfo>> GetAccountInfoAsync(System.Threading.CancellationToken cancellationToken = default(System.Threading.CancellationToken)) { throw null; }
        protected static Azure.Core.Pipeline.HttpPipelinePolicy GetAuthenticationPolicy(Azure.Storage.Blobs.BlobServiceClient client) { throw null; }
        public virtual Azure.Storage.Blobs.BlobContainerClient GetBlobContainerClient(string blobContainerName) { throw null; }
        public virtual Azure.Pageable<Azure.Storage.Blobs.Models.BlobContainerItem> GetBlobContainers(Azure.Storage.Blobs.Models.BlobContainerTraits traits = Azure.Storage.Blobs.Models.BlobContainerTraits.None, Azure.Storage.Blobs.Models.BlobContainerStates states = Azure.Storage.Blobs.Models.BlobContainerStates.None, string prefix = null, System.Threading.CancellationToken cancellationToken = default(System.Threading.CancellationToken)) { throw null; }
        [System.ComponentModel.EditorBrowsableAttribute(System.ComponentModel.EditorBrowsableState.Never)]
        public virtual Azure.Pageable<Azure.Storage.Blobs.Models.BlobContainerItem> GetBlobContainers(Azure.Storage.Blobs.Models.BlobContainerTraits traits, string prefix, System.Threading.CancellationToken cancellationToken) { throw null; }
        public virtual Azure.AsyncPageable<Azure.Storage.Blobs.Models.BlobContainerItem> GetBlobContainersAsync(Azure.Storage.Blobs.Models.BlobContainerTraits traits = Azure.Storage.Blobs.Models.BlobContainerTraits.None, Azure.Storage.Blobs.Models.BlobContainerStates states = Azure.Storage.Blobs.Models.BlobContainerStates.None, string prefix = null, System.Threading.CancellationToken cancellationToken = default(System.Threading.CancellationToken)) { throw null; }
        [System.ComponentModel.EditorBrowsableAttribute(System.ComponentModel.EditorBrowsableState.Never)]
        public virtual Azure.AsyncPageable<Azure.Storage.Blobs.Models.BlobContainerItem> GetBlobContainersAsync(Azure.Storage.Blobs.Models.BlobContainerTraits traits, string prefix, System.Threading.CancellationToken cancellationToken) { throw null; }
        protected static Azure.Storage.Blobs.BlobClientOptions GetClientOptions(Azure.Storage.Blobs.BlobServiceClient client) { throw null; }
        protected static Azure.Core.Pipeline.HttpPipeline GetHttpPipeline(Azure.Storage.Blobs.BlobServiceClient client) { throw null; }
        public virtual Azure.Response<Azure.Storage.Blobs.Models.BlobServiceProperties> GetProperties(System.Threading.CancellationToken cancellationToken = default(System.Threading.CancellationToken)) { throw null; }
        public virtual System.Threading.Tasks.Task<Azure.Response<Azure.Storage.Blobs.Models.BlobServiceProperties>> GetPropertiesAsync(System.Threading.CancellationToken cancellationToken = default(System.Threading.CancellationToken)) { throw null; }
        public virtual Azure.Response<Azure.Storage.Blobs.Models.BlobServiceStatistics> GetStatistics(System.Threading.CancellationToken cancellationToken = default(System.Threading.CancellationToken)) { throw null; }
        public virtual System.Threading.Tasks.Task<Azure.Response<Azure.Storage.Blobs.Models.BlobServiceStatistics>> GetStatisticsAsync(System.Threading.CancellationToken cancellationToken = default(System.Threading.CancellationToken)) { throw null; }
        public virtual Azure.Response<Azure.Storage.Blobs.Models.UserDelegationKey> GetUserDelegationKey(System.DateTimeOffset? startsOn, System.DateTimeOffset expiresOn, System.Threading.CancellationToken cancellationToken = default(System.Threading.CancellationToken)) { throw null; }
        public virtual System.Threading.Tasks.Task<Azure.Response<Azure.Storage.Blobs.Models.UserDelegationKey>> GetUserDelegationKeyAsync(System.DateTimeOffset? startsOn, System.DateTimeOffset expiresOn, System.Threading.CancellationToken cancellationToken = default(System.Threading.CancellationToken)) { throw null; }
        public virtual Azure.Response SetProperties(Azure.Storage.Blobs.Models.BlobServiceProperties properties, System.Threading.CancellationToken cancellationToken = default(System.Threading.CancellationToken)) { throw null; }
        public virtual System.Threading.Tasks.Task<Azure.Response> SetPropertiesAsync(Azure.Storage.Blobs.Models.BlobServiceProperties properties, System.Threading.CancellationToken cancellationToken = default(System.Threading.CancellationToken)) { throw null; }
        public virtual Azure.Response<Azure.Storage.Blobs.BlobContainerClient> UndeleteBlobContainer(string deletedContainerName, string deletedContainerVersion, string destinationContainerName = null, System.Threading.CancellationToken cancellationToken = default(System.Threading.CancellationToken)) { throw null; }
        public virtual System.Threading.Tasks.Task<Azure.Response<Azure.Storage.Blobs.BlobContainerClient>> UndeleteBlobContainerAsync(string deletedContainerName, string deletedContainerVersion, string destinationContainerName = null, System.Threading.CancellationToken cancellationToken = default(System.Threading.CancellationToken)) { throw null; }
    }
    public partial class BlobUriBuilder
    {
        public BlobUriBuilder(System.Uri uri) { }
        public string AccountName { get { throw null; } set { } }
        public string BlobContainerName { get { throw null; } set { } }
        public string BlobName { get { throw null; } set { } }
        public string Host { get { throw null; } set { } }
        public int Port { get { throw null; } set { } }
        public string Query { get { throw null; } set { } }
        public Azure.Storage.Sas.BlobSasQueryParameters Sas { get { throw null; } set { } }
        public string Scheme { get { throw null; } set { } }
        public string Snapshot { get { throw null; } set { } }
        public string VersionId { get { throw null; } set { } }
        public override string ToString() { throw null; }
        public System.Uri ToUri() { throw null; }
    }
}
namespace Azure.Storage.Blobs.Models
{
    [System.Runtime.InteropServices.StructLayoutAttribute(System.Runtime.InteropServices.LayoutKind.Sequential)]
    public readonly partial struct AccessTier : System.IEquatable<Azure.Storage.Blobs.Models.AccessTier>
    {
        private readonly object _dummy;
        private readonly int _dummyPrimitive;
        public AccessTier(string value) { throw null; }
        public static Azure.Storage.Blobs.Models.AccessTier Archive { get { throw null; } }
        public static Azure.Storage.Blobs.Models.AccessTier Cool { get { throw null; } }
        public static Azure.Storage.Blobs.Models.AccessTier Hot { get { throw null; } }
        public static Azure.Storage.Blobs.Models.AccessTier P10 { get { throw null; } }
        public static Azure.Storage.Blobs.Models.AccessTier P15 { get { throw null; } }
        public static Azure.Storage.Blobs.Models.AccessTier P20 { get { throw null; } }
        public static Azure.Storage.Blobs.Models.AccessTier P30 { get { throw null; } }
        public static Azure.Storage.Blobs.Models.AccessTier P4 { get { throw null; } }
        public static Azure.Storage.Blobs.Models.AccessTier P40 { get { throw null; } }
        public static Azure.Storage.Blobs.Models.AccessTier P50 { get { throw null; } }
        public static Azure.Storage.Blobs.Models.AccessTier P6 { get { throw null; } }
        public static Azure.Storage.Blobs.Models.AccessTier P60 { get { throw null; } }
        public static Azure.Storage.Blobs.Models.AccessTier P70 { get { throw null; } }
        public static Azure.Storage.Blobs.Models.AccessTier P80 { get { throw null; } }
        public bool Equals(Azure.Storage.Blobs.Models.AccessTier other) { throw null; }
        [System.ComponentModel.EditorBrowsableAttribute(System.ComponentModel.EditorBrowsableState.Never)]
        public override bool Equals(object obj) { throw null; }
        [System.ComponentModel.EditorBrowsableAttribute(System.ComponentModel.EditorBrowsableState.Never)]
        public override int GetHashCode() { throw null; }
        public static bool operator ==(Azure.Storage.Blobs.Models.AccessTier left, Azure.Storage.Blobs.Models.AccessTier right) { throw null; }
        public static implicit operator Azure.Storage.Blobs.Models.AccessTier (string value) { throw null; }
        public static bool operator !=(Azure.Storage.Blobs.Models.AccessTier left, Azure.Storage.Blobs.Models.AccessTier right) { throw null; }
        public override string ToString() { throw null; }
    }
    public partial class AccountInfo
    {
        internal AccountInfo() { }
        public Azure.Storage.Blobs.Models.AccountKind AccountKind { get { throw null; } }
        public Azure.Storage.Blobs.Models.SkuName SkuName { get { throw null; } }
    }
    public enum AccountKind
    {
        Storage = 0,
        BlobStorage = 1,
        StorageV2 = 2,
    }
    public partial class AppendBlobCreateOptions
    {
        public AppendBlobCreateOptions() { }
        public Azure.Storage.Blobs.Models.AppendBlobRequestConditions Conditions { get { throw null; } set { } }
        public Azure.Storage.Blobs.Models.BlobHttpHeaders HttpHeaders { get { throw null; } set { } }
        public System.Collections.Generic.IDictionary<string, string> Metadata { get { throw null; } set { } }
        public System.Collections.Generic.IDictionary<string, string> Tags { get { throw null; } set { } }
    }
    public partial class AppendBlobRequestConditions : Azure.Storage.Blobs.Models.BlobRequestConditions
    {
        public AppendBlobRequestConditions() { }
        public long? IfAppendPositionEqual { get { throw null; } set { } }
        public long? IfMaxSizeLessThanOrEqual { get { throw null; } set { } }
    }
    public enum ArchiveStatus
    {
        RehydratePendingToHot = 0,
        RehydratePendingToCool = 1,
    }
    public partial class BlobAccessPolicy
    {
        public BlobAccessPolicy() { }
        public System.DateTimeOffset ExpiresOn { get { throw null; } set { } }
        public string Permissions { get { throw null; } set { } }
        public System.DateTimeOffset StartsOn { get { throw null; } set { } }
    }
    public partial class BlobAnalyticsLogging
    {
        public BlobAnalyticsLogging() { }
        public bool Delete { get { throw null; } set { } }
        public bool Read { get { throw null; } set { } }
        public Azure.Storage.Blobs.Models.BlobRetentionPolicy RetentionPolicy { get { throw null; } set { } }
        public string Version { get { throw null; } set { } }
        public bool Write { get { throw null; } set { } }
    }
    public partial class BlobAppendInfo
    {
        internal BlobAppendInfo() { }
        public string BlobAppendOffset { get { throw null; } }
        public int BlobCommittedBlockCount { get { throw null; } }
        public byte[] ContentCrc64 { get { throw null; } }
        public byte[] ContentHash { get { throw null; } }
        public string EncryptionKeySha256 { get { throw null; } }
        public string EncryptionScope { get { throw null; } }
        public Azure.ETag ETag { get { throw null; } }
        public bool IsServerEncrypted { get { throw null; } }
        public System.DateTimeOffset LastModified { get { throw null; } }
    }
    [System.Runtime.InteropServices.StructLayoutAttribute(System.Runtime.InteropServices.LayoutKind.Sequential)]
    public readonly partial struct BlobBlock : System.IEquatable<Azure.Storage.Blobs.Models.BlobBlock>
    {
        private readonly object _dummy;
        private readonly int _dummyPrimitive;
        public string Name { get { throw null; } }
        public int Size { get { throw null; } }
        [System.ComponentModel.EditorBrowsableAttribute(System.ComponentModel.EditorBrowsableState.Never)]
        public bool Equals(Azure.Storage.Blobs.Models.BlobBlock other) { throw null; }
        [System.ComponentModel.EditorBrowsableAttribute(System.ComponentModel.EditorBrowsableState.Never)]
        public override bool Equals(object obj) { throw null; }
        [System.ComponentModel.EditorBrowsableAttribute(System.ComponentModel.EditorBrowsableState.Never)]
        public override int GetHashCode() { throw null; }
    }
    public partial class BlobContainerAccessPolicy
    {
        public BlobContainerAccessPolicy() { }
        public Azure.Storage.Blobs.Models.PublicAccessType BlobPublicAccess { get { throw null; } }
        public Azure.ETag ETag { get { throw null; } }
        public System.DateTimeOffset LastModified { get { throw null; } }
        public System.Collections.Generic.IEnumerable<Azure.Storage.Blobs.Models.BlobSignedIdentifier> SignedIdentifiers { get { throw null; } }
    }
    public partial class BlobContainerEncryptionScopeOptions
    {
        public BlobContainerEncryptionScopeOptions() { }
        public string DefaultEncryptionScope { get { throw null; } set { } }
        public bool PreventEncryptionScopeOverride { get { throw null; } set { } }
    }
    public partial class BlobContainerInfo
    {
        internal BlobContainerInfo() { }
        public Azure.ETag ETag { get { throw null; } }
        public System.DateTimeOffset LastModified { get { throw null; } }
    }
    public partial class BlobContainerItem
    {
        internal BlobContainerItem() { }
        public bool? IsDeleted { get { throw null; } }
        public string Name { get { throw null; } }
        public Azure.Storage.Blobs.Models.BlobContainerProperties Properties { get { throw null; } }
        public string VersionId { get { throw null; } }
    }
    public partial class BlobContainerProperties
    {
        internal BlobContainerProperties() { }
        public string DefaultEncryptionScope { get { throw null; } }
        public System.DateTimeOffset? DeletedOn { get { throw null; } }
        public Azure.ETag ETag { get { throw null; } }
        public bool? HasImmutabilityPolicy { get { throw null; } }
        public bool? HasLegalHold { get { throw null; } }
        public System.DateTimeOffset LastModified { get { throw null; } }
        public Azure.Storage.Blobs.Models.LeaseDurationType? LeaseDuration { get { throw null; } }
        public Azure.Storage.Blobs.Models.LeaseState? LeaseState { get { throw null; } }
        public Azure.Storage.Blobs.Models.LeaseStatus? LeaseStatus { get { throw null; } }
        public System.Collections.Generic.IDictionary<string, string> Metadata { get { throw null; } }
        public bool? PreventEncryptionScopeOverride { get { throw null; } }
        public Azure.Storage.Blobs.Models.PublicAccessType? PublicAccess { get { throw null; } }
        public int? RemainingRetentionDays { get { throw null; } }
    }
    [System.FlagsAttribute]
    public enum BlobContainerStates
    {
        None = 0,
        Deleted = 1,
    }
    [System.FlagsAttribute]
    public enum BlobContainerTraits
    {
        None = 0,
        Metadata = 1,
    }
    public partial class BlobContentInfo
    {
        internal BlobContentInfo() { }
        public long BlobSequenceNumber { get { throw null; } }
        public byte[] ContentHash { get { throw null; } }
        public string EncryptionKeySha256 { get { throw null; } }
        public string EncryptionScope { get { throw null; } }
        public Azure.ETag ETag { get { throw null; } }
        public System.DateTimeOffset LastModified { get { throw null; } }
        public string VersionId { get { throw null; } }
    }
    public partial class BlobCopyFromUriOptions
    {
        public BlobCopyFromUriOptions() { }
        public Azure.Storage.Blobs.Models.AccessTier? AccessTier { get { throw null; } set { } }
        public Azure.Storage.Blobs.Models.BlobRequestConditions DestinationConditions { get { throw null; } set { } }
        public bool? IsSealed { get { throw null; } set { } }
        public System.Collections.Generic.IDictionary<string, string> Metadata { get { throw null; } set { } }
        public Azure.Storage.Blobs.Models.RehydratePriority? RehydratePriority { get { throw null; } set { } }
        public Azure.Storage.Blobs.Models.BlobRequestConditions SourceConditions { get { throw null; } set { } }
        public System.Collections.Generic.IDictionary<string, string> Tags { get { throw null; } set { } }
    }
    public partial class BlobCopyInfo
    {
        internal BlobCopyInfo() { }
        public string CopyId { get { throw null; } }
        public Azure.Storage.Blobs.Models.CopyStatus CopyStatus { get { throw null; } }
        public Azure.ETag ETag { get { throw null; } }
        public System.DateTimeOffset LastModified { get { throw null; } }
        public string VersionId { get { throw null; } }
    }
    public partial class BlobCorsRule
    {
        public BlobCorsRule() { }
        public string AllowedHeaders { get { throw null; } set { } }
        public string AllowedMethods { get { throw null; } set { } }
        public string AllowedOrigins { get { throw null; } set { } }
        public string ExposedHeaders { get { throw null; } set { } }
        public int MaxAgeInSeconds { get { throw null; } set { } }
    }
    public partial class BlobDownloadDetails
    {
        public BlobDownloadDetails() { }
        public string AcceptRanges { get { throw null; } }
        public int BlobCommittedBlockCount { get { throw null; } }
        public byte[] BlobContentHash { get { throw null; } }
        public long BlobSequenceNumber { get { throw null; } }
        public string CacheControl { get { throw null; } }
        public string ContentDisposition { get { throw null; } }
        public string ContentEncoding { get { throw null; } }
        public string ContentLanguage { get { throw null; } }
        public string ContentRange { get { throw null; } }
        public System.DateTimeOffset CopyCompletedOn { get { throw null; } }
        public string CopyId { get { throw null; } }
        public string CopyProgress { get { throw null; } }
        public System.Uri CopySource { get { throw null; } }
        public Azure.Storage.Blobs.Models.CopyStatus CopyStatus { get { throw null; } }
        public string CopyStatusDescription { get { throw null; } }
        public string EncryptionKeySha256 { get { throw null; } }
        public string EncryptionScope { get { throw null; } }
        public Azure.ETag ETag { get { throw null; } }
        public bool IsSealed { get { throw null; } }
        public bool IsServerEncrypted { get { throw null; } }
        public System.DateTimeOffset LastModified { get { throw null; } }
        public Azure.Storage.Blobs.Models.LeaseDurationType LeaseDuration { get { throw null; } }
        public Azure.Storage.Blobs.Models.LeaseState LeaseState { get { throw null; } }
        public Azure.Storage.Blobs.Models.LeaseStatus LeaseStatus { get { throw null; } }
        public System.Collections.Generic.IDictionary<string, string> Metadata { get { throw null; } }
        public string ObjectReplicationDestinationPolicy { get { throw null; } }
        public System.Collections.Generic.IList<Azure.Storage.Blobs.Models.ObjectReplicationPolicy> ObjectReplicationSourceProperties { get { throw null; } }
        public long TagCount { get { throw null; } }
        public string VersionId { get { throw null; } }
    }
    public partial class BlobDownloadInfo : System.IDisposable
    {
        internal BlobDownloadInfo() { }
        public Azure.Storage.Blobs.Models.BlobType BlobType { get { throw null; } }
        public System.IO.Stream Content { get { throw null; } }
        public byte[] ContentHash { get { throw null; } }
        public long ContentLength { get { throw null; } }
        public string ContentType { get { throw null; } }
        public Azure.Storage.Blobs.Models.BlobDownloadDetails Details { get { throw null; } }
        public void Dispose() { }
    }
    [System.Runtime.InteropServices.StructLayoutAttribute(System.Runtime.InteropServices.LayoutKind.Sequential)]
    public readonly partial struct BlobErrorCode : System.IEquatable<Azure.Storage.Blobs.Models.BlobErrorCode>
    {
        private readonly object _dummy;
        private readonly int _dummyPrimitive;
        public BlobErrorCode(string value) { throw null; }
        public static Azure.Storage.Blobs.Models.BlobErrorCode AccountAlreadyExists { get { throw null; } }
        public static Azure.Storage.Blobs.Models.BlobErrorCode AccountBeingCreated { get { throw null; } }
        public static Azure.Storage.Blobs.Models.BlobErrorCode AccountIsDisabled { get { throw null; } }
        public static Azure.Storage.Blobs.Models.BlobErrorCode AppendPositionConditionNotMet { get { throw null; } }
        public static Azure.Storage.Blobs.Models.BlobErrorCode AuthenticationFailed { get { throw null; } }
        public static Azure.Storage.Blobs.Models.BlobErrorCode AuthorizationFailure { get { throw null; } }
        public static Azure.Storage.Blobs.Models.BlobErrorCode AuthorizationPermissionMismatch { get { throw null; } }
        public static Azure.Storage.Blobs.Models.BlobErrorCode AuthorizationProtocolMismatch { get { throw null; } }
        public static Azure.Storage.Blobs.Models.BlobErrorCode AuthorizationResourceTypeMismatch { get { throw null; } }
        public static Azure.Storage.Blobs.Models.BlobErrorCode AuthorizationServiceMismatch { get { throw null; } }
        public static Azure.Storage.Blobs.Models.BlobErrorCode AuthorizationSourceIPMismatch { get { throw null; } }
        public static Azure.Storage.Blobs.Models.BlobErrorCode BlobAlreadyExists { get { throw null; } }
        public static Azure.Storage.Blobs.Models.BlobErrorCode BlobArchived { get { throw null; } }
        public static Azure.Storage.Blobs.Models.BlobErrorCode BlobBeingRehydrated { get { throw null; } }
        public static Azure.Storage.Blobs.Models.BlobErrorCode BlobNotArchived { get { throw null; } }
        public static Azure.Storage.Blobs.Models.BlobErrorCode BlobNotFound { get { throw null; } }
        public static Azure.Storage.Blobs.Models.BlobErrorCode BlobOverwritten { get { throw null; } }
        public static Azure.Storage.Blobs.Models.BlobErrorCode BlobTierInadequateForContentLength { get { throw null; } }
        public static Azure.Storage.Blobs.Models.BlobErrorCode BlockCountExceedsLimit { get { throw null; } }
        public static Azure.Storage.Blobs.Models.BlobErrorCode BlockListTooLong { get { throw null; } }
        public static Azure.Storage.Blobs.Models.BlobErrorCode CannotChangeToLowerTier { get { throw null; } }
        public static Azure.Storage.Blobs.Models.BlobErrorCode CannotVerifyCopySource { get { throw null; } }
        public static Azure.Storage.Blobs.Models.BlobErrorCode ConditionHeadersNotSupported { get { throw null; } }
        public static Azure.Storage.Blobs.Models.BlobErrorCode ConditionNotMet { get { throw null; } }
        public static Azure.Storage.Blobs.Models.BlobErrorCode ContainerAlreadyExists { get { throw null; } }
        public static Azure.Storage.Blobs.Models.BlobErrorCode ContainerBeingDeleted { get { throw null; } }
        public static Azure.Storage.Blobs.Models.BlobErrorCode ContainerDisabled { get { throw null; } }
        public static Azure.Storage.Blobs.Models.BlobErrorCode ContainerNotFound { get { throw null; } }
        public static Azure.Storage.Blobs.Models.BlobErrorCode ContentLengthLargerThanTierLimit { get { throw null; } }
        public static Azure.Storage.Blobs.Models.BlobErrorCode CopyAcrossAccountsNotSupported { get { throw null; } }
        public static Azure.Storage.Blobs.Models.BlobErrorCode CopyIdMismatch { get { throw null; } }
        public static Azure.Storage.Blobs.Models.BlobErrorCode EmptyMetadataKey { get { throw null; } }
        public static Azure.Storage.Blobs.Models.BlobErrorCode FeatureVersionMismatch { get { throw null; } }
        public static Azure.Storage.Blobs.Models.BlobErrorCode IncrementalCopyBlobMismatch { get { throw null; } }
        public static Azure.Storage.Blobs.Models.BlobErrorCode IncrementalCopyOfEralierVersionSnapshotNotAllowed { get { throw null; } }
        public static Azure.Storage.Blobs.Models.BlobErrorCode IncrementalCopySourceMustBeSnapshot { get { throw null; } }
        public static Azure.Storage.Blobs.Models.BlobErrorCode InfiniteLeaseDurationRequired { get { throw null; } }
        public static Azure.Storage.Blobs.Models.BlobErrorCode InsufficientAccountPermissions { get { throw null; } }
        public static Azure.Storage.Blobs.Models.BlobErrorCode InternalError { get { throw null; } }
        public static Azure.Storage.Blobs.Models.BlobErrorCode InvalidAuthenticationInfo { get { throw null; } }
        public static Azure.Storage.Blobs.Models.BlobErrorCode InvalidBlobOrBlock { get { throw null; } }
        public static Azure.Storage.Blobs.Models.BlobErrorCode InvalidBlobTier { get { throw null; } }
        public static Azure.Storage.Blobs.Models.BlobErrorCode InvalidBlobType { get { throw null; } }
        public static Azure.Storage.Blobs.Models.BlobErrorCode InvalidBlockId { get { throw null; } }
        public static Azure.Storage.Blobs.Models.BlobErrorCode InvalidBlockList { get { throw null; } }
        public static Azure.Storage.Blobs.Models.BlobErrorCode InvalidHeaderValue { get { throw null; } }
        public static Azure.Storage.Blobs.Models.BlobErrorCode InvalidHttpVerb { get { throw null; } }
        public static Azure.Storage.Blobs.Models.BlobErrorCode InvalidInput { get { throw null; } }
        public static Azure.Storage.Blobs.Models.BlobErrorCode InvalidMd5 { get { throw null; } }
        public static Azure.Storage.Blobs.Models.BlobErrorCode InvalidMetadata { get { throw null; } }
        public static Azure.Storage.Blobs.Models.BlobErrorCode InvalidOperation { get { throw null; } }
        public static Azure.Storage.Blobs.Models.BlobErrorCode InvalidPageRange { get { throw null; } }
        public static Azure.Storage.Blobs.Models.BlobErrorCode InvalidQueryParameterValue { get { throw null; } }
        public static Azure.Storage.Blobs.Models.BlobErrorCode InvalidRange { get { throw null; } }
        public static Azure.Storage.Blobs.Models.BlobErrorCode InvalidResourceName { get { throw null; } }
        public static Azure.Storage.Blobs.Models.BlobErrorCode InvalidSourceBlobType { get { throw null; } }
        public static Azure.Storage.Blobs.Models.BlobErrorCode InvalidSourceBlobUrl { get { throw null; } }
        public static Azure.Storage.Blobs.Models.BlobErrorCode InvalidUri { get { throw null; } }
        public static Azure.Storage.Blobs.Models.BlobErrorCode InvalidVersionForPageBlobOperation { get { throw null; } }
        public static Azure.Storage.Blobs.Models.BlobErrorCode InvalidXmlDocument { get { throw null; } }
        public static Azure.Storage.Blobs.Models.BlobErrorCode InvalidXmlNodeValue { get { throw null; } }
        public static Azure.Storage.Blobs.Models.BlobErrorCode LeaseAlreadyBroken { get { throw null; } }
        public static Azure.Storage.Blobs.Models.BlobErrorCode LeaseAlreadyPresent { get { throw null; } }
        public static Azure.Storage.Blobs.Models.BlobErrorCode LeaseIdMismatchWithBlobOperation { get { throw null; } }
        public static Azure.Storage.Blobs.Models.BlobErrorCode LeaseIdMismatchWithContainerOperation { get { throw null; } }
        public static Azure.Storage.Blobs.Models.BlobErrorCode LeaseIdMismatchWithLeaseOperation { get { throw null; } }
        public static Azure.Storage.Blobs.Models.BlobErrorCode LeaseIdMissing { get { throw null; } }
        public static Azure.Storage.Blobs.Models.BlobErrorCode LeaseIsBreakingAndCannotBeAcquired { get { throw null; } }
        public static Azure.Storage.Blobs.Models.BlobErrorCode LeaseIsBreakingAndCannotBeChanged { get { throw null; } }
        public static Azure.Storage.Blobs.Models.BlobErrorCode LeaseIsBrokenAndCannotBeRenewed { get { throw null; } }
        public static Azure.Storage.Blobs.Models.BlobErrorCode LeaseLost { get { throw null; } }
        public static Azure.Storage.Blobs.Models.BlobErrorCode LeaseNotPresentWithBlobOperation { get { throw null; } }
        public static Azure.Storage.Blobs.Models.BlobErrorCode LeaseNotPresentWithContainerOperation { get { throw null; } }
        public static Azure.Storage.Blobs.Models.BlobErrorCode LeaseNotPresentWithLeaseOperation { get { throw null; } }
        public static Azure.Storage.Blobs.Models.BlobErrorCode MaxBlobSizeConditionNotMet { get { throw null; } }
        public static Azure.Storage.Blobs.Models.BlobErrorCode Md5Mismatch { get { throw null; } }
        public static Azure.Storage.Blobs.Models.BlobErrorCode MetadataTooLarge { get { throw null; } }
        public static Azure.Storage.Blobs.Models.BlobErrorCode MissingContentLengthHeader { get { throw null; } }
        public static Azure.Storage.Blobs.Models.BlobErrorCode MissingRequiredHeader { get { throw null; } }
        public static Azure.Storage.Blobs.Models.BlobErrorCode MissingRequiredQueryParameter { get { throw null; } }
        public static Azure.Storage.Blobs.Models.BlobErrorCode MissingRequiredXmlNode { get { throw null; } }
        public static Azure.Storage.Blobs.Models.BlobErrorCode MultipleConditionHeadersNotSupported { get { throw null; } }
        public static Azure.Storage.Blobs.Models.BlobErrorCode NoAuthenticationInformation { get { throw null; } }
        public static Azure.Storage.Blobs.Models.BlobErrorCode NoPendingCopyOperation { get { throw null; } }
        public static Azure.Storage.Blobs.Models.BlobErrorCode OperationNotAllowedOnIncrementalCopyBlob { get { throw null; } }
        public static Azure.Storage.Blobs.Models.BlobErrorCode OperationTimedOut { get { throw null; } }
        public static Azure.Storage.Blobs.Models.BlobErrorCode OutOfRangeInput { get { throw null; } }
        public static Azure.Storage.Blobs.Models.BlobErrorCode OutOfRangeQueryParameterValue { get { throw null; } }
        public static Azure.Storage.Blobs.Models.BlobErrorCode PendingCopyOperation { get { throw null; } }
        public static Azure.Storage.Blobs.Models.BlobErrorCode PreviousSnapshotCannotBeNewer { get { throw null; } }
        public static Azure.Storage.Blobs.Models.BlobErrorCode PreviousSnapshotNotFound { get { throw null; } }
        public static Azure.Storage.Blobs.Models.BlobErrorCode PreviousSnapshotOperationNotSupported { get { throw null; } }
        public static Azure.Storage.Blobs.Models.BlobErrorCode RequestBodyTooLarge { get { throw null; } }
        public static Azure.Storage.Blobs.Models.BlobErrorCode RequestUrlFailedToParse { get { throw null; } }
        public static Azure.Storage.Blobs.Models.BlobErrorCode ResourceAlreadyExists { get { throw null; } }
        public static Azure.Storage.Blobs.Models.BlobErrorCode ResourceNotFound { get { throw null; } }
        public static Azure.Storage.Blobs.Models.BlobErrorCode ResourceTypeMismatch { get { throw null; } }
        public static Azure.Storage.Blobs.Models.BlobErrorCode SequenceNumberConditionNotMet { get { throw null; } }
        public static Azure.Storage.Blobs.Models.BlobErrorCode SequenceNumberIncrementTooLarge { get { throw null; } }
        public static Azure.Storage.Blobs.Models.BlobErrorCode ServerBusy { get { throw null; } }
        public static Azure.Storage.Blobs.Models.BlobErrorCode SnaphotOperationRateExceeded { get { throw null; } }
        public static Azure.Storage.Blobs.Models.BlobErrorCode SnapshotCountExceeded { get { throw null; } }
        public static Azure.Storage.Blobs.Models.BlobErrorCode SnapshotsPresent { get { throw null; } }
        public static Azure.Storage.Blobs.Models.BlobErrorCode SourceConditionNotMet { get { throw null; } }
        public static Azure.Storage.Blobs.Models.BlobErrorCode SystemInUse { get { throw null; } }
        public static Azure.Storage.Blobs.Models.BlobErrorCode TargetConditionNotMet { get { throw null; } }
        public static Azure.Storage.Blobs.Models.BlobErrorCode UnauthorizedBlobOverwrite { get { throw null; } }
        public static Azure.Storage.Blobs.Models.BlobErrorCode UnsupportedHeader { get { throw null; } }
        public static Azure.Storage.Blobs.Models.BlobErrorCode UnsupportedHttpVerb { get { throw null; } }
        public static Azure.Storage.Blobs.Models.BlobErrorCode UnsupportedQueryParameter { get { throw null; } }
        public static Azure.Storage.Blobs.Models.BlobErrorCode UnsupportedXmlNode { get { throw null; } }
        public bool Equals(Azure.Storage.Blobs.Models.BlobErrorCode other) { throw null; }
        [System.ComponentModel.EditorBrowsableAttribute(System.ComponentModel.EditorBrowsableState.Never)]
        public override bool Equals(object obj) { throw null; }
        [System.ComponentModel.EditorBrowsableAttribute(System.ComponentModel.EditorBrowsableState.Never)]
        public override int GetHashCode() { throw null; }
        public static bool operator ==(Azure.Storage.Blobs.Models.BlobErrorCode left, Azure.Storage.Blobs.Models.BlobErrorCode right) { throw null; }
        public static implicit operator Azure.Storage.Blobs.Models.BlobErrorCode (string value) { throw null; }
        public static bool operator !=(Azure.Storage.Blobs.Models.BlobErrorCode left, Azure.Storage.Blobs.Models.BlobErrorCode right) { throw null; }
        public override string ToString() { throw null; }
    }
    public enum BlobExpirationOffset
    {
        CreationTime = 0,
        Now = 1,
    }
    public partial class BlobGeoReplication
    {
        internal BlobGeoReplication() { }
        public System.DateTimeOffset? LastSyncedOn { get { throw null; } }
        public Azure.Storage.Blobs.Models.BlobGeoReplicationStatus Status { get { throw null; } }
    }
    public enum BlobGeoReplicationStatus
    {
        Live = 0,
        Bootstrap = 1,
        Unavailable = 2,
    }
    public partial class BlobHierarchyItem
    {
        internal BlobHierarchyItem() { }
        public Azure.Storage.Blobs.Models.BlobItem Blob { get { throw null; } }
        public bool IsBlob { get { throw null; } }
        public bool IsPrefix { get { throw null; } }
        public string Prefix { get { throw null; } }
    }
    public partial class BlobHttpHeaders
    {
        public BlobHttpHeaders() { }
        public string CacheControl { get { throw null; } set { } }
        public string ContentDisposition { get { throw null; } set { } }
        public string ContentEncoding { get { throw null; } set { } }
        public byte[] ContentHash { get { throw null; } set { } }
        public string ContentLanguage { get { throw null; } set { } }
        public string ContentType { get { throw null; } set { } }
        [System.ComponentModel.EditorBrowsableAttribute(System.ComponentModel.EditorBrowsableState.Never)]
        public override bool Equals(object obj) { throw null; }
        [System.ComponentModel.EditorBrowsableAttribute(System.ComponentModel.EditorBrowsableState.Never)]
        public override int GetHashCode() { throw null; }
        [System.ComponentModel.EditorBrowsableAttribute(System.ComponentModel.EditorBrowsableState.Never)]
        public override string ToString() { throw null; }
    }
    public partial class BlobInfo
    {
        internal BlobInfo() { }
        public long BlobSequenceNumber { get { throw null; } }
        public Azure.ETag ETag { get { throw null; } }
        public System.DateTimeOffset LastModified { get { throw null; } }
        public string VersionId { get { throw null; } }
    }
    public partial class BlobItem
    {
        internal BlobItem() { }
        public bool Deleted { get { throw null; } }
        public bool? IsLatestVersion { get { throw null; } }
        public System.Collections.Generic.IDictionary<string, string> Metadata { get { throw null; } }
        public string Name { get { throw null; } }
        public Azure.Storage.Blobs.Models.BlobItemProperties Properties { get { throw null; } }
        public string Snapshot { get { throw null; } }
        public System.Collections.Generic.IDictionary<string, string> Tags { get { throw null; } }
        public string VersionId { get { throw null; } }
    }
    public partial class BlobItemProperties
    {
        internal BlobItemProperties() { }
        public Azure.Storage.Blobs.Models.AccessTier? AccessTier { get { throw null; } }
        public System.DateTimeOffset? AccessTierChangedOn { get { throw null; } }
        public bool AccessTierInferred { get { throw null; } }
        public Azure.Storage.Blobs.Models.ArchiveStatus? ArchiveStatus { get { throw null; } }
        public long? BlobSequenceNumber { get { throw null; } }
        public Azure.Storage.Blobs.Models.BlobType? BlobType { get { throw null; } }
        public string CacheControl { get { throw null; } }
        public string ContentDisposition { get { throw null; } }
        public string ContentEncoding { get { throw null; } }
        public byte[] ContentHash { get { throw null; } }
        public string ContentLanguage { get { throw null; } }
        public long? ContentLength { get { throw null; } }
        public string ContentType { get { throw null; } }
        public System.DateTimeOffset? CopyCompletedOn { get { throw null; } }
        public string CopyId { get { throw null; } }
        public string CopyProgress { get { throw null; } }
        public System.Uri CopySource { get { throw null; } }
        public Azure.Storage.Blobs.Models.CopyStatus? CopyStatus { get { throw null; } }
        public string CopyStatusDescription { get { throw null; } }
        public System.DateTimeOffset? CreatedOn { get { throw null; } }
        public string CustomerProvidedKeySha256 { get { throw null; } }
        public System.DateTimeOffset? DeletedOn { get { throw null; } }
        public string DestinationSnapshot { get { throw null; } }
        public string EncryptionScope { get { throw null; } }
        public Azure.ETag? ETag { get { throw null; } }
        public System.DateTimeOffset? ExpiresOn { get { throw null; } }
        public bool? IncrementalCopy { get { throw null; } }
        public bool? IsSealed { get { throw null; } }
        public System.DateTimeOffset? LastModified { get { throw null; } }
        public Azure.Storage.Blobs.Models.LeaseDurationType? LeaseDuration { get { throw null; } }
        public Azure.Storage.Blobs.Models.LeaseState? LeaseState { get { throw null; } }
        public Azure.Storage.Blobs.Models.LeaseStatus? LeaseStatus { get { throw null; } }
        public int? RemainingRetentionDays { get { throw null; } }
        public bool? ServerEncrypted { get { throw null; } }
        public int? TagCount { get { throw null; } }
    }
    public partial class BlobLease
    {
        internal BlobLease() { }
        public Azure.ETag ETag { get { throw null; } }
        public System.DateTimeOffset LastModified { get { throw null; } }
        public string LeaseId { get { throw null; } }
        public int? LeaseTime { get { throw null; } }
    }
    public partial class BlobLeaseRequestConditions : Azure.RequestConditions
    {
        public BlobLeaseRequestConditions() { }
        public string TagConditions { get { throw null; } set { } }
    }
    public partial class BlobMetrics
    {
        public BlobMetrics() { }
        public bool Enabled { get { throw null; } set { } }
        public bool? IncludeApis { get { throw null; } set { } }
        public Azure.Storage.Blobs.Models.BlobRetentionPolicy RetentionPolicy { get { throw null; } set { } }
        public string Version { get { throw null; } set { } }
    }
    public partial class BlobProperties
    {
        public BlobProperties() { }
        public string AcceptRanges { get { throw null; } }
        public string AccessTier { get { throw null; } }
        public System.DateTimeOffset AccessTierChangedOn { get { throw null; } }
        public bool AccessTierInferred { get { throw null; } }
        public string ArchiveStatus { get { throw null; } }
        public int BlobCommittedBlockCount { get { throw null; } }
        public long BlobSequenceNumber { get { throw null; } }
        public Azure.Storage.Blobs.Models.BlobType BlobType { get { throw null; } }
        public string CacheControl { get { throw null; } }
        public string ContentDisposition { get { throw null; } }
        public string ContentEncoding { get { throw null; } }
        public byte[] ContentHash { get { throw null; } }
        public string ContentLanguage { get { throw null; } }
        public long ContentLength { get { throw null; } }
        public string ContentType { get { throw null; } }
        public System.DateTimeOffset CopyCompletedOn { get { throw null; } }
        public string CopyId { get { throw null; } }
        public string CopyProgress { get { throw null; } }
        public System.Uri CopySource { get { throw null; } }
        public Azure.Storage.Blobs.Models.CopyStatus CopyStatus { get { throw null; } }
        public string CopyStatusDescription { get { throw null; } }
        public System.DateTimeOffset CreatedOn { get { throw null; } }
        public string DestinationSnapshot { get { throw null; } }
        public string EncryptionKeySha256 { get { throw null; } }
        public string EncryptionScope { get { throw null; } }
        public Azure.ETag ETag { get { throw null; } }
        public System.DateTimeOffset ExpiresOn { get { throw null; } }
        public bool IsIncrementalCopy { get { throw null; } }
        public bool IsLatestVersion { get { throw null; } }
        public bool IsSealed { get { throw null; } }
        public bool IsServerEncrypted { get { throw null; } }
        public System.DateTimeOffset LastModified { get { throw null; } }
        public Azure.Storage.Blobs.Models.LeaseDurationType LeaseDuration { get { throw null; } }
        public Azure.Storage.Blobs.Models.LeaseState LeaseState { get { throw null; } }
        public Azure.Storage.Blobs.Models.LeaseStatus LeaseStatus { get { throw null; } }
        public System.Collections.Generic.IDictionary<string, string> Metadata { get { throw null; } }
        public string ObjectReplicationDestinationPolicy { get { throw null; } }
        public System.Collections.Generic.IList<Azure.Storage.Blobs.Models.ObjectReplicationPolicy> ObjectReplicationSourceProperties { get { throw null; } }
        public long TagCount { get { throw null; } }
        public string VersionId { get { throw null; } }
    }
    public partial class BlobQueryCsvTextConfiguration : Azure.Storage.Blobs.Models.BlobQueryTextConfiguration
    {
        public BlobQueryCsvTextConfiguration() { }
        public string ColumnSeparator { get { throw null; } set { } }
        public char? EscapeCharacter { get { throw null; } set { } }
        public bool HasHeaders { get { throw null; } set { } }
        public char? QuotationCharacter { get { throw null; } set { } }
    }
    public partial class BlobQueryError
    {
        internal BlobQueryError() { }
        public string Description { get { throw null; } }
        public bool IsFatal { get { throw null; } }
        public string Name { get { throw null; } }
        public long Position { get { throw null; } }
    }
    public partial class BlobQueryJsonTextConfiguration : Azure.Storage.Blobs.Models.BlobQueryTextConfiguration
    {
        public BlobQueryJsonTextConfiguration() { }
    }
    public partial class BlobQueryOptions
    {
        public BlobQueryOptions() { }
        public Azure.Storage.Blobs.Models.BlobRequestConditions Conditions { get { throw null; } set { } }
        public Azure.Storage.Blobs.Models.BlobQueryTextConfiguration InputTextConfiguration { get { throw null; } set { } }
        public Azure.Storage.Blobs.Models.BlobQueryTextConfiguration OutputTextConfiguration { get { throw null; } set { } }
        public System.IProgress<long> ProgressHandler { get { throw null; } set { } }
        public event System.Action<Azure.Storage.Blobs.Models.BlobQueryError> ErrorHandler { add { } remove { } }
    }
    public abstract partial class BlobQueryTextConfiguration
    {
        protected BlobQueryTextConfiguration() { }
        public string RecordSeparator { get { throw null; } set { } }
    }
    public partial class BlobRequestConditions : Azure.Storage.Blobs.Models.BlobLeaseRequestConditions
    {
        public BlobRequestConditions() { }
        public string LeaseId { get { throw null; } set { } }
        public override string ToString() { throw null; }
    }
    public partial class BlobRetentionPolicy
    {
        public BlobRetentionPolicy() { }
        public int? Days { get { throw null; } set { } }
        public bool Enabled { get { throw null; } set { } }
    }
    public partial class BlobScheduleDeletionOptions
    {
        public BlobScheduleDeletionOptions() { }
        public BlobScheduleDeletionOptions(System.DateTimeOffset? expiresOn) { }
        public BlobScheduleDeletionOptions(System.TimeSpan timeToExpire, Azure.Storage.Blobs.Models.BlobExpirationOffset setRelativeTo) { }
        public System.DateTimeOffset? ExpiresOn { get { throw null; } }
        public Azure.Storage.Blobs.Models.BlobExpirationOffset? SetExpiryRelativeTo { get { throw null; } }
        public System.TimeSpan? TimeToExpire { get { throw null; } }
    }
    public partial class BlobServiceProperties
    {
        public BlobServiceProperties() { }
        public System.Collections.Generic.IList<Azure.Storage.Blobs.Models.BlobCorsRule> Cors { get { throw null; } set { } }
        public string DefaultServiceVersion { get { throw null; } set { } }
        public Azure.Storage.Blobs.Models.BlobRetentionPolicy DeleteRetentionPolicy { get { throw null; } set { } }
        public Azure.Storage.Blobs.Models.BlobMetrics HourMetrics { get { throw null; } set { } }
        public Azure.Storage.Blobs.Models.BlobAnalyticsLogging Logging { get { throw null; } set { } }
        public Azure.Storage.Blobs.Models.BlobMetrics MinuteMetrics { get { throw null; } set { } }
        public Azure.Storage.Blobs.Models.BlobStaticWebsite StaticWebsite { get { throw null; } set { } }
    }
    public partial class BlobServiceStatistics
    {
        internal BlobServiceStatistics() { }
        public Azure.Storage.Blobs.Models.BlobGeoReplication GeoReplication { get { throw null; } }
    }
    public partial class BlobSignedIdentifier
    {
        public BlobSignedIdentifier() { }
        public Azure.Storage.Blobs.Models.BlobAccessPolicy AccessPolicy { get { throw null; } set { } }
        public string Id { get { throw null; } set { } }
    }
    public static partial class BlobsModelFactory
    {
        public static Azure.Storage.Blobs.Models.AccountInfo AccountInfo(Azure.Storage.Blobs.Models.SkuName skuName, Azure.Storage.Blobs.Models.AccountKind accountKind) { throw null; }
        [System.ComponentModel.EditorBrowsableAttribute(System.ComponentModel.EditorBrowsableState.Never)]
        public static Azure.Storage.Blobs.Models.BlobAppendInfo BlobAppendInfo(Azure.ETag eTag, System.DateTimeOffset lastModified, byte[] contentHash, byte[] contentCrc64, string blobAppendOffset, int blobCommittedBlockCount, bool isServerEncrypted, string encryptionKeySha256) { throw null; }
        public static Azure.Storage.Blobs.Models.BlobAppendInfo BlobAppendInfo(Azure.ETag eTag, System.DateTimeOffset lastModified, byte[] contentHash, byte[] contentCrc64, string blobAppendOffset, int blobCommittedBlockCount, bool isServerEncrypted, string encryptionKeySha256, string encryptionScope) { throw null; }
        public static Azure.Storage.Blobs.Models.BlobBlock BlobBlock(string name, int size) { throw null; }
        public static Azure.Storage.Blobs.Models.BlobContainerAccessPolicy BlobContainerAccessPolicy(Azure.Storage.Blobs.Models.PublicAccessType blobPublicAccess, Azure.ETag eTag, System.DateTimeOffset lastModified, System.Collections.Generic.IEnumerable<Azure.Storage.Blobs.Models.BlobSignedIdentifier> signedIdentifiers) { throw null; }
        public static Azure.Storage.Blobs.Models.BlobContainerInfo BlobContainerInfo(Azure.ETag eTag, System.DateTimeOffset lastModified) { throw null; }
        [System.ComponentModel.EditorBrowsableAttribute(System.ComponentModel.EditorBrowsableState.Never)]
        public static Azure.Storage.Blobs.Models.BlobContainerItem BlobContainerItem(string name, Azure.Storage.Blobs.Models.BlobContainerProperties properties) { throw null; }
        public static Azure.Storage.Blobs.Models.BlobContainerItem BlobContainerItem(string name, Azure.Storage.Blobs.Models.BlobContainerProperties properties, bool? isDeleted = default(bool?), string versionId = null) { throw null; }
        [System.ComponentModel.EditorBrowsableAttribute(System.ComponentModel.EditorBrowsableState.Never)]
        public static Azure.Storage.Blobs.Models.BlobContainerProperties BlobContainerProperties(System.DateTimeOffset lastModified, Azure.ETag eTag, Azure.Storage.Blobs.Models.LeaseState? leaseState, Azure.Storage.Blobs.Models.LeaseDurationType? leaseDuration, Azure.Storage.Blobs.Models.PublicAccessType? publicAccess, bool? hasImmutabilityPolicy, Azure.Storage.Blobs.Models.LeaseStatus? leaseStatus, string defaultEncryptionScope, bool? preventEncryptionScopeOverride, System.Collections.Generic.IDictionary<string, string> metadata, bool? hasLegalHold) { throw null; }
        public static Azure.Storage.Blobs.Models.BlobContainerProperties BlobContainerProperties(System.DateTimeOffset lastModified, Azure.ETag eTag, Azure.Storage.Blobs.Models.LeaseState? leaseState = default(Azure.Storage.Blobs.Models.LeaseState?), Azure.Storage.Blobs.Models.LeaseDurationType? leaseDuration = default(Azure.Storage.Blobs.Models.LeaseDurationType?), Azure.Storage.Blobs.Models.PublicAccessType? publicAccess = default(Azure.Storage.Blobs.Models.PublicAccessType?), bool? hasImmutabilityPolicy = default(bool?), Azure.Storage.Blobs.Models.LeaseStatus? leaseStatus = default(Azure.Storage.Blobs.Models.LeaseStatus?), string defaultEncryptionScope = null, bool? preventEncryptionScopeOverride = default(bool?), System.DateTimeOffset? deletedOn = default(System.DateTimeOffset?), int? remainingRetentionDays = default(int?), System.Collections.Generic.IDictionary<string, string> metadata = null, bool? hasLegalHold = default(bool?)) { throw null; }
        [System.ComponentModel.EditorBrowsableAttribute(System.ComponentModel.EditorBrowsableState.Never)]
        public static Azure.Storage.Blobs.Models.BlobContainerProperties BlobContainerProperties(System.DateTimeOffset lastModified, Azure.ETag eTag, Azure.Storage.Blobs.Models.LeaseStatus? leaseStatus, Azure.Storage.Blobs.Models.LeaseState? leaseState, Azure.Storage.Blobs.Models.LeaseDurationType? leaseDuration, Azure.Storage.Blobs.Models.PublicAccessType? publicAccess, bool? hasImmutabilityPolicy, bool? hasLegalHold, System.Collections.Generic.IDictionary<string, string> metadata) { throw null; }
        [System.ComponentModel.EditorBrowsableAttribute(System.ComponentModel.EditorBrowsableState.Never)]
        public static Azure.Storage.Blobs.Models.BlobContentInfo BlobContentInfo(Azure.ETag eTag, System.DateTimeOffset lastModified, byte[] contentHash, string encryptionKeySha256, long blobSequenceNumber) { throw null; }
        public static Azure.Storage.Blobs.Models.BlobContentInfo BlobContentInfo(Azure.ETag eTag, System.DateTimeOffset lastModified, byte[] contentHash, string versionId, string encryptionKeySha256, string encryptionScope, long blobSequenceNumber) { throw null; }
        [System.ComponentModel.EditorBrowsableAttribute(System.ComponentModel.EditorBrowsableState.Never)]
        public static Azure.Storage.Blobs.Models.BlobCopyInfo BlobCopyInfo(Azure.ETag eTag, System.DateTimeOffset lastModified, string copyId, Azure.Storage.Blobs.Models.CopyStatus copyStatus) { throw null; }
        public static Azure.Storage.Blobs.Models.BlobCopyInfo BlobCopyInfo(Azure.ETag eTag, System.DateTimeOffset lastModified, string versionId, string copyId, Azure.Storage.Blobs.Models.CopyStatus copyStatus) { throw null; }
        public static Azure.Storage.Blobs.Models.BlobDownloadDetails BlobDownloadDetails(System.DateTimeOffset lastModified, System.Collections.Generic.IDictionary<string, string> metadata, string contentRange, string contentEncoding, string cacheControl, string contentDisposition, string contentLanguage, long blobSequenceNumber, System.DateTimeOffset copyCompletedOn, string copyStatusDescription, string copyId, string copyProgress, System.Uri copySource, Azure.Storage.Blobs.Models.CopyStatus copyStatus, Azure.Storage.Blobs.Models.LeaseDurationType leaseDuration, Azure.Storage.Blobs.Models.LeaseState leaseState, Azure.Storage.Blobs.Models.LeaseStatus leaseStatus, string acceptRanges, int blobCommittedBlockCount, bool isServerEncrypted, string encryptionKeySha256, string encryptionScope, byte[] blobContentHash, long tagCount, string versionId, bool isSealed, System.Collections.Generic.IList<Azure.Storage.Blobs.Models.ObjectReplicationPolicy> objectReplicationSourceProperties, string objectReplicationDestinationPolicy) { throw null; }
        [System.ComponentModel.EditorBrowsableAttribute(System.ComponentModel.EditorBrowsableState.Never)]
        public static Azure.Storage.Blobs.Models.BlobDownloadInfo BlobDownloadInfo(System.DateTimeOffset lastModified, long blobSequenceNumber, Azure.Storage.Blobs.Models.BlobType blobType, byte[] contentCrc64, string contentLanguage, string copyStatusDescription, string copyId, string copyProgress, System.Uri copySource, Azure.Storage.Blobs.Models.CopyStatus copyStatus, string contentDisposition, Azure.Storage.Blobs.Models.LeaseDurationType leaseDuration, string cacheControl, Azure.Storage.Blobs.Models.LeaseState leaseState, string contentEncoding, Azure.Storage.Blobs.Models.LeaseStatus leaseStatus, byte[] contentHash, string acceptRanges, Azure.ETag eTag, int blobCommittedBlockCount, string contentRange, bool isServerEncrypted, string contentType, string encryptionKeySha256, long contentLength, byte[] blobContentHash, System.Collections.Generic.IDictionary<string, string> metadata, System.IO.Stream content, System.DateTimeOffset copyCompletionTime) { throw null; }
        [System.ComponentModel.EditorBrowsableAttribute(System.ComponentModel.EditorBrowsableState.Never)]
        public static Azure.Storage.Blobs.Models.BlobDownloadInfo BlobDownloadInfo(System.DateTimeOffset lastModified, long blobSequenceNumber, Azure.Storage.Blobs.Models.BlobType blobType, byte[] contentCrc64, string contentLanguage, string copyStatusDescription, string copyId, string copyProgress, System.Uri copySource, Azure.Storage.Blobs.Models.CopyStatus copyStatus, string contentDisposition, Azure.Storage.Blobs.Models.LeaseDurationType leaseDuration, string cacheControl, Azure.Storage.Blobs.Models.LeaseState leaseState, string contentEncoding, Azure.Storage.Blobs.Models.LeaseStatus leaseStatus, byte[] contentHash, string acceptRanges, Azure.ETag eTag, int blobCommittedBlockCount, string contentRange, bool isServerEncrypted, string contentType, string encryptionKeySha256, string encryptionScope, long contentLength, byte[] blobContentHash, System.Collections.Generic.IDictionary<string, string> metadata, System.IO.Stream content, System.DateTimeOffset copyCompletionTime) { throw null; }
        public static Azure.Storage.Blobs.Models.BlobDownloadInfo BlobDownloadInfo(System.DateTimeOffset lastModified = default(System.DateTimeOffset), long blobSequenceNumber = (long)0, Azure.Storage.Blobs.Models.BlobType blobType = Azure.Storage.Blobs.Models.BlobType.Block, byte[] contentCrc64 = null, string contentLanguage = null, string copyStatusDescription = null, string copyId = null, string copyProgress = null, System.Uri copySource = null, Azure.Storage.Blobs.Models.CopyStatus copyStatus = Azure.Storage.Blobs.Models.CopyStatus.Pending, string contentDisposition = null, Azure.Storage.Blobs.Models.LeaseDurationType leaseDuration = Azure.Storage.Blobs.Models.LeaseDurationType.Infinite, string cacheControl = null, Azure.Storage.Blobs.Models.LeaseState leaseState = Azure.Storage.Blobs.Models.LeaseState.Available, string contentEncoding = null, Azure.Storage.Blobs.Models.LeaseStatus leaseStatus = Azure.Storage.Blobs.Models.LeaseStatus.Locked, byte[] contentHash = null, string acceptRanges = null, Azure.ETag eTag = default(Azure.ETag), int blobCommittedBlockCount = 0, string contentRange = null, bool isServerEncrypted = false, string contentType = null, string encryptionKeySha256 = null, string encryptionScope = null, long contentLength = (long)0, byte[] blobContentHash = null, string versionId = null, System.Collections.Generic.IDictionary<string, string> metadata = null, System.IO.Stream content = null, System.DateTimeOffset copyCompletionTime = default(System.DateTimeOffset), long tagCount = (long)0) { throw null; }
        public static Azure.Storage.Blobs.Models.BlobGeoReplication BlobGeoReplication(Azure.Storage.Blobs.Models.BlobGeoReplicationStatus status, System.DateTimeOffset? lastSyncedOn = default(System.DateTimeOffset?)) { throw null; }
        public static Azure.Storage.Blobs.Models.BlobHierarchyItem BlobHierarchyItem(string prefix, Azure.Storage.Blobs.Models.BlobItem blob) { throw null; }
        public static Azure.Storage.Blobs.Models.BlobInfo BlobInfo(Azure.ETag eTag, System.DateTimeOffset lastModified) { throw null; }
        public static Azure.Storage.Blobs.Models.BlobInfo blobInfo(Azure.ETag eTag = default(Azure.ETag), System.DateTimeOffset lastModifed = default(System.DateTimeOffset), long blobSequenceNumber = (long)0, string versionId = null) { throw null; }
        [System.ComponentModel.EditorBrowsableAttribute(System.ComponentModel.EditorBrowsableState.Never)]
        public static Azure.Storage.Blobs.Models.BlobItem BlobItem(string name, bool deleted, Azure.Storage.Blobs.Models.BlobItemProperties properties, string snapshot, System.Collections.Generic.IDictionary<string, string> metadata) { throw null; }
        public static Azure.Storage.Blobs.Models.BlobItem BlobItem(string name, bool deleted, Azure.Storage.Blobs.Models.BlobItemProperties properties, string snapshot = null, string versionId = null, bool? isLatestVersion = default(bool?), System.Collections.Generic.IDictionary<string, string> metadata = null, System.Collections.Generic.IDictionary<string, string> tags = null) { throw null; }
        public static Azure.Storage.Blobs.Models.BlobItemProperties BlobItemProperties(bool accessTierInferred, string copyStatusDescription = null, string contentType = null, string contentEncoding = null, string contentLanguage = null, byte[] contentHash = null, string contentDisposition = null, string cacheControl = null, long? blobSequenceNumber = default(long?), Azure.Storage.Blobs.Models.BlobType? blobType = default(Azure.Storage.Blobs.Models.BlobType?), Azure.Storage.Blobs.Models.LeaseStatus? leaseStatus = default(Azure.Storage.Blobs.Models.LeaseStatus?), Azure.Storage.Blobs.Models.LeaseState? leaseState = default(Azure.Storage.Blobs.Models.LeaseState?), Azure.Storage.Blobs.Models.LeaseDurationType? leaseDuration = default(Azure.Storage.Blobs.Models.LeaseDurationType?), string copyId = null, Azure.Storage.Blobs.Models.CopyStatus? copyStatus = default(Azure.Storage.Blobs.Models.CopyStatus?), System.Uri copySource = null, string copyProgress = null, long? contentLength = default(long?), bool? serverEncrypted = default(bool?), bool? incrementalCopy = default(bool?), string destinationSnapshot = null, int? remainingRetentionDays = default(int?), Azure.Storage.Blobs.Models.AccessTier? accessTier = default(Azure.Storage.Blobs.Models.AccessTier?), System.DateTimeOffset? lastModified = default(System.DateTimeOffset?), Azure.Storage.Blobs.Models.ArchiveStatus? archiveStatus = default(Azure.Storage.Blobs.Models.ArchiveStatus?), string customerProvidedKeySha256 = null, string encryptionScope = null, int? tagCount = default(int?), System.DateTimeOffset? expiresOn = default(System.DateTimeOffset?), bool? isSealed = default(bool?), Azure.ETag? eTag = default(Azure.ETag?), System.DateTimeOffset? createdOn = default(System.DateTimeOffset?), System.DateTimeOffset? copyCompletedOn = default(System.DateTimeOffset?), System.DateTimeOffset? deletedOn = default(System.DateTimeOffset?), System.DateTimeOffset? accessTierChangedOn = default(System.DateTimeOffset?)) { throw null; }
        [System.ComponentModel.EditorBrowsableAttribute(System.ComponentModel.EditorBrowsableState.Never)]
        public static Azure.Storage.Blobs.Models.BlobItemProperties BlobItemProperties(bool accessTierInferred, System.Uri copySource, string contentType, string contentEncoding, string contentLanguage, byte[] contentHash, string contentDisposition, string cacheControl, long? blobSequenceNumber, Azure.Storage.Blobs.Models.BlobType? blobType, Azure.Storage.Blobs.Models.LeaseStatus? leaseStatus, Azure.Storage.Blobs.Models.LeaseState? leaseState, Azure.Storage.Blobs.Models.LeaseDurationType? leaseDuration, string copyId, Azure.Storage.Blobs.Models.CopyStatus? copyStatus, long? contentLength, string copyProgress, string copyStatusDescription, bool? serverEncrypted, bool? incrementalCopy, string destinationSnapshot, int? remainingRetentionDays, Azure.Storage.Blobs.Models.AccessTier? accessTier, System.DateTimeOffset? lastModified, Azure.Storage.Blobs.Models.ArchiveStatus? archiveStatus, string customerProvidedKeySha256, Azure.ETag? eTag, System.DateTimeOffset? createdOn, System.DateTimeOffset? copyCompletedOn, System.DateTimeOffset? deletedOn, System.DateTimeOffset? accessTierChangedOn) { throw null; }
        public static Azure.Storage.Blobs.Models.BlobLease BlobLease(Azure.ETag eTag, System.DateTimeOffset lastModified, string leaseId) { throw null; }
        [System.ComponentModel.EditorBrowsableAttribute(System.ComponentModel.EditorBrowsableState.Never)]
        public static Azure.Storage.Blobs.Models.BlobProperties BlobProperties(System.DateTimeOffset lastModified, Azure.Storage.Blobs.Models.LeaseDurationType leaseDuration, Azure.Storage.Blobs.Models.LeaseState leaseState, Azure.Storage.Blobs.Models.LeaseStatus leaseStatus, long contentLength, string destinationSnapshot, Azure.ETag eTag, byte[] contentHash, string contentEncoding, string contentDisposition, string contentLanguage, bool isIncrementalCopy, string cacheControl, Azure.Storage.Blobs.Models.CopyStatus copyStatus, long blobSequenceNumber, System.Uri copySource, string acceptRanges, string copyProgress, int blobCommittedBlockCount, string copyId, bool isServerEncrypted, string copyStatusDescription, string encryptionKeySha256, System.DateTimeOffset copyCompletedOn, string accessTier, Azure.Storage.Blobs.Models.BlobType blobType, bool accessTierInferred, System.Collections.Generic.IDictionary<string, string> metadata, string archiveStatus, System.DateTimeOffset createdOn, System.DateTimeOffset accessTierChangedOn, string contentType) { throw null; }
<<<<<<< HEAD
        public static Azure.Storage.Blobs.Models.BlobProperties BlobProperties(System.DateTimeOffset lastModified, Azure.Storage.Blobs.Models.LeaseStatus leaseStatus, long contentLength, string contentType, Azure.ETag eTag, Azure.Storage.Blobs.Models.LeaseState leaseState, string contentEncoding, string contentDisposition, string contentLanguage, string cacheControl, long blobSequenceNumber, Azure.Storage.Blobs.Models.LeaseDurationType leaseDuration, string acceptRanges, string destinationSnapshot, int blobCommittedBlockCount, bool isIncrementalCopy, bool isServerEncrypted, Azure.Storage.Blobs.Models.CopyStatus copyStatus, string encryptionKeySha256, System.Uri copySource, string encryptionScope, string copyProgress, string accessTier, string copyId, bool accessTierInferred, string copyStatusDescription, string archiveStatus, System.DateTimeOffset copyCompletedOn, System.DateTimeOffset accessTierChangedOn, Azure.Storage.Blobs.Models.BlobType blobType, string versionId, System.Collections.Generic.IDictionary<string, System.Collections.Generic.IDictionary<string, string>> objectReplicationSourceProperties, bool isLatestVersion, string objectReplicationDestinationPolicy, long tagCount, System.Collections.Generic.IDictionary<string, string> metadata, System.DateTimeOffset expiresOn, System.DateTimeOffset createdOn, bool isSealed, byte[] contentHash) { throw null; }
=======
        public static Azure.Storage.Blobs.Models.BlobProperties BlobProperties(System.DateTimeOffset lastModified, Azure.Storage.Blobs.Models.LeaseStatus leaseStatus, long contentLength, string contentType, Azure.ETag eTag, Azure.Storage.Blobs.Models.LeaseState leaseState, string contentEncoding, string contentDisposition, string contentLanguage, string cacheControl, long blobSequenceNumber, Azure.Storage.Blobs.Models.LeaseDurationType leaseDuration, string acceptRanges, string destinationSnapshot, int blobCommittedBlockCount, bool isIncrementalCopy, bool isServerEncrypted, Azure.Storage.Blobs.Models.CopyStatus copyStatus, string encryptionKeySha256, System.Uri copySource, string encryptionScope, string copyProgress, string accessTier, string copyId, bool accessTierInferred, string copyStatusDescription, string archiveStatus, System.DateTimeOffset copyCompletedOn, System.DateTimeOffset accessTierChangedOn, Azure.Storage.Blobs.Models.BlobType blobType, string versionId, System.Collections.Generic.IList<Azure.Storage.Blobs.Models.ObjectReplicationPolicy> objectReplicationSourceProperties, bool isCurrentVersion, string objectReplicationDestinationPolicy, long tagCount, System.Collections.Generic.IDictionary<string, string> metadata, System.DateTimeOffset expiresOn, System.DateTimeOffset createdOn, bool isSealed, byte[] contentHash) { throw null; }
>>>>>>> e8e06c05
        public static Azure.Storage.Blobs.Models.BlobQueryError BlobQueryError(string name = null, string description = null, bool isFatal = false, long position = (long)0) { throw null; }
        public static Azure.Storage.Blobs.Models.BlobServiceStatistics BlobServiceStatistics(Azure.Storage.Blobs.Models.BlobGeoReplication geoReplication = null) { throw null; }
        [System.ComponentModel.EditorBrowsableAttribute(System.ComponentModel.EditorBrowsableState.Never)]
        public static Azure.Storage.Blobs.Models.BlobSnapshotInfo BlobSnapshotInfo(string snapshot, Azure.ETag eTag, System.DateTimeOffset lastModified, bool isServerEncrypted) { throw null; }
        public static Azure.Storage.Blobs.Models.BlobSnapshotInfo BlobSnapshotInfo(string snapshot, Azure.ETag eTag, System.DateTimeOffset lastModified, string versionId, bool isServerEncrypted) { throw null; }
        public static Azure.Storage.Blobs.Models.BlobTagItem BlobTagItem(string blobName = null, string blobContainerName = null) { throw null; }
        [System.ComponentModel.EditorBrowsableAttribute(System.ComponentModel.EditorBrowsableState.Never)]
        public static Azure.Storage.Blobs.Models.BlockInfo BlockInfo(byte[] contentHash, byte[] contentCrc64, string encryptionKeySha256) { throw null; }
        public static Azure.Storage.Blobs.Models.BlockInfo BlockInfo(byte[] contentHash, byte[] contentCrc64, string encryptionKeySha256, string encryptionScope) { throw null; }
        public static Azure.Storage.Blobs.Models.BlockList BlockList(System.Collections.Generic.IEnumerable<Azure.Storage.Blobs.Models.BlobBlock> committedBlocks = null, System.Collections.Generic.IEnumerable<Azure.Storage.Blobs.Models.BlobBlock> uncommittedBlocks = null) { throw null; }
<<<<<<< HEAD
=======
        public static Azure.Storage.Blobs.Models.FilterBlobItem FilterBlobItem(string name, string containerName, string tagValue) { throw null; }
        public static Azure.Storage.Blobs.Models.FilterBlobSegment FilterBlobSegment(string serviceEndpoint, string where, System.Collections.Generic.IEnumerable<Azure.Storage.Blobs.Models.FilterBlobItem> blobs, string nextMarker = null) { throw null; }
        public static Azure.Storage.Blobs.Models.ObjectReplicationPolicy ObjectReplicationPolicy(string policyId, System.Collections.Generic.IList<Azure.Storage.Blobs.Models.ObjectReplicationRule> rules) { throw null; }
        public static Azure.Storage.Blobs.Models.ObjectReplicationRule ObjectReplicationRule(string ruleId, Azure.Storage.Blobs.Models.ObjectReplicationStatus replicationStatus) { throw null; }
>>>>>>> e8e06c05
        public static Azure.Storage.Blobs.Models.PageBlobInfo PageBlobInfo(Azure.ETag eTag, System.DateTimeOffset lastModified, long blobSequenceNumber) { throw null; }
        [System.ComponentModel.EditorBrowsableAttribute(System.ComponentModel.EditorBrowsableState.Never)]
        public static Azure.Storage.Blobs.Models.PageInfo PageInfo(Azure.ETag eTag, System.DateTimeOffset lastModified, byte[] contentHash, byte[] contentCrc64, long blobSequenceNumber, string encryptionKeySha256) { throw null; }
        public static Azure.Storage.Blobs.Models.PageInfo PageInfo(Azure.ETag eTag, System.DateTimeOffset lastModified, byte[] contentHash, byte[] contentCrc64, long blobSequenceNumber, string encryptionKeySha256, string encryptionScope) { throw null; }
        public static Azure.Storage.Blobs.Models.PageRangesInfo PageRangesInfo(System.DateTimeOffset lastModified, Azure.ETag eTag, long blobContentLength, System.Collections.Generic.IEnumerable<Azure.HttpRange> pageRanges, System.Collections.Generic.IEnumerable<Azure.HttpRange> clearRanges) { throw null; }
        public static Azure.Storage.Blobs.Models.UserDelegationKey UserDelegationKey(string signedObjectId, string signedTenantId, string signedService, string signedVersion, string value, System.DateTimeOffset signedExpiresOn, System.DateTimeOffset signedStartsOn) { throw null; }
    }
    public partial class BlobSnapshotInfo
    {
        internal BlobSnapshotInfo() { }
        public Azure.ETag ETag { get { throw null; } }
        public bool IsServerEncrypted { get { throw null; } }
        public System.DateTimeOffset LastModified { get { throw null; } }
        public string Snapshot { get { throw null; } }
        public string VersionId { get { throw null; } }
    }
    [System.FlagsAttribute]
    public enum BlobStates
    {
        All = -1,
        None = 0,
        Snapshots = 1,
        Uncommitted = 2,
        Deleted = 4,
        Version = 8,
    }
    public partial class BlobStaticWebsite
    {
        public BlobStaticWebsite() { }
        public bool Enabled { get { throw null; } set { } }
        public string ErrorDocument404Path { get { throw null; } set { } }
        public string IndexDocument { get { throw null; } set { } }
    }
    public partial class BlobTagItem
    {
        internal BlobTagItem() { }
        public string BlobContainerName { get { throw null; } }
        public string BlobName { get { throw null; } }
    }
    [System.FlagsAttribute]
    public enum BlobTraits
    {
        All = -1,
        None = 0,
        CopyStatus = 1,
        Metadata = 2,
        Tags = 4,
    }
    public enum BlobType
    {
        Block = 0,
        Page = 1,
        Append = 2,
    }
    public partial class BlobUploadOptions
    {
        public BlobUploadOptions() { }
        public Azure.Storage.Blobs.Models.AccessTier? AccessTier { get { throw null; } set { } }
        public Azure.Storage.Blobs.Models.BlobRequestConditions Conditions { get { throw null; } set { } }
        public Azure.Storage.Blobs.Models.BlobHttpHeaders HttpHeaders { get { throw null; } set { } }
        public System.Collections.Generic.IDictionary<string, string> Metadata { get { throw null; } set { } }
        public System.IProgress<long> ProgressHandler { get { throw null; } set { } }
        public System.Collections.Generic.IDictionary<string, string> Tags { get { throw null; } set { } }
        public Azure.Storage.StorageTransferOptions TransferOptions { get { throw null; } set { } }
    }
    public partial class BlockInfo
    {
        internal BlockInfo() { }
        public byte[] ContentCrc64 { get { throw null; } }
        public byte[] ContentHash { get { throw null; } }
        public string EncryptionKeySha256 { get { throw null; } }
        public string EncryptionScope { get { throw null; } }
    }
    public partial class BlockList
    {
        internal BlockList() { }
        public long BlobContentLength { get { throw null; } }
        public System.Collections.Generic.IEnumerable<Azure.Storage.Blobs.Models.BlobBlock> CommittedBlocks { get { throw null; } }
        public string ContentType { get { throw null; } }
        public Azure.ETag ETag { get { throw null; } }
        public System.DateTimeOffset LastModified { get { throw null; } }
        public System.Collections.Generic.IEnumerable<Azure.Storage.Blobs.Models.BlobBlock> UncommittedBlocks { get { throw null; } }
    }
    [System.FlagsAttribute]
    public enum BlockListTypes
    {
        Committed = 1,
        Uncommitted = 2,
        All = 3,
    }
    public partial class CommitBlockListOptions
    {
        public CommitBlockListOptions() { }
        public Azure.Storage.Blobs.Models.AccessTier? AccessTier { get { throw null; } set { } }
        public Azure.Storage.Blobs.Models.BlobRequestConditions Conditions { get { throw null; } set { } }
        public Azure.Storage.Blobs.Models.BlobHttpHeaders HttpHeaders { get { throw null; } set { } }
        public System.Collections.Generic.IDictionary<string, string> Metadata { get { throw null; } set { } }
        public System.Collections.Generic.IDictionary<string, string> Tags { get { throw null; } set { } }
    }
    public partial class CopyFromUriOperation : Azure.Operation<long>
    {
        protected CopyFromUriOperation() { }
        public CopyFromUriOperation(string id, Azure.Storage.Blobs.Specialized.BlobBaseClient client) { }
        public override bool HasCompleted { get { throw null; } }
        public override bool HasValue { get { throw null; } }
        public override string Id { get { throw null; } }
        public override long Value { get { throw null; } }
        public override Azure.Response GetRawResponse() { throw null; }
        public override Azure.Response UpdateStatus(System.Threading.CancellationToken cancellationToken = default(System.Threading.CancellationToken)) { throw null; }
        public override System.Threading.Tasks.ValueTask<Azure.Response> UpdateStatusAsync(System.Threading.CancellationToken cancellationToken = default(System.Threading.CancellationToken)) { throw null; }
        public override System.Threading.Tasks.ValueTask<Azure.Response<long>> WaitForCompletionAsync(System.Threading.CancellationToken cancellationToken = default(System.Threading.CancellationToken)) { throw null; }
        public override System.Threading.Tasks.ValueTask<Azure.Response<long>> WaitForCompletionAsync(System.TimeSpan pollingInterval, System.Threading.CancellationToken cancellationToken) { throw null; }
    }
    public enum CopyStatus
    {
        Pending = 0,
        Success = 1,
        Aborted = 2,
        Failed = 3,
    }
    [System.Runtime.InteropServices.StructLayoutAttribute(System.Runtime.InteropServices.LayoutKind.Sequential)]
    public readonly partial struct CustomerProvidedKey : System.IEquatable<Azure.Storage.Blobs.Models.CustomerProvidedKey>
    {
        private readonly object _dummy;
        private readonly int _dummyPrimitive;
        public CustomerProvidedKey(byte[] key) { throw null; }
        public CustomerProvidedKey(string key) { throw null; }
        public Azure.Storage.Blobs.Models.EncryptionAlgorithmType EncryptionAlgorithm { get { throw null; } }
        public string EncryptionKey { get { throw null; } }
        public string EncryptionKeyHash { get { throw null; } }
        public bool Equals(Azure.Storage.Blobs.Models.CustomerProvidedKey other) { throw null; }
        public override bool Equals(object obj) { throw null; }
        public override int GetHashCode() { throw null; }
        public static bool operator ==(Azure.Storage.Blobs.Models.CustomerProvidedKey left, Azure.Storage.Blobs.Models.CustomerProvidedKey right) { throw null; }
        public static bool operator !=(Azure.Storage.Blobs.Models.CustomerProvidedKey left, Azure.Storage.Blobs.Models.CustomerProvidedKey right) { throw null; }
        public override string ToString() { throw null; }
    }
    public enum DeleteSnapshotsOption
    {
        None = 0,
        IncludeSnapshots = 1,
        OnlySnapshots = 2,
    }
    public enum EncryptionAlgorithmType
    {
        Aes256 = 0,
    }
    public enum LeaseDurationType
    {
        Infinite = 0,
        Fixed = 1,
    }
    public enum LeaseState
    {
        Available = 0,
        Leased = 1,
        Expired = 2,
        Breaking = 3,
        Broken = 4,
    }
    public enum LeaseStatus
    {
        Locked = 0,
        Unlocked = 1,
    }
    public partial class PageBlobCreateOptions
    {
        public PageBlobCreateOptions() { }
        public Azure.Storage.Blobs.Models.PageBlobRequestConditions Conditions { get { throw null; } set { } }
        public Azure.Storage.Blobs.Models.BlobHttpHeaders HttpHeaders { get { throw null; } set { } }
        public System.Collections.Generic.IDictionary<string, string> Metadata { get { throw null; } set { } }
        public long? SequenceNumber { get { throw null; } set { } }
        public System.Collections.Generic.IDictionary<string, string> Tags { get { throw null; } set { } }
    }
    public partial class ObjectReplicationPolicy
    {
        internal ObjectReplicationPolicy() { }
        public string PolicyId { get { throw null; } }
        public System.Collections.Generic.IList<Azure.Storage.Blobs.Models.ObjectReplicationRule> Rules { get { throw null; } }
    }
    public partial class ObjectReplicationRule
    {
        internal ObjectReplicationRule() { }
        public Azure.Storage.Blobs.Models.ObjectReplicationStatus ReplicationStatus { get { throw null; } }
        public string RuleId { get { throw null; } }
    }
    [System.FlagsAttribute]
    public enum ObjectReplicationStatus
    {
        Complete = 0,
        Failed = 1,
    }
    public partial class PageBlobInfo
    {
        internal PageBlobInfo() { }
        public long BlobSequenceNumber { get { throw null; } }
        public Azure.ETag ETag { get { throw null; } }
        public System.DateTimeOffset LastModified { get { throw null; } }
    }
    public partial class PageBlobRequestConditions : Azure.Storage.Blobs.Models.BlobRequestConditions
    {
        public PageBlobRequestConditions() { }
        public long? IfSequenceNumberEqual { get { throw null; } set { } }
        public long? IfSequenceNumberLessThan { get { throw null; } set { } }
        public long? IfSequenceNumberLessThanOrEqual { get { throw null; } set { } }
    }
    public partial class PageInfo
    {
        internal PageInfo() { }
        public long BlobSequenceNumber { get { throw null; } }
        public byte[] ContentCrc64 { get { throw null; } }
        public byte[] ContentHash { get { throw null; } }
        public string EncryptionKeySha256 { get { throw null; } }
        public string EncryptionScope { get { throw null; } }
        public Azure.ETag ETag { get { throw null; } }
        public System.DateTimeOffset LastModified { get { throw null; } }
    }
    public partial class PageRangesInfo
    {
        internal PageRangesInfo() { }
        public long BlobContentLength { get { throw null; } }
        public System.Collections.Generic.IEnumerable<Azure.HttpRange> ClearRanges { get { throw null; } }
        public Azure.ETag ETag { get { throw null; } }
        public System.DateTimeOffset LastModified { get { throw null; } }
        public System.Collections.Generic.IEnumerable<Azure.HttpRange> PageRanges { get { throw null; } }
    }
    public enum PathRenameMode
    {
        Legacy = 0,
        Posix = 1,
    }
    public enum PublicAccessType
    {
        None = 0,
        BlobContainer = 1,
        Blob = 2,
    }
    public enum RehydratePriority
    {
        High = 0,
        Standard = 1,
    }
    public partial class ReleasedObjectInfo
    {
        public ReleasedObjectInfo(Azure.ETag eTag, System.DateTimeOffset lastModified) { }
        public Azure.ETag ETag { get { throw null; } }
        public System.DateTimeOffset LastModified { get { throw null; } }
        [System.ComponentModel.EditorBrowsableAttribute(System.ComponentModel.EditorBrowsableState.Never)]
        public override bool Equals(object obj) { throw null; }
        [System.ComponentModel.EditorBrowsableAttribute(System.ComponentModel.EditorBrowsableState.Never)]
        public override int GetHashCode() { throw null; }
        [System.ComponentModel.EditorBrowsableAttribute(System.ComponentModel.EditorBrowsableState.Never)]
        public override string ToString() { throw null; }
    }
    public enum SequenceNumberAction
    {
        Max = 0,
        Update = 1,
        Increment = 2,
    }
    public enum SkuName
    {
        StandardLrs = 0,
        StandardGrs = 1,
        StandardRagrs = 2,
        StandardZrs = 3,
        PremiumLrs = 4,
    }
    public partial class UserDelegationKey
    {
        internal UserDelegationKey() { }
        public System.DateTimeOffset SignedExpiresOn { get { throw null; } }
        public string SignedObjectId { get { throw null; } }
        public string SignedService { get { throw null; } }
        public System.DateTimeOffset SignedStartsOn { get { throw null; } }
        public string SignedTenantId { get { throw null; } }
        public string SignedVersion { get { throw null; } }
        public string Value { get { throw null; } }
    }
}
namespace Azure.Storage.Blobs.Specialized
{
    public partial class AppendBlobClient : Azure.Storage.Blobs.Specialized.BlobBaseClient
    {
        protected AppendBlobClient() { }
        public AppendBlobClient(string connectionString, string blobContainerName, string blobName) { }
        public AppendBlobClient(string connectionString, string blobContainerName, string blobName, Azure.Storage.Blobs.BlobClientOptions options) { }
        public AppendBlobClient(System.Uri blobUri, Azure.Core.TokenCredential credential, Azure.Storage.Blobs.BlobClientOptions options = null) { }
        public AppendBlobClient(System.Uri blobUri, Azure.Storage.Blobs.BlobClientOptions options = null) { }
        public AppendBlobClient(System.Uri blobUri, Azure.Storage.StorageSharedKeyCredential credential, Azure.Storage.Blobs.BlobClientOptions options = null) { }
        public virtual int AppendBlobMaxAppendBlockBytes { get { throw null; } }
        public virtual int AppendBlobMaxBlocks { get { throw null; } }
        public virtual Azure.Response<Azure.Storage.Blobs.Models.BlobAppendInfo> AppendBlock(System.IO.Stream content, byte[] transactionalContentHash = null, Azure.Storage.Blobs.Models.AppendBlobRequestConditions conditions = null, System.IProgress<long> progressHandler = null, System.Threading.CancellationToken cancellationToken = default(System.Threading.CancellationToken)) { throw null; }
        public virtual System.Threading.Tasks.Task<Azure.Response<Azure.Storage.Blobs.Models.BlobAppendInfo>> AppendBlockAsync(System.IO.Stream content, byte[] transactionalContentHash = null, Azure.Storage.Blobs.Models.AppendBlobRequestConditions conditions = null, System.IProgress<long> progressHandler = null, System.Threading.CancellationToken cancellationToken = default(System.Threading.CancellationToken)) { throw null; }
        public virtual Azure.Response<Azure.Storage.Blobs.Models.BlobAppendInfo> AppendBlockFromUri(System.Uri sourceUri, Azure.HttpRange sourceRange = default(Azure.HttpRange), byte[] sourceContentHash = null, Azure.Storage.Blobs.Models.AppendBlobRequestConditions conditions = null, Azure.Storage.Blobs.Models.AppendBlobRequestConditions sourceConditions = null, System.Threading.CancellationToken cancellationToken = default(System.Threading.CancellationToken)) { throw null; }
        public virtual System.Threading.Tasks.Task<Azure.Response<Azure.Storage.Blobs.Models.BlobAppendInfo>> AppendBlockFromUriAsync(System.Uri sourceUri, Azure.HttpRange sourceRange = default(Azure.HttpRange), byte[] sourceContentHash = null, Azure.Storage.Blobs.Models.AppendBlobRequestConditions conditions = null, Azure.Storage.Blobs.Models.AppendBlobRequestConditions sourceConditions = null, System.Threading.CancellationToken cancellationToken = default(System.Threading.CancellationToken)) { throw null; }
        public virtual Azure.Response<Azure.Storage.Blobs.Models.BlobContentInfo> Create(Azure.Storage.Blobs.Models.AppendBlobCreateOptions options, System.Threading.CancellationToken cancellationToken = default(System.Threading.CancellationToken)) { throw null; }
        [System.ComponentModel.EditorBrowsableAttribute(System.ComponentModel.EditorBrowsableState.Never)]
        public virtual Azure.Response<Azure.Storage.Blobs.Models.BlobContentInfo> Create(Azure.Storage.Blobs.Models.BlobHttpHeaders httpHeaders = null, System.Collections.Generic.IDictionary<string, string> metadata = null, Azure.Storage.Blobs.Models.AppendBlobRequestConditions conditions = null, System.Threading.CancellationToken cancellationToken = default(System.Threading.CancellationToken)) { throw null; }
        public virtual System.Threading.Tasks.Task<Azure.Response<Azure.Storage.Blobs.Models.BlobContentInfo>> CreateAsync(Azure.Storage.Blobs.Models.AppendBlobCreateOptions options, System.Threading.CancellationToken cancellationToken = default(System.Threading.CancellationToken)) { throw null; }
        [System.ComponentModel.EditorBrowsableAttribute(System.ComponentModel.EditorBrowsableState.Never)]
        public virtual System.Threading.Tasks.Task<Azure.Response<Azure.Storage.Blobs.Models.BlobContentInfo>> CreateAsync(Azure.Storage.Blobs.Models.BlobHttpHeaders httpHeaders = null, System.Collections.Generic.IDictionary<string, string> metadata = null, Azure.Storage.Blobs.Models.AppendBlobRequestConditions conditions = null, System.Threading.CancellationToken cancellationToken = default(System.Threading.CancellationToken)) { throw null; }
        public virtual Azure.Response<Azure.Storage.Blobs.Models.BlobContentInfo> CreateIfNotExists(Azure.Storage.Blobs.Models.AppendBlobCreateOptions options, System.Threading.CancellationToken cancellationToken = default(System.Threading.CancellationToken)) { throw null; }
        [System.ComponentModel.EditorBrowsableAttribute(System.ComponentModel.EditorBrowsableState.Never)]
        public virtual Azure.Response<Azure.Storage.Blobs.Models.BlobContentInfo> CreateIfNotExists(Azure.Storage.Blobs.Models.BlobHttpHeaders httpHeaders = null, System.Collections.Generic.IDictionary<string, string> metadata = null, System.Threading.CancellationToken cancellationToken = default(System.Threading.CancellationToken)) { throw null; }
        public virtual System.Threading.Tasks.Task<Azure.Response<Azure.Storage.Blobs.Models.BlobContentInfo>> CreateIfNotExistsAsync(Azure.Storage.Blobs.Models.AppendBlobCreateOptions options, System.Threading.CancellationToken cancellationToken = default(System.Threading.CancellationToken)) { throw null; }
        [System.ComponentModel.EditorBrowsableAttribute(System.ComponentModel.EditorBrowsableState.Never)]
        public virtual System.Threading.Tasks.Task<Azure.Response<Azure.Storage.Blobs.Models.BlobContentInfo>> CreateIfNotExistsAsync(Azure.Storage.Blobs.Models.BlobHttpHeaders httpHeaders = null, System.Collections.Generic.IDictionary<string, string> metadata = null, System.Threading.CancellationToken cancellationToken = default(System.Threading.CancellationToken)) { throw null; }
        public virtual Azure.Response<Azure.Storage.Blobs.Models.BlobInfo> Seal(Azure.Storage.Blobs.Models.AppendBlobRequestConditions conditions = null, System.Threading.CancellationToken cancellationToken = default(System.Threading.CancellationToken)) { throw null; }
        public virtual System.Threading.Tasks.Task<Azure.Response<Azure.Storage.Blobs.Models.BlobInfo>> SealAsync(Azure.Storage.Blobs.Models.AppendBlobRequestConditions conditions = null, System.Threading.CancellationToken cancellationToken = default(System.Threading.CancellationToken)) { throw null; }
        public new Azure.Storage.Blobs.Specialized.AppendBlobClient WithSnapshot(string snapshot) { throw null; }
        public new Azure.Storage.Blobs.Specialized.AppendBlobClient WithVersion(string versionId) { throw null; }
    }
    public partial class BlobBaseClient
    {
        protected BlobBaseClient() { }
        public BlobBaseClient(string connectionString, string blobContainerName, string blobName) { }
        public BlobBaseClient(string connectionString, string blobContainerName, string blobName, Azure.Storage.Blobs.BlobClientOptions options) { }
        public BlobBaseClient(System.Uri blobUri, Azure.Core.TokenCredential credential, Azure.Storage.Blobs.BlobClientOptions options = null) { }
        public BlobBaseClient(System.Uri blobUri, Azure.Storage.Blobs.BlobClientOptions options = null) { }
        public BlobBaseClient(System.Uri blobUri, Azure.Storage.StorageSharedKeyCredential credential, Azure.Storage.Blobs.BlobClientOptions options = null) { }
        public virtual string AccountName { get { throw null; } }
        public virtual string BlobContainerName { get { throw null; } }
        public virtual string Name { get { throw null; } }
        public virtual System.Uri Uri { get { throw null; } }
        public virtual Azure.Response AbortCopyFromUri(string copyId, Azure.Storage.Blobs.Models.BlobRequestConditions conditions = null, System.Threading.CancellationToken cancellationToken = default(System.Threading.CancellationToken)) { throw null; }
        public virtual System.Threading.Tasks.Task<Azure.Response> AbortCopyFromUriAsync(string copyId, Azure.Storage.Blobs.Models.BlobRequestConditions conditions = null, System.Threading.CancellationToken cancellationToken = default(System.Threading.CancellationToken)) { throw null; }
        public virtual Azure.Response<Azure.Storage.Blobs.Models.BlobSnapshotInfo> CreateSnapshot(System.Collections.Generic.IDictionary<string, string> metadata = null, Azure.Storage.Blobs.Models.BlobRequestConditions conditions = null, System.Threading.CancellationToken cancellationToken = default(System.Threading.CancellationToken)) { throw null; }
        public virtual System.Threading.Tasks.Task<Azure.Response<Azure.Storage.Blobs.Models.BlobSnapshotInfo>> CreateSnapshotAsync(System.Collections.Generic.IDictionary<string, string> metadata = null, Azure.Storage.Blobs.Models.BlobRequestConditions conditions = null, System.Threading.CancellationToken cancellationToken = default(System.Threading.CancellationToken)) { throw null; }
        public virtual Azure.Response Delete(Azure.Storage.Blobs.Models.DeleteSnapshotsOption snapshotsOption = Azure.Storage.Blobs.Models.DeleteSnapshotsOption.None, Azure.Storage.Blobs.Models.BlobRequestConditions conditions = null, System.Threading.CancellationToken cancellationToken = default(System.Threading.CancellationToken)) { throw null; }
        public virtual System.Threading.Tasks.Task<Azure.Response> DeleteAsync(Azure.Storage.Blobs.Models.DeleteSnapshotsOption snapshotsOption = Azure.Storage.Blobs.Models.DeleteSnapshotsOption.None, Azure.Storage.Blobs.Models.BlobRequestConditions conditions = null, System.Threading.CancellationToken cancellationToken = default(System.Threading.CancellationToken)) { throw null; }
        public virtual Azure.Response<bool> DeleteIfExists(Azure.Storage.Blobs.Models.DeleteSnapshotsOption snapshotsOption = Azure.Storage.Blobs.Models.DeleteSnapshotsOption.None, Azure.Storage.Blobs.Models.BlobRequestConditions conditions = null, System.Threading.CancellationToken cancellationToken = default(System.Threading.CancellationToken)) { throw null; }
        public virtual System.Threading.Tasks.Task<Azure.Response<bool>> DeleteIfExistsAsync(Azure.Storage.Blobs.Models.DeleteSnapshotsOption snapshotsOption = Azure.Storage.Blobs.Models.DeleteSnapshotsOption.None, Azure.Storage.Blobs.Models.BlobRequestConditions conditions = null, System.Threading.CancellationToken cancellationToken = default(System.Threading.CancellationToken)) { throw null; }
        public virtual Azure.Response<Azure.Storage.Blobs.Models.BlobDownloadInfo> Download() { throw null; }
        public virtual Azure.Response<Azure.Storage.Blobs.Models.BlobDownloadInfo> Download(Azure.HttpRange range = default(Azure.HttpRange), Azure.Storage.Blobs.Models.BlobRequestConditions conditions = null, bool rangeGetContentHash = false, System.Threading.CancellationToken cancellationToken = default(System.Threading.CancellationToken)) { throw null; }
        public virtual Azure.Response<Azure.Storage.Blobs.Models.BlobDownloadInfo> Download(System.Threading.CancellationToken cancellationToken = default(System.Threading.CancellationToken)) { throw null; }
        public virtual System.Threading.Tasks.Task<Azure.Response<Azure.Storage.Blobs.Models.BlobDownloadInfo>> DownloadAsync() { throw null; }
        public virtual System.Threading.Tasks.Task<Azure.Response<Azure.Storage.Blobs.Models.BlobDownloadInfo>> DownloadAsync(Azure.HttpRange range = default(Azure.HttpRange), Azure.Storage.Blobs.Models.BlobRequestConditions conditions = null, bool rangeGetContentHash = false, System.Threading.CancellationToken cancellationToken = default(System.Threading.CancellationToken)) { throw null; }
        public virtual System.Threading.Tasks.Task<Azure.Response<Azure.Storage.Blobs.Models.BlobDownloadInfo>> DownloadAsync(System.Threading.CancellationToken cancellationToken) { throw null; }
        public virtual Azure.Response DownloadTo(System.IO.Stream destination) { throw null; }
        public virtual Azure.Response DownloadTo(System.IO.Stream destination, Azure.Storage.Blobs.Models.BlobRequestConditions conditions = null, Azure.Storage.StorageTransferOptions transferOptions = default(Azure.Storage.StorageTransferOptions), System.Threading.CancellationToken cancellationToken = default(System.Threading.CancellationToken)) { throw null; }
        public virtual Azure.Response DownloadTo(System.IO.Stream destination, System.Threading.CancellationToken cancellationToken) { throw null; }
        public virtual Azure.Response DownloadTo(string path) { throw null; }
        public virtual Azure.Response DownloadTo(string path, Azure.Storage.Blobs.Models.BlobRequestConditions conditions = null, Azure.Storage.StorageTransferOptions transferOptions = default(Azure.Storage.StorageTransferOptions), System.Threading.CancellationToken cancellationToken = default(System.Threading.CancellationToken)) { throw null; }
        public virtual Azure.Response DownloadTo(string path, System.Threading.CancellationToken cancellationToken) { throw null; }
        public virtual System.Threading.Tasks.Task<Azure.Response> DownloadToAsync(System.IO.Stream destination) { throw null; }
        public virtual System.Threading.Tasks.Task<Azure.Response> DownloadToAsync(System.IO.Stream destination, Azure.Storage.Blobs.Models.BlobRequestConditions conditions = null, Azure.Storage.StorageTransferOptions transferOptions = default(Azure.Storage.StorageTransferOptions), System.Threading.CancellationToken cancellationToken = default(System.Threading.CancellationToken)) { throw null; }
        public virtual System.Threading.Tasks.Task<Azure.Response> DownloadToAsync(System.IO.Stream destination, System.Threading.CancellationToken cancellationToken) { throw null; }
        public virtual System.Threading.Tasks.Task<Azure.Response> DownloadToAsync(string path) { throw null; }
        public virtual System.Threading.Tasks.Task<Azure.Response> DownloadToAsync(string path, Azure.Storage.Blobs.Models.BlobRequestConditions conditions = null, Azure.Storage.StorageTransferOptions transferOptions = default(Azure.Storage.StorageTransferOptions), System.Threading.CancellationToken cancellationToken = default(System.Threading.CancellationToken)) { throw null; }
        public virtual System.Threading.Tasks.Task<Azure.Response> DownloadToAsync(string path, System.Threading.CancellationToken cancellationToken) { throw null; }
        public virtual Azure.Response<bool> Exists(System.Threading.CancellationToken cancellationToken = default(System.Threading.CancellationToken)) { throw null; }
        public virtual System.Threading.Tasks.Task<Azure.Response<bool>> ExistsAsync(System.Threading.CancellationToken cancellationToken = default(System.Threading.CancellationToken)) { throw null; }
        public virtual Azure.Response<Azure.Storage.Blobs.Models.BlobProperties> GetProperties(Azure.Storage.Blobs.Models.BlobRequestConditions conditions = null, System.Threading.CancellationToken cancellationToken = default(System.Threading.CancellationToken)) { throw null; }
        public virtual System.Threading.Tasks.Task<Azure.Response<Azure.Storage.Blobs.Models.BlobProperties>> GetPropertiesAsync(Azure.Storage.Blobs.Models.BlobRequestConditions conditions = null, System.Threading.CancellationToken cancellationToken = default(System.Threading.CancellationToken)) { throw null; }
        public virtual Azure.Response<System.Collections.Generic.IDictionary<string, string>> GetTags(Azure.Storage.Blobs.Models.BlobRequestConditions conditions = null, System.Threading.CancellationToken cancellationToken = default(System.Threading.CancellationToken)) { throw null; }
        public virtual System.Threading.Tasks.Task<Azure.Response<System.Collections.Generic.IDictionary<string, string>>> GetTagsAsync(Azure.Storage.Blobs.Models.BlobRequestConditions conditions = null, System.Threading.CancellationToken cancellationToken = default(System.Threading.CancellationToken)) { throw null; }
        public virtual Azure.Response SetAccessTier(Azure.Storage.Blobs.Models.AccessTier accessTier, Azure.Storage.Blobs.Models.BlobRequestConditions conditions = null, Azure.Storage.Blobs.Models.RehydratePriority? rehydratePriority = default(Azure.Storage.Blobs.Models.RehydratePriority?), System.Threading.CancellationToken cancellationToken = default(System.Threading.CancellationToken)) { throw null; }
        public virtual System.Threading.Tasks.Task<Azure.Response> SetAccessTierAsync(Azure.Storage.Blobs.Models.AccessTier accessTier, Azure.Storage.Blobs.Models.BlobRequestConditions conditions = null, Azure.Storage.Blobs.Models.RehydratePriority? rehydratePriority = default(Azure.Storage.Blobs.Models.RehydratePriority?), System.Threading.CancellationToken cancellationToken = default(System.Threading.CancellationToken)) { throw null; }
        public virtual Azure.Response<Azure.Storage.Blobs.Models.BlobInfo> SetHttpHeaders(Azure.Storage.Blobs.Models.BlobHttpHeaders httpHeaders = null, Azure.Storage.Blobs.Models.BlobRequestConditions conditions = null, System.Threading.CancellationToken cancellationToken = default(System.Threading.CancellationToken)) { throw null; }
        public virtual System.Threading.Tasks.Task<Azure.Response<Azure.Storage.Blobs.Models.BlobInfo>> SetHttpHeadersAsync(Azure.Storage.Blobs.Models.BlobHttpHeaders httpHeaders = null, Azure.Storage.Blobs.Models.BlobRequestConditions conditions = null, System.Threading.CancellationToken cancellationToken = default(System.Threading.CancellationToken)) { throw null; }
        public virtual Azure.Response<Azure.Storage.Blobs.Models.BlobInfo> SetMetadata(System.Collections.Generic.IDictionary<string, string> metadata, Azure.Storage.Blobs.Models.BlobRequestConditions conditions = null, System.Threading.CancellationToken cancellationToken = default(System.Threading.CancellationToken)) { throw null; }
        public virtual System.Threading.Tasks.Task<Azure.Response<Azure.Storage.Blobs.Models.BlobInfo>> SetMetadataAsync(System.Collections.Generic.IDictionary<string, string> metadata, Azure.Storage.Blobs.Models.BlobRequestConditions conditions = null, System.Threading.CancellationToken cancellationToken = default(System.Threading.CancellationToken)) { throw null; }
        public virtual Azure.Response SetTags(System.Collections.Generic.IDictionary<string, string> tags, Azure.Storage.Blobs.Models.BlobRequestConditions conditions = null, System.Threading.CancellationToken cancellationToken = default(System.Threading.CancellationToken)) { throw null; }
        public virtual System.Threading.Tasks.Task<Azure.Response> SetTagsAsync(System.Collections.Generic.IDictionary<string, string> tags, Azure.Storage.Blobs.Models.BlobRequestConditions conditions = null, System.Threading.CancellationToken cancellationToken = default(System.Threading.CancellationToken)) { throw null; }
        public virtual Azure.Storage.Blobs.Models.CopyFromUriOperation StartCopyFromUri(System.Uri source, Azure.Storage.Blobs.Models.BlobCopyFromUriOptions options, System.Threading.CancellationToken cancellationToken = default(System.Threading.CancellationToken)) { throw null; }
        [System.ComponentModel.EditorBrowsableAttribute(System.ComponentModel.EditorBrowsableState.Never)]
        public virtual Azure.Storage.Blobs.Models.CopyFromUriOperation StartCopyFromUri(System.Uri source, System.Collections.Generic.IDictionary<string, string> metadata = null, Azure.Storage.Blobs.Models.AccessTier? accessTier = default(Azure.Storage.Blobs.Models.AccessTier?), Azure.Storage.Blobs.Models.BlobRequestConditions sourceConditions = null, Azure.Storage.Blobs.Models.BlobRequestConditions destinationConditions = null, Azure.Storage.Blobs.Models.RehydratePriority? rehydratePriority = default(Azure.Storage.Blobs.Models.RehydratePriority?), System.Threading.CancellationToken cancellationToken = default(System.Threading.CancellationToken)) { throw null; }
        public virtual System.Threading.Tasks.Task<Azure.Storage.Blobs.Models.CopyFromUriOperation> StartCopyFromUriAsync(System.Uri source, Azure.Storage.Blobs.Models.BlobCopyFromUriOptions options, System.Threading.CancellationToken cancellationToken = default(System.Threading.CancellationToken)) { throw null; }
        [System.ComponentModel.EditorBrowsableAttribute(System.ComponentModel.EditorBrowsableState.Never)]
        public virtual System.Threading.Tasks.Task<Azure.Storage.Blobs.Models.CopyFromUriOperation> StartCopyFromUriAsync(System.Uri source, System.Collections.Generic.IDictionary<string, string> metadata = null, Azure.Storage.Blobs.Models.AccessTier? accessTier = default(Azure.Storage.Blobs.Models.AccessTier?), Azure.Storage.Blobs.Models.BlobRequestConditions sourceConditions = null, Azure.Storage.Blobs.Models.BlobRequestConditions destinationConditions = null, Azure.Storage.Blobs.Models.RehydratePriority? rehydratePriority = default(Azure.Storage.Blobs.Models.RehydratePriority?), System.Threading.CancellationToken cancellationToken = default(System.Threading.CancellationToken)) { throw null; }
        public virtual Azure.Response<Azure.Storage.Blobs.Models.BlobCopyInfo> SyncCopyFromUri(System.Uri source, Azure.Storage.Blobs.Models.BlobCopyFromUriOptions options = null, System.Threading.CancellationToken cancellationToken = default(System.Threading.CancellationToken)) { throw null; }
        public virtual System.Threading.Tasks.Task<Azure.Response<Azure.Storage.Blobs.Models.BlobCopyInfo>> SyncCopyFromUriAsync(System.Uri source, Azure.Storage.Blobs.Models.BlobCopyFromUriOptions options = null, System.Threading.CancellationToken cancellationToken = default(System.Threading.CancellationToken)) { throw null; }
        public virtual Azure.Response Undelete(System.Threading.CancellationToken cancellationToken = default(System.Threading.CancellationToken)) { throw null; }
        public virtual System.Threading.Tasks.Task<Azure.Response> UndeleteAsync(System.Threading.CancellationToken cancellationToken = default(System.Threading.CancellationToken)) { throw null; }
        public virtual Azure.Storage.Blobs.Specialized.BlobBaseClient WithSnapshot(string snapshot) { throw null; }
        protected virtual Azure.Storage.Blobs.Specialized.BlobBaseClient WithSnapshotCore(string snapshot) { throw null; }
        public virtual Azure.Storage.Blobs.Specialized.BlobBaseClient WithVersion(string versionId) { throw null; }
    }
    public partial class BlobLeaseClient
    {
        public static readonly System.TimeSpan InfiniteLeaseDuration;
        protected BlobLeaseClient() { }
        public BlobLeaseClient(Azure.Storage.Blobs.BlobContainerClient client, string leaseId = null) { }
        public BlobLeaseClient(Azure.Storage.Blobs.Specialized.BlobBaseClient client, string leaseId = null) { }
        protected virtual Azure.Storage.Blobs.Specialized.BlobBaseClient BlobClient { get { throw null; } }
        protected virtual Azure.Storage.Blobs.BlobContainerClient BlobContainerClient { get { throw null; } }
        public virtual string LeaseId { get { throw null; } }
        public System.Uri Uri { get { throw null; } }
        public virtual Azure.Response<Azure.Storage.Blobs.Models.BlobLease> Acquire(System.TimeSpan duration, Azure.RequestConditions conditions = null, System.Threading.CancellationToken cancellationToken = default(System.Threading.CancellationToken)) { throw null; }
        public virtual System.Threading.Tasks.Task<Azure.Response<Azure.Storage.Blobs.Models.BlobLease>> AcquireAsync(System.TimeSpan duration, Azure.RequestConditions conditions = null, System.Threading.CancellationToken cancellationToken = default(System.Threading.CancellationToken)) { throw null; }
        public virtual Azure.Response<Azure.Storage.Blobs.Models.BlobLease> Break(System.TimeSpan? breakPeriod = default(System.TimeSpan?), Azure.RequestConditions conditions = null, System.Threading.CancellationToken cancellationToken = default(System.Threading.CancellationToken)) { throw null; }
        public virtual System.Threading.Tasks.Task<Azure.Response<Azure.Storage.Blobs.Models.BlobLease>> BreakAsync(System.TimeSpan? breakPeriod = default(System.TimeSpan?), Azure.RequestConditions conditions = null, System.Threading.CancellationToken cancellationToken = default(System.Threading.CancellationToken)) { throw null; }
        public virtual Azure.Response<Azure.Storage.Blobs.Models.BlobLease> Change(string proposedId, Azure.RequestConditions conditions = null, System.Threading.CancellationToken cancellationToken = default(System.Threading.CancellationToken)) { throw null; }
        public virtual System.Threading.Tasks.Task<Azure.Response<Azure.Storage.Blobs.Models.BlobLease>> ChangeAsync(string proposedId, Azure.RequestConditions conditions = null, System.Threading.CancellationToken cancellationToken = default(System.Threading.CancellationToken)) { throw null; }
        public virtual Azure.Response<Azure.Storage.Blobs.Models.ReleasedObjectInfo> Release(Azure.RequestConditions conditions = null, System.Threading.CancellationToken cancellationToken = default(System.Threading.CancellationToken)) { throw null; }
        public virtual System.Threading.Tasks.Task<Azure.Response<Azure.Storage.Blobs.Models.ReleasedObjectInfo>> ReleaseAsync(Azure.RequestConditions conditions = null, System.Threading.CancellationToken cancellationToken = default(System.Threading.CancellationToken)) { throw null; }
        [System.ComponentModel.EditorBrowsableAttribute(System.ComponentModel.EditorBrowsableState.Never)]
        public virtual System.Threading.Tasks.Task<Azure.Response<Azure.Storage.Blobs.Models.ReleasedObjectInfo>> ReleaseInternal(Azure.RequestConditions conditions, bool async, System.Threading.CancellationToken cancellationToken) { throw null; }
        public virtual Azure.Response<Azure.Storage.Blobs.Models.BlobLease> Renew(Azure.RequestConditions conditions = null, System.Threading.CancellationToken cancellationToken = default(System.Threading.CancellationToken)) { throw null; }
        public virtual System.Threading.Tasks.Task<Azure.Response<Azure.Storage.Blobs.Models.BlobLease>> RenewAsync(Azure.RequestConditions conditions = null, System.Threading.CancellationToken cancellationToken = default(System.Threading.CancellationToken)) { throw null; }
    }
    public partial class BlockBlobClient : Azure.Storage.Blobs.Specialized.BlobBaseClient
    {
        protected BlockBlobClient() { }
        public BlockBlobClient(string connectionString, string containerName, string blobName) { }
        public BlockBlobClient(string connectionString, string blobContainerName, string blobName, Azure.Storage.Blobs.BlobClientOptions options) { }
        public BlockBlobClient(System.Uri blobUri, Azure.Core.TokenCredential credential, Azure.Storage.Blobs.BlobClientOptions options = null) { }
        public BlockBlobClient(System.Uri blobUri, Azure.Storage.Blobs.BlobClientOptions options = null) { }
        public BlockBlobClient(System.Uri blobUri, Azure.Storage.StorageSharedKeyCredential credential, Azure.Storage.Blobs.BlobClientOptions options = null) { }
        public virtual int BlockBlobMaxBlocks { get { throw null; } }
        [System.ComponentModel.EditorBrowsableAttribute(System.ComponentModel.EditorBrowsableState.Never)]
        public virtual int BlockBlobMaxStageBlockBytes { get { throw null; } }
        public virtual long BlockBlobMaxStageBlockLongBytes { get { throw null; } }
        [System.ComponentModel.EditorBrowsableAttribute(System.ComponentModel.EditorBrowsableState.Never)]
        public virtual int BlockBlobMaxUploadBlobBytes { get { throw null; } }
        public virtual long BlockBlobMaxUploadBlobLongBytes { get { throw null; } }
        [System.ComponentModel.EditorBrowsableAttribute(System.ComponentModel.EditorBrowsableState.Never)]
        public virtual Azure.Response<Azure.Storage.Blobs.Models.BlobContentInfo> CommitBlockList(System.Collections.Generic.IEnumerable<string> base64BlockIds, Azure.Storage.Blobs.Models.BlobHttpHeaders httpHeaders = null, System.Collections.Generic.IDictionary<string, string> metadata = null, Azure.Storage.Blobs.Models.BlobRequestConditions conditions = null, Azure.Storage.Blobs.Models.AccessTier? accessTier = default(Azure.Storage.Blobs.Models.AccessTier?), System.Threading.CancellationToken cancellationToken = default(System.Threading.CancellationToken)) { throw null; }
        public virtual Azure.Response<Azure.Storage.Blobs.Models.BlobContentInfo> CommitBlockList(System.Collections.Generic.IEnumerable<string> base64BlockIds, Azure.Storage.Blobs.Models.CommitBlockListOptions options, System.Threading.CancellationToken cancellationToken = default(System.Threading.CancellationToken)) { throw null; }
        [System.ComponentModel.EditorBrowsableAttribute(System.ComponentModel.EditorBrowsableState.Never)]
        public virtual System.Threading.Tasks.Task<Azure.Response<Azure.Storage.Blobs.Models.BlobContentInfo>> CommitBlockListAsync(System.Collections.Generic.IEnumerable<string> base64BlockIds, Azure.Storage.Blobs.Models.BlobHttpHeaders httpHeaders = null, System.Collections.Generic.IDictionary<string, string> metadata = null, Azure.Storage.Blobs.Models.BlobRequestConditions conditions = null, Azure.Storage.Blobs.Models.AccessTier? accessTier = default(Azure.Storage.Blobs.Models.AccessTier?), System.Threading.CancellationToken cancellationToken = default(System.Threading.CancellationToken)) { throw null; }
        public virtual System.Threading.Tasks.Task<Azure.Response<Azure.Storage.Blobs.Models.BlobContentInfo>> CommitBlockListAsync(System.Collections.Generic.IEnumerable<string> base64BlockIds, Azure.Storage.Blobs.Models.CommitBlockListOptions options, System.Threading.CancellationToken cancellationToken = default(System.Threading.CancellationToken)) { throw null; }
        protected static Azure.Storage.Blobs.Specialized.BlockBlobClient CreateClient(System.Uri blobUri, Azure.Storage.Blobs.BlobClientOptions options, Azure.Core.Pipeline.HttpPipeline pipeline) { throw null; }
        public virtual Azure.Response<Azure.Storage.Blobs.Models.BlockList> GetBlockList(Azure.Storage.Blobs.Models.BlockListTypes blockListTypes = Azure.Storage.Blobs.Models.BlockListTypes.All, string snapshot = null, Azure.Storage.Blobs.Models.BlobRequestConditions conditions = null, System.Threading.CancellationToken cancellationToken = default(System.Threading.CancellationToken)) { throw null; }
        public virtual System.Threading.Tasks.Task<Azure.Response<Azure.Storage.Blobs.Models.BlockList>> GetBlockListAsync(Azure.Storage.Blobs.Models.BlockListTypes blockListTypes = Azure.Storage.Blobs.Models.BlockListTypes.All, string snapshot = null, Azure.Storage.Blobs.Models.BlobRequestConditions conditions = null, System.Threading.CancellationToken cancellationToken = default(System.Threading.CancellationToken)) { throw null; }
        public virtual Azure.Response<Azure.Storage.Blobs.Models.BlobDownloadInfo> Query(string querySqlExpression, Azure.Storage.Blobs.Models.BlobQueryOptions options = null, System.Threading.CancellationToken cancellationToken = default(System.Threading.CancellationToken)) { throw null; }
        public virtual System.Threading.Tasks.Task<Azure.Response<Azure.Storage.Blobs.Models.BlobDownloadInfo>> QueryAsync(string querySqlExpression, Azure.Storage.Blobs.Models.BlobQueryOptions options = null, System.Threading.CancellationToken cancellationToken = default(System.Threading.CancellationToken)) { throw null; }
        public virtual Azure.Response<Azure.Storage.Blobs.Models.BlockInfo> StageBlock(string base64BlockId, System.IO.Stream content, byte[] transactionalContentHash = null, Azure.Storage.Blobs.Models.BlobRequestConditions conditions = null, System.IProgress<long> progressHandler = null, System.Threading.CancellationToken cancellationToken = default(System.Threading.CancellationToken)) { throw null; }
        public virtual System.Threading.Tasks.Task<Azure.Response<Azure.Storage.Blobs.Models.BlockInfo>> StageBlockAsync(string base64BlockId, System.IO.Stream content, byte[] transactionalContentHash = null, Azure.Storage.Blobs.Models.BlobRequestConditions conditions = null, System.IProgress<long> progressHandler = null, System.Threading.CancellationToken cancellationToken = default(System.Threading.CancellationToken)) { throw null; }
        public virtual Azure.Response<Azure.Storage.Blobs.Models.BlockInfo> StageBlockFromUri(System.Uri sourceUri, string base64BlockId, Azure.HttpRange sourceRange = default(Azure.HttpRange), byte[] sourceContentHash = null, Azure.RequestConditions sourceConditions = null, Azure.Storage.Blobs.Models.BlobRequestConditions conditions = null, System.Threading.CancellationToken cancellationToken = default(System.Threading.CancellationToken)) { throw null; }
        public virtual System.Threading.Tasks.Task<Azure.Response<Azure.Storage.Blobs.Models.BlockInfo>> StageBlockFromUriAsync(System.Uri sourceUri, string base64BlockId, Azure.HttpRange sourceRange = default(Azure.HttpRange), byte[] sourceContentHash = null, Azure.RequestConditions sourceConditions = null, Azure.Storage.Blobs.Models.BlobRequestConditions conditions = null, System.Threading.CancellationToken cancellationToken = default(System.Threading.CancellationToken)) { throw null; }
        [System.ComponentModel.EditorBrowsableAttribute(System.ComponentModel.EditorBrowsableState.Never)]
        public virtual Azure.Response<Azure.Storage.Blobs.Models.BlobContentInfo> Upload(System.IO.Stream content, Azure.Storage.Blobs.Models.BlobHttpHeaders httpHeaders = null, System.Collections.Generic.IDictionary<string, string> metadata = null, Azure.Storage.Blobs.Models.BlobRequestConditions conditions = null, Azure.Storage.Blobs.Models.AccessTier? accessTier = default(Azure.Storage.Blobs.Models.AccessTier?), System.IProgress<long> progressHandler = null, System.Threading.CancellationToken cancellationToken = default(System.Threading.CancellationToken)) { throw null; }
        public virtual Azure.Response<Azure.Storage.Blobs.Models.BlobContentInfo> Upload(System.IO.Stream content, Azure.Storage.Blobs.Models.BlobUploadOptions options, System.Threading.CancellationToken cancellationToken = default(System.Threading.CancellationToken)) { throw null; }
        [System.ComponentModel.EditorBrowsableAttribute(System.ComponentModel.EditorBrowsableState.Never)]
        public virtual System.Threading.Tasks.Task<Azure.Response<Azure.Storage.Blobs.Models.BlobContentInfo>> UploadAsync(System.IO.Stream content, Azure.Storage.Blobs.Models.BlobHttpHeaders httpHeaders = null, System.Collections.Generic.IDictionary<string, string> metadata = null, Azure.Storage.Blobs.Models.BlobRequestConditions conditions = null, Azure.Storage.Blobs.Models.AccessTier? accessTier = default(Azure.Storage.Blobs.Models.AccessTier?), System.IProgress<long> progressHandler = null, System.Threading.CancellationToken cancellationToken = default(System.Threading.CancellationToken)) { throw null; }
        public virtual System.Threading.Tasks.Task<Azure.Response<Azure.Storage.Blobs.Models.BlobContentInfo>> UploadAsync(System.IO.Stream content, Azure.Storage.Blobs.Models.BlobUploadOptions options, System.Threading.CancellationToken cancellationToken = default(System.Threading.CancellationToken)) { throw null; }
        public new Azure.Storage.Blobs.Specialized.BlockBlobClient WithSnapshot(string snapshot) { throw null; }
        protected sealed override Azure.Storage.Blobs.Specialized.BlobBaseClient WithSnapshotCore(string snapshot) { throw null; }
        public new Azure.Storage.Blobs.Specialized.BlockBlobClient WithVersion(string versionId) { throw null; }
    }
    public partial class PageBlobClient : Azure.Storage.Blobs.Specialized.BlobBaseClient
    {
        protected PageBlobClient() { }
        public PageBlobClient(string connectionString, string blobContainerName, string blobName) { }
        public PageBlobClient(string connectionString, string blobContainerName, string blobName, Azure.Storage.Blobs.BlobClientOptions options) { }
        public PageBlobClient(System.Uri blobUri, Azure.Core.TokenCredential credential, Azure.Storage.Blobs.BlobClientOptions options = null) { }
        public PageBlobClient(System.Uri blobUri, Azure.Storage.Blobs.BlobClientOptions options = null) { }
        public PageBlobClient(System.Uri blobUri, Azure.Storage.StorageSharedKeyCredential credential, Azure.Storage.Blobs.BlobClientOptions options = null) { }
        public virtual int PageBlobMaxUploadPagesBytes { get { throw null; } }
        public virtual int PageBlobPageBytes { get { throw null; } }
        public virtual Azure.Response<Azure.Storage.Blobs.Models.PageInfo> ClearPages(Azure.HttpRange range, Azure.Storage.Blobs.Models.PageBlobRequestConditions conditions = null, System.Threading.CancellationToken cancellationToken = default(System.Threading.CancellationToken)) { throw null; }
        public virtual System.Threading.Tasks.Task<Azure.Response<Azure.Storage.Blobs.Models.PageInfo>> ClearPagesAsync(Azure.HttpRange range, Azure.Storage.Blobs.Models.PageBlobRequestConditions conditions = null, System.Threading.CancellationToken cancellationToken = default(System.Threading.CancellationToken)) { throw null; }
        public virtual Azure.Response<Azure.Storage.Blobs.Models.BlobContentInfo> Create(long size, Azure.Storage.Blobs.Models.PageBlobCreateOptions options, System.Threading.CancellationToken cancellationToken = default(System.Threading.CancellationToken)) { throw null; }
        [System.ComponentModel.EditorBrowsableAttribute(System.ComponentModel.EditorBrowsableState.Never)]
        public virtual Azure.Response<Azure.Storage.Blobs.Models.BlobContentInfo> Create(long size, long? sequenceNumber = default(long?), Azure.Storage.Blobs.Models.BlobHttpHeaders httpHeaders = null, System.Collections.Generic.IDictionary<string, string> metadata = null, Azure.Storage.Blobs.Models.PageBlobRequestConditions conditions = null, System.Threading.CancellationToken cancellationToken = default(System.Threading.CancellationToken)) { throw null; }
        public virtual System.Threading.Tasks.Task<Azure.Response<Azure.Storage.Blobs.Models.BlobContentInfo>> CreateAsync(long size, Azure.Storage.Blobs.Models.PageBlobCreateOptions options, System.Threading.CancellationToken cancellationToken = default(System.Threading.CancellationToken)) { throw null; }
        [System.ComponentModel.EditorBrowsableAttribute(System.ComponentModel.EditorBrowsableState.Never)]
        public virtual System.Threading.Tasks.Task<Azure.Response<Azure.Storage.Blobs.Models.BlobContentInfo>> CreateAsync(long size, long? sequenceNumber = default(long?), Azure.Storage.Blobs.Models.BlobHttpHeaders httpHeaders = null, System.Collections.Generic.IDictionary<string, string> metadata = null, Azure.Storage.Blobs.Models.PageBlobRequestConditions conditions = null, System.Threading.CancellationToken cancellationToken = default(System.Threading.CancellationToken)) { throw null; }
        public virtual Azure.Response<Azure.Storage.Blobs.Models.BlobContentInfo> CreateIfNotExists(long size, Azure.Storage.Blobs.Models.PageBlobCreateOptions options, System.Threading.CancellationToken cancellationToken = default(System.Threading.CancellationToken)) { throw null; }
        [System.ComponentModel.EditorBrowsableAttribute(System.ComponentModel.EditorBrowsableState.Never)]
        public virtual Azure.Response<Azure.Storage.Blobs.Models.BlobContentInfo> CreateIfNotExists(long size, long? sequenceNumber = default(long?), Azure.Storage.Blobs.Models.BlobHttpHeaders httpHeaders = null, System.Collections.Generic.IDictionary<string, string> metadata = null, System.Threading.CancellationToken cancellationToken = default(System.Threading.CancellationToken)) { throw null; }
        public virtual System.Threading.Tasks.Task<Azure.Response<Azure.Storage.Blobs.Models.BlobContentInfo>> CreateIfNotExistsAsync(long size, Azure.Storage.Blobs.Models.PageBlobCreateOptions options, System.Threading.CancellationToken cancellationToken = default(System.Threading.CancellationToken)) { throw null; }
        [System.ComponentModel.EditorBrowsableAttribute(System.ComponentModel.EditorBrowsableState.Never)]
        public virtual System.Threading.Tasks.Task<Azure.Response<Azure.Storage.Blobs.Models.BlobContentInfo>> CreateIfNotExistsAsync(long size, long? sequenceNumber = default(long?), Azure.Storage.Blobs.Models.BlobHttpHeaders httpHeaders = null, System.Collections.Generic.IDictionary<string, string> metadata = null, System.Threading.CancellationToken cancellationToken = default(System.Threading.CancellationToken)) { throw null; }
        public virtual Azure.Response<Azure.Storage.Blobs.Models.PageRangesInfo> GetManagedDiskPageRangesDiff(Azure.HttpRange? range = default(Azure.HttpRange?), string snapshot = null, System.Uri previousSnapshotUri = null, Azure.Storage.Blobs.Models.PageBlobRequestConditions conditions = null, System.Threading.CancellationToken cancellationToken = default(System.Threading.CancellationToken)) { throw null; }
        public virtual System.Threading.Tasks.Task<Azure.Response<Azure.Storage.Blobs.Models.PageRangesInfo>> GetManagedDiskPageRangesDiffAsync(Azure.HttpRange? range = default(Azure.HttpRange?), string snapshot = null, System.Uri previousSnapshotUri = null, Azure.Storage.Blobs.Models.PageBlobRequestConditions conditions = null, System.Threading.CancellationToken cancellationToken = default(System.Threading.CancellationToken)) { throw null; }
        public virtual Azure.Response<Azure.Storage.Blobs.Models.PageRangesInfo> GetPageRanges(Azure.HttpRange? range = default(Azure.HttpRange?), string snapshot = null, Azure.Storage.Blobs.Models.PageBlobRequestConditions conditions = null, System.Threading.CancellationToken cancellationToken = default(System.Threading.CancellationToken)) { throw null; }
        public virtual System.Threading.Tasks.Task<Azure.Response<Azure.Storage.Blobs.Models.PageRangesInfo>> GetPageRangesAsync(Azure.HttpRange? range = default(Azure.HttpRange?), string snapshot = null, Azure.Storage.Blobs.Models.PageBlobRequestConditions conditions = null, System.Threading.CancellationToken cancellationToken = default(System.Threading.CancellationToken)) { throw null; }
        public virtual Azure.Response<Azure.Storage.Blobs.Models.PageRangesInfo> GetPageRangesDiff(Azure.HttpRange? range = default(Azure.HttpRange?), string snapshot = null, string previousSnapshot = null, Azure.Storage.Blobs.Models.PageBlobRequestConditions conditions = null, System.Threading.CancellationToken cancellationToken = default(System.Threading.CancellationToken)) { throw null; }
        public virtual System.Threading.Tasks.Task<Azure.Response<Azure.Storage.Blobs.Models.PageRangesInfo>> GetPageRangesDiffAsync(Azure.HttpRange? range = default(Azure.HttpRange?), string snapshot = null, string previousSnapshot = null, Azure.Storage.Blobs.Models.PageBlobRequestConditions conditions = null, System.Threading.CancellationToken cancellationToken = default(System.Threading.CancellationToken)) { throw null; }
        public virtual Azure.Response<Azure.Storage.Blobs.Models.PageBlobInfo> Resize(long size, Azure.Storage.Blobs.Models.PageBlobRequestConditions conditions = null, System.Threading.CancellationToken cancellationToken = default(System.Threading.CancellationToken)) { throw null; }
        public virtual System.Threading.Tasks.Task<Azure.Response<Azure.Storage.Blobs.Models.PageBlobInfo>> ResizeAsync(long size, Azure.Storage.Blobs.Models.PageBlobRequestConditions conditions = null, System.Threading.CancellationToken cancellationToken = default(System.Threading.CancellationToken)) { throw null; }
        public virtual Azure.Storage.Blobs.Models.CopyFromUriOperation StartCopyIncremental(System.Uri sourceUri, string snapshot, Azure.Storage.Blobs.Models.PageBlobRequestConditions conditions = null, System.Threading.CancellationToken cancellationToken = default(System.Threading.CancellationToken)) { throw null; }
        public virtual System.Threading.Tasks.Task<Azure.Storage.Blobs.Models.CopyFromUriOperation> StartCopyIncrementalAsync(System.Uri sourceUri, string snapshot, Azure.Storage.Blobs.Models.PageBlobRequestConditions conditions = null, System.Threading.CancellationToken cancellationToken = default(System.Threading.CancellationToken)) { throw null; }
        public virtual Azure.Response<Azure.Storage.Blobs.Models.PageBlobInfo> UpdateSequenceNumber(Azure.Storage.Blobs.Models.SequenceNumberAction action, long? sequenceNumber = default(long?), Azure.Storage.Blobs.Models.PageBlobRequestConditions conditions = null, System.Threading.CancellationToken cancellationToken = default(System.Threading.CancellationToken)) { throw null; }
        public virtual System.Threading.Tasks.Task<Azure.Response<Azure.Storage.Blobs.Models.PageBlobInfo>> UpdateSequenceNumberAsync(Azure.Storage.Blobs.Models.SequenceNumberAction action, long? sequenceNumber = default(long?), Azure.Storage.Blobs.Models.PageBlobRequestConditions conditions = null, System.Threading.CancellationToken cancellationToken = default(System.Threading.CancellationToken)) { throw null; }
        public virtual Azure.Response<Azure.Storage.Blobs.Models.PageInfo> UploadPages(System.IO.Stream content, long offset, byte[] transactionalContentHash = null, Azure.Storage.Blobs.Models.PageBlobRequestConditions conditions = null, System.IProgress<long> progressHandler = null, System.Threading.CancellationToken cancellationToken = default(System.Threading.CancellationToken)) { throw null; }
        public virtual System.Threading.Tasks.Task<Azure.Response<Azure.Storage.Blobs.Models.PageInfo>> UploadPagesAsync(System.IO.Stream content, long offset, byte[] transactionalContentHash = null, Azure.Storage.Blobs.Models.PageBlobRequestConditions conditions = null, System.IProgress<long> progressHandler = null, System.Threading.CancellationToken cancellationToken = default(System.Threading.CancellationToken)) { throw null; }
        public virtual Azure.Response<Azure.Storage.Blobs.Models.PageInfo> UploadPagesFromUri(System.Uri sourceUri, Azure.HttpRange sourceRange, Azure.HttpRange range, byte[] sourceContentHash = null, Azure.Storage.Blobs.Models.PageBlobRequestConditions conditions = null, Azure.Storage.Blobs.Models.PageBlobRequestConditions sourceConditions = null, System.Threading.CancellationToken cancellationToken = default(System.Threading.CancellationToken)) { throw null; }
        public virtual System.Threading.Tasks.Task<Azure.Response<Azure.Storage.Blobs.Models.PageInfo>> UploadPagesFromUriAsync(System.Uri sourceUri, Azure.HttpRange sourceRange, Azure.HttpRange range, byte[] sourceContentHash = null, Azure.Storage.Blobs.Models.PageBlobRequestConditions conditions = null, Azure.Storage.Blobs.Models.PageBlobRequestConditions sourceConditions = null, System.Threading.CancellationToken cancellationToken = default(System.Threading.CancellationToken)) { throw null; }
        public new Azure.Storage.Blobs.Specialized.PageBlobClient WithSnapshot(string snapshot) { throw null; }
        protected sealed override Azure.Storage.Blobs.Specialized.BlobBaseClient WithSnapshotCore(string snapshot) { throw null; }
        public new Azure.Storage.Blobs.Specialized.PageBlobClient WithVersion(string versionId) { throw null; }
    }
    public partial class SpecializedBlobClientOptions : Azure.Storage.Blobs.BlobClientOptions
    {
        public SpecializedBlobClientOptions(Azure.Storage.Blobs.BlobClientOptions.ServiceVersion version = Azure.Storage.Blobs.BlobClientOptions.ServiceVersion.V2019_12_12) : base (default(Azure.Storage.Blobs.BlobClientOptions.ServiceVersion)) { }
        public Azure.Storage.ClientSideEncryptionOptions ClientSideEncryption { get { throw null; } set { } }
    }
    public static partial class SpecializedBlobExtensions
    {
        public static Azure.Storage.Blobs.Specialized.AppendBlobClient GetAppendBlobClient(this Azure.Storage.Blobs.BlobContainerClient client, string blobName) { throw null; }
        public static Azure.Storage.Blobs.Specialized.BlobBaseClient GetBlobBaseClient(this Azure.Storage.Blobs.BlobContainerClient client, string blobName) { throw null; }
        public static Azure.Storage.Blobs.Specialized.BlobLeaseClient GetBlobLeaseClient(this Azure.Storage.Blobs.BlobContainerClient client, string leaseId = null) { throw null; }
        public static Azure.Storage.Blobs.Specialized.BlobLeaseClient GetBlobLeaseClient(this Azure.Storage.Blobs.Specialized.BlobBaseClient client, string leaseId = null) { throw null; }
        public static Azure.Storage.Blobs.Specialized.BlockBlobClient GetBlockBlobClient(this Azure.Storage.Blobs.BlobContainerClient client, string blobName) { throw null; }
        public static Azure.Storage.Blobs.Specialized.PageBlobClient GetPageBlobClient(this Azure.Storage.Blobs.BlobContainerClient client, string blobName) { throw null; }
        public static Azure.Storage.Blobs.BlobClient WithClientSideEncryptionOptions(this Azure.Storage.Blobs.BlobClient client, Azure.Storage.ClientSideEncryptionOptions clientSideEncryptionOptions) { throw null; }
    }
}
namespace Azure.Storage.Sas
{
    [System.FlagsAttribute]
    public enum BlobAccountSasPermissions
    {
        All = -1,
        Read = 1,
        Add = 2,
        Create = 4,
        Write = 8,
        Delete = 16,
        List = 32,
    }
    [System.FlagsAttribute]
    public enum BlobContainerSasPermissions
    {
        All = -1,
        Read = 1,
        Add = 2,
        Create = 4,
        Write = 8,
        Delete = 16,
        List = 32,
        Tag = 64,
    }
    public partial class BlobSasBuilder
    {
        public BlobSasBuilder() { }
        public string BlobContainerName { get { throw null; } set { } }
        public string BlobName { get { throw null; } set { } }
        public string BlobVersionId { get { throw null; } set { } }
        public string CacheControl { get { throw null; } set { } }
        public string ContentDisposition { get { throw null; } set { } }
        public string ContentEncoding { get { throw null; } set { } }
        public string ContentLanguage { get { throw null; } set { } }
        public string ContentType { get { throw null; } set { } }
        public System.DateTimeOffset ExpiresOn { get { throw null; } set { } }
        public string Identifier { get { throw null; } set { } }
        public Azure.Storage.Sas.SasIPRange IPRange { get { throw null; } set { } }
        public string Permissions { get { throw null; } }
        public Azure.Storage.Sas.SasProtocol Protocol { get { throw null; } set { } }
        public string Resource { get { throw null; } set { } }
        public string Snapshot { get { throw null; } set { } }
        public System.DateTimeOffset StartsOn { get { throw null; } set { } }
        public string Version { get { throw null; } set { } }
        [System.ComponentModel.EditorBrowsableAttribute(System.ComponentModel.EditorBrowsableState.Never)]
        public override bool Equals(object obj) { throw null; }
        [System.ComponentModel.EditorBrowsableAttribute(System.ComponentModel.EditorBrowsableState.Never)]
        public override int GetHashCode() { throw null; }
        public void SetPermissions(Azure.Storage.Sas.BlobAccountSasPermissions permissions) { }
        public void SetPermissions(Azure.Storage.Sas.BlobContainerSasPermissions permissions) { }
        public void SetPermissions(Azure.Storage.Sas.BlobSasPermissions permissions) { }
        public void SetPermissions(Azure.Storage.Sas.BlobVersionSasPermissions permissions) { }
        public void SetPermissions(Azure.Storage.Sas.SnapshotSasPermissions permissions) { }
        public void SetPermissions(string rawPermissions) { }
        public Azure.Storage.Sas.BlobSasQueryParameters ToSasQueryParameters(Azure.Storage.Blobs.Models.UserDelegationKey userDelegationKey, string accountName) { throw null; }
        public Azure.Storage.Sas.BlobSasQueryParameters ToSasQueryParameters(Azure.Storage.StorageSharedKeyCredential sharedKeyCredential) { throw null; }
        [System.ComponentModel.EditorBrowsableAttribute(System.ComponentModel.EditorBrowsableState.Never)]
        public override string ToString() { throw null; }
    }
    [System.FlagsAttribute]
    public enum BlobSasPermissions
    {
        All = -1,
        Read = 1,
        Add = 2,
        Create = 4,
        Write = 8,
        Delete = 16,
        Tag = 32,
    }
    public sealed partial class BlobSasQueryParameters : Azure.Storage.Sas.SasQueryParameters
    {
        internal BlobSasQueryParameters() { }
        public static new Azure.Storage.Sas.BlobSasQueryParameters Empty { get { throw null; } }
        public System.DateTimeOffset KeyExpiresOn { get { throw null; } }
        public string KeyObjectId { get { throw null; } }
        public string KeyService { get { throw null; } }
        public System.DateTimeOffset KeyStartsOn { get { throw null; } }
        public string KeyTenantId { get { throw null; } }
        public string KeyVersion { get { throw null; } }
        public override string ToString() { throw null; }
    }
    [System.FlagsAttribute]
    public enum BlobVersionSasPermissions
    {
        All = -1,
        Delete = 1,
    }
    [System.FlagsAttribute]
    public enum SnapshotSasPermissions
    {
        All = -1,
        Read = 1,
        Write = 2,
        Delete = 4,
    }
}
namespace Microsoft.Extensions.Azure
{
    public static partial class BlobClientBuilderExtensions
    {
        public static Azure.Core.Extensions.IAzureClientBuilder<Azure.Storage.Blobs.BlobServiceClient, Azure.Storage.Blobs.BlobClientOptions> AddBlobServiceClient<TBuilder>(this TBuilder builder, string connectionString) where TBuilder : Azure.Core.Extensions.IAzureClientFactoryBuilder { throw null; }
        public static Azure.Core.Extensions.IAzureClientBuilder<Azure.Storage.Blobs.BlobServiceClient, Azure.Storage.Blobs.BlobClientOptions> AddBlobServiceClient<TBuilder>(this TBuilder builder, System.Uri serviceUri) where TBuilder : Azure.Core.Extensions.IAzureClientFactoryBuilderWithCredential { throw null; }
        public static Azure.Core.Extensions.IAzureClientBuilder<Azure.Storage.Blobs.BlobServiceClient, Azure.Storage.Blobs.BlobClientOptions> AddBlobServiceClient<TBuilder>(this TBuilder builder, System.Uri serviceUri, Azure.Storage.StorageSharedKeyCredential sharedKeyCredential) where TBuilder : Azure.Core.Extensions.IAzureClientFactoryBuilder { throw null; }
        public static Azure.Core.Extensions.IAzureClientBuilder<Azure.Storage.Blobs.BlobServiceClient, Azure.Storage.Blobs.BlobClientOptions> AddBlobServiceClient<TBuilder, TConfiguration>(this TBuilder builder, TConfiguration configuration) where TBuilder : Azure.Core.Extensions.IAzureClientFactoryBuilderWithConfiguration<TConfiguration> { throw null; }
    }
}<|MERGE_RESOLUTION|>--- conflicted
+++ resolved
@@ -815,11 +815,7 @@
         public static Azure.Storage.Blobs.Models.BlobLease BlobLease(Azure.ETag eTag, System.DateTimeOffset lastModified, string leaseId) { throw null; }
         [System.ComponentModel.EditorBrowsableAttribute(System.ComponentModel.EditorBrowsableState.Never)]
         public static Azure.Storage.Blobs.Models.BlobProperties BlobProperties(System.DateTimeOffset lastModified, Azure.Storage.Blobs.Models.LeaseDurationType leaseDuration, Azure.Storage.Blobs.Models.LeaseState leaseState, Azure.Storage.Blobs.Models.LeaseStatus leaseStatus, long contentLength, string destinationSnapshot, Azure.ETag eTag, byte[] contentHash, string contentEncoding, string contentDisposition, string contentLanguage, bool isIncrementalCopy, string cacheControl, Azure.Storage.Blobs.Models.CopyStatus copyStatus, long blobSequenceNumber, System.Uri copySource, string acceptRanges, string copyProgress, int blobCommittedBlockCount, string copyId, bool isServerEncrypted, string copyStatusDescription, string encryptionKeySha256, System.DateTimeOffset copyCompletedOn, string accessTier, Azure.Storage.Blobs.Models.BlobType blobType, bool accessTierInferred, System.Collections.Generic.IDictionary<string, string> metadata, string archiveStatus, System.DateTimeOffset createdOn, System.DateTimeOffset accessTierChangedOn, string contentType) { throw null; }
-<<<<<<< HEAD
-        public static Azure.Storage.Blobs.Models.BlobProperties BlobProperties(System.DateTimeOffset lastModified, Azure.Storage.Blobs.Models.LeaseStatus leaseStatus, long contentLength, string contentType, Azure.ETag eTag, Azure.Storage.Blobs.Models.LeaseState leaseState, string contentEncoding, string contentDisposition, string contentLanguage, string cacheControl, long blobSequenceNumber, Azure.Storage.Blobs.Models.LeaseDurationType leaseDuration, string acceptRanges, string destinationSnapshot, int blobCommittedBlockCount, bool isIncrementalCopy, bool isServerEncrypted, Azure.Storage.Blobs.Models.CopyStatus copyStatus, string encryptionKeySha256, System.Uri copySource, string encryptionScope, string copyProgress, string accessTier, string copyId, bool accessTierInferred, string copyStatusDescription, string archiveStatus, System.DateTimeOffset copyCompletedOn, System.DateTimeOffset accessTierChangedOn, Azure.Storage.Blobs.Models.BlobType blobType, string versionId, System.Collections.Generic.IDictionary<string, System.Collections.Generic.IDictionary<string, string>> objectReplicationSourceProperties, bool isLatestVersion, string objectReplicationDestinationPolicy, long tagCount, System.Collections.Generic.IDictionary<string, string> metadata, System.DateTimeOffset expiresOn, System.DateTimeOffset createdOn, bool isSealed, byte[] contentHash) { throw null; }
-=======
-        public static Azure.Storage.Blobs.Models.BlobProperties BlobProperties(System.DateTimeOffset lastModified, Azure.Storage.Blobs.Models.LeaseStatus leaseStatus, long contentLength, string contentType, Azure.ETag eTag, Azure.Storage.Blobs.Models.LeaseState leaseState, string contentEncoding, string contentDisposition, string contentLanguage, string cacheControl, long blobSequenceNumber, Azure.Storage.Blobs.Models.LeaseDurationType leaseDuration, string acceptRanges, string destinationSnapshot, int blobCommittedBlockCount, bool isIncrementalCopy, bool isServerEncrypted, Azure.Storage.Blobs.Models.CopyStatus copyStatus, string encryptionKeySha256, System.Uri copySource, string encryptionScope, string copyProgress, string accessTier, string copyId, bool accessTierInferred, string copyStatusDescription, string archiveStatus, System.DateTimeOffset copyCompletedOn, System.DateTimeOffset accessTierChangedOn, Azure.Storage.Blobs.Models.BlobType blobType, string versionId, System.Collections.Generic.IList<Azure.Storage.Blobs.Models.ObjectReplicationPolicy> objectReplicationSourceProperties, bool isCurrentVersion, string objectReplicationDestinationPolicy, long tagCount, System.Collections.Generic.IDictionary<string, string> metadata, System.DateTimeOffset expiresOn, System.DateTimeOffset createdOn, bool isSealed, byte[] contentHash) { throw null; }
->>>>>>> e8e06c05
+        public static Azure.Storage.Blobs.Models.BlobProperties BlobProperties(System.DateTimeOffset lastModified, Azure.Storage.Blobs.Models.LeaseStatus leaseStatus, long contentLength, string contentType, Azure.ETag eTag, Azure.Storage.Blobs.Models.LeaseState leaseState, string contentEncoding, string contentDisposition, string contentLanguage, string cacheControl, long blobSequenceNumber, Azure.Storage.Blobs.Models.LeaseDurationType leaseDuration, string acceptRanges, string destinationSnapshot, int blobCommittedBlockCount, bool isIncrementalCopy, bool isServerEncrypted, Azure.Storage.Blobs.Models.CopyStatus copyStatus, string encryptionKeySha256, System.Uri copySource, string encryptionScope, string copyProgress, string accessTier, string copyId, bool accessTierInferred, string copyStatusDescription, string archiveStatus, System.DateTimeOffset copyCompletedOn, System.DateTimeOffset accessTierChangedOn, Azure.Storage.Blobs.Models.BlobType blobType, string versionId, System.Collections.Generic.IList<Azure.Storage.Blobs.Models.ObjectReplicationPolicy> objectReplicationSourceProperties, bool isLatestVersion, string objectReplicationDestinationPolicy, long tagCount, System.Collections.Generic.IDictionary<string, string> metadata, System.DateTimeOffset expiresOn, System.DateTimeOffset createdOn, bool isSealed, byte[] contentHash) { throw null; }
         public static Azure.Storage.Blobs.Models.BlobQueryError BlobQueryError(string name = null, string description = null, bool isFatal = false, long position = (long)0) { throw null; }
         public static Azure.Storage.Blobs.Models.BlobServiceStatistics BlobServiceStatistics(Azure.Storage.Blobs.Models.BlobGeoReplication geoReplication = null) { throw null; }
         [System.ComponentModel.EditorBrowsableAttribute(System.ComponentModel.EditorBrowsableState.Never)]
@@ -830,13 +826,8 @@
         public static Azure.Storage.Blobs.Models.BlockInfo BlockInfo(byte[] contentHash, byte[] contentCrc64, string encryptionKeySha256) { throw null; }
         public static Azure.Storage.Blobs.Models.BlockInfo BlockInfo(byte[] contentHash, byte[] contentCrc64, string encryptionKeySha256, string encryptionScope) { throw null; }
         public static Azure.Storage.Blobs.Models.BlockList BlockList(System.Collections.Generic.IEnumerable<Azure.Storage.Blobs.Models.BlobBlock> committedBlocks = null, System.Collections.Generic.IEnumerable<Azure.Storage.Blobs.Models.BlobBlock> uncommittedBlocks = null) { throw null; }
-<<<<<<< HEAD
-=======
-        public static Azure.Storage.Blobs.Models.FilterBlobItem FilterBlobItem(string name, string containerName, string tagValue) { throw null; }
-        public static Azure.Storage.Blobs.Models.FilterBlobSegment FilterBlobSegment(string serviceEndpoint, string where, System.Collections.Generic.IEnumerable<Azure.Storage.Blobs.Models.FilterBlobItem> blobs, string nextMarker = null) { throw null; }
         public static Azure.Storage.Blobs.Models.ObjectReplicationPolicy ObjectReplicationPolicy(string policyId, System.Collections.Generic.IList<Azure.Storage.Blobs.Models.ObjectReplicationRule> rules) { throw null; }
         public static Azure.Storage.Blobs.Models.ObjectReplicationRule ObjectReplicationRule(string ruleId, Azure.Storage.Blobs.Models.ObjectReplicationStatus replicationStatus) { throw null; }
->>>>>>> e8e06c05
         public static Azure.Storage.Blobs.Models.PageBlobInfo PageBlobInfo(Azure.ETag eTag, System.DateTimeOffset lastModified, long blobSequenceNumber) { throw null; }
         [System.ComponentModel.EditorBrowsableAttribute(System.ComponentModel.EditorBrowsableState.Never)]
         public static Azure.Storage.Blobs.Models.PageInfo PageInfo(Azure.ETag eTag, System.DateTimeOffset lastModified, byte[] contentHash, byte[] contentCrc64, long blobSequenceNumber, string encryptionKeySha256) { throw null; }
@@ -1002,6 +993,24 @@
         Locked = 0,
         Unlocked = 1,
     }
+    public partial class ObjectReplicationPolicy
+    {
+        internal ObjectReplicationPolicy() { }
+        public string PolicyId { get { throw null; } }
+        public System.Collections.Generic.IList<Azure.Storage.Blobs.Models.ObjectReplicationRule> Rules { get { throw null; } }
+    }
+    public partial class ObjectReplicationRule
+    {
+        internal ObjectReplicationRule() { }
+        public Azure.Storage.Blobs.Models.ObjectReplicationStatus ReplicationStatus { get { throw null; } }
+        public string RuleId { get { throw null; } }
+    }
+    [System.FlagsAttribute]
+    public enum ObjectReplicationStatus
+    {
+        Complete = 0,
+        Failed = 1,
+    }
     public partial class PageBlobCreateOptions
     {
         public PageBlobCreateOptions() { }
@@ -1010,24 +1019,6 @@
         public System.Collections.Generic.IDictionary<string, string> Metadata { get { throw null; } set { } }
         public long? SequenceNumber { get { throw null; } set { } }
         public System.Collections.Generic.IDictionary<string, string> Tags { get { throw null; } set { } }
-    }
-    public partial class ObjectReplicationPolicy
-    {
-        internal ObjectReplicationPolicy() { }
-        public string PolicyId { get { throw null; } }
-        public System.Collections.Generic.IList<Azure.Storage.Blobs.Models.ObjectReplicationRule> Rules { get { throw null; } }
-    }
-    public partial class ObjectReplicationRule
-    {
-        internal ObjectReplicationRule() { }
-        public Azure.Storage.Blobs.Models.ObjectReplicationStatus ReplicationStatus { get { throw null; } }
-        public string RuleId { get { throw null; } }
-    }
-    [System.FlagsAttribute]
-    public enum ObjectReplicationStatus
-    {
-        Complete = 0,
-        Failed = 1,
     }
     public partial class PageBlobInfo
     {
