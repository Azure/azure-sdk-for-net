--- conflicted
+++ resolved
@@ -1,19 +1,14 @@
 # Release History
 
 ## 12.7.0-preview.2 (Unreleased)
-<<<<<<< HEAD
 - Fixed bug where BlobContainerClient.SetAccessPolicy() would throw an exception if signed identifier permissions were not in the correct order.
 - Added seekability to BaseBlobClient.OpenRead().
 - Added additional info to exception messages.
+- Fixed bug where Blobs SDK coudn't handle SASs with start and expiry time in format other than yyyy-MM-ddTHH:mm:ssZ.
+- Added ability to set Position on streams created with BlobBaseClient.OpenRead().
 - Added CanGenerateSasUri property, GenerateSasUri() to BlobBaseClient, BlobClient, BlockBlobClient, AppendBlobClient, PageBlobClient and BlobContainerClient.
 - Added CanGenerateSasUri property, GenerateSasUri() to BlobServiceClient.
 - Deprecated proeprty BlobSasBuilder.Version and when generating SAS will always use the latest storage SAS version of the Storage service version supported.
-=======
-- Fixed bug where BobContainerClient.SetAccessPolicy() would throw an exception if signed identifier permissions were not in the correct order.
-- Added additional info to exception messages.
-- Fixed bug where Blobs SDK coudn't handle SASs with start and expiry time in format other than yyyy-MM-ddTHH:mm:ssZ.
-- Added ability to set Position on streams created with BlobBaseClient.OpenRead().
->>>>>>> d8506372
 
 ## 12.7.0-preview.1 (2020-09-30)
 - Added support for service version 2020-02-10.
