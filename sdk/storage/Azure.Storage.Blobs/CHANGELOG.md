--- conflicted
+++ resolved
@@ -14,14 +14,11 @@
 
 ### Other Changes
 
-<<<<<<< HEAD
-=======
 ## 12.26.0 (2025-10-13)
 
 ### Features Added
 - Includes all features from 12.26.0-beta.1
 
->>>>>>> a900c8b7
 ## 12.25.1 (2025-09-24)
 
 ### Bugs Fixed
