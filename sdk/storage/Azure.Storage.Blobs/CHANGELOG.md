--- conflicted
+++ resolved
@@ -3,17 +3,11 @@
 ## 12.26.0-beta.1 (Unreleased)
 
 ### Features Added
-<<<<<<< HEAD
 
 ### Breaking Changes
 
 ### Bugs Fixed
 - Fixed bug for processing partitioned downloads for empty blobs with content validation enabled.
-=======
-- Added support for service version 2025-11-05.
-- AppendBlobClient.AppendBlobFromUri(), .AppendBlockFromUriAsync(), BlobBaseClient.StartCopyFromUri(), .StartCopyFromUriAsync(), SyncCopyFromUri(), .SyncCopyFromUriAsync(), BlockBlobClient.StageBlockFromUri(), .StageBlockFromUriAsync(), PageBlobClient.UploadPagesFromUri(), and .UploadPagesFromUri() will now return CopySourceStatusCode, CopySourceErrorCode, and CopySourceErrorMessage as part of error responses.
-- Added more useful error message when the SDK encounters an x-ms-version mis-match issue.
->>>>>>> 7ed5f231
 
 ### Other Changes
 - Changed BlobServiceClient.AccountName to be virtual so that it can be overridden and mocked.
