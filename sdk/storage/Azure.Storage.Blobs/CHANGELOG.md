--- conflicted
+++ resolved
@@ -1,10 +1,10 @@
 # Release History
 
-<<<<<<< HEAD
 ## 12.21.2 (2024-08-08)
-
-### Bugs Fixed
-=======
+- Fixed \[BUG\] WrapKeyInternal to correctly call WrapKey in sync flow #42160
+
+### Bugs Fixed
+
 ## 12.22.0-beta.2 (Unreleased)
 
 ### Features Added
@@ -23,8 +23,6 @@
 
 ### Bugs Fixed
 - Fixed \[BUG\] BlobContainerClient(connectionString, blobContainerName, options) ctor to set clientSideEncryptionOptions #44623
->>>>>>> b0c70b7f
-- Fixed \[BUG\] WrapKeyInternal to correctly call WrapKey in sync flow #42160
 
 ## 12.21.1 (2024-07-25)
 
