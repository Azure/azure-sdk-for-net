--- conflicted
+++ resolved
@@ -1,15 +1,6 @@
 # Release History
 
-<<<<<<< HEAD
-## 12.24.1 (2025-06-10)
-
-### Features Added
-- Added `PageBlobCreateOptions.PremiumPageBlobAccessTier` for `PageBlobClient.Create(..)`
-
-## 12.26.0-beta.1 (2025-06-09)
-=======
 ## 12.26.0-beta.1 (Unreleased)
->>>>>>> c3fb5ffb
 
 ### Features Added
 - Added support for service version 2025-11-05.
