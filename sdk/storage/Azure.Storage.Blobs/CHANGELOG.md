--- conflicted
+++ resolved
@@ -1,11 +1,8 @@
 # Release History
 
 ## 12.20.0-beta.2 (Unreleased)
-<<<<<<< HEAD
 - Added support for service version 2024-05-04.
-=======
 - Fixed bug where BlockBlobClient.Upload() and .UploadAsync() would throw an exception if BlobUploadOptions was null.
->>>>>>> 365d04fb
 
 ## 12.20.0-beta.1 (2023-12-05)
 - Added support for service version 2024-02-04.
