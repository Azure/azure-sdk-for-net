# Release History

## 12.9.0-beta.2 (Unreleased)
<<<<<<< HEAD
- Fixed a bug where BlockBlobClient.GetBlockList threw when dealing with extremely large blocks.
=======
 - Fixed bug where `Stream` returned by `BlockBlobClient.OpenWrite` could corrupt blocks if flushed between writes.
>>>>>>> 9a757daf

## 12.9.0-beta.1 (2021-02-09)
- Added support for service version 2020-06-12.
- Fixed bug where BlobBaseClient.CanGenerateSasUri, BlobContainerClient.CanGenerateSasUri, BlobServiceClient.CanGenerateSasUri was not mockable

## 12.8.0 (2021-01-12)
- Includes all features from 12.8.0-beta.1
- Fixed bug where the Stream returned by BlobBaseClient.OpenRead() would return a different Length after calls to Seek().
- Fixed bug where BlobBaseClient.Exists() did not function correctly for blob encrypted with Customer Provided Key or Encryption Scope.
- Added support for AzureSasCredential. That allows SAS rotation for long living clients.

## 12.8.0-beta.1 (2020-12-07)
- Added support for service version 2020-04-08.
- Added BlockBlobClient.SyncUploadFromUri().
- Added support for LeaseId parameter for BlobBaseClient.Get/SetTags().
- Added Tags to BlobTaggedItem
- Fixed bug where BlobContainerClient.GetBlobClient(), BlobContainerClient.GetParentServiceClient(), BlobServiceClient.GetBlobContainerClient(), BlobBaseClient.WithClientSideEncryptionOptions(), BlobBaseClient.GetParentBlobContainerClient(), BlobBaseClient.WithSnapshot() and BlobBaseClient.WithVersion() created clients that could not generate a SAS from clients that could generate a SAS
- Added IsHierarchicalNamespaceEnabled to AccountInfo.

## 12.7.0 (2020-11-10)
- Includes all features from 12.7.0-preview.1
- Fixed bug where BlobContainerClient.SetAccessPolicy() would throw an exception if signed identifier permissions were not in the correct order.
- Added seekability to BaseBlobClient.OpenRead().
- Added additional info to exception messages.
- Fixed bug where Blobs SDK coudn't handle SASs with start and expiry time in format other than yyyy-MM-ddTHH:mm:ssZ.
- Added ability to set Position on streams created with BlobBaseClient.OpenRead().
- Added CanGenerateSasUri property, GenerateSasUri() to BlobBaseClient, BlobClient, BlockBlobClient, AppendBlobClient, PageBlobClient and BlobContainerClient.
- Added CanAccountGenerateSasUri property, GenerateAccountSasUri() to BlobServiceClient.
- Deprecated property BlobSasBuilder.Version, so when generating SAS will always use the latest Storage Service SAS version.
- Added ability to get parent BlobContainerClient from BlobBaseClient and to get parent BlobServiceClient from BlobContainerClient.
- Restored single upload threshold for parallel uploads from 5 TB to 256 MB.

## 12.7.0-preview.1 (2020-09-30)
- Added support for service version 2020-02-10.
- Added support for Blob Query Arrow output format.
- Added support for Blob Last Access Time tracking.
- Added support for Container Soft Delete.
- Fixed bug where Stream returned from AppendBlobClient.OpenWrite(), BlockBlobClient.OpenWrite() and PageBlobClient.OpenWrite() did not flush while disposing preventing compatibility with using keyword.
- Fixed bug where Listing Blobs with BlobTraits.Metadata would return BlobItems with null metadata instead of an empty dictionary if no metadata was present.
- Fixed bug where BlobAccessPolicy.StartsOn and .ExpiresOn would cause the process to crash.
- Added seekability to BlobBaseClient.OpenRead().

## 12.6.0 (2020-08-31)
- Fixed bug where BlobClient.Upload(), BlockBlobClient.Upload(), AppendBlobClient.AppendBlock(), and PageBlobClient.UploadPages() would deadlock if the content stream's position was not 0.
- Fixed bug in BlobBaseClient.OpenRead() causing us to do more download called than necessary.
- Fixed bug where PageBlobWriteStream would advance Position 2x the number of written bytes.

## 12.5.1 (2020-08-18)
- Fixed bug in TaskExtensions.EnsureCompleted method that causes it to unconditionally throw an exception in the environments with synchronization context

## 12.5.0 (2020-08-13)
- Includes all features from 12.5.0-preview.1 through 12.5.0-preview.6.
- Added support for custom local emulator hostname for blob storage endpoints.
- Fixed bug where BlobContainerClient.SetAccessPolicy() sends DateTimeOffset.MinValue when StartsOn and ExpiresOn when not set in BlobAccessPolicy
- Added nullable properties, PolicyStartsOn and PolicyExpiresOn to BlobAccessPolicy
- Added BlockBlobClient.OpenWrite(), AppendBlobClient.OpenWrite(), and PageBlobClient.OpenWrite()

## 12.5.0-preview.6 (2020-07-27)
- Fixed bug where BlockBlobClient and PageBlobClient would throw NullReferenceExceptions when using Uri constructor.
- Fixed bug where .WithSnapshot() and .WithVersion() would URL-encode the name of the new clients.
- Updated BlobSasBuilder to correctly order raw string permissions and make the permissions lowercase.
- Fixed bug where BlockBlobClient.Query() failed when query response was > ~200 MB.
- Added BlobBaseClient.OpenRead().
- Fixed bug where BlockBlobClient.Query() would buffer the query response before parsing the Avro contents.

## 12.5.0-preview.5 (2020-07-03)
- Added support for service version 2019-12-12.
- Added support for Blob Tags.
- Added support for Blob Version.
- Added support for Object Replication Service.
- Added support for Append Seal.
- Added support for Jumbo Blobs.
- Added support for setting Access Tier on Blob Snapshots and Versions.
- Added support for BlobServiceProperties.StaticWebsite.DefaultIndexDocumentPath.
- Added RehydratePriority to BlobProperties and BlobItemProperties.
- Fixed bug where BlobBaseClient.DownloadTo() was throwing an exception when downloading blobs of size 0.
- Fixed bug where BlobBaseClient.DownloadTo() was not disposing the network stream.
- Fixed bug where all BlobModelFactory.BlobProperties() parameters were required.
- Fixed bug where BlobBaseClient.BlobName was encoded, affecting SAS generation.
- Fixed bug where AccountType enum was missing BlockBlobStorage and FileStorage

## 12.5.0-preview.4 
- This preview contains bug fixes to improve quality.

## 12.5.0-preview.1 
- This preview adds support for client-side encryption, compatible with data uploaded in previous major versions.

## 12.4.4 
- This release contains bug fixes to improve quality.

## 12.4.3 
- Fixed bug where copy from URL did not handle non-ASCII characters correctly
- Fixed bug where download could hang indefinietly on .NET Framework

## 12.4.2 
- Fixed bug where blob, file and directory names were not URL encoded.
- Fixed bug where BlobBaseClient.DownloadAsync() could download data incorrectly if intermittent network failure occurs.

## 12.4.1 
- Fixed bug where BlobContainerClient.DeleteIfExistsAsync() would throw an exception if hierarchical namespace was enabled, and the underlying container didn't exist.
- Fixed bug where BlobBaseClient.DownloadAsync() would throw an exception when download an empty Blob.
- Fixed bug where BlockBlobClient.CommitBlockListAsync() would throw an exception when commiting previously committed blocks.

## 12.4.0 
- Fixed bug in BlobBaseClient.Download() and BlobClient.Upload() where TransferOptions.MaximumTransferLength was ignored.

## 12.3.0 
- Added support for service version 2019-07-07.
- Added support for Encryption Scopes.
- Modified BlockBlobClient.Upload() and .UploadAsync() to support parallel and multi-part uploads.
- Fixed issue where SAS didn't work with signed identifiers.
- Sanitized header values in exceptions.

## 12.2.0 
 - Added Exists API to BlobBaseClient and BlobContainerClient
 - Fixed issue where SAS content headers were not URL encoded when using BlobSasBuilder.
 - Fixed progress reporting issue for parallel uploads
 - Fixed bug where using SAS connection string from portal would throw an exception if it included
   table endpoint.

## 12.1.0 
- Added check to enforce TokenCredential is used only over HTTPS
- Support using SAS token from connection string
- Fixed issue where AccountName on BlobUriBuilder would not be populated
  for non-IP style Uris.

## 12.0.0 
- Renamed a number of operations and models to better align with other client
  libraries and the .NET Framework Design Guidelines
- Parallel upload/download performance improvements

## 12.0.0-preview.4 
- Added support for Customer Provided Key server side encryption
- Verification of echoed client request IDs
- Support for geo-redundant read from secondary location on failure
- Added CreateIfNotExists and DeleteIfNotExists convenience methods for Blobs
- Added convenient resource Name properties on all clients

## 12.0.0-preview.3 
- New Storage features for service version 2019-02-02 (including Customer
  Provided Key, expanded Set Tier support, the ability to set rehydration
  priority, etc.)
- Parallel upload/download
- Added BlobUriBuilder for addressing Azure Storage resources

For more information, please visit: https://aka.ms/azure-sdk-preview3-net.

## 12.0.0-preview.2 
- Distributed Tracing
- Bug fixes

## 12.0.0-preview.1 
This preview is the first release of a ground-up rewrite of our client
libraries to ensure consistency, idiomatic design, productivity, and an
excellent developer experience.  It was created following the Azure SDK Design
Guidelines for .NET at https://azuresdkspecs.z5.web.core.windows.net/DotNetSpec.html.

For more information, please visit: https://aka.ms/azure-sdk-preview1-net.<|MERGE_RESOLUTION|>--- conflicted
+++ resolved
@@ -1,11 +1,8 @@
 # Release History
 
 ## 12.9.0-beta.2 (Unreleased)
-<<<<<<< HEAD
 - Fixed a bug where BlockBlobClient.GetBlockList threw when dealing with extremely large blocks.
-=======
- - Fixed bug where `Stream` returned by `BlockBlobClient.OpenWrite` could corrupt blocks if flushed between writes.
->>>>>>> 9a757daf
+- Fixed bug where `Stream` returned by `BlockBlobClient.OpenWrite` could corrupt blocks if flushed between writes.
 
 ## 12.9.0-beta.1 (2021-02-09)
 - Added support for service version 2020-06-12.
