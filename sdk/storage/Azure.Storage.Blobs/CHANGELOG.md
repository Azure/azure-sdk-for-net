# Release History

<<<<<<< HEAD
## 12.19.0-beta.1 (Unreleased)
=======
## 12.20.0-beta.2 (Unreleased)
>>>>>>> 4db78622

### Features Added

### Breaking Changes

### Bugs Fixed

### Other Changes

<<<<<<< HEAD
=======
## 12.20.0-beta.1 (2023-12-05)
- Added support for service version 2024-02-04.

## 12.19.1 (2023-11-13)
- Distributed tracing with `ActivitySource` is stable and no longer requires the [Experimental feature-flag](https://github.com/Azure/azure-sdk-for-net/blob/main/sdk/core/Azure.Core/samples/Diagnostics.md).

## 12.19.0 (2023-11-06)
- Includes all features from 12.19.0-beta.1.

## 12.19.0-beta.1 (2023-10-16)
- Added support for service version 2023-11-03.
- Added support for BlobClientOptions.Audience

>>>>>>> 4db78622
## 12.18.0 (2023-09-12)
- Includes all features from 12.18.0-beta.1.

## 12.18.0-beta.1 (2023-08-08)
- Added support for service version 2023-05-03 and 2023-08-03.
- Added RehydratePendingToCold value to ArchiveStatus enum.

## 12.17.0 (2023-07-11)
- Includes all features from 12.17.0-beta.1.

## 12.17.0-beta.1 (2023-05-30)
- Added support for service version 2023-01-03.
- Content length limit for AppendBlobClient.Append(), .AppendAsync(), .AppendBlockFromUri(), and .AppendBlockFromUriAsync() raised from 4 MiB to 100 MiB.

## 12.16.0 (2023-04-11)
- Includes all features from 12.16.0-beta.1.

## 12.16.0-beta.1 (2023-03-28)
- Added support for service version 2022-11-02.
- Fixed bug where GenerateSasUri did not honor TrimBlobNameSlashes when creating the SAS (#34591).

## 12.15.1 (2023-03-24)
- Bumped Azure.Core dependency from 1.28 and 1.30, fixing issue with headers being non-resilient to double dispose of the request.

## 12.15.0 (2023-02-21)
- Includes all features from 12.15.0-beta.1.
- Added BlobDownloadDetails.CreatedOn property.

## 12.15.0-beta.1 (2023-02-07)
- Added support for service version 2021-12-02.
- Added support for Blob Cold Tier.
- Fixed bug where BlobErrorCode.IncrementalCopyOfEarlierVersionSnapshotNotAllowed was spelled incorrectly.
- Fixed bug / regression where BlobContainerClient.GetProperties would return null instead of PublicAccessType.None for the BlobContainerProperties.PublicAccess

## 12.14.1 (2022-10-20)
- Fixed bug were BlobBaseClient constructor taking a URI and BlobClientOptions would ignore BlobClientOptions.TrimBlobNameSlashes.

## 12.14.0 (2022-10-12)
- Includes all features from 12.14.0-beta.1.
- Added support for leading and trailing '/' characters in blob names when constructing URIs via builder.

## 12.14.0-beta.1 (2022-08-23)
- Added support for service version 2021-10-04.
- Added support for SDK-calculated transactional checksums on data transfer.

## 12.13.1 (2022-08-22)
- Added support for downloading blobs with bugged client-side encryption metadata from previous library versions.

## 12.13.0 (2022-07-07)
- Includes all features from 12.13.0-beta.1.

## 12.13.0-beta.1 (2022-06-15)
- Added support for service version 2021-08-06.
- Added support for clientside encryption V2.0
  - GCM support
  - V2.0 is considered a security upgrade, and it is recommended applications switch to server-side encryption or upgrade to clientside V2.0.
- Fixed bug where calling AppendBlockFromUri() without AppendBlobAppendBlockFromUriOptions throws a null exception error

## 12.12.0 (2022-05-02)
- Includes all features from 12.12.0-beta.1.

## 12.12.0-beta.1 (2022-04-12)
- Added support for service version 2021-06-08.
- Added pageable versions of PageBlobClient.GetPageRanges() and .GetPageRangesAsync().
- Added ability to copy source blob tags for BlobBaseClient.SyncCopyFromUri() and .SyncCopyFromUriAsync().
- Fixed a bug where CopyFromUriOperation was throwing an Exception when the status of the blob copy was aborted or failed.

## 12.11.0 (2022-03-10)
- Includes all features from 12.11.0-beta.1, 12.11.0-beta.2, and 12.11.0-beta.3 except SDK-calculated transactional checksums on data transfer.
- Added support for progress reporting with DownloadToAsync().
- Fixed a bug where BlobBaseClient.DownloadTo() would result in an ObjectDisposedException on .NET Framework in certain network conditions.
- Added nullable version of `BlobProperties.CopyStatus` called `BlobCopyStatus`, allowing a null value when Storage doesn't return a value.
- Fixed a bug where BlobContainerClient.GetProperties() would throw an ArgumentNullException when the AccessPolicy was null
- Removed preview support for SDK-calculated transactional checksums on data transfer.
- Fixed a bug where BlobUriBuilder was case sensitive for parameter names.

## 12.11.0-beta.3 (2022-02-07)
- Added support for service version 2021-04-10.
- Added support for BlobContainerClient.FilterBlobsByTag().
- Added support for BlobContainerClient.OpenWriteAsync().
- Fixed bug where BlobSasBuilder.SetPermissions(string rawPermissions) was not properly handling the Permanent Delete ('y') and set Immutability Policy ('i') permissions.
- Fixed a bug where BlobClient.Upload() and UploadAsync() would result in a NullReferenceException when trying to overwrite a blob with client-side encryption enabled

## 12.11.0-beta.2 (2021-11-30)
- Added support for service version 2021-02-12
- Added support for listing system containers with BlobServiceClient.GetBlobContainers() and .GetBlobContainersAsync().
- Added support for blob names container invalid XML characters.
- Added support for updating the key encryption key on a client-side encrypted blob.
- Fixed a bug where BlobClient.Upload() and UploadAsync() when using client-side encryption would modify the Dictionary instance passed by the caller for blob metadata.
- Fixed a bug where BlobClient.Upload() and UploadAsync() when using client-side encryption would not respect StorageTransferOptions.InitialTransferSize.

## 12.11.0-beta.1 (2021-11-03)
- Added support for service version 2020-12-06.
- Added support for Encryption Scope SAS.
- Added support for Encryption Scopes with BlobBaseClient.SyncCopyFromUriAsync().
- Added support for generating SAS URLs with the Permanent Delete ('y') SAS permission.
- Added support for SDK-calculated transactional hash checksums on data transfer.
- Fixed bug where BlobContainerClient.GetBlobs() and .GetBlobsByHierarchyAsync() was not parsing the Object Replication Metadata correctly
- Fixed bug / regression where the ETag values that had quotation marks surrounding it were being removed starting in version 12.9.0.

## 12.10.0 (2021-09-08)
- Includes all features from 12.10.0-beta.1 and 12.10.0-beta.2.

## 12.10.0-beta.2 (2021-07-23)
- This release contains bug fixes to improve quality.

## 12.10.0-beta.1 (2021-07-22)
- Added support for service version 2020-10-02.
- Added support for Immutable Storage with Versioning
    - Added BlobBaseClient.SetImmutibilityPolicy()
    - Added BlobBaseClient.DeleteImmutabilityPolicy()
    - Added BlobBaseClient.SetLegalHold()
- Added support for listing deleted root blobs with versions to BlobContainerClient.GetBlobs() and .GetBlobsByHierarchy()
- Added support for OAuth copy sources for synchronous copy operations.
- Added support for Parquet as an input format in BlockBlobClient.Query().
- Added optimization to unwrap encryption key once for DownloadTo and OpenRead when Client Side Encryption is enabled.
- Added support for RequestConditions parameter validation.  If a request condition is set for an API that doesn't support it, and ArguementException will be thrown.
    - This feature can be disabled with the environment variable "AZURE_STORAGE_DISABLE_REQUEST_CONDITIONS_VALIDATION" or the App Context switch "Azure.Storage.DisableRequestConditionsValidation".
- Fixed bug where BlobBaseClient.DownloadStreamingAsync() won't correctly parse the LeaseStatus header.
- Fixed bug where BlobBaseClient.DownloadContentAsync() fails on 304 response.

## 12.9.1 (2021-06-23)
- Added optimization to unwrap encryption key once for DownloadTo and OpenRead when Client Side Encryption is enabled.

## 12.9.0 (2021-06-08)
- Includes all features from 12.9.0-beta.4.
- Fixed bug where BlobClient.DownloadStreaming or BlobClient.DownloadData could corrupt data on retry.
- Fixed bug where specifying "*" as IfMatch condition could lead to inconsistend read in BlobClient.DownloadTo.
- Fixed bug where specifying conditions in BlobBaseClient.OpenRead could override allowModifications flag in BlobOpenReadOptions leading to inconsistent read.
- Fixed bug where BlobProperties.IsLatestVersion from BlobBaseClient.GetProperties did not set the value (defaulted to false).
- Fixed bug where reading blob with Client Side Encryption enabled results in high CPU.

- TenantId can now be discovered through the service challenge response, when using a TokenCredential for authorization.
    - A new property is now available on the ClientOptions called `EnableTenantDiscovery`. If set to true, the client will attempt an initial unauthorized request to the service to prompt a challenge containing the tenantId hint.

## 12.8.4 (2021-05-20)
- Fixed bug where Client Side Encryption during large transactions (greater than max int value) would throw an exception.

## 12.9.0-beta.4 (2021-05-12)
- Added support for service version 2020-08-04.
- Added WithCustomerProvidedKey() and WithEncryptionScope() to BlobClient, BlobBaseClient, AppendBlobClient, and PageBlobClient.
- BlobLeaseClient now remembers the Lease ID after a lease change.
- Fixed bug where clients would sometimes throw a NullReferenceException when calling GenerateSas() with a BlobSasBuilder parameter.
- Fixed bug where BlobBaseClient.Exists() would not function correctly on blobs encrypted with CPK.
- Includes all updates and fixes from 12.8.2 and 12.8.3

## 12.8.3 (2021-04-27)
- Fixed bug where Stream returned by BlockBlobClient.OpenWrite could corrupt blocks if flushed between writes.

## 12.8.2 (2021-04-27)
- This release contains bug fixes to improve quality.

## 12.9.0-beta.3 (2021-04-09)
- This release contains bug fixes to improve quality.

## 12.8.1 (2021-03-29)
- Fixed bug where ClientDiagnostics's DiagnosticListener was leaking resources.

## 12.9.0-beta.2 (2021-03-09)
- Fixed a bug where BlockBlobClient.GetBlockList threw when dealing with extremely large blocks.
- Fixed bug where `Stream` returned by `BlockBlobClient.OpenWrite` could corrupt blocks if flushed between writes.
- Added BlobBaseClient.DownloadContent and BlobClient.Upload overloads that work with [BinaryData](https://github.com/Azure/azure-sdk-for-net/tree/System.Memory.Data_1.0.1/sdk/core/System.Memory.Data).
- Added BlobBaseClient.DownloadStreaming that replaces BlobBaseClient.Download.

## 12.9.0-beta.1 (2021-02-09)
- Added support for service version 2020-06-12.
- Fixed bug where BlobBaseClient.CanGenerateSasUri, BlobContainerClient.CanGenerateSasUri, BlobServiceClient.CanGenerateSasUri was not mockable

## 12.8.0 (2021-01-12)
- Includes all features from 12.8.0-beta.1
- Fixed bug where the Stream returned by BlobBaseClient.OpenRead() would return a different Length after calls to Seek().
- Fixed bug where BlobBaseClient.Exists() did not function correctly for blob encrypted with Customer Provided Key or Encryption Scope.
- Added support for AzureSasCredential. That allows SAS rotation for long living clients.

## 12.8.0-beta.1 (2020-12-07)
- Added support for service version 2020-04-08.
- Added BlockBlobClient.SyncUploadFromUri().
- Added support for LeaseId parameter for BlobBaseClient.Get/SetTags().
- Added Tags to BlobTaggedItem
- Fixed bug where BlobContainerClient.GetBlobClient(), BlobContainerClient.GetParentServiceClient(), BlobServiceClient.GetBlobContainerClient(), BlobBaseClient.WithClientSideEncryptionOptions(), BlobBaseClient.GetParentBlobContainerClient(), BlobBaseClient.WithSnapshot() and BlobBaseClient.WithVersion() created clients that could not generate a SAS from clients that could generate a SAS
- Added IsHierarchicalNamespaceEnabled to AccountInfo.

## 12.7.0 (2020-11-10)
- Includes all features from 12.7.0-preview.1
- Fixed bug where BlobContainerClient.SetAccessPolicy() would throw an exception if signed identifier permissions were not in the correct order.
- Added seekability to BaseBlobClient.OpenRead().
- Added additional info to exception messages.
- Fixed bug where Blobs SDK coudn't handle SASs with start and expiry time in format other than yyyy-MM-ddTHH:mm:ssZ.
- Added ability to set Position on streams created with BlobBaseClient.OpenRead().
- Added CanGenerateSasUri property, GenerateSasUri() to BlobBaseClient, BlobClient, BlockBlobClient, AppendBlobClient, PageBlobClient and BlobContainerClient.
- Added CanAccountGenerateSasUri property, GenerateAccountSasUri() to BlobServiceClient.
- Deprecated property BlobSasBuilder.Version, so when generating SAS will always use the latest Storage Service SAS version.
- Added ability to get parent BlobContainerClient from BlobBaseClient and to get parent BlobServiceClient from BlobContainerClient.
- Restored single upload threshold for parallel uploads from 5 TB to 256 MB.

## 12.7.0-preview.1 (2020-09-30)
- Added support for service version 2020-02-10.
- Added support for Blob Query Arrow output format.
- Added support for Blob Last Access Time tracking.
- Added support for Container Soft Delete.
- Fixed bug where Stream returned from AppendBlobClient.OpenWrite(), BlockBlobClient.OpenWrite() and PageBlobClient.OpenWrite() did not flush while disposing preventing compatibility with using keyword.
- Fixed bug where Listing Blobs with BlobTraits.Metadata would return BlobItems with null metadata instead of an empty dictionary if no metadata was present.
- Fixed bug where BlobAccessPolicy.StartsOn and .ExpiresOn would cause the process to crash.
- Added seekability to BlobBaseClient.OpenRead().

## 12.6.0 (2020-08-31)
- Fixed bug where BlobClient.Upload(), BlockBlobClient.Upload(), AppendBlobClient.AppendBlock(), and PageBlobClient.UploadPages() would deadlock if the content stream's position was not 0.
- Fixed bug in BlobBaseClient.OpenRead() causing us to do more download called than necessary.
- Fixed bug where PageBlobWriteStream would advance Position 2x the number of written bytes.

## 12.5.1 (2020-08-18)
- Fixed bug in TaskExtensions.EnsureCompleted method that causes it to unconditionally throw an exception in the environments with synchronization context

## 12.5.0 (2020-08-13)
- Includes all features from 12.5.0-preview.1 through 12.5.0-preview.6.
- Added support for custom local emulator hostname for blob storage endpoints.
- Fixed bug where BlobContainerClient.SetAccessPolicy() sends DateTimeOffset.MinValue when StartsOn and ExpiresOn when not set in BlobAccessPolicy
- Added nullable properties, PolicyStartsOn and PolicyExpiresOn to BlobAccessPolicy
- Added BlockBlobClient.OpenWrite(), AppendBlobClient.OpenWrite(), and PageBlobClient.OpenWrite()

## 12.5.0-preview.6 (2020-07-27)
- Fixed bug where BlockBlobClient and PageBlobClient would throw NullReferenceExceptions when using Uri constructor.
- Fixed bug where .WithSnapshot() and .WithVersion() would URL-encode the name of the new clients.
- Updated BlobSasBuilder to correctly order raw string permissions and make the permissions lowercase.
- Fixed bug where BlockBlobClient.Query() failed when query response was > ~200 MB.
- Added BlobBaseClient.OpenRead().
- Fixed bug where BlockBlobClient.Query() would buffer the query response before parsing the Avro contents.

## 12.5.0-preview.5 (2020-07-03)
- Added support for service version 2019-12-12.
- Added support for Blob Tags.
- Added support for Blob Version.
- Added support for Object Replication Service.
- Added support for Append Seal.
- Added support for Jumbo Blobs.
- Added support for setting Access Tier on Blob Snapshots and Versions.
- Added support for BlobServiceProperties.StaticWebsite.DefaultIndexDocumentPath.
- Added RehydratePriority to BlobProperties and BlobItemProperties.
- Fixed bug where BlobBaseClient.DownloadTo() was throwing an exception when downloading blobs of size 0.
- Fixed bug where BlobBaseClient.DownloadTo() was not disposing the network stream.
- Fixed bug where all BlobModelFactory.BlobProperties() parameters were required.
- Fixed bug where BlobBaseClient.BlobName was encoded, affecting SAS generation.
- Fixed bug where AccountType enum was missing BlockBlobStorage and FileStorage

## 12.5.0-preview.4 
- This preview contains bug fixes to improve quality.

## 12.5.0-preview.1 
- This preview adds support for client-side encryption, compatible with data uploaded in previous major versions.

## 12.4.4 
- This release contains bug fixes to improve quality.

## 12.4.3 
- Fixed bug where copy from URL did not handle non-ASCII characters correctly
- Fixed bug where download could hang indefinietly on .NET Framework

## 12.4.2 
- Fixed bug where blob, file and directory names were not URL encoded.
- Fixed bug where BlobBaseClient.DownloadAsync() could download data incorrectly if intermittent network failure occurs.

## 12.4.1 
- Fixed bug where BlobContainerClient.DeleteIfExistsAsync() would throw an exception if hierarchical namespace was enabled, and the underlying container didn't exist.
- Fixed bug where BlobBaseClient.DownloadAsync() would throw an exception when download an empty Blob.
- Fixed bug where BlockBlobClient.CommitBlockListAsync() would throw an exception when commiting previously committed blocks.

## 12.4.0 
- Fixed bug in BlobBaseClient.Download() and BlobClient.Upload() where TransferOptions.MaximumTransferLength was ignored.

## 12.3.0 
- Added support for service version 2019-07-07.
- Added support for Encryption Scopes.
- Modified BlockBlobClient.Upload() and .UploadAsync() to support parallel and multi-part uploads.
- Fixed issue where SAS didn't work with signed identifiers.
- Sanitized header values in exceptions.

## 12.2.0 
 - Added Exists API to BlobBaseClient and BlobContainerClient
 - Fixed issue where SAS content headers were not URL encoded when using BlobSasBuilder.
 - Fixed progress reporting issue for parallel uploads
 - Fixed bug where using SAS connection string from portal would throw an exception if it included
   table endpoint.

## 12.1.0 
- Added check to enforce TokenCredential is used only over HTTPS
- Support using SAS token from connection string
- Fixed issue where AccountName on BlobUriBuilder would not be populated
  for non-IP style Uris.

## 12.0.0 
- Renamed a number of operations and models to better align with other client
  libraries and the .NET Framework Design Guidelines
- Parallel upload/download performance improvements

## 12.0.0-preview.4 
- Added support for Customer Provided Key server side encryption
- Verification of echoed client request IDs
- Support for geo-redundant read from secondary location on failure
- Added CreateIfNotExists and DeleteIfNotExists convenience methods for Blobs
- Added convenient resource Name properties on all clients

## 12.0.0-preview.3 
- New Storage features for service version 2019-02-02 (including Customer
  Provided Key, expanded Set Tier support, the ability to set rehydration
  priority, etc.)
- Parallel upload/download
- Added BlobUriBuilder for addressing Azure Storage resources

For more information, please visit: https://aka.ms/azure-sdk-preview3-net.

## 12.0.0-preview.2 
- Distributed Tracing
- Bug fixes

## 12.0.0-preview.1 
This preview is the first release of a ground-up rewrite of our client
libraries to ensure consistency, idiomatic design, productivity, and an
excellent developer experience.  It was created following the Azure SDK Design
Guidelines for .NET at https://azuresdkspecs.z5.web.core.windows.net/DotNetSpec.html.

For more information, please visit: https://aka.ms/azure-sdk-preview1-net.<|MERGE_RESOLUTION|>--- conflicted
+++ resolved
@@ -1,10 +1,6 @@
 # Release History
 
-<<<<<<< HEAD
-## 12.19.0-beta.1 (Unreleased)
-=======
 ## 12.20.0-beta.2 (Unreleased)
->>>>>>> 4db78622
 
 ### Features Added
 
@@ -14,8 +10,6 @@
 
 ### Other Changes
 
-<<<<<<< HEAD
-=======
 ## 12.20.0-beta.1 (2023-12-05)
 - Added support for service version 2024-02-04.
 
@@ -29,7 +23,6 @@
 - Added support for service version 2023-11-03.
 - Added support for BlobClientOptions.Audience
 
->>>>>>> 4db78622
 ## 12.18.0 (2023-09-12)
 - Includes all features from 12.18.0-beta.1.
 
