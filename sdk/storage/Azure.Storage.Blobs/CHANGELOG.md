# Release History

## 12.7.0-preview.2 (Unreleased)
- Fixed bug where BlobContainerClient.SetAccessPolicy() would throw an exception if signed identifier permissions were not in the correct order.
- Added seekability to BaseBlobClient.OpenRead().
- Added additional info to exception messages.
- Fixed bug where Blobs SDK coudn't handle SASs with start and expiry time in format other than yyyy-MM-ddTHH:mm:ssZ.
- Added ability to set Position on streams created with BlobBaseClient.OpenRead().
<<<<<<< HEAD
- Added ability to get parent BlobContainerClient from BlobBaseClient and to get parent BlobServiceClient from BlobContainerClient.
=======
- Added CanGenerateSasUri property, GenerateSasUri() to BlobBaseClient, BlobClient, BlockBlobClient, AppendBlobClient, PageBlobClient and BlobContainerClient.
- Added CanAccountGenerateSasUri property, GenerateAccountSasUri() to BlobServiceClient.
- Deprecated property BlobSasBuilder.Version, so when generating SAS will always use the latest Storage Service SAS version.
>>>>>>> c4509508

## 12.7.0-preview.1 (2020-09-30)
- Added support for service version 2020-02-10.
- Added support for Blob Query Arrow output format.
- Added support for Blob Last Access Time tracking.
- Added support for Container Soft Delete.
- Fixed bug where Stream returned from AppendBlobClient.OpenWrite(), BlockBlobClient.OpenWrite() and PageBlobClient.OpenWrite() did not flush while disposing preventing compatibility with using keyword.
- Fixed bug where Listing Blobs with BlobTraits.Metadata would return BlobItems with null metadata instead of an empty dictionary if no metadata was present.
- Fixed bug where BlobAccessPolicy.StartsOn and .ExpiresOn would cause the process to crash.
- Added seekability to BlobBaseClient.OpenRead().

## 12.6.0 (2020-08-31)
- Fixed bug where BlobClient.Upload(), BlockBlobClient.Upload(), AppendBlobClient.AppendBlock(), and PageBlobClient.UploadPages() would deadlock if the content stream's position was not 0.
- Fixed bug in BlobBaseClient.OpenRead() causing us to do more download called than necessary.
- Fixed bug where PageBlobWriteStream would advance Position 2x the number of written bytes.

## 12.5.1 (2020-08-18)
- Fixed bug in TaskExtensions.EnsureCompleted method that causes it to unconditionally throw an exception in the environments with synchronization context

## 12.5.0 (2020-08-13)
- Includes all features from 12.5.0-preview.1 through 12.5.0-preview.6.
- Added support for custom local emulator hostname for blob storage endpoints.
- Fixed bug where BlobContainerClient.SetAccessPolicy() sends DateTimeOffset.MinValue when StartsOn and ExpiresOn when not set in BlobAccessPolicy
- Added nullable properties, PolicyStartsOn and PolicyExpiresOn to BlobAccessPolicy
- Added BlockBlobClient.OpenWrite(), AppendBlobClient.OpenWrite(), and PageBlobClient.OpenWrite()

## 12.5.0-preview.6 (2020-07-27)
- Fixed bug where BlockBlobClient and PageBlobClient would throw NullReferenceExceptions when using Uri constructor.
- Fixed bug where .WithSnapshot() and .WithVersion() would URL-encode the name of the new clients.
- Updated BlobSasBuilder to correctly order raw string permissions and make the permissions lowercase.
- Fixed bug where BlockBlobClient.Query() failed when query response was > ~200 MB.
- Added BlobBaseClient.OpenRead().
- Fixed bug where BlockBlobClient.Query() would buffer the query response before parsing the Avro contents.

## 12.5.0-preview.5 (2020-07-03)
- Added support for service version 2019-12-12.
- Added support for Blob Tags.
- Added support for Blob Version.
- Added support for Object Replication Service.
- Added support for Append Seal.
- Added support for Jumbo Blobs.
- Added support for setting Access Tier on Blob Snapshots and Versions.
- Added support for BlobServiceProperties.StaticWebsite.DefaultIndexDocumentPath.
- Added RehydratePriority to BlobProperties and BlobItemProperties.
- Fixed bug where BlobBaseClient.DownloadTo() was throwing an exception when downloading blobs of size 0.
- Fixed bug where BlobBaseClient.DownloadTo() was not disposing the network stream.
- Fixed bug where all BlobModelFactory.BlobProperties() parameters were required.
- Fixed bug where BlobBaseClient.BlobName was encoded, affecting SAS generation.
- Fixed bug where AccountType enum was missing BlockBlobStorage and FileStorage

## 12.5.0-preview.4 (2020-06)
- This preview contains bug fixes to improve quality.

## 12.5.0-preview.1 (2020-06)
- This preview adds support for client-side encryption, compatible with data uploaded in previous major versions.

## 12.4.4 (2020-06)
- This release contains bug fixes to improve quality.

## 12.4.3 (2020-06)
- Fixed bug where copy from URL did not handle non-ASCII characters correctly
- Fixed bug where download could hang indefinietly on .NET Framework

## 12.4.2 (2020-05)
- Fixed bug where blob, file and directory names were not URL encoded.
- Fixed bug where BlobBaseClient.DownloadAsync() could download data incorrectly if intermittent network failure occurs.

## 12.4.1 (2020-04)
- Fixed bug where BlobContainerClient.DeleteIfExistsAsync() would throw an exception if hierarchical namespace was enabled, and the underlying container didn't exist.
- Fixed bug where BlobBaseClient.DownloadAsync() would throw an exception when download an empty Blob.
- Fixed bug where BlockBlobClient.CommitBlockListAsync() would throw an exception when commiting previously committed blocks.

## 12.4.0 (2020-03)
- Fixed bug in BlobBaseClient.Download() and BlobClient.Upload() where TransferOptions.MaximumTransferLength was ignored.

## 12.3.0 (2020-02)
- Added support for service version 2019-07-07.
- Added support for Encryption Scopes.
- Modified BlockBlobClient.Upload() and .UploadAsync() to support parallel and multi-part uploads.
- Fixed issue where SAS didn't work with signed identifiers.
- Sanitized header values in exceptions.

## 12.2.0 (2020-01)
 - Added Exists API to BlobBaseClient and BlobContainerClient
 - Fixed issue where SAS content headers were not URL encoded when using BlobSasBuilder.
 - Fixed progress reporting issue for parallel uploads
 - Fixed bug where using SAS connection string from portal would throw an exception if it included
   table endpoint.

## 12.1.0
- Added check to enforce TokenCredential is used only over HTTPS
- Support using SAS token from connection string
- Fixed issue where AccountName on BlobUriBuilder would not be populated
  for non-IP style Uris.

## 12.0.0 (2019-11)
- Renamed a number of operations and models to better align with other client
  libraries and the .NET Framework Design Guidelines
- Parallel upload/download performance improvements

## 12.0.0-preview.4 (2019-10)
- Added support for Customer Provided Key server side encryption
- Verification of echoed client request IDs
- Support for geo-redundant read from secondary location on failure
- Added CreateIfNotExists and DeleteIfNotExists convenience methods for Blobs
- Added convenient resource Name properties on all clients

## 12.0.0-preview.3 (2019-09)
- New Storage features for service version 2019-02-02 (including Customer
  Provided Key, expanded Set Tier support, the ability to set rehydration
  priority, etc.)
- Parallel upload/download
- Added BlobUriBuilder for addressing Azure Storage resources

For more information, please visit: https://aka.ms/azure-sdk-preview3-net.

## 12.0.0-preview.2 (2019-08)
- Distributed Tracing
- Bug fixes

## 12.0.0-preview.1 (2019-07)
This preview is the first release of a ground-up rewrite of our client
libraries to ensure consistency, idiomatic design, productivity, and an
excellent developer experience.  It was created following the Azure SDK Design
Guidelines for .NET at https://azuresdkspecs.z5.web.core.windows.net/DotNetSpec.html.

For more information, please visit: https://aka.ms/azure-sdk-preview1-net.<|MERGE_RESOLUTION|>--- conflicted
+++ resolved
@@ -6,13 +6,10 @@
 - Added additional info to exception messages.
 - Fixed bug where Blobs SDK coudn't handle SASs with start and expiry time in format other than yyyy-MM-ddTHH:mm:ssZ.
 - Added ability to set Position on streams created with BlobBaseClient.OpenRead().
-<<<<<<< HEAD
-- Added ability to get parent BlobContainerClient from BlobBaseClient and to get parent BlobServiceClient from BlobContainerClient.
-=======
 - Added CanGenerateSasUri property, GenerateSasUri() to BlobBaseClient, BlobClient, BlockBlobClient, AppendBlobClient, PageBlobClient and BlobContainerClient.
 - Added CanAccountGenerateSasUri property, GenerateAccountSasUri() to BlobServiceClient.
 - Deprecated property BlobSasBuilder.Version, so when generating SAS will always use the latest Storage Service SAS version.
->>>>>>> c4509508
+- Added ability to get parent BlobContainerClient from BlobBaseClient and to get parent BlobServiceClient from BlobContainerClient.
 
 ## 12.7.0-preview.1 (2020-09-30)
 - Added support for service version 2020-02-10.
