--- conflicted
+++ resolved
@@ -1,22 +1,11 @@
 # Release History
 
 ## 12.11.0-beta.2 (Unreleased)
-<<<<<<< HEAD
-
-### Features Added
-- Added support for updating the key encryption key on a client-side encrypted blob.
-
-### Breaking Changes
-
-### Bugs Fixed
-
-### Other Changes
-=======
 - Added support for service vesrion 2021-02-12
 - Added support for listing system containers with BlobServiceClient.GetBlobContainers() and .GetBlobContainersAsync().
 - Added support for blob names container invalid XML characters.
+- Added support for updating the key encryption key on a client-side encrypted blob.
 - Fixed a bug where BlobClient.Upload() and UploadAsync() when using client-side encryption would modify the Dictionary instance passed by the caller for blob metadata.
->>>>>>> f4c3658c
 
 ## 12.11.0-beta.1 (2021-11-03)
 - Added support for service version 2020-12-06.
