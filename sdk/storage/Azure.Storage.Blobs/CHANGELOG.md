# Release History

## 12.6.0-preview.1 (Unreleased)
<<<<<<< HEAD
- Fixed bug where BlobClient.Upload(), BlockBlobClient.Upload(), AppendBlobClient.AppendBlock(), and PageBlobClient.UploadPages() would deadlock if the content stream's position was not 0.
=======
- Fixed bug in BlobBaseClient.OpenRead() causing us to do more download called than necessary.
>>>>>>> c34f0d49

## 12.5.1 (2020-08-18)
- Fixed bug in TaskExtensions.EnsureCompleted method that causes it to unconditionally throw an exception in the environments with synchronization context

## 12.5.0 (2020-08-13)
- Includes all features from 12.5.0-preview.1 through 12.5.0-preview.6.
- Added support for custom local emulator hostname for blob storage endpoints.
- Fixed bug where BlobContainerClient.SetAccessPolicy() sends DateTimeOffset.MinValue when StartsOn and ExpiresOn when not set in BlobAccessPolicy
- Added nullable properties, PolicyStartsOn and PolicyExpiresOn to BlobAccessPolicy
- Added BlockBlobClient.OpenWrite(), AppendBlobClient.OpenWrite(), and PageBlobClient.OpenWrite()

## 12.5.0-preview.6 (2020-07-27)
- Fixed bug where BlockBlobClient and PageBlobClient would throw NullReferenceExceptions when using Uri constructor.
- Fixed bug where .WithSnapshot() and .WithVersion() would URL-encode the name of the new clients.
- Updated BlobSasBuilder to correctly order raw string permissions and make the permissions lowercase.
- Fixed bug where BlockBlobClient.Query() failed when query response was > ~200 MB.
- Added BlobBaseClient.OpenRead().
- Fixed bug where BlockBlobClient.Query() would buffer the query response before parsing the Avro contents.

## 12.5.0-preview.5 (2020-07-03)
- Added support for service version 2019-12-12.
- Added support for Blob Tags.
- Added support for Blob Version.
- Added support for Object Replication Service.
- Added support for Append Seal.
- Added support for Jumbo Blobs.
- Added support for setting Access Tier on Blob Snapshots and Versions.
- Added support for BlobServiceProperties.StaticWebsite.DefaultIndexDocumentPath.
- Added RehydratePriority to BlobProperties and BlobItemProperties.
- Fixed bug where BlobBaseClient.DownloadTo() was throwing an exception when downloading blobs of size 0.
- Fixed bug where BlobBaseClient.DownloadTo() was not disposing the network stream.
- Fixed bug where all BlobModelFactory.BlobProperties() parameters were required.
- Fixed bug where BlobBaseClient.BlobName was encoded, affecting SAS generation.
- Fixed bug where AccountType enum was missing BlockBlobStorage and FileStorage

## 12.5.0-preview.4 (2020-06)
- This preview contains bug fixes to improve quality.

## 12.5.0-preview.1 (2020-06)
- This preview adds support for client-side encryption, compatible with data uploaded in previous major versions.

## 12.4.4 (2020-06)
- This release contains bug fixes to improve quality.

## 12.4.3 (2020-06)
- Fixed bug where copy from URL did not handle non-ASCII characters correctly
- Fixed bug where download could hang indefinietly on .NET Framework

## 12.4.2 (2020-05)
- Fixed bug where blob, file and directory names were not URL encoded.
- Fixed bug where BlobBaseClient.DownloadAsync() could download data incorrectly if intermittent network failure occurs.

## 12.4.1 (2020-04)
- Fixed bug where BlobContainerClient.DeleteIfExistsAsync() would throw an exception if hierarchical namespace was enabled, and the underlying container didn't exist.
- Fixed bug where BlobBaseClient.DownloadAsync() would throw an exception when download an empty Blob.
- Fixed bug where BlockBlobClient.CommitBlockListAsync() would throw an exception when commiting previously committed blocks.

## 12.4.0 (2020-03)
- Fixed bug in BlobBaseClient.Download() and BlobClient.Upload() where TransferOptions.MaximumTransferLength was ignored.

## 12.3.0 (2020-02)
- Added support for service version 2019-07-07.
- Added support for Encryption Scopes.
- Modified BlockBlobClient.Upload() and .UploadAsync() to support parallel and multi-part uploads.
- Fixed issue where SAS didn't work with signed identifiers.
- Sanitized header values in exceptions.

## 12.2.0 (2020-01)
 - Added Exists API to BlobBaseClient and BlobContainerClient
 - Fixed issue where SAS content headers were not URL encoded when using BlobSasBuilder.
 - Fixed progress reporting issue for parallel uploads
 - Fixed bug where using SAS connection string from portal would throw an exception if it included
   table endpoint.

## 12.1.0
- Added check to enforce TokenCredential is used only over HTTPS
- Support using SAS token from connection string
- Fixed issue where AccountName on BlobUriBuilder would not be populated
  for non-IP style Uris.

## 12.0.0 (2019-11)
- Renamed a number of operations and models to better align with other client
  libraries and the .NET Framework Design Guidelines
- Parallel upload/download performance improvements

## 12.0.0-preview.4 (2019-10)
- Added support for Customer Provided Key server side encryption
- Verification of echoed client request IDs
- Support for geo-redundant read from secondary location on failure
- Added CreateIfNotExists and DeleteIfNotExists convenience methods for Blobs
- Added convenient resource Name properties on all clients

## 12.0.0-preview.3 (2019-09)
- New Storage features for service version 2019-02-02 (including Customer
  Provided Key, expanded Set Tier support, the ability to set rehydration
  priority, etc.)
- Parallel upload/download
- Added BlobUriBuilder for addressing Azure Storage resources

For more information, please visit: https://aka.ms/azure-sdk-preview3-net.

## 12.0.0-preview.2 (2019-08)
- Distributed Tracing
- Bug fixes

## 12.0.0-preview.1 (2019-07)
This preview is the first release of a ground-up rewrite of our client
libraries to ensure consistency, idiomatic design, productivity, and an
excellent developer experience.  It was created following the Azure SDK Design
Guidelines for .NET at https://azuresdkspecs.z5.web.core.windows.net/DotNetSpec.html.

For more information, please visit: https://aka.ms/azure-sdk-preview1-net.<|MERGE_RESOLUTION|>--- conflicted
+++ resolved
@@ -1,11 +1,8 @@
 # Release History
 
 ## 12.6.0-preview.1 (Unreleased)
-<<<<<<< HEAD
 - Fixed bug where BlobClient.Upload(), BlockBlobClient.Upload(), AppendBlobClient.AppendBlock(), and PageBlobClient.UploadPages() would deadlock if the content stream's position was not 0.
-=======
 - Fixed bug in BlobBaseClient.OpenRead() causing us to do more download called than necessary.
->>>>>>> c34f0d49
 
 ## 12.5.1 (2020-08-18)
 - Fixed bug in TaskExtensions.EnsureCompleted method that causes it to unconditionally throw an exception in the environments with synchronization context
