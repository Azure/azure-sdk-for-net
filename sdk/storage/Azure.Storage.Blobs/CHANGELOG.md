# Release History

## 12.11.0-beta.1 (Unreleased)
- Added support for service version 2020-12-06.
- Added support for Encryption Scope SAS.
- Added support for Encryption Scopes with BlobBaseClient.SyncCopyFromUriAsync().
- Added support for generating SAS URLs with the Permanent Delete ('y') SAS permission.
<<<<<<< HEAD
- Added support for SDK-calculated transactional hash checksums on data transfer.
=======
- Fixed bug where BlobContainerClient.GetBlobs() and .GetBlobsByHierarchyAsync() was not parsing the Object Replication Metadata correctly
>>>>>>> ce2a35be

## 12.10.0 (2021-09-08)
- Includes all features from 12.10.0-beta.1 and 12.10.0-beta.2.

## 12.10.0-beta.2 (2021-07-23)
- This release contains bug fixes to improve quality.

## 12.10.0-beta.1 (2021-07-22)
- Added support for service version 2020-10-02.
- Added support for Immutable Storage with Versioning
    - Added BlobBaseClient.SetImmutibilityPolicy()
    - Added BlobBaseClient.DeleteImmutabilityPolicy()
    - Added BlobBaseClient.SetLegalHold()
- Added support for listing deleted root blobs with versions to BlobContainerClient.GetBlobs() and .GetBlobsByHierarchy()
- Added support for OAuth copy sources for synchronous copy operations.
- Added support for Parquet as an input format in BlockBlobClient.Query().
- Added optimization to unwrap encryption key once for DownloadTo and OpenRead when Client Side Encryption is enabled.
- Added support for RequestConditions parameter validation.  If a request condition is set for an API that doesn't support it, and ArguementException will be thrown.
    - This feature can be disabled with the environment variable "AZURE_STORAGE_DISABLE_REQUEST_CONDITIONS_VALIDATION" or the App Context switch "Azure.Storage.DisableRequestConditionsValidation".
- Fixed bug where BlobBaseClient.DownloadStreamingAsync() won't correctly parse the LeaseStatus header.
- Fixed bug where BlobBaseClient.DownloadContentAsync() fails on 304 response.

## 12.9.1 (2021-06-23)
- Added optimization to unwrap encryption key once for DownloadTo and OpenRead when Client Side Encryption is enabled.

## 12.9.0 (2021-06-08)
- Includes all features from 12.9.0-beta.4.
- Fixed bug where BlobClient.DownloadStreaming or BlobClient.DownloadData could corrupt data on retry.
- Fixed bug where specifying "*" as IfMatch condition could lead to inconsistend read in BlobClient.DownloadTo.
- Fixed bug where specifying conditions in BlobBaseClient.OpenRead could override allowModifications flag in BlobOpenReadOptions leading to inconsistent read.
- Fixed bug where BlobProperties.IsLatestVersion from BlobBaseClient.GetProperties did not set the value (defaulted to false).
- Fixed bug where reading blob with Client Side Encryption enabled results in high CPU.

- TenantId can now be discovered through the service challenge response, when using a TokenCredential for authorization.
    - A new property is now available on the ClientOptions called `EnableTenantDiscovery`. If set to true, the client will attempt an initial unauthorized request to the service to prompt a challenge containing the tenantId hint.

## 12.8.4 (2021-05-20)
- Fixed bug where Client Side Encryption during large transactions (greater than max int value) would throw an exception.

## 12.9.0-beta.4 (2021-05-12)
- Added support for service version 2020-08-04.
- Added WithCustomerProvidedKey() and WithEncryptionScope() to BlobClient, BlobBaseClient, AppendBlobClient, and PageBlobClient.
- BlobLeaseClient now remembers the Lease ID after a lease change.
- Fixed bug where clients would sometimes throw a NullReferenceException when calling GenerateSas() with a BlobSasBuilder parameter.
- Fixed bug where BlobBaseClient.Exists() would not function correctly on blobs encrypted with CPK.
- Includes all updates and fixes from 12.8.2 and 12.8.3

## 12.8.3 (2021-04-27)
- Fixed bug where Stream returned by BlockBlobClient.OpenWrite could corrupt blocks if flushed between writes.

## 12.8.2 (2021-04-27)
- This release contains bug fixes to improve quality.

## 12.9.0-beta.3 (2021-04-09)
- This release contains bug fixes to improve quality.

## 12.8.1 (2021-03-29)
- Fixed bug where ClientDiagnostics's DiagnosticListener was leaking resources.

## 12.9.0-beta.2 (2021-03-09)
- Fixed a bug where BlockBlobClient.GetBlockList threw when dealing with extremely large blocks.
- Fixed bug where `Stream` returned by `BlockBlobClient.OpenWrite` could corrupt blocks if flushed between writes.
- Added BlobBaseClient.DownloadContent and BlobClient.Upload overloads that work with [BinaryData](https://github.com/Azure/azure-sdk-for-net/tree/System.Memory.Data_1.0.1/sdk/core/System.Memory.Data).
- Added BlobBaseClient.DownloadStreaming that replaces BlobBaseClient.Download.

## 12.9.0-beta.1 (2021-02-09)
- Added support for service version 2020-06-12.
- Fixed bug where BlobBaseClient.CanGenerateSasUri, BlobContainerClient.CanGenerateSasUri, BlobServiceClient.CanGenerateSasUri was not mockable

## 12.8.0 (2021-01-12)
- Includes all features from 12.8.0-beta.1
- Fixed bug where the Stream returned by BlobBaseClient.OpenRead() would return a different Length after calls to Seek().
- Fixed bug where BlobBaseClient.Exists() did not function correctly for blob encrypted with Customer Provided Key or Encryption Scope.
- Added support for AzureSasCredential. That allows SAS rotation for long living clients.

## 12.8.0-beta.1 (2020-12-07)
- Added support for service version 2020-04-08.
- Added BlockBlobClient.SyncUploadFromUri().
- Added support for LeaseId parameter for BlobBaseClient.Get/SetTags().
- Added Tags to BlobTaggedItem
- Fixed bug where BlobContainerClient.GetBlobClient(), BlobContainerClient.GetParentServiceClient(), BlobServiceClient.GetBlobContainerClient(), BlobBaseClient.WithClientSideEncryptionOptions(), BlobBaseClient.GetParentBlobContainerClient(), BlobBaseClient.WithSnapshot() and BlobBaseClient.WithVersion() created clients that could not generate a SAS from clients that could generate a SAS
- Added IsHierarchicalNamespaceEnabled to AccountInfo.

## 12.7.0 (2020-11-10)
- Includes all features from 12.7.0-preview.1
- Fixed bug where BlobContainerClient.SetAccessPolicy() would throw an exception if signed identifier permissions were not in the correct order.
- Added seekability to BaseBlobClient.OpenRead().
- Added additional info to exception messages.
- Fixed bug where Blobs SDK coudn't handle SASs with start and expiry time in format other than yyyy-MM-ddTHH:mm:ssZ.
- Added ability to set Position on streams created with BlobBaseClient.OpenRead().
- Added CanGenerateSasUri property, GenerateSasUri() to BlobBaseClient, BlobClient, BlockBlobClient, AppendBlobClient, PageBlobClient and BlobContainerClient.
- Added CanAccountGenerateSasUri property, GenerateAccountSasUri() to BlobServiceClient.
- Deprecated property BlobSasBuilder.Version, so when generating SAS will always use the latest Storage Service SAS version.
- Added ability to get parent BlobContainerClient from BlobBaseClient and to get parent BlobServiceClient from BlobContainerClient.
- Restored single upload threshold for parallel uploads from 5 TB to 256 MB.

## 12.7.0-preview.1 (2020-09-30)
- Added support for service version 2020-02-10.
- Added support for Blob Query Arrow output format.
- Added support for Blob Last Access Time tracking.
- Added support for Container Soft Delete.
- Fixed bug where Stream returned from AppendBlobClient.OpenWrite(), BlockBlobClient.OpenWrite() and PageBlobClient.OpenWrite() did not flush while disposing preventing compatibility with using keyword.
- Fixed bug where Listing Blobs with BlobTraits.Metadata would return BlobItems with null metadata instead of an empty dictionary if no metadata was present.
- Fixed bug where BlobAccessPolicy.StartsOn and .ExpiresOn would cause the process to crash.
- Added seekability to BlobBaseClient.OpenRead().

## 12.6.0 (2020-08-31)
- Fixed bug where BlobClient.Upload(), BlockBlobClient.Upload(), AppendBlobClient.AppendBlock(), and PageBlobClient.UploadPages() would deadlock if the content stream's position was not 0.
- Fixed bug in BlobBaseClient.OpenRead() causing us to do more download called than necessary.
- Fixed bug where PageBlobWriteStream would advance Position 2x the number of written bytes.

## 12.5.1 (2020-08-18)
- Fixed bug in TaskExtensions.EnsureCompleted method that causes it to unconditionally throw an exception in the environments with synchronization context

## 12.5.0 (2020-08-13)
- Includes all features from 12.5.0-preview.1 through 12.5.0-preview.6.
- Added support for custom local emulator hostname for blob storage endpoints.
- Fixed bug where BlobContainerClient.SetAccessPolicy() sends DateTimeOffset.MinValue when StartsOn and ExpiresOn when not set in BlobAccessPolicy
- Added nullable properties, PolicyStartsOn and PolicyExpiresOn to BlobAccessPolicy
- Added BlockBlobClient.OpenWrite(), AppendBlobClient.OpenWrite(), and PageBlobClient.OpenWrite()

## 12.5.0-preview.6 (2020-07-27)
- Fixed bug where BlockBlobClient and PageBlobClient would throw NullReferenceExceptions when using Uri constructor.
- Fixed bug where .WithSnapshot() and .WithVersion() would URL-encode the name of the new clients.
- Updated BlobSasBuilder to correctly order raw string permissions and make the permissions lowercase.
- Fixed bug where BlockBlobClient.Query() failed when query response was > ~200 MB.
- Added BlobBaseClient.OpenRead().
- Fixed bug where BlockBlobClient.Query() would buffer the query response before parsing the Avro contents.

## 12.5.0-preview.5 (2020-07-03)
- Added support for service version 2019-12-12.
- Added support for Blob Tags.
- Added support for Blob Version.
- Added support for Object Replication Service.
- Added support for Append Seal.
- Added support for Jumbo Blobs.
- Added support for setting Access Tier on Blob Snapshots and Versions.
- Added support for BlobServiceProperties.StaticWebsite.DefaultIndexDocumentPath.
- Added RehydratePriority to BlobProperties and BlobItemProperties.
- Fixed bug where BlobBaseClient.DownloadTo() was throwing an exception when downloading blobs of size 0.
- Fixed bug where BlobBaseClient.DownloadTo() was not disposing the network stream.
- Fixed bug where all BlobModelFactory.BlobProperties() parameters were required.
- Fixed bug where BlobBaseClient.BlobName was encoded, affecting SAS generation.
- Fixed bug where AccountType enum was missing BlockBlobStorage and FileStorage

## 12.5.0-preview.4 
- This preview contains bug fixes to improve quality.

## 12.5.0-preview.1 
- This preview adds support for client-side encryption, compatible with data uploaded in previous major versions.

## 12.4.4 
- This release contains bug fixes to improve quality.

## 12.4.3 
- Fixed bug where copy from URL did not handle non-ASCII characters correctly
- Fixed bug where download could hang indefinietly on .NET Framework

## 12.4.2 
- Fixed bug where blob, file and directory names were not URL encoded.
- Fixed bug where BlobBaseClient.DownloadAsync() could download data incorrectly if intermittent network failure occurs.

## 12.4.1 
- Fixed bug where BlobContainerClient.DeleteIfExistsAsync() would throw an exception if hierarchical namespace was enabled, and the underlying container didn't exist.
- Fixed bug where BlobBaseClient.DownloadAsync() would throw an exception when download an empty Blob.
- Fixed bug where BlockBlobClient.CommitBlockListAsync() would throw an exception when commiting previously committed blocks.

## 12.4.0 
- Fixed bug in BlobBaseClient.Download() and BlobClient.Upload() where TransferOptions.MaximumTransferLength was ignored.

## 12.3.0 
- Added support for service version 2019-07-07.
- Added support for Encryption Scopes.
- Modified BlockBlobClient.Upload() and .UploadAsync() to support parallel and multi-part uploads.
- Fixed issue where SAS didn't work with signed identifiers.
- Sanitized header values in exceptions.

## 12.2.0 
 - Added Exists API to BlobBaseClient and BlobContainerClient
 - Fixed issue where SAS content headers were not URL encoded when using BlobSasBuilder.
 - Fixed progress reporting issue for parallel uploads
 - Fixed bug where using SAS connection string from portal would throw an exception if it included
   table endpoint.

## 12.1.0 
- Added check to enforce TokenCredential is used only over HTTPS
- Support using SAS token from connection string
- Fixed issue where AccountName on BlobUriBuilder would not be populated
  for non-IP style Uris.

## 12.0.0 
- Renamed a number of operations and models to better align with other client
  libraries and the .NET Framework Design Guidelines
- Parallel upload/download performance improvements

## 12.0.0-preview.4 
- Added support for Customer Provided Key server side encryption
- Verification of echoed client request IDs
- Support for geo-redundant read from secondary location on failure
- Added CreateIfNotExists and DeleteIfNotExists convenience methods for Blobs
- Added convenient resource Name properties on all clients

## 12.0.0-preview.3 
- New Storage features for service version 2019-02-02 (including Customer
  Provided Key, expanded Set Tier support, the ability to set rehydration
  priority, etc.)
- Parallel upload/download
- Added BlobUriBuilder for addressing Azure Storage resources

For more information, please visit: https://aka.ms/azure-sdk-preview3-net.

## 12.0.0-preview.2 
- Distributed Tracing
- Bug fixes

## 12.0.0-preview.1 
This preview is the first release of a ground-up rewrite of our client
libraries to ensure consistency, idiomatic design, productivity, and an
excellent developer experience.  It was created following the Azure SDK Design
Guidelines for .NET at https://azuresdkspecs.z5.web.core.windows.net/DotNetSpec.html.

For more information, please visit: https://aka.ms/azure-sdk-preview1-net.<|MERGE_RESOLUTION|>--- conflicted
+++ resolved
@@ -5,11 +5,8 @@
 - Added support for Encryption Scope SAS.
 - Added support for Encryption Scopes with BlobBaseClient.SyncCopyFromUriAsync().
 - Added support for generating SAS URLs with the Permanent Delete ('y') SAS permission.
-<<<<<<< HEAD
 - Added support for SDK-calculated transactional hash checksums on data transfer.
-=======
 - Fixed bug where BlobContainerClient.GetBlobs() and .GetBlobsByHierarchyAsync() was not parsing the Object Replication Metadata correctly
->>>>>>> ce2a35be
 
 ## 12.10.0 (2021-09-08)
 - Includes all features from 12.10.0-beta.1 and 12.10.0-beta.2.
