# Release History

<<<<<<< HEAD
## 12.22.2 (2024-10-10)
=======
## 12.23.0-beta.3 (Unreleased)

### Features Added

### Breaking Changes

### Bugs Fixed

### Other Changes

## 12.23.0-beta.2 (2024-10-10)
>>>>>>> fb0b80d4

### Other Changes
- Upgraded `System.Text.Json` package dependency to 6.0.10 for security fix.

<<<<<<< HEAD
=======
## 12.23.0-beta.1 (2024-10-08)

### Features Added
- Added support for service version 2025-01-05.
- Added GenerateUserDelegationSasUri() to BlobBaseClient and BlobContainerClient.
- Added BlobErrorCode.BlobAccessTierNotSupportedForAccountType enum value.

### Bugs Fixed
- Fixed bug where BlobClient.Upload(BinaryData content, ..) did not properly dispose stream after wrapping the BinaryData passed.

>>>>>>> fb0b80d4
## 12.22.1 (2024-09-25)

### Other Changes
- Integrated decryption for CSE v2.1

## 12.22.0 (2024-09-18)

### Features Added
- Includes all features from 12.22.0-beta.1

### Bugs Fixed
- Fixed \[BUG\] Method overload BlobBaseClient.OpenReadAsync()/OpenRead() to correctly handle the allowBlobModifications flag #45516
- Fixed \[BUG\] Fixed Equality failures due to implicit cast on BlobErrorCode #44213

## 12.21.2 (2024-08-08)

### Bugs Fixed
- Fixed \[BUG\] WrapKeyInternal to correctly call WrapKey in sync flow #42160

## 12.22.0-beta.1 (2024-08-06)

### Features Added
- Added support for service version 2024-11-04.
- Added ability to retrieve SAS string to sign for debugging purposes.

### Bugs Fixed
- Fixed \[BUG\] BlobContainerClient(connectionString, blobContainerName, options) ctor to set clientSideEncryptionOptions #44623

## 12.21.1 (2024-07-25)

### Bugs Fixed
- Fixed \[BUG\] Azure Blob Storage Client SDK No Longer Supports Globalization Invariant Mode for Account Key Authentication #45052

## 12.21.0 (2024-07-16)

### Features Added
- Includes all features from 12.21.0-beta.1.

### Bugs Fixed
- Fixed bug where storage clients when constructed with URLs with '#' character would truncate the blob name at the '#'.

## 12.21.0-beta.1 (2024-06-11)
- Added support for service version 2024-08-04.
- Added BlobContainerClient.GetAccountInfo(), .GetAccountInfoAsync(), BlobBaseClient.GetAccountInfo(), and .GetAccountInfoAsync() APIs.
- Added more detailed messaging for authorization failure cases.

## 12.20.0 (2024-05-13)
- Includes all features from 12.20.0-beta.1 and 12.20.0-beta.2.
- Fixed bug where `BlobContainerClient` and `BlobBaseClient` did not throw an exception on empty/null container names and blob names, respectively, when constructing a client. 

## 12.20.0-beta.2 (2024-04-15)
- Added support for service version 2024-05-04.
- Fixed bug where BlockBlobClient.Upload() and .UploadAsync() would throw an exception if BlobUploadOptions was null.
- Fixed a bug where some valid shared access signatures were improperly parsed, throwing an exception.

## 12.20.0-beta.1 (2023-12-05)
- Added support for service version 2024-02-04.

## 12.19.1 (2023-11-13)
- Distributed tracing with `ActivitySource` is stable and no longer requires the [Experimental feature-flag](https://github.com/Azure/azure-sdk-for-net/blob/main/sdk/core/Azure.Core/samples/Diagnostics.md).

## 12.19.0 (2023-11-06)
- Includes all features from 12.19.0-beta.1.

## 12.19.0-beta.1 (2023-10-16)
- Added support for service version 2023-11-03.
- Added support for BlobClientOptions.Audience

## 12.18.0 (2023-09-12)
- Includes all features from 12.18.0-beta.1.

## 12.18.0-beta.1 (2023-08-08)
- Added support for service version 2023-05-03 and 2023-08-03.
- Added RehydratePendingToCold value to ArchiveStatus enum.

## 12.17.0 (2023-07-11)
- Includes all features from 12.17.0-beta.1.

## 12.17.0-beta.1 (2023-05-30)
- Added support for service version 2023-01-03.
- Content length limit for AppendBlobClient.Append(), .AppendAsync(), .AppendBlockFromUri(), and .AppendBlockFromUriAsync() raised from 4 MiB to 100 MiB.

## 12.16.0 (2023-04-11)
- Includes all features from 12.16.0-beta.1.

## 12.16.0-beta.1 (2023-03-28)
- Added support for service version 2022-11-02.
- Fixed bug where GenerateSasUri did not honor TrimBlobNameSlashes when creating the SAS (#34591).

## 12.15.1 (2023-03-24)
- Bumped Azure.Core dependency from 1.28 and 1.30, fixing issue with headers being non-resilient to double dispose of the request.

## 12.15.0 (2023-02-21)
- Includes all features from 12.15.0-beta.1.
- Added BlobDownloadDetails.CreatedOn property.

## 12.15.0-beta.1 (2023-02-07)
- Added support for service version 2021-12-02.
- Added support for Blob Cold Tier.
- Fixed bug where BlobErrorCode.IncrementalCopyOfEarlierVersionSnapshotNotAllowed was spelled incorrectly.
- Fixed bug / regression where BlobContainerClient.GetProperties would return null instead of PublicAccessType.None for the BlobContainerProperties.PublicAccess

## 12.14.1 (2022-10-20)
- Fixed bug were BlobBaseClient constructor taking a URI and BlobClientOptions would ignore BlobClientOptions.TrimBlobNameSlashes.

## 12.14.0 (2022-10-12)
- Includes all features from 12.14.0-beta.1.
- Added support for leading and trailing '/' characters in blob names when constructing URIs via builder.

## 12.14.0-beta.1 (2022-08-23)
- Added support for service version 2021-10-04.
- Added support for SDK-calculated transactional checksums on data transfer.

## 12.13.1 (2022-08-22)
- Added support for downloading blobs with bugged client-side encryption metadata from previous library versions.

## 12.13.0 (2022-07-07)
- Includes all features from 12.13.0-beta.1.

## 12.13.0-beta.1 (2022-06-15)
- Added support for service version 2021-08-06.
- Added support for clientside encryption V2.0
  - GCM support
  - V2.0 is considered a security upgrade, and it is recommended applications switch to server-side encryption or upgrade to clientside V2.0.
- Fixed bug where calling AppendBlockFromUri() without AppendBlobAppendBlockFromUriOptions throws a null exception error

## 12.12.0 (2022-05-02)
- Includes all features from 12.12.0-beta.1.

## 12.12.0-beta.1 (2022-04-12)
- Added support for service version 2021-06-08.
- Added pageable versions of PageBlobClient.GetPageRanges() and .GetPageRangesAsync().
- Added ability to copy source blob tags for BlobBaseClient.SyncCopyFromUri() and .SyncCopyFromUriAsync().
- Fixed a bug where CopyFromUriOperation was throwing an Exception when the status of the blob copy was aborted or failed.

## 12.11.0 (2022-03-10)
- Includes all features from 12.11.0-beta.1, 12.11.0-beta.2, and 12.11.0-beta.3 except SDK-calculated transactional checksums on data transfer.
- Added support for progress reporting with DownloadToAsync().
- Fixed a bug where BlobBaseClient.DownloadTo() would result in an ObjectDisposedException on .NET Framework in certain network conditions.
- Added nullable version of `BlobProperties.CopyStatus` called `BlobCopyStatus`, allowing a null value when Storage doesn't return a value.
- Fixed a bug where BlobContainerClient.GetProperties() would throw an ArgumentNullException when the AccessPolicy was null
- Removed preview support for SDK-calculated transactional checksums on data transfer.
- Fixed a bug where BlobUriBuilder was case sensitive for parameter names.

## 12.11.0-beta.3 (2022-02-07)
- Added support for service version 2021-04-10.
- Added support for BlobContainerClient.FilterBlobsByTag().
- Added support for BlobContainerClient.OpenWriteAsync().
- Fixed bug where BlobSasBuilder.SetPermissions(string rawPermissions) was not properly handling the Permanent Delete ('y') and set Immutability Policy ('i') permissions.
- Fixed a bug where BlobClient.Upload() and UploadAsync() would result in a NullReferenceException when trying to overwrite a blob with client-side encryption enabled

## 12.11.0-beta.2 (2021-11-30)
- Added support for service version 2021-02-12
- Added support for listing system containers with BlobServiceClient.GetBlobContainers() and .GetBlobContainersAsync().
- Added support for blob names container invalid XML characters.
- Added support for updating the key encryption key on a client-side encrypted blob.
- Fixed a bug where BlobClient.Upload() and UploadAsync() when using client-side encryption would modify the Dictionary instance passed by the caller for blob metadata.
- Fixed a bug where BlobClient.Upload() and UploadAsync() when using client-side encryption would not respect StorageTransferOptions.InitialTransferSize.

## 12.11.0-beta.1 (2021-11-03)
- Added support for service version 2020-12-06.
- Added support for Encryption Scope SAS.
- Added support for Encryption Scopes with BlobBaseClient.SyncCopyFromUriAsync().
- Added support for generating SAS URLs with the Permanent Delete ('y') SAS permission.
- Added support for SDK-calculated transactional hash checksums on data transfer.
- Fixed bug where BlobContainerClient.GetBlobs() and .GetBlobsByHierarchyAsync() was not parsing the Object Replication Metadata correctly
- Fixed bug / regression where the ETag values that had quotation marks surrounding it were being removed starting in version 12.9.0.

## 12.10.0 (2021-09-08)
- Includes all features from 12.10.0-beta.1 and 12.10.0-beta.2.

## 12.10.0-beta.2 (2021-07-23)
- This release contains bug fixes to improve quality.

## 12.10.0-beta.1 (2021-07-22)
- Added support for service version 2020-10-02.
- Added support for Immutable Storage with Versioning
    - Added BlobBaseClient.SetImmutibilityPolicy()
    - Added BlobBaseClient.DeleteImmutabilityPolicy()
    - Added BlobBaseClient.SetLegalHold()
- Added support for listing deleted root blobs with versions to BlobContainerClient.GetBlobs() and .GetBlobsByHierarchy()
- Added support for OAuth copy sources for synchronous copy operations.
- Added support for Parquet as an input format in BlockBlobClient.Query().
- Added optimization to unwrap encryption key once for DownloadTo and OpenRead when Client Side Encryption is enabled.
- Added support for RequestConditions parameter validation.  If a request condition is set for an API that doesn't support it, and ArguementException will be thrown.
    - This feature can be disabled with the environment variable "AZURE_STORAGE_DISABLE_REQUEST_CONDITIONS_VALIDATION" or the App Context switch "Azure.Storage.DisableRequestConditionsValidation".
- Fixed bug where BlobBaseClient.DownloadStreamingAsync() won't correctly parse the LeaseStatus header.
- Fixed bug where BlobBaseClient.DownloadContentAsync() fails on 304 response.

## 12.9.1 (2021-06-23)
- Added optimization to unwrap encryption key once for DownloadTo and OpenRead when Client Side Encryption is enabled.

## 12.9.0 (2021-06-08)
- Includes all features from 12.9.0-beta.4.
- Fixed bug where BlobClient.DownloadStreaming or BlobClient.DownloadData could corrupt data on retry.
- Fixed bug where specifying "*" as IfMatch condition could lead to inconsistend read in BlobClient.DownloadTo.
- Fixed bug where specifying conditions in BlobBaseClient.OpenRead could override allowModifications flag in BlobOpenReadOptions leading to inconsistent read.
- Fixed bug where BlobProperties.IsLatestVersion from BlobBaseClient.GetProperties did not set the value (defaulted to false).
- Fixed bug where reading blob with Client Side Encryption enabled results in high CPU.

- TenantId can now be discovered through the service challenge response, when using a TokenCredential for authorization.
    - A new property is now available on the ClientOptions called `EnableTenantDiscovery`. If set to true, the client will attempt an initial unauthorized request to the service to prompt a challenge containing the tenantId hint.

## 12.8.4 (2021-05-20)
- Fixed bug where Client Side Encryption during large transactions (greater than max int value) would throw an exception.

## 12.9.0-beta.4 (2021-05-12)
- Added support for service version 2020-08-04.
- Added WithCustomerProvidedKey() and WithEncryptionScope() to BlobClient, BlobBaseClient, AppendBlobClient, and PageBlobClient.
- BlobLeaseClient now remembers the Lease ID after a lease change.
- Fixed bug where clients would sometimes throw a NullReferenceException when calling GenerateSas() with a BlobSasBuilder parameter.
- Fixed bug where BlobBaseClient.Exists() would not function correctly on blobs encrypted with CPK.
- Includes all updates and fixes from 12.8.2 and 12.8.3

## 12.8.3 (2021-04-27)
- Fixed bug where Stream returned by BlockBlobClient.OpenWrite could corrupt blocks if flushed between writes.

## 12.8.2 (2021-04-27)
- This release contains bug fixes to improve quality.

## 12.9.0-beta.3 (2021-04-09)
- This release contains bug fixes to improve quality.

## 12.8.1 (2021-03-29)
- Fixed bug where ClientDiagnostics's DiagnosticListener was leaking resources.

## 12.9.0-beta.2 (2021-03-09)
- Fixed a bug where BlockBlobClient.GetBlockList threw when dealing with extremely large blocks.
- Fixed bug where `Stream` returned by `BlockBlobClient.OpenWrite` could corrupt blocks if flushed between writes.
- Added BlobBaseClient.DownloadContent and BlobClient.Upload overloads that work with [BinaryData](https://github.com/Azure/azure-sdk-for-net/tree/System.Memory.Data_1.0.1/sdk/core/System.Memory.Data).
- Added BlobBaseClient.DownloadStreaming that replaces BlobBaseClient.Download.

## 12.9.0-beta.1 (2021-02-09)
- Added support for service version 2020-06-12.
- Fixed bug where BlobBaseClient.CanGenerateSasUri, BlobContainerClient.CanGenerateSasUri, BlobServiceClient.CanGenerateSasUri was not mockable

## 12.8.0 (2021-01-12)
- Includes all features from 12.8.0-beta.1
- Fixed bug where the Stream returned by BlobBaseClient.OpenRead() would return a different Length after calls to Seek().
- Fixed bug where BlobBaseClient.Exists() did not function correctly for blob encrypted with Customer Provided Key or Encryption Scope.
- Added support for AzureSasCredential. That allows SAS rotation for long living clients.

## 12.8.0-beta.1 (2020-12-07)
- Added support for service version 2020-04-08.
- Added BlockBlobClient.SyncUploadFromUri().
- Added support for LeaseId parameter for BlobBaseClient.Get/SetTags().
- Added Tags to BlobTaggedItem
- Fixed bug where BlobContainerClient.GetBlobClient(), BlobContainerClient.GetParentServiceClient(), BlobServiceClient.GetBlobContainerClient(), BlobBaseClient.WithClientSideEncryptionOptions(), BlobBaseClient.GetParentBlobContainerClient(), BlobBaseClient.WithSnapshot() and BlobBaseClient.WithVersion() created clients that could not generate a SAS from clients that could generate a SAS
- Added IsHierarchicalNamespaceEnabled to AccountInfo.

## 12.7.0 (2020-11-10)
- Includes all features from 12.7.0-preview.1
- Fixed bug where BlobContainerClient.SetAccessPolicy() would throw an exception if signed identifier permissions were not in the correct order.
- Added seekability to BaseBlobClient.OpenRead().
- Added additional info to exception messages.
- Fixed bug where Blobs SDK coudn't handle SASs with start and expiry time in format other than yyyy-MM-ddTHH:mm:ssZ.
- Added ability to set Position on streams created with BlobBaseClient.OpenRead().
- Added CanGenerateSasUri property, GenerateSasUri() to BlobBaseClient, BlobClient, BlockBlobClient, AppendBlobClient, PageBlobClient and BlobContainerClient.
- Added CanAccountGenerateSasUri property, GenerateAccountSasUri() to BlobServiceClient.
- Deprecated property BlobSasBuilder.Version, so when generating SAS will always use the latest Storage Service SAS version.
- Added ability to get parent BlobContainerClient from BlobBaseClient and to get parent BlobServiceClient from BlobContainerClient.
- Restored single upload threshold for parallel uploads from 5 TB to 256 MB.

## 12.7.0-preview.1 (2020-09-30)
- Added support for service version 2020-02-10.
- Added support for Blob Query Arrow output format.
- Added support for Blob Last Access Time tracking.
- Added support for Container Soft Delete.
- Fixed bug where Stream returned from AppendBlobClient.OpenWrite(), BlockBlobClient.OpenWrite() and PageBlobClient.OpenWrite() did not flush while disposing preventing compatibility with using keyword.
- Fixed bug where Listing Blobs with BlobTraits.Metadata would return BlobItems with null metadata instead of an empty dictionary if no metadata was present.
- Fixed bug where BlobAccessPolicy.StartsOn and .ExpiresOn would cause the process to crash.
- Added seekability to BlobBaseClient.OpenRead().

## 12.6.0 (2020-08-31)
- Fixed bug where BlobClient.Upload(), BlockBlobClient.Upload(), AppendBlobClient.AppendBlock(), and PageBlobClient.UploadPages() would deadlock if the content stream's position was not 0.
- Fixed bug in BlobBaseClient.OpenRead() causing us to do more download called than necessary.
- Fixed bug where PageBlobWriteStream would advance Position 2x the number of written bytes.

## 12.5.1 (2020-08-18)
- Fixed bug in TaskExtensions.EnsureCompleted method that causes it to unconditionally throw an exception in the environments with synchronization context

## 12.5.0 (2020-08-13)
- Includes all features from 12.5.0-preview.1 through 12.5.0-preview.6.
- Added support for custom local emulator hostname for blob storage endpoints.
- Fixed bug where BlobContainerClient.SetAccessPolicy() sends DateTimeOffset.MinValue when StartsOn and ExpiresOn when not set in BlobAccessPolicy
- Added nullable properties, PolicyStartsOn and PolicyExpiresOn to BlobAccessPolicy
- Added BlockBlobClient.OpenWrite(), AppendBlobClient.OpenWrite(), and PageBlobClient.OpenWrite()

## 12.5.0-preview.6 (2020-07-27)
- Fixed bug where BlockBlobClient and PageBlobClient would throw NullReferenceExceptions when using Uri constructor.
- Fixed bug where .WithSnapshot() and .WithVersion() would URL-encode the name of the new clients.
- Updated BlobSasBuilder to correctly order raw string permissions and make the permissions lowercase.
- Fixed bug where BlockBlobClient.Query() failed when query response was > ~200 MB.
- Added BlobBaseClient.OpenRead().
- Fixed bug where BlockBlobClient.Query() would buffer the query response before parsing the Avro contents.

## 12.5.0-preview.5 (2020-07-03)
- Added support for service version 2019-12-12.
- Added support for Blob Tags.
- Added support for Blob Version.
- Added support for Object Replication Service.
- Added support for Append Seal.
- Added support for Jumbo Blobs.
- Added support for setting Access Tier on Blob Snapshots and Versions.
- Added support for BlobServiceProperties.StaticWebsite.DefaultIndexDocumentPath.
- Added RehydratePriority to BlobProperties and BlobItemProperties.
- Fixed bug where BlobBaseClient.DownloadTo() was throwing an exception when downloading blobs of size 0.
- Fixed bug where BlobBaseClient.DownloadTo() was not disposing the network stream.
- Fixed bug where all BlobModelFactory.BlobProperties() parameters were required.
- Fixed bug where BlobBaseClient.BlobName was encoded, affecting SAS generation.
- Fixed bug where AccountType enum was missing BlockBlobStorage and FileStorage

## 12.5.0-preview.4 
- This preview contains bug fixes to improve quality.

## 12.5.0-preview.1 
- This preview adds support for client-side encryption, compatible with data uploaded in previous major versions.

## 12.4.4 
- This release contains bug fixes to improve quality.

## 12.4.3 
- Fixed bug where copy from URL did not handle non-ASCII characters correctly
- Fixed bug where download could hang indefinietly on .NET Framework

## 12.4.2 
- Fixed bug where blob, file and directory names were not URL encoded.
- Fixed bug where BlobBaseClient.DownloadAsync() could download data incorrectly if intermittent network failure occurs.

## 12.4.1 
- Fixed bug where BlobContainerClient.DeleteIfExistsAsync() would throw an exception if hierarchical namespace was enabled, and the underlying container didn't exist.
- Fixed bug where BlobBaseClient.DownloadAsync() would throw an exception when download an empty Blob.
- Fixed bug where BlockBlobClient.CommitBlockListAsync() would throw an exception when commiting previously committed blocks.

## 12.4.0 
- Fixed bug in BlobBaseClient.Download() and BlobClient.Upload() where TransferOptions.MaximumTransferLength was ignored.

## 12.3.0 
- Added support for service version 2019-07-07.
- Added support for Encryption Scopes.
- Modified BlockBlobClient.Upload() and .UploadAsync() to support parallel and multi-part uploads.
- Fixed issue where SAS didn't work with signed identifiers.
- Sanitized header values in exceptions.

## 12.2.0 
 - Added Exists API to BlobBaseClient and BlobContainerClient
 - Fixed issue where SAS content headers were not URL encoded when using BlobSasBuilder.
 - Fixed progress reporting issue for parallel uploads
 - Fixed bug where using SAS connection string from portal would throw an exception if it included
   table endpoint.

## 12.1.0 
- Added check to enforce TokenCredential is used only over HTTPS
- Support using SAS token from connection string
- Fixed issue where AccountName on BlobUriBuilder would not be populated
  for non-IP style Uris.

## 12.0.0 
- Renamed a number of operations and models to better align with other client
  libraries and the .NET Framework Design Guidelines
- Parallel upload/download performance improvements

## 12.0.0-preview.4 
- Added support for Customer Provided Key server side encryption
- Verification of echoed client request IDs
- Support for geo-redundant read from secondary location on failure
- Added CreateIfNotExists and DeleteIfNotExists convenience methods for Blobs
- Added convenient resource Name properties on all clients

## 12.0.0-preview.3 
- New Storage features for service version 2019-02-02 (including Customer
  Provided Key, expanded Set Tier support, the ability to set rehydration
  priority, etc.)
- Parallel upload/download
- Added BlobUriBuilder for addressing Azure Storage resources

For more information, please visit: https://aka.ms/azure-sdk-preview3-net.

## 12.0.0-preview.2 
- Distributed Tracing
- Bug fixes

## 12.0.0-preview.1 
This preview is the first release of a ground-up rewrite of our client
libraries to ensure consistency, idiomatic design, productivity, and an
excellent developer experience.  It was created following the Azure SDK Design
Guidelines for .NET at https://azuresdkspecs.z5.web.core.windows.net/DotNetSpec.html.

For more information, please visit: https://aka.ms/azure-sdk-preview1-net.<|MERGE_RESOLUTION|>--- conflicted
+++ resolved
@@ -1,27 +1,26 @@
 # Release History
 
-<<<<<<< HEAD
+## 12.23.0-beta.3 (Unreleased)
+
+### Features Added
+
+### Breaking Changes
+
+### Bugs Fixed
+
+### Other Changes
+
 ## 12.22.2 (2024-10-10)
-=======
-## 12.23.0-beta.3 (Unreleased)
-
-### Features Added
-
-### Breaking Changes
-
-### Bugs Fixed
-
-### Other Changes
-
-## 12.23.0-beta.2 (2024-10-10)
->>>>>>> fb0b80d4
 
 ### Other Changes
 - Upgraded `System.Text.Json` package dependency to 6.0.10 for security fix.
 
-<<<<<<< HEAD
-=======
-## 12.23.0-beta.1 (2024-10-08)
+## 12.23.0-beta.2 (2024-10-10)
+
+### Other Changes
+- Upgraded `System.Text.Json` package dependency to 6.0.10 for security fix.
+
+### 12.23.0-beta.1 (2024-10-08)
 
 ### Features Added
 - Added support for service version 2025-01-05.
@@ -31,7 +30,6 @@
 ### Bugs Fixed
 - Fixed bug where BlobClient.Upload(BinaryData content, ..) did not properly dispose stream after wrapping the BinaryData passed.
 
->>>>>>> fb0b80d4
 ## 12.22.1 (2024-09-25)
 
 ### Other Changes
