# Release History

<<<<<<< HEAD
## 12.24.0-beta.1 (Unreleased)
=======
## 12.24.0-beta.2 (Unreleased)
>>>>>>> b38a9c20

### Features Added
- Added support for service version 2025-05-05.

## 12.23.0 (2024-11-12)

<<<<<<< HEAD
### Features Added
- Includes all features from 12.23.0-beta.1 and 12.23.0-beta.2
=======
### Bugs Fixed
- Fixed ContentRange is null in BlobDownloadDetails when calling DownloadStreamingAsync with HttpRange "0-" #47882
>>>>>>> b38a9c20

### Bugs Fixed
- Fixed bug where network download streams were not properly disposed.
- Fixed bug where DownloadToAsync() did not dispose all its network streams on error in some cases.

<<<<<<< HEAD
=======
## 12.24.0-beta.1 (2025-02-11)

### Features Added
- Added support for service version 2025-05-05.

## 12.23.0 (2024-11-12)

### Features Added
- Includes all features from 12.23.0-beta.1 and 12.23.0-beta.2

### Bugs Fixed
- Fixed bug where network download streams were not properly disposed.
- Fixed bug where DownloadToAsync() did not dispose all its network streams on error in some cases.

>>>>>>> b38a9c20
## 12.23.0-beta.2 (2024-10-10)

### Other Changes
- Upgraded `System.Text.Json` package dependency to 6.0.10 for security fix.

## 12.22.2 (2024-10-10)

### Other Changes
- Upgraded `System.Text.Json` package dependency to 6.0.10 for security fix.

## 12.23.0-beta.1 (2024-10-08)

### Features Added
- Added support for service version 2025-01-05.
- Added GenerateUserDelegationSasUri() to BlobBaseClient and BlobContainerClient.
- Added BlobErrorCode.BlobAccessTierNotSupportedForAccountType enum value.

### Bugs Fixed
- Fixed bug where BlobClient.Upload(BinaryData content, ..) did not properly dispose stream after wrapping the BinaryData passed.

## 12.22.1 (2024-09-25)

### Other Changes
- Integrated decryption for CSE v2.1

## 12.22.0 (2024-09-18)

### Features Added
- Includes all features from 12.22.0-beta.1

### Bugs Fixed
- Fixed \[BUG\] Method overload BlobBaseClient.OpenReadAsync()/OpenRead() to correctly handle the allowBlobModifications flag #45516
- Fixed \[BUG\] Fixed Equality failures due to implicit cast on BlobErrorCode #44213

## 12.21.2 (2024-08-08)

### Bugs Fixed
- Fixed \[BUG\] WrapKeyInternal to correctly call WrapKey in sync flow #42160

## 12.22.0-beta.1 (2024-08-06)

### Features Added
- Added support for service version 2024-11-04.
- Added ability to retrieve SAS string to sign for debugging purposes.

### Bugs Fixed
- Fixed \[BUG\] BlobContainerClient(connectionString, blobContainerName, options) ctor to set clientSideEncryptionOptions #44623

## 12.21.1 (2024-07-25)

### Bugs Fixed
- Fixed \[BUG\] Azure Blob Storage Client SDK No Longer Supports Globalization Invariant Mode for Account Key Authentication #45052

## 12.21.0 (2024-07-16)

### Features Added
- Includes all features from 12.21.0-beta.1.

### Bugs Fixed
- Fixed bug where storage clients when constructed with URLs with '#' character would truncate the blob name at the '#'.

## 12.21.0-beta.1 (2024-06-11)
- Added support for service version 2024-08-04.
- Added BlobContainerClient.GetAccountInfo(), .GetAccountInfoAsync(), BlobBaseClient.GetAccountInfo(), and .GetAccountInfoAsync() APIs.
- Added more detailed messaging for authorization failure cases.

## 12.20.0 (2024-05-13)
- Includes all features from 12.20.0-beta.1 and 12.20.0-beta.2.
- Fixed bug where `BlobContainerClient` and `BlobBaseClient` did not throw an exception on empty/null container names and blob names, respectively, when constructing a client. 

## 12.20.0-beta.2 (2024-04-15)
- Added support for service version 2024-05-04.
- Fixed bug where BlockBlobClient.Upload() and .UploadAsync() would throw an exception if BlobUploadOptions was null.
- Fixed a bug where some valid shared access signatures were improperly parsed, throwing an exception.

## 12.20.0-beta.1 (2023-12-05)
- Added support for service version 2024-02-04.

## 12.19.1 (2023-11-13)
- Distributed tracing with `ActivitySource` is stable and no longer requires the [Experimental feature-flag](https://github.com/Azure/azure-sdk-for-net/blob/main/sdk/core/Azure.Core/samples/Diagnostics.md).

## 12.19.0 (2023-11-06)
- Includes all features from 12.19.0-beta.1.

## 12.19.0-beta.1 (2023-10-16)
- Added support for service version 2023-11-03.
- Added support for BlobClientOptions.Audience

## 12.18.0 (2023-09-12)
- Includes all features from 12.18.0-beta.1.

## 12.18.0-beta.1 (2023-08-08)
- Added support for service version 2023-05-03 and 2023-08-03.
- Added RehydratePendingToCold value to ArchiveStatus enum.

## 12.17.0 (2023-07-11)
- Includes all features from 12.17.0-beta.1.

## 12.17.0-beta.1 (2023-05-30)
- Added support for service version 2023-01-03.
- Content length limit for AppendBlobClient.Append(), .AppendAsync(), .AppendBlockFromUri(), and .AppendBlockFromUriAsync() raised from 4 MiB to 100 MiB.

## 12.16.0 (2023-04-11)
- Includes all features from 12.16.0-beta.1.

## 12.16.0-beta.1 (2023-03-28)
- Added support for service version 2022-11-02.
- Fixed bug where GenerateSasUri did not honor TrimBlobNameSlashes when creating the SAS (#34591).

## 12.15.1 (2023-03-24)
- Bumped Azure.Core dependency from 1.28 and 1.30, fixing issue with headers being non-resilient to double dispose of the request.

## 12.15.0 (2023-02-21)
- Includes all features from 12.15.0-beta.1.
- Added BlobDownloadDetails.CreatedOn property.

## 12.15.0-beta.1 (2023-02-07)
- Added support for service version 2021-12-02.
- Added support for Blob Cold Tier.
- Fixed bug where BlobErrorCode.IncrementalCopyOfEarlierVersionSnapshotNotAllowed was spelled incorrectly.
- Fixed bug / regression where BlobContainerClient.GetProperties would return null instead of PublicAccessType.None for the BlobContainerProperties.PublicAccess

## 12.14.1 (2022-10-20)
- Fixed bug were BlobBaseClient constructor taking a URI and BlobClientOptions would ignore BlobClientOptions.TrimBlobNameSlashes.

## 12.14.0 (2022-10-12)
- Includes all features from 12.14.0-beta.1.
- Added support for leading and trailing '/' characters in blob names when constructing URIs via builder.

## 12.14.0-beta.1 (2022-08-23)
- Added support for service version 2021-10-04.
- Added support for SDK-calculated transactional checksums on data transfer.

## 12.13.1 (2022-08-22)
- Added support for downloading blobs with bugged client-side encryption metadata from previous library versions.

## 12.13.0 (2022-07-07)
- Includes all features from 12.13.0-beta.1.

## 12.13.0-beta.1 (2022-06-15)
- Added support for service version 2021-08-06.
- Added support for clientside encryption V2.0
  - GCM support
  - V2.0 is considered a security upgrade, and it is recommended applications switch to server-side encryption or upgrade to clientside V2.0.
- Fixed bug where calling AppendBlockFromUri() without AppendBlobAppendBlockFromUriOptions throws a null exception error

## 12.12.0 (2022-05-02)
- Includes all features from 12.12.0-beta.1.

## 12.12.0-beta.1 (2022-04-12)
- Added support for service version 2021-06-08.
- Added pageable versions of PageBlobClient.GetPageRanges() and .GetPageRangesAsync().
- Added ability to copy source blob tags for BlobBaseClient.SyncCopyFromUri() and .SyncCopyFromUriAsync().
- Fixed a bug where CopyFromUriOperation was throwing an Exception when the status of the blob copy was aborted or failed.

## 12.11.0 (2022-03-10)
- Includes all features from 12.11.0-beta.1, 12.11.0-beta.2, and 12.11.0-beta.3 except SDK-calculated transactional checksums on data transfer.
- Added support for progress reporting with DownloadToAsync().
- Fixed a bug where BlobBaseClient.DownloadTo() would result in an ObjectDisposedException on .NET Framework in certain network conditions.
- Added nullable version of `BlobProperties.CopyStatus` called `BlobCopyStatus`, allowing a null value when Storage doesn't return a value.
- Fixed a bug where BlobContainerClient.GetProperties() would throw an ArgumentNullException when the AccessPolicy was null
- Removed preview support for SDK-calculated transactional checksums on data transfer.
- Fixed a bug where BlobUriBuilder was case sensitive for parameter names.

## 12.11.0-beta.3 (2022-02-07)
- Added support for service version 2021-04-10.
- Added support for BlobContainerClient.FilterBlobsByTag().
- Added support for BlobContainerClient.OpenWriteAsync().
- Fixed bug where BlobSasBuilder.SetPermissions(string rawPermissions) was not properly handling the Permanent Delete ('y') and set Immutability Policy ('i') permissions.
- Fixed a bug where BlobClient.Upload() and UploadAsync() would result in a NullReferenceException when trying to overwrite a blob with client-side encryption enabled

## 12.11.0-beta.2 (2021-11-30)
- Added support for service version 2021-02-12
- Added support for listing system containers with BlobServiceClient.GetBlobContainers() and .GetBlobContainersAsync().
- Added support for blob names container invalid XML characters.
- Added support for updating the key encryption key on a client-side encrypted blob.
- Fixed a bug where BlobClient.Upload() and UploadAsync() when using client-side encryption would modify the Dictionary instance passed by the caller for blob metadata.
- Fixed a bug where BlobClient.Upload() and UploadAsync() when using client-side encryption would not respect StorageTransferOptions.InitialTransferSize.

## 12.11.0-beta.1 (2021-11-03)
- Added support for service version 2020-12-06.
- Added support for Encryption Scope SAS.
- Added support for Encryption Scopes with BlobBaseClient.SyncCopyFromUriAsync().
- Added support for generating SAS URLs with the Permanent Delete ('y') SAS permission.
- Added support for SDK-calculated transactional hash checksums on data transfer.
- Fixed bug where BlobContainerClient.GetBlobs() and .GetBlobsByHierarchyAsync() was not parsing the Object Replication Metadata correctly
- Fixed bug / regression where the ETag values that had quotation marks surrounding it were being removed starting in version 12.9.0.

## 12.10.0 (2021-09-08)
- Includes all features from 12.10.0-beta.1 and 12.10.0-beta.2.

## 12.10.0-beta.2 (2021-07-23)
- This release contains bug fixes to improve quality.

## 12.10.0-beta.1 (2021-07-22)
- Added support for service version 2020-10-02.
- Added support for Immutable Storage with Versioning
    - Added BlobBaseClient.SetImmutibilityPolicy()
    - Added BlobBaseClient.DeleteImmutabilityPolicy()
    - Added BlobBaseClient.SetLegalHold()
- Added support for listing deleted root blobs with versions to BlobContainerClient.GetBlobs() and .GetBlobsByHierarchy()
- Added support for OAuth copy sources for synchronous copy operations.
- Added support for Parquet as an input format in BlockBlobClient.Query().
- Added optimization to unwrap encryption key once for DownloadTo and OpenRead when Client Side Encryption is enabled.
- Added support for RequestConditions parameter validation.  If a request condition is set for an API that doesn't support it, and ArguementException will be thrown.
    - This feature can be disabled with the environment variable "AZURE_STORAGE_DISABLE_REQUEST_CONDITIONS_VALIDATION" or the App Context switch "Azure.Storage.DisableRequestConditionsValidation".
- Fixed bug where BlobBaseClient.DownloadStreamingAsync() won't correctly parse the LeaseStatus header.
- Fixed bug where BlobBaseClient.DownloadContentAsync() fails on 304 response.

## 12.9.1 (2021-06-23)
- Added optimization to unwrap encryption key once for DownloadTo and OpenRead when Client Side Encryption is enabled.

## 12.9.0 (2021-06-08)
- Includes all features from 12.9.0-beta.4.
- Fixed bug where BlobClient.DownloadStreaming or BlobClient.DownloadData could corrupt data on retry.
- Fixed bug where specifying "*" as IfMatch condition could lead to inconsistend read in BlobClient.DownloadTo.
- Fixed bug where specifying conditions in BlobBaseClient.OpenRead could override allowModifications flag in BlobOpenReadOptions leading to inconsistent read.
- Fixed bug where BlobProperties.IsLatestVersion from BlobBaseClient.GetProperties did not set the value (defaulted to false).
- Fixed bug where reading blob with Client Side Encryption enabled results in high CPU.

- TenantId can now be discovered through the service challenge response, when using a TokenCredential for authorization.
    - A new property is now available on the ClientOptions called `EnableTenantDiscovery`. If set to true, the client will attempt an initial unauthorized request to the service to prompt a challenge containing the tenantId hint.

## 12.8.4 (2021-05-20)
- Fixed bug where Client Side Encryption during large transactions (greater than max int value) would throw an exception.

## 12.9.0-beta.4 (2021-05-12)
- Added support for service version 2020-08-04.
- Added WithCustomerProvidedKey() and WithEncryptionScope() to BlobClient, BlobBaseClient, AppendBlobClient, and PageBlobClient.
- BlobLeaseClient now remembers the Lease ID after a lease change.
- Fixed bug where clients would sometimes throw a NullReferenceException when calling GenerateSas() with a BlobSasBuilder parameter.
- Fixed bug where BlobBaseClient.Exists() would not function correctly on blobs encrypted with CPK.
- Includes all updates and fixes from 12.8.2 and 12.8.3

## 12.8.3 (2021-04-27)
- Fixed bug where Stream returned by BlockBlobClient.OpenWrite could corrupt blocks if flushed between writes.

## 12.8.2 (2021-04-27)
- This release contains bug fixes to improve quality.

## 12.9.0-beta.3 (2021-04-09)
- This release contains bug fixes to improve quality.

## 12.8.1 (2021-03-29)
- Fixed bug where ClientDiagnostics's DiagnosticListener was leaking resources.

## 12.9.0-beta.2 (2021-03-09)
- Fixed a bug where BlockBlobClient.GetBlockList threw when dealing with extremely large blocks.
- Fixed bug where `Stream` returned by `BlockBlobClient.OpenWrite` could corrupt blocks if flushed between writes.
- Added BlobBaseClient.DownloadContent and BlobClient.Upload overloads that work with [BinaryData](https://github.com/Azure/azure-sdk-for-net/tree/System.Memory.Data_1.0.1/sdk/core/System.Memory.Data).
- Added BlobBaseClient.DownloadStreaming that replaces BlobBaseClient.Download.

## 12.9.0-beta.1 (2021-02-09)
- Added support for service version 2020-06-12.
- Fixed bug where BlobBaseClient.CanGenerateSasUri, BlobContainerClient.CanGenerateSasUri, BlobServiceClient.CanGenerateSasUri was not mockable

## 12.8.0 (2021-01-12)
- Includes all features from 12.8.0-beta.1
- Fixed bug where the Stream returned by BlobBaseClient.OpenRead() would return a different Length after calls to Seek().
- Fixed bug where BlobBaseClient.Exists() did not function correctly for blob encrypted with Customer Provided Key or Encryption Scope.
- Added support for AzureSasCredential. That allows SAS rotation for long living clients.

## 12.8.0-beta.1 (2020-12-07)
- Added support for service version 2020-04-08.
- Added BlockBlobClient.SyncUploadFromUri().
- Added support for LeaseId parameter for BlobBaseClient.Get/SetTags().
- Added Tags to BlobTaggedItem
- Fixed bug where BlobContainerClient.GetBlobClient(), BlobContainerClient.GetParentServiceClient(), BlobServiceClient.GetBlobContainerClient(), BlobBaseClient.WithClientSideEncryptionOptions(), BlobBaseClient.GetParentBlobContainerClient(), BlobBaseClient.WithSnapshot() and BlobBaseClient.WithVersion() created clients that could not generate a SAS from clients that could generate a SAS
- Added IsHierarchicalNamespaceEnabled to AccountInfo.

## 12.7.0 (2020-11-10)
- Includes all features from 12.7.0-preview.1
- Fixed bug where BlobContainerClient.SetAccessPolicy() would throw an exception if signed identifier permissions were not in the correct order.
- Added seekability to BaseBlobClient.OpenRead().
- Added additional info to exception messages.
- Fixed bug where Blobs SDK coudn't handle SASs with start and expiry time in format other than yyyy-MM-ddTHH:mm:ssZ.
- Added ability to set Position on streams created with BlobBaseClient.OpenRead().
- Added CanGenerateSasUri property, GenerateSasUri() to BlobBaseClient, BlobClient, BlockBlobClient, AppendBlobClient, PageBlobClient and BlobContainerClient.
- Added CanAccountGenerateSasUri property, GenerateAccountSasUri() to BlobServiceClient.
- Deprecated property BlobSasBuilder.Version, so when generating SAS will always use the latest Storage Service SAS version.
- Added ability to get parent BlobContainerClient from BlobBaseClient and to get parent BlobServiceClient from BlobContainerClient.
- Restored single upload threshold for parallel uploads from 5 TB to 256 MB.

## 12.7.0-preview.1 (2020-09-30)
- Added support for service version 2020-02-10.
- Added support for Blob Query Arrow output format.
- Added support for Blob Last Access Time tracking.
- Added support for Container Soft Delete.
- Fixed bug where Stream returned from AppendBlobClient.OpenWrite(), BlockBlobClient.OpenWrite() and PageBlobClient.OpenWrite() did not flush while disposing preventing compatibility with using keyword.
- Fixed bug where Listing Blobs with BlobTraits.Metadata would return BlobItems with null metadata instead of an empty dictionary if no metadata was present.
- Fixed bug where BlobAccessPolicy.StartsOn and .ExpiresOn would cause the process to crash.
- Added seekability to BlobBaseClient.OpenRead().

## 12.6.0 (2020-08-31)
- Fixed bug where BlobClient.Upload(), BlockBlobClient.Upload(), AppendBlobClient.AppendBlock(), and PageBlobClient.UploadPages() would deadlock if the content stream's position was not 0.
- Fixed bug in BlobBaseClient.OpenRead() causing us to do more download called than necessary.
- Fixed bug where PageBlobWriteStream would advance Position 2x the number of written bytes.

## 12.5.1 (2020-08-18)
- Fixed bug in TaskExtensions.EnsureCompleted method that causes it to unconditionally throw an exception in the environments with synchronization context

## 12.5.0 (2020-08-13)
- Includes all features from 12.5.0-preview.1 through 12.5.0-preview.6.
- Added support for custom local emulator hostname for blob storage endpoints.
- Fixed bug where BlobContainerClient.SetAccessPolicy() sends DateTimeOffset.MinValue when StartsOn and ExpiresOn when not set in BlobAccessPolicy
- Added nullable properties, PolicyStartsOn and PolicyExpiresOn to BlobAccessPolicy
- Added BlockBlobClient.OpenWrite(), AppendBlobClient.OpenWrite(), and PageBlobClient.OpenWrite()

## 12.5.0-preview.6 (2020-07-27)
- Fixed bug where BlockBlobClient and PageBlobClient would throw NullReferenceExceptions when using Uri constructor.
- Fixed bug where .WithSnapshot() and .WithVersion() would URL-encode the name of the new clients.
- Updated BlobSasBuilder to correctly order raw string permissions and make the permissions lowercase.
- Fixed bug where BlockBlobClient.Query() failed when query response was > ~200 MB.
- Added BlobBaseClient.OpenRead().
- Fixed bug where BlockBlobClient.Query() would buffer the query response before parsing the Avro contents.

## 12.5.0-preview.5 (2020-07-03)
- Added support for service version 2019-12-12.
- Added support for Blob Tags.
- Added support for Blob Version.
- Added support for Object Replication Service.
- Added support for Append Seal.
- Added support for Jumbo Blobs.
- Added support for setting Access Tier on Blob Snapshots and Versions.
- Added support for BlobServiceProperties.StaticWebsite.DefaultIndexDocumentPath.
- Added RehydratePriority to BlobProperties and BlobItemProperties.
- Fixed bug where BlobBaseClient.DownloadTo() was throwing an exception when downloading blobs of size 0.
- Fixed bug where BlobBaseClient.DownloadTo() was not disposing the network stream.
- Fixed bug where all BlobModelFactory.BlobProperties() parameters were required.
- Fixed bug where BlobBaseClient.BlobName was encoded, affecting SAS generation.
- Fixed bug where AccountType enum was missing BlockBlobStorage and FileStorage

## 12.5.0-preview.4 
- This preview contains bug fixes to improve quality.

## 12.5.0-preview.1 
- This preview adds support for client-side encryption, compatible with data uploaded in previous major versions.

## 12.4.4 
- This release contains bug fixes to improve quality.

## 12.4.3 
- Fixed bug where copy from URL did not handle non-ASCII characters correctly
- Fixed bug where download could hang indefinietly on .NET Framework

## 12.4.2 
- Fixed bug where blob, file and directory names were not URL encoded.
- Fixed bug where BlobBaseClient.DownloadAsync() could download data incorrectly if intermittent network failure occurs.

## 12.4.1 
- Fixed bug where BlobContainerClient.DeleteIfExistsAsync() would throw an exception if hierarchical namespace was enabled, and the underlying container didn't exist.
- Fixed bug where BlobBaseClient.DownloadAsync() would throw an exception when download an empty Blob.
- Fixed bug where BlockBlobClient.CommitBlockListAsync() would throw an exception when commiting previously committed blocks.

## 12.4.0 
- Fixed bug in BlobBaseClient.Download() and BlobClient.Upload() where TransferOptions.MaximumTransferLength was ignored.

## 12.3.0 
- Added support for service version 2019-07-07.
- Added support for Encryption Scopes.
- Modified BlockBlobClient.Upload() and .UploadAsync() to support parallel and multi-part uploads.
- Fixed issue where SAS didn't work with signed identifiers.
- Sanitized header values in exceptions.

## 12.2.0 
 - Added Exists API to BlobBaseClient and BlobContainerClient
 - Fixed issue where SAS content headers were not URL encoded when using BlobSasBuilder.
 - Fixed progress reporting issue for parallel uploads
 - Fixed bug where using SAS connection string from portal would throw an exception if it included
   table endpoint.

## 12.1.0 
- Added check to enforce TokenCredential is used only over HTTPS
- Support using SAS token from connection string
- Fixed issue where AccountName on BlobUriBuilder would not be populated
  for non-IP style Uris.

## 12.0.0 
- Renamed a number of operations and models to better align with other client
  libraries and the .NET Framework Design Guidelines
- Parallel upload/download performance improvements

## 12.0.0-preview.4 
- Added support for Customer Provided Key server side encryption
- Verification of echoed client request IDs
- Support for geo-redundant read from secondary location on failure
- Added CreateIfNotExists and DeleteIfNotExists convenience methods for Blobs
- Added convenient resource Name properties on all clients

## 12.0.0-preview.3 
- New Storage features for service version 2019-02-02 (including Customer
  Provided Key, expanded Set Tier support, the ability to set rehydration
  priority, etc.)
- Parallel upload/download
- Added BlobUriBuilder for addressing Azure Storage resources

For more information, please visit: https://aka.ms/azure-sdk-preview3-net.

## 12.0.0-preview.2 
- Distributed Tracing
- Bug fixes

## 12.0.0-preview.1 
This preview is the first release of a ground-up rewrite of our client
libraries to ensure consistency, idiomatic design, productivity, and an
excellent developer experience.  It was created following the Azure SDK Design
Guidelines for .NET at https://azuresdkspecs.z5.web.core.windows.net/DotNetSpec.html.

For more information, please visit: https://aka.ms/azure-sdk-preview1-net.<|MERGE_RESOLUTION|>--- conflicted
+++ resolved
@@ -1,45 +1,30 @@
 # Release History
 
-<<<<<<< HEAD
-## 12.24.0-beta.1 (Unreleased)
-=======
 ## 12.24.0-beta.2 (Unreleased)
->>>>>>> b38a9c20
+
+### Features Added
+
+### Breaking Changes
+
+### Bugs Fixed
+- Fixed ContentRange is null in BlobDownloadDetails when calling DownloadStreamingAsync with HttpRange "0-" #47882
+
+### Other Changes
+
+## 12.24.0-beta.1 (2025-02-11)
 
 ### Features Added
 - Added support for service version 2025-05-05.
 
 ## 12.23.0 (2024-11-12)
 
-<<<<<<< HEAD
 ### Features Added
 - Includes all features from 12.23.0-beta.1 and 12.23.0-beta.2
-=======
-### Bugs Fixed
-- Fixed ContentRange is null in BlobDownloadDetails when calling DownloadStreamingAsync with HttpRange "0-" #47882
->>>>>>> b38a9c20
 
 ### Bugs Fixed
 - Fixed bug where network download streams were not properly disposed.
 - Fixed bug where DownloadToAsync() did not dispose all its network streams on error in some cases.
 
-<<<<<<< HEAD
-=======
-## 12.24.0-beta.1 (2025-02-11)
-
-### Features Added
-- Added support for service version 2025-05-05.
-
-## 12.23.0 (2024-11-12)
-
-### Features Added
-- Includes all features from 12.23.0-beta.1 and 12.23.0-beta.2
-
-### Bugs Fixed
-- Fixed bug where network download streams were not properly disposed.
-- Fixed bug where DownloadToAsync() did not dispose all its network streams on error in some cases.
-
->>>>>>> b38a9c20
 ## 12.23.0-beta.2 (2024-10-10)
 
 ### Other Changes
