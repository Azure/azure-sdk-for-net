# Release History

<<<<<<< HEAD
## 12.4.2 (2020-05)
- Fixed bug where blob, file and directory names were not URL encoded.
- Fixed bug where BlobBaseClient.DownloadAsync() could download data incorrectly if intermittent network failure occurs.
=======
## 12.5.0-preview.1 (2020-06)
- This preview adds support for client-side encryption, compatible with data uploaded in previous major versions.

## 12.4.4 (2020-06)
- This release contains bug fixes to improve quality.
>>>>>>> cdd3a31f

## 12.4.3 (2020-06)
- Fixed bug where copy from URL did not handle non-ASCII characters correctly
- Fixed bug where download could hang indefinietly on .NET Framework

## 12.4.2 (2020-05)
- Fixed bug where blob, file and directory names were not URL encoded.
- Fixed bug where BlobBaseClient.DownloadAsync() could download data incorrectly if intermittent network failure occurs.

## 12.4.1 (2020-04)
- Fixed bug where BlobContainerClient.DeleteIfExistsAsync() would throw an exception if hierarchical namespace was enabled, and the underlying container didn't exist.
- Fixed bug where BlobBaseClient.DownloadAsync() would throw an exception when download an empty Blob.
- Fixed bug where BlockBlobClient.CommitBlockListAsync() would throw an exception when commiting previously committed blocks.

## 12.4.0 (2020-03)
- Fixed bug in BlobBaseClient.Download() and BlobClient.Upload() where TransferOptions.MaximumTransferLength was ignored.

## 12.3.0 (2020-02)
- Added support for service version 2019-07-07.
- Added support for Encryption Scopes.
- Modified BlockBlobClient.Upload() and .UploadAsync() to support parallel and multi-part uploads.
- Fixed issue where SAS didn't work with signed identifiers.
- Sanitized header values in exceptions.

## 12.2.0 (2020-01)
 - Added Exists API to BlobBaseClient and BlobContainerClient
 - Fixed issue where SAS content headers were not URL encoded when using BlobSasBuilder.
 - Fixed progress reporting issue for parallel uploads
 - Fixed bug where using SAS connection string from portal would throw an exception if it included
   table endpoint.

## 12.1.0
- Added check to enforce TokenCredential is used only over HTTPS
- Support using SAS token from connection string
- Fixed issue where AccountName on BlobUriBuilder would not be populated
  for non-IP style Uris.

## 12.0.0 (2019-11)
- Renamed a number of operations and models to better align with other client
  libraries and the .NET Framework Design Guidelines
- Parallel upload/download performance improvements

## 12.0.0-preview.4 (2019-10)
- Added support for Customer Provided Key server side encryption
- Verification of echoed client request IDs
- Support for geo-redundant read from secondary location on failure
- Added CreateIfNotExists and DeleteIfNotExists convenience methods for Blobs
- Added convenient resource Name properties on all clients

## 12.0.0-preview.3 (2019-09)
- New Storage features for service version 2019-02-02 (including Customer
  Provided Key, expanded Set Tier support, the ability to set rehydration
  priority, etc.)
- Parallel upload/download
- Added BlobUriBuilder for addressing Azure Storage resources

For more information, please visit: https://aka.ms/azure-sdk-preview3-net.

## 12.0.0-preview.2 (2019-08)
- Distributed Tracing
- Bug fixes

## 12.0.0-preview.1 (2019-07)
This preview is the first release of a ground-up rewrite of our client
libraries to ensure consistency, idiomatic design, productivity, and an
excellent developer experience.  It was created following the Azure SDK Design
Guidelines for .NET at https://azuresdkspecs.z5.web.core.windows.net/DotNetSpec.html.

For more information, please visit: https://aka.ms/azure-sdk-preview1-net.<|MERGE_RESOLUTION|>--- conflicted
+++ resolved
@@ -1,16 +1,10 @@
 # Release History
 
-<<<<<<< HEAD
-## 12.4.2 (2020-05)
-- Fixed bug where blob, file and directory names were not URL encoded.
-- Fixed bug where BlobBaseClient.DownloadAsync() could download data incorrectly if intermittent network failure occurs.
-=======
 ## 12.5.0-preview.1 (2020-06)
 - This preview adds support for client-side encryption, compatible with data uploaded in previous major versions.
 
 ## 12.4.4 (2020-06)
 - This release contains bug fixes to improve quality.
->>>>>>> cdd3a31f
 
 ## 12.4.3 (2020-06)
 - Fixed bug where copy from URL did not handle non-ASCII characters correctly
