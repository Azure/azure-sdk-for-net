# Release History

<<<<<<< HEAD
## 12.8.4 (2021-05-20)
- Fixed bug where Client Side Encryption during large transactions (greater than max int value) would throw an exception.

=======
## 12.9.0-beta.5 (Unreleased)
- Fixed bug where Client Side Encryption during large transactions (greater than max int value) would throw an exception.

## 12.9.0-beta.4 (2021-05-12)
- Added support for service version 2020-08-04.
- Added WithCustomerProvidedKey() and WithEncryptionScope() to BlobClient, BlobBaseClient, AppendBlobClient, and PageBlobClient.
- BlobLeaseClient now remembers the Lease ID after a lease change.
- Fixed bug where clients would sometimes throw a NullReferenceException when calling GenerateSas() with a BlobSasBuilder parameter.
- Fixed bug where BlobBaseClient.Exists() would not function correctly on blobs encrypted with CPK.
- Includes all updates and fixes from 12.8.2 and 12.8.3

>>>>>>> 9e6c98a6
## 12.8.3 (2021-04-27)
- Fixed bug where Stream returned by BlockBlobClient.OpenWrite could corrupt blocks if flushed between writes.

## 12.8.2 (2021-04-27)
- This release contains bug fixes to improve quality.

## 12.9.0-beta.3 (2021-04-09)
- This release contains bug fixes to improve quality.

## 12.8.1 (2021-03-29)
- Fixed bug where ClientDiagnostics's DiagnosticListener was leaking resources.

## 12.9.0-beta.2 (2021-03-09)
- Fixed a bug where BlockBlobClient.GetBlockList threw when dealing with extremely large blocks.
- Fixed bug where `Stream` returned by `BlockBlobClient.OpenWrite` could corrupt blocks if flushed between writes.
- Added BlobBaseClient.DownloadContent and BlobClient.Upload overloads that work with [BinaryData](https://github.com/Azure/azure-sdk-for-net/tree/System.Memory.Data_1.0.1/sdk/core/System.Memory.Data).
- Added BlobBaseClient.DownloadStreaming that replaces BlobBaseClient.Download.

## 12.9.0-beta.1 (2021-02-09)
- Added support for service version 2020-06-12.
- Fixed bug where BlobBaseClient.CanGenerateSasUri, BlobContainerClient.CanGenerateSasUri, BlobServiceClient.CanGenerateSasUri was not mockable

## 12.8.0 (2021-01-12)
- Includes all features from 12.8.0-beta.1
- Fixed bug where the Stream returned by BlobBaseClient.OpenRead() would return a different Length after calls to Seek().
- Fixed bug where BlobBaseClient.Exists() did not function correctly for blob encrypted with Customer Provided Key or Encryption Scope.
- Added support for AzureSasCredential. That allows SAS rotation for long living clients.

## 12.8.0-beta.1 (2020-12-07)
- Added support for service version 2020-04-08.
- Added BlockBlobClient.SyncUploadFromUri().
- Added support for LeaseId parameter for BlobBaseClient.Get/SetTags().
- Added Tags to BlobTaggedItem
- Fixed bug where BlobContainerClient.GetBlobClient(), BlobContainerClient.GetParentServiceClient(), BlobServiceClient.GetBlobContainerClient(), BlobBaseClient.WithClientSideEncryptionOptions(), BlobBaseClient.GetParentBlobContainerClient(), BlobBaseClient.WithSnapshot() and BlobBaseClient.WithVersion() created clients that could not generate a SAS from clients that could generate a SAS
- Added IsHierarchicalNamespaceEnabled to AccountInfo.

## 12.7.0 (2020-11-10)
- Includes all features from 12.7.0-preview.1
- Fixed bug where BlobContainerClient.SetAccessPolicy() would throw an exception if signed identifier permissions were not in the correct order.
- Added seekability to BaseBlobClient.OpenRead().
- Added additional info to exception messages.
- Fixed bug where Blobs SDK coudn't handle SASs with start and expiry time in format other than yyyy-MM-ddTHH:mm:ssZ.
- Added ability to set Position on streams created with BlobBaseClient.OpenRead().
- Added CanGenerateSasUri property, GenerateSasUri() to BlobBaseClient, BlobClient, BlockBlobClient, AppendBlobClient, PageBlobClient and BlobContainerClient.
- Added CanAccountGenerateSasUri property, GenerateAccountSasUri() to BlobServiceClient.
- Deprecated property BlobSasBuilder.Version, so when generating SAS will always use the latest Storage Service SAS version.
- Added ability to get parent BlobContainerClient from BlobBaseClient and to get parent BlobServiceClient from BlobContainerClient.
- Restored single upload threshold for parallel uploads from 5 TB to 256 MB.

## 12.7.0-preview.1 (2020-09-30)
- Added support for service version 2020-02-10.
- Added support for Blob Query Arrow output format.
- Added support for Blob Last Access Time tracking.
- Added support for Container Soft Delete.
- Fixed bug where Stream returned from AppendBlobClient.OpenWrite(), BlockBlobClient.OpenWrite() and PageBlobClient.OpenWrite() did not flush while disposing preventing compatibility with using keyword.
- Fixed bug where Listing Blobs with BlobTraits.Metadata would return BlobItems with null metadata instead of an empty dictionary if no metadata was present.
- Fixed bug where BlobAccessPolicy.StartsOn and .ExpiresOn would cause the process to crash.
- Added seekability to BlobBaseClient.OpenRead().

## 12.6.0 (2020-08-31)
- Fixed bug where BlobClient.Upload(), BlockBlobClient.Upload(), AppendBlobClient.AppendBlock(), and PageBlobClient.UploadPages() would deadlock if the content stream's position was not 0.
- Fixed bug in BlobBaseClient.OpenRead() causing us to do more download called than necessary.
- Fixed bug where PageBlobWriteStream would advance Position 2x the number of written bytes.

## 12.5.1 (2020-08-18)
- Fixed bug in TaskExtensions.EnsureCompleted method that causes it to unconditionally throw an exception in the environments with synchronization context

## 12.5.0 (2020-08-13)
- Includes all features from 12.5.0-preview.1 through 12.5.0-preview.6.
- Added support for custom local emulator hostname for blob storage endpoints.
- Fixed bug where BlobContainerClient.SetAccessPolicy() sends DateTimeOffset.MinValue when StartsOn and ExpiresOn when not set in BlobAccessPolicy
- Added nullable properties, PolicyStartsOn and PolicyExpiresOn to BlobAccessPolicy
- Added BlockBlobClient.OpenWrite(), AppendBlobClient.OpenWrite(), and PageBlobClient.OpenWrite()

## 12.5.0-preview.6 (2020-07-27)
- Fixed bug where BlockBlobClient and PageBlobClient would throw NullReferenceExceptions when using Uri constructor.
- Fixed bug where .WithSnapshot() and .WithVersion() would URL-encode the name of the new clients.
- Updated BlobSasBuilder to correctly order raw string permissions and make the permissions lowercase.
- Fixed bug where BlockBlobClient.Query() failed when query response was > ~200 MB.
- Added BlobBaseClient.OpenRead().
- Fixed bug where BlockBlobClient.Query() would buffer the query response before parsing the Avro contents.

## 12.5.0-preview.5 (2020-07-03)
- Added support for service version 2019-12-12.
- Added support for Blob Tags.
- Added support for Blob Version.
- Added support for Object Replication Service.
- Added support for Append Seal.
- Added support for Jumbo Blobs.
- Added support for setting Access Tier on Blob Snapshots and Versions.
- Added support for BlobServiceProperties.StaticWebsite.DefaultIndexDocumentPath.
- Added RehydratePriority to BlobProperties and BlobItemProperties.
- Fixed bug where BlobBaseClient.DownloadTo() was throwing an exception when downloading blobs of size 0.
- Fixed bug where BlobBaseClient.DownloadTo() was not disposing the network stream.
- Fixed bug where all BlobModelFactory.BlobProperties() parameters were required.
- Fixed bug where BlobBaseClient.BlobName was encoded, affecting SAS generation.
- Fixed bug where AccountType enum was missing BlockBlobStorage and FileStorage

## 12.5.0-preview.4 
- This preview contains bug fixes to improve quality.

## 12.5.0-preview.1 
- This preview adds support for client-side encryption, compatible with data uploaded in previous major versions.

## 12.4.4 
- This release contains bug fixes to improve quality.

## 12.4.3 
- Fixed bug where copy from URL did not handle non-ASCII characters correctly
- Fixed bug where download could hang indefinietly on .NET Framework

## 12.4.2 
- Fixed bug where blob, file and directory names were not URL encoded.
- Fixed bug where BlobBaseClient.DownloadAsync() could download data incorrectly if intermittent network failure occurs.

## 12.4.1 
- Fixed bug where BlobContainerClient.DeleteIfExistsAsync() would throw an exception if hierarchical namespace was enabled, and the underlying container didn't exist.
- Fixed bug where BlobBaseClient.DownloadAsync() would throw an exception when download an empty Blob.
- Fixed bug where BlockBlobClient.CommitBlockListAsync() would throw an exception when commiting previously committed blocks.

## 12.4.0 
- Fixed bug in BlobBaseClient.Download() and BlobClient.Upload() where TransferOptions.MaximumTransferLength was ignored.

## 12.3.0 
- Added support for service version 2019-07-07.
- Added support for Encryption Scopes.
- Modified BlockBlobClient.Upload() and .UploadAsync() to support parallel and multi-part uploads.
- Fixed issue where SAS didn't work with signed identifiers.
- Sanitized header values in exceptions.

## 12.2.0 
 - Added Exists API to BlobBaseClient and BlobContainerClient
 - Fixed issue where SAS content headers were not URL encoded when using BlobSasBuilder.
 - Fixed progress reporting issue for parallel uploads
 - Fixed bug where using SAS connection string from portal would throw an exception if it included
   table endpoint.

## 12.1.0 
- Added check to enforce TokenCredential is used only over HTTPS
- Support using SAS token from connection string
- Fixed issue where AccountName on BlobUriBuilder would not be populated
  for non-IP style Uris.

## 12.0.0 
- Renamed a number of operations and models to better align with other client
  libraries and the .NET Framework Design Guidelines
- Parallel upload/download performance improvements

## 12.0.0-preview.4 
- Added support for Customer Provided Key server side encryption
- Verification of echoed client request IDs
- Support for geo-redundant read from secondary location on failure
- Added CreateIfNotExists and DeleteIfNotExists convenience methods for Blobs
- Added convenient resource Name properties on all clients

## 12.0.0-preview.3 
- New Storage features for service version 2019-02-02 (including Customer
  Provided Key, expanded Set Tier support, the ability to set rehydration
  priority, etc.)
- Parallel upload/download
- Added BlobUriBuilder for addressing Azure Storage resources

For more information, please visit: https://aka.ms/azure-sdk-preview3-net.

## 12.0.0-preview.2 
- Distributed Tracing
- Bug fixes

## 12.0.0-preview.1 
This preview is the first release of a ground-up rewrite of our client
libraries to ensure consistency, idiomatic design, productivity, and an
excellent developer experience.  It was created following the Azure SDK Design
Guidelines for .NET at https://azuresdkspecs.z5.web.core.windows.net/DotNetSpec.html.

For more information, please visit: https://aka.ms/azure-sdk-preview1-net.<|MERGE_RESOLUTION|>--- conflicted
+++ resolved
@@ -1,11 +1,9 @@
 # Release History
 
-<<<<<<< HEAD
+## 12.9.0-beta.5 (Unreleased)
+
+
 ## 12.8.4 (2021-05-20)
-- Fixed bug where Client Side Encryption during large transactions (greater than max int value) would throw an exception.
-
-=======
-## 12.9.0-beta.5 (Unreleased)
 - Fixed bug where Client Side Encryption during large transactions (greater than max int value) would throw an exception.
 
 ## 12.9.0-beta.4 (2021-05-12)
@@ -16,7 +14,6 @@
 - Fixed bug where BlobBaseClient.Exists() would not function correctly on blobs encrypted with CPK.
 - Includes all updates and fixes from 12.8.2 and 12.8.3
 
->>>>>>> 9e6c98a6
 ## 12.8.3 (2021-04-27)
 - Fixed bug where Stream returned by BlockBlobClient.OpenWrite could corrupt blocks if flushed between writes.
 
