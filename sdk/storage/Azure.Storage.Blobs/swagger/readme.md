--- conflicted
+++ resolved
@@ -4,11 +4,7 @@
 ## Configuration
 ``` yaml
 # Generate blob storage
-<<<<<<< HEAD
-input-file: https://raw.githubusercontent.com/Azure/azure-rest-api-specs/storage-dataplane-preview/specification/storage/data-plane/Microsoft.BlobStorage/preview/2019-12-12/blob.json
-=======
 input-file: https://raw.githubusercontent.com/Azure/azure-rest-api-specs/storage-dataplane-preview/specification/storage/data-plane/Microsoft.BlobStorage/preview/2020-02-10/blob.json
->>>>>>> 60f4876e
 output-folder: ../src/Generated
 clear-output-folder: false
 
@@ -1636,144 +1632,6 @@
     };
 ```
 
-### /{containerName}/{blob}?comp=query
-``` yaml
-directive:
-- from: swagger-document
-  where: $["x-ms-paths"]["/{containerName}/{blob}?comp=query"]
-  transform: >
-    $.post.responses.default = {
-        "description": "Failure",
-        "x-az-response-name": "FailureNoContent",
-        "x-az-create-exception": true,
-        "x-az-public": false,
-        "headers": { "x-ms-error-code": { "x-ms-client-name": "ErrorCode", "type": "string" } }
-    };
-```
-
-### Make BlobQueryResult internal
-``` yaml
-directive:
-- from: swagger-document
-  where: $["x-ms-paths"]["/{containerName}/{blob}?comp=query"]
-  transform: >
-    $.post.responses["200"]["x-az-public"] = false;
-    $.post.responses["206"]["x-az-public"] = false;
-```
-
-### Hide QueryRequest
-``` yaml
-directive:
-- from: swagger-document
-  where: definitions.QueryRequest
-  transform: >
-    $["x-az-public"] = false;
-```
-
-### Hide QueryFormat
-``` yaml
-directive:
-- from: swagger-document
-  where: definitions.QueryFormat
-  transform: >
-    $["x-az-public"] = false;
-```
-
-### Hide QuerySerialization
-``` yaml
-directive:
-- from: swagger-document
-  where: definitions.QuerySerialization
-  transform: >
-    $["x-az-public"] = false;
-```
-
-### Hide JsonTextConfiguration
-``` yaml
-directive:
-- from: swagger-document
-  where: definitions.JsonTextConfiguration
-  transform: >
-    $["x-az-public"] = false;
-    $["x-ms-client-name"] = "JsonTextConfigurationInternal";
-```
-
-### Hide DelimitedTextConfiguration
-``` yaml
-directive:
-- from: swagger-document
-  where: definitions.DelimitedTextConfiguration
-  transform: >
-    $["x-az-public"] = false;
-    $["x-ms-client-name"] = "DelimitedTextConfigurationInternal";
-```
-
-### Hide QueryType
-``` yaml
-directive:
-- from: swagger-document
-  where: definitions.QueryType
-  transform: >
-    $["x-az-public"] = false;
-```
-
-### Hide BlobTags, BlobTagSet, BlobTag, BlobItemInternal, and FilterBlobSegment
-``` yaml
-directive:
-- from: swagger-document
-  where: $.definitions
-  transform: >
-    $.BlobTag["x-az-public"] = false;
-    $.BlobTagSet["x-az-public"] = false;
-    $.BlobTags["x-az-public"] = false;
-    $.BlobItemInternal["x-az-public"] = false;
-    $.FilterBlobSegment["x-az-public"] = false;
-```
-
-### Make AppendBlobSealResult internal
-``` yaml
-directive:
-- from: swagger-document
-  where: $["x-ms-paths"]["/{containerName}/{blob}?comp=seal"]
-  transform: >
-    $.put.responses["200"]["x-az-public"] = false;
-    $.put.responses["200"]["x-az-response-name"] = "AppendBlobSealInternal";
-```
-
-### Make BlobSetExpiryResult internal
-``` yaml
-directive:
-- from: swagger-document
-  where: $["x-ms-paths"]["/{containerName}/{blob}?comp=expiry"]
-  transform: >
-    $.put.responses["200"]["x-az-public"] = false;
-    $.put.responses["200"]["x-az-response-name"] = "BlobSetExpiryInternal";
-```
-
-### Make BlobExpiryOptions internal
-``` yaml
-directive:
-- from: swagger-document
-  where: $.parameters
-  transform: >
-    $.BlobExpiryOptions["x-az-public"] = false;
-```
-
-### /{containerName}/{blob}?comp=page&update&fromUrl
-``` yaml
-directive:
-- from: swagger-document
-  where: $["x-ms-paths"]["/{containerName}/{blob}?comp=copy&sync"]
-  transform: >
-    $.put.responses["304"] = {
-        "description": "The condition specified using HTTP conditional header(s) is not met.",
-        "x-az-response-name": "ConditionNotMetError",
-        "x-az-create-exception": true,
-        "x-az-public": false,
-        "headers": { "x-ms-error-code": { "x-ms-client-name": "ErrorCode", "type": "string" } }
-    };
-```
-
 ### Treat the API version as a parameter instead of a constant
 ``` yaml
 directive:
