# Blob Storage
> see https://aka.ms/autorest

## Configuration
``` yaml
# Generate blob storage
input-file: https://raw.githubusercontent.com/Azure/azure-rest-api-specs/storage-dataplane-preview/specification/storage/data-plane/Microsoft.BlobStorage/preview/2019-12-12/blob.json
output-folder: ../src/Generated
clear-output-folder: false

# Use the Azure C# Track 2 generator
# use: C:\src\Storage\Swagger\Generator
# We can't use relative paths here, so use a relative path in generate.ps1
azure-track2-csharp: true
```

## Customizations for Track 2 Generator
See the [AutoRest samples](https://github.com/Azure/autorest/tree/master/Samples/3b-custom-transformations)
for more about how we're customizing things.

### x-ms-code-generation-settings
``` yaml
directive:
- from: swagger-document
  where: $.info["x-ms-code-generation-settings"]
  transform: >
    $.namespace = "Azure.Storage.Blobs";
    $["client-name"] = "BlobRestClient";
    $["client-extensions-name"] = "BlobsExtensions";
    $["client-model-factory-name"] = "BlobsModelFactory";
    $["x-az-skip-path-components"] = true;
    $["x-az-include-sync-methods"] = true;
    $["x-az-public"] = false;
```

### Move directory operations last
This is purely cosmetic for a cleaner diff.
``` yaml
directive:
- from: swagger-document
  where: $["x-ms-paths"]
  transform: >
    const directoryPaths = [];
    for (var path in $) {
        const op = Object.values($[path])[0];
        if (op.operationId.startsWith("Directory_")) {
            directoryPaths.push(path);
        }
    }
    for (var path of directoryPaths) {
        const ops = $[path];
        delete $[path];
        $[path] = ops;
    }
```

### Remove extra consumes/produces values
To avoid an arbitrary limitation in our generator
``` yaml
directive:
- from: swagger-document
  where: $.consumes
  transform: >
    return ["application/xml"];
- from: swagger-document
  where: $.produces
  transform: >
    return ["application/xml"];
```

### Url
``` yaml
directive:
- from: swagger-document
  where: $.parameters.Url
  transform: >
    $["x-ms-client-name"] = "resourceUri";
    $.format = "url";
    $["x-az-trace"] = true;
```

### Ignore common headers
``` yaml
directive:
- from: swagger-document
  where: $["x-ms-paths"]..responses..headers["x-ms-request-id"]
  transform: >
    $["x-az-demote-header"] = true;
- from: swagger-document
  where: $["x-ms-paths"]..responses..headers["x-ms-version"]
  transform: >
    $["x-az-demote-header"] = true;
- from: swagger-document
  where: $["x-ms-paths"]..responses..headers["Date"]
  transform: >
    $["x-az-demote-header"] = true;
- from: swagger-document
  where: $["x-ms-paths"]..responses..headers["x-ms-client-request-id"]
  transform: >
    $["x-az-demote-header"] = true;
```

### Clean up Failure response
``` yaml
directive:
- from: swagger-document
  where: $["x-ms-paths"]..responses.default
  transform: >
    delete $.headers;
    $["x-az-response-name"] = "StorageErrorResult";
    $["x-az-create-exception"] = true;
    $["x-az-public"] = false;
```

### /?restype=service&comp=properties
``` yaml
directive:
- from: swagger-document
  where: $.definitions
  transform: >
    if (!$.BlobServiceProperties) {
        $.BlobServiceProperties = $.StorageServiceProperties;
        delete $.StorageServiceProperties;
        $.BlobServiceProperties.xml = { "name": "StorageServiceProperties" };
    }
    if (!$.BlobContainerProperties) {
        $.BlobContainerProperties = $.ContainerProperties;
        delete $.ContainerProperties;
    }
    if (!$.BlobContainerItem) {
        $.BlobContainerItem = $.ContainerItem;
        const path = $.BlobContainerItem.properties.Properties.$ref.replace(/[#].*$/, "#/definitions/BlobContainerProperties");
        $.BlobContainerItem.properties.Properties.$ref = path;
        delete $.ContainerItem;
    }
- from: swagger-document
  where: $.parameters
  transform: >
    if (!$.BlobServiceProperties) {
        const props = $.BlobServiceProperties = $.StorageServiceProperties;
        props.name = "BlobServiceProperties";
        props.schema = { "$ref": props.schema.$ref.replace(/[#].*$/, "#/definitions/BlobServiceProperties") };
        delete $.StorageServiceProperties;
    }
- from: swagger-document
  where: $["x-ms-paths"]["/?restype=service&comp=properties"]
  transform: >
    const param = $.put.parameters[0];
    if (param && param["$ref"] && param["$ref"].endsWith("StorageServiceProperties")) {
        const path = param["$ref"].replace(/[#].*$/, "#/parameters/BlobServiceProperties");
        $.put.parameters[0] = { "$ref": path };
    }
    const def = $.get.responses["200"].schema;
    if (def && def["$ref"] && def["$ref"].endsWith("StorageServiceProperties")) {
        const path = def["$ref"].replace(/[#].*$/, "#/definitions/BlobServiceProperties");
        $.get.responses["200"].schema = { "$ref": path };
    }
```

### Make CORS allow null values
It should be possible to pass null for CORS to update service properties without changing existing rules.
``` yaml
directive:
- from: swagger-document
  where: $.definitions.BlobServiceProperties
  transform: >
    $.properties.Cors["x-az-nullable-array"] = true;
```

### /?restype=service&comp=stats
``` yaml
directive:
- from: swagger-document
  where: $.definitions
  transform: >
    if (!$.BlobServiceStatistics) {
        $.BlobServiceStatistics = $.StorageServiceStats;
        delete $.StorageServiceStats;
        $.BlobServiceStatistics.xml = { "name": "StorageServiceStats" };
        $.BlobServiceStatistics.description = "Statistics for the storage service.";
    }
- from: swagger-document
  where: $["x-ms-paths"]["/?restype=service&comp=stats"]
  transform: >
    const def = $.get.responses["200"].schema;
    if (def && def["$ref"] && !def["$ref"].endsWith("BlobServiceStatistics")) {
        const path = def["$ref"].replace(/[#].*$/, "#/definitions/BlobServiceStatistics");
        $.get.responses["200"].schema = { "$ref": path };
    }
```

### /?comp=list
``` yaml
directive:
- from: swagger-document
  where: $.definitions
  transform: >
    if (!$.BlobContainersSegment) {
        $.BlobContainersSegment = $.ListContainersSegmentResponse;
        delete $.ListContainersSegmentResponse;
        $.BlobContainersSegment["x-az-public"] = false;
        $.BlobContainersSegment.required.push("NextMarker");
        $.BlobContainersSegment.properties.BlobContainerItems = $.BlobContainersSegment.properties.ContainerItems;
        delete $.BlobContainersSegment.properties.ContainerItems;
        const path = $.BlobContainersSegment.properties.BlobContainerItems.items.$ref.replace(/[#].*$/, "#/definitions/BlobContainerItem");
        $.BlobContainersSegment.properties.BlobContainerItems.items.$ref = path;
    }
- from: swagger-document
  where: $["x-ms-paths"]["/?comp=list"]
  transform: >
    const def = $.get.responses["200"].schema;
    if (def && def["$ref"] && !def["$ref"].endsWith("BlobContainersSegment")) {
        const path = def["$ref"].replace(/[#].*$/, "#/definitions/BlobContainersSegment");
        $.get.responses["200"].schema = { "$ref": path };
    }
    $.get.operationId = "Service_ListBlobContainersSegment";
```

### /{containerName}?restype=container
``` yaml
directive:
- from: swagger-document
  where: $["x-ms-paths"]["/{containerName}?restype=container"]
  transform: >
    $.get.responses["200"].headers["x-ms-lease-state"]["x-ms-enum"].name = "LeaseState";
    $.get.responses["200"].headers["x-ms-lease-status"]["x-ms-enum"].name = "LeaseStatus";
    $.get.responses["200"].headers["x-ms-blob-public-access"]["x-ms-enum"].modelAsString = false;
    $.get.responses["200"]["x-az-response-name"] = "FlattenedContainerItem";
    $.get.responses["200"]["x-az-public"] = false;
    $.put.responses["201"]["x-az-response-name"] = "BlobContainerInfo";

```

### BlobPublicAccess
``` yaml
directive:
- from: swagger-document
  where: $.parameters.BlobPublicAccess
  transform: >
    $["x-ms-enum"].modelAsString = false;
```

### /?restype=account&comp=properties
``` yaml
directive:
- from: swagger-document
  where: $["x-ms-paths"]["/?restype=account&comp=properties"]
  transform: >
    $.get.description = "Returns the sku name and account kind";
    $.get.responses["200"]["x-az-response-name"] = "AccountInfo";
- from: swagger-document
  where: $["x-ms-paths"]
  transform: >
    if ($["/{containerName}?restype=account&comp=properties"]) {
        delete $["/{containerName}?restype=account&comp=properties"];
    }
    if ($["/{containerName}/{blob}?restype=account&comp=properties"]) {
        delete $["/{containerName}/{blob}?restype=account&comp=properties"];
    }
```

### /{containerName}?restype=container&comp=metadata
``` yaml
directive:
- from: swagger-document
  where: $["x-ms-paths"]["/{containerName}?restype=container&comp=metadata"]
  transform: >
    $.put.responses["200"]["x-az-response-name"] = "BlobContainerInfo";
```

### /{containerName}?restype=container&comp=acl
``` yaml
directive:
- from: swagger-document
  where: $["x-ms-paths"]["/{containerName}?restype=container&comp=acl"]
  transform: >
    $.get.responses["200"].headers["x-ms-blob-public-access"]["x-ms-enum"].modelAsString = false;
    $.get.responses["200"]["x-az-response-name"] = "BlobContainerAccessPolicy";
    $.get.responses["200"]["x-az-response-schema-name"] = "SignedIdentifiers";
    $.put.responses["200"].description = "Success";
    $.put.responses["200"]["x-az-response-name"] = "BlobContainerInfo";
- from: swagger-document
  where: $.parameters.ContainerAcl
  transform: $["x-ms-client-name"] = "permissions"
- from: swagger-document
  where: $.definitions.SignedIdentifier
  transform: >
    delete $.xml;
    $["x-ms-client-name"] = "BlobSignedIdentifier";
    $.xml = {"name": "SignedIdentifier"};
```

### /{containerName}?comp=lease&restype=container&acquire
``` yaml
directive:
- from: swagger-document
  where: $["x-ms-paths"]["/{containerName}?comp=lease&restype=container&acquire"]
  transform: >
    $.put.responses["201"].description = "The lease operation completed successfully.";
    $.put.responses["201"].headers["x-ms-lease-id"].description = "Uniquely identifies a container's or blob's lease";
    $.put.responses["201"]["x-az-response-name"] = "BlobLease";
```

### /{containerName}?comp=lease&restype=container&release
``` yaml
directive:
- from: swagger-document
  where: $["x-ms-paths"]["/{containerName}?comp=lease&restype=container&release"]
  transform: >
    $.put.responses["200"].description = "Success";
    $.put.responses["200"]["x-az-response-name"] = "BlobContainerInfo";
```

### /{containerName}?comp=lease&restype=container&renew
``` yaml
directive:
- from: swagger-document
  where: $["x-ms-paths"]["/{containerName}?comp=lease&restype=container&renew"]
  transform: >
    $.put.responses["200"].description = "The lease operation completed successfully.";
    $.put.responses["200"].headers["x-ms-lease-id"].description = "Uniquely identifies a container's or blob's lease";
    $.put.responses["200"]["x-az-response-name"] = "BlobLease";
```

### /{containerName}?comp=lease&restype=container&break
``` yaml
directive:
- from: swagger-document
  where: $["x-ms-paths"]["/{containerName}?comp=lease&restype=container&break"]
  transform: >
    $.put.responses["202"]["x-az-response-name"] = "BrokenLease";
    $.put.responses["202"]["x-az-public"] = false;
```

### /{containerName}?comp=lease&restype=container&change
``` yaml
directive:
- from: swagger-document
  where: $["x-ms-paths"]["/{containerName}?comp=lease&restype=container&change"]
  transform: >
    $.put.responses["200"].description = "The lease operation completed successfully.";
    $.put.responses["200"].headers["x-ms-lease-id"].description = "Uniquely identifies a container's or blob's lease";
    $.put.responses["200"]["x-az-response-name"] = "BlobLease";
```

### /{containerName}?restype=container&comp=list&flat
``` yaml
directive:
- from: swagger-document
  where: $.definitions
  transform: >
    if (!$.BlobsFlatSegment) {
        $.BlobsFlatSegment = $.ListBlobsFlatSegmentResponse;
        delete $.ListBlobsFlatSegmentResponse;
        $.BlobsFlatSegment["x-ms-client-name"] = "BlobsFlatSegment";
        $.BlobsFlatSegment["x-az-public"] = false;
        $.BlobsFlatSegment.required.push("NextMarker");
        const path = $.BlobsFlatSegment.properties.Segment.$ref.replace(/[#].*$/, "#/definitions/");
        $.BlobsFlatSegment.properties.BlobItems = {
            "type": "array",
            "xml": { "name": "Blobs", "wrapped": true },
            "items": { "$ref": path + "BlobItemInternal" }
        };
        delete $.BlobsFlatSegment.properties.Segment;
        delete $.BlobFlatListSegment;
    }
    $.BlobItemInternal.required = [ "Name", "Properties", "Deleted" ];
- from: swagger-document
  where: $["x-ms-paths"]["/{containerName}?restype=container&comp=list&flat"]
  transform: >
    $.get.operationId = "Container_ListBlobsFlatSegment";
    $.get.responses["200"].headers["Content-Type"]["x-az-demote-header"] = true;
    const def = $.get.responses["200"].schema;
    if (def && def["$ref"] && !def["$ref"].endsWith("BlobsFlatSegment")) {
        const path = def["$ref"].replace(/[#].*$/, "#/definitions/BlobsFlatSegment");
        $.get.responses["200"].schema = { "$ref": path };
    }
```

### /{containerName}?restype=container&comp=list&hierarchy
``` yaml
directive:
- from: swagger-document
  where: $.definitions
  transform: >
    if (!$.BlobsHierarchySegment) {
        $.BlobsHierarchySegment = $.ListBlobsHierarchySegmentResponse;
        delete $.ListBlobsHierarchySegmentResponse;
        $.BlobsHierarchySegment["x-ms-client-name"] = "BlobsHierarchySegment";
        $.BlobsHierarchySegment["x-az-public"] = false;
        $.BlobsHierarchySegment.required.push("NextMarker");
        const path = $.BlobsHierarchySegment.properties.Segment.$ref.replace(/[#].*$/, "#/definitions/");
        $.BlobsHierarchySegment.properties.BlobItems = {
            "type": "array",
            "xml": { "name": "Blobs", "wrapped": true },
            "items": { "$ref": path + "BlobItemInternal" }
        };
        $.BlobsHierarchySegment.properties.BlobPrefixes = {
            "type": "array",
            "xml": { "name": "Blobs", "wrapped": true },
            "items": { "$ref": path + "BlobPrefix" }
        };
        delete $.BlobsHierarchySegment.properties.Segment;
        delete $.BlobHierarchyListSegment;
    }
    $.BlobPrefix["x-az-public"] = false;
- from: swagger-document
  where: $.parameters.Delimiter
  transform: >
    $.required = false;
- from: swagger-document
  where: $["x-ms-paths"]["/{containerName}?restype=container&comp=list&hierarchy"]
  transform: >
    $.get.operationId = "Container_ListBlobsHierarchySegment";
    $.get.responses["200"].headers["Content-Type"]["x-az-demote-header"] = true;
    const def = $.get.responses["200"].schema;
    if (def && def["$ref"] && !def["$ref"].endsWith("BlobsHierarchySegment")) {
        const path = def["$ref"].replace(/[#].*$/, "#/definitions/BlobsHierarchySegment");
        $.get.responses["200"].schema = { "$ref": path };
    }
```

### MD5 to Hash
``` yaml
directive:
- from: swagger-document
  where: $.parameters.BlobContentMD5
  transform: >
    $["x-ms-client-name"] = "blobContentHash";
- from: swagger-document
  where: $.parameters.ContentMD5
  transform: >
    $["x-ms-client-name"] = "transactionalContentHash";
- from: swagger-document
  where: $.parameters.GetRangeContentMD5
  transform: >
    $["x-ms-client-name"] = "rangeGetContentHash";
- from: swagger-document
  where: $.parameters.SourceContentMD5
  transform: >
    $["x-ms-client-name"] = "sourceContentHash";
- from: swagger-document
  where: $["x-ms-paths"]..responses..headers["Content-MD5"]
  transform: >
    $["x-ms-client-name"] = "ContentHash";
```

### /{containerName}/{blob}
``` yaml
directive:
- from: swagger-document
  where: $.definitions
  transform: >
    if (!$.BlobItemProperties) {
        $.BlobItemProperties = $.BlobPropertiesInternal;
        delete $.BlobPropertiesInternal;
        $.BlobItemProperties.properties.ETag = $.BlobItemProperties.properties.Etag;
        $.BlobItemProperties.properties.ETag.xml = { "name":  "Etag" };
        delete $.BlobItemProperties.properties.Etag;
        delete $.BlobItemProperties.required;
        $.BlobItemProperties.properties["Content-MD5"]["x-ms-client-name"] = "ContentHash";
        $.BlobItemProperties.properties.CopySource.format = "url";
        $.BlobItemProperties.required = ["AccessTierInferred"];
        const path = $.BlobItemInternal.properties.Properties.$ref.replace(/[#].*$/, "#/definitions/BlobItemProperties");
        $.BlobItemInternal.properties.Properties = { "$ref": path };

        $.BlobItemProperties.properties.CreatedOn = $.BlobItemProperties.properties["Creation-Time"];
        $.BlobItemProperties.properties.CreatedOn.xml = {"name": "Creation-Time"};
        delete $.BlobItemProperties.properties["Creation-Time"];

        $.BlobItemProperties.properties.CopyCompletedOn = $.BlobItemProperties.properties.CopyCompletionTime;
        $.BlobItemProperties.properties.CopyCompletedOn.xml = {"name": "CopyCompletionTime"};
        delete $.BlobItemProperties.properties.CopyCompletionTime;

        $.BlobItemProperties.properties.DeletedOn = $.BlobItemProperties.properties.DeletedTime;
        $.BlobItemProperties.properties.DeletedOn.xml = {"name": "DeletedTime"};
        delete $.BlobItemProperties.properties.DeletedTime;

        $.BlobItemProperties.properties.AccessTierChangedOn = $.BlobItemProperties.properties.AccessTierChangeTime;
        $.BlobItemProperties.properties.AccessTierChangedOn.xml = {"name": "AccessTierChangeTime"};
        delete $.BlobItemProperties.properties.AccessTierChangeTime;
        
        $.BlobItemInternal["x-az-public"] = false;
    }
- from: swagger-document
  where: $["x-ms-paths"]["/{containerName}/{blob}"]
  transform: >
    $.get.responses["200"]["x-az-response-name"] = "FlattenedDownloadProperties";
    $.get.responses["200"]["x-az-public"] = false;
    $.get.responses["200"]["x-az-stream"] = true;
    $.get.responses["200"].headers["x-ms-copy-source"].format = "url";
    $.get.responses["200"].headers["x-ms-copy-status"]["x-ms-enum"].name = "CopyStatus";
    $.get.responses["200"].headers["x-ms-lease-state"]["x-ms-enum"].name = "LeaseState";
    $.get.responses["200"].headers["x-ms-lease-status"]["x-ms-enum"].name = "LeaseStatus";
    $.get.responses["200"].headers["x-ms-blob-content-md5"]["x-ms-client-name"] = "BlobContentHash";
    $.get.responses["200"]["x-az-response-schema-name"] = "Content";
    $.get.responses["206"]["x-az-response-name"] = "FlattenedDownloadProperties";
    $.get.responses["206"]["x-az-public"] = false;
    $.get.responses["206"]["x-az-stream"] = true;
    $.get.responses["206"].headers["x-ms-copy-source"].format = "url";
    $.get.responses["206"].headers["x-ms-copy-status"]["x-ms-enum"].name = "CopyStatus";
    $.get.responses["206"].headers["x-ms-lease-state"]["x-ms-enum"].name = "LeaseState";
    $.get.responses["206"].headers["x-ms-lease-status"]["x-ms-enum"].name = "LeaseStatus";
    $.get.responses["206"].headers["x-ms-blob-content-md5"]["x-ms-client-name"] = "BlobContentHash";
    $.get.responses["206"]["x-az-response-schema-name"] = "Content";
    $.get.responses["304"] = {
        "description": "The condition specified using HTTP conditional header(s) is not met.",
        "x-az-response-name": "ConditionNotMetError",
        "x-az-create-exception": true,
        "x-az-public": false,
        "headers": { "x-ms-error-code": { "x-ms-client-name": "ErrorCode", "type": "string" } } };
    $.head.responses["200"]["x-az-response-name"] = "BlobPropertiesInternal";
<<<<<<< HEAD
=======
    $.head.responses["200"]["x-az-public"] = false;
>>>>>>> 4a2b3dcb
    $.head.responses["200"].headers["x-ms-copy-source"].format = "url";
    $.head.responses["200"].headers["x-ms-copy-status"]["x-ms-enum"].name = "CopyStatus";
    $.head.responses["200"].headers["x-ms-lease-state"]["x-ms-enum"].name = "LeaseState";
    $.head.responses["200"].headers["x-ms-lease-status"]["x-ms-enum"].name = "LeaseStatus";
    $.head.responses["200"].headers["Content-MD5"]["x-ms-client-name"] = "ContentHash";
    $.head.responses["200"].headers["x-ms-copy-completion-time"]["x-ms-client-name"] = "CopyCompletedOn";
    $.head.responses["200"].headers["x-ms-creation-time"]["x-ms-client-name"] = "CreatedOn";
    $.head.responses["200"].headers["x-ms-access-tier-change-time"]["x-ms-client-name"] = "AccessTierChangedOn";
    $.head.responses["304"] = {
        "description": "The condition specified using HTTP conditional header(s) is not met.",
        "x-az-response-name": "ConditionNotMetError",
        "x-az-create-exception": true,
        "x-az-public": false,
        "headers": { "x-ms-error-code": { "x-ms-client-name": "ErrorCode", "type": "string" } }
    };
    $.head.responses["default"] = {
        "description": "The condition specified using HTTP conditional header(s) is not met.",
        "x-az-response-name": "ConditionNotMetError",
        "x-az-create-exception": true,
        "x-az-public": false,
        "headers": { "x-ms-error-code": { "x-ms-client-name": "ErrorCode", "type": "string" } }
    };
```

### Remove Type suffix from enum names
``` yaml
directive:
- from: swagger-document
  where: $.parameters.DeleteSnapshots
  transform: >
    $["x-ms-enum"].name = "DeleteSnapshotsOption";
    $.enum = [ "none", "include", "only" ];
    $["x-ms-enum"].values = [ { name: "none", value: null }, { name: "IncludeSnapshots", value: "include" }, { name: "OnlySnapshots", value: "only" }];
    $["x-az-enum-skip-value"] = "none";
- from: swagger-document
  where: $.parameters.SequenceNumberAction
  transform: >
    $["x-ms-enum"].name = "SequenceNumberAction";
- from: swagger-document
  where: $.definitions.CopyStatus
  transform: >
    $["x-ms-enum"].name = "CopyStatus";
- from: swagger-document
  where: $.definitions.LeaseState
  transform: >
    $["x-ms-enum"].name = "LeaseState";
- from: swagger-document
  where: $.definitions.LeaseStatus
  transform: >
    $["x-ms-enum"].name = "LeaseStatus";
```

### GeoReplication
``` yaml
directive:
- from: swagger-document
  where: $.definitions
  transform: >
    if (!$.BlobGeoReplication) {
        $.BlobGeoReplication = $.GeoReplication;
        delete $.GeoReplication;
        $.BlobGeoReplication.xml = {"name": "GeoReplication"};
        $.BlobGeoReplication.properties.Status["x-ms-enum"].name = "BlobGeoReplicationStatus";
        $.BlobGeoReplication.properties.Status["x-ms-enum"].modelAsString = false;
        const def = $.BlobServiceStatistics.properties.GeoReplication;
        if (!def["$ref"].endsWith("BlobGeoReplication")) {
            const path = def["$ref"].replace(/[#].*$/, "#/definitions/BlobGeoReplication");
            $.BlobServiceStatistics.properties.GeoReplication = {"$ref": path};
        }
        $.BlobGeoReplication.properties.LastSyncedOn = $.BlobGeoReplication.properties.LastSyncTime;
        delete $.BlobGeoReplication.properties.LastSyncTime;
        $.BlobGeoReplication.properties.LastSyncedOn.xml = { "name": "LastSyncTime" };
    }
```

### /{containerName}/{blob}?comp=properties&SetHTTPHeaders
``` yaml
directive:
- from: swagger-document
  where: $["x-ms-paths"]["/{containerName}/{blob}?comp=properties&SetHTTPHeaders"]
  transform: >
    $.put.operationId = "Blob_SetHttpHeaders";
    $.put.responses["200"]["x-az-response-name"] = "SetHttpHeadersOperation";
    $.put.responses["200"]["x-az-public"] = false;
```

### RehydratePriority
``` yaml
directive:
- from: swagger-document
  where: $.parameters.RehydratePriority
  transform: >
    $["x-ms-enum"].modelAsString = false;
```

### ArchiveStatus
``` yaml
directive:
- from: swagger-document
  where: $.definitions.ArchiveStatus
  transform: >
    $["x-ms-enum"].modelAsString = false;
```

### /{containerName}/{blob}?comp=metadata
``` yaml
directive:
- from: swagger-document
  where: $["x-ms-paths"]["/{containerName}/{blob}?comp=metadata"]
  transform: >
    $.put.responses["200"]["x-az-response-name"] = "SetMetadataOperation";
    $.put.responses["200"]["x-az-public"] = false;
```

### /{containerName}/{blob}?comp=lease&acquire
``` yaml
directive:
- from: swagger-document
  where: $["x-ms-paths"]["/{containerName}/{blob}?comp=lease&acquire"]
  transform: >
    $.put.responses["201"]["x-az-response-name"] = "BlobLease";
    $.put.responses["201"].description = "The lease operation completed successfully.";
    $.put.responses["201"].headers["x-ms-lease-id"].description = "Uniquely identifies a container's or blob's lease";
```

### /{containerName}/{blob}?comp=lease&release
``` yaml
directive:
- from: swagger-document
  where: $["x-ms-paths"]["/{containerName}/{blob}?comp=lease&release"]
  transform: >
    $.put.responses["200"].description = "The operation completed successfully.";
    $.put.responses["200"]["x-az-response-name"] = "BlobInfo";
```

### /{containerName}/{blob}?comp=lease&renew
``` yaml
directive:
- from: swagger-document
  where: $["x-ms-paths"]["/{containerName}/{blob}?comp=lease&renew"]
  transform: >
    $.put.responses["200"]["x-az-response-name"] = "BlobLease";
    $.put.responses["200"].description = "The lease operation completed successfully.";
    $.put.responses["200"].headers["x-ms-lease-id"].description = "Uniquely identifies a container's or blob's lease";
```

### /{containerName}/{blob}?comp=lease&change
``` yaml
directive:
- from: swagger-document
  where: $["x-ms-paths"]["/{containerName}/{blob}?comp=lease&change"]
  transform: >
    $.put.responses["200"]["x-az-response-name"] = "BlobLease";
    $.put.responses["200"].description = "The lease operation completed successfully.";
    $.put.responses["200"].headers["x-ms-lease-id"].description = "Uniquely identifies a container's or blob's lease";
```

### /{containerName}/{blob}?comp=lease&break
``` yaml
directive:
- from: swagger-document
  where: $["x-ms-paths"]["/{containerName}/{blob}?comp=lease&break"]
  transform: >
    $.put.responses["202"]["x-az-response-name"] = "BrokenLease";
    $.put.responses["202"]["x-az-public"] = false;
```

### /{containerName}/{blob}?comp=snapshot
``` yaml
directive:
- from: swagger-document
  where: $["x-ms-paths"]["/{containerName}/{blob}?comp=snapshot"]
  transform: >
    $.put.responses["201"]["x-az-response-name"] = "BlobSnapshotInfo";
```

### /{containerName}/{blob}?comp=copy
``` yaml
directive:
- from: swagger-document
  where: $["x-ms-paths"]["/{containerName}/{blob}?comp=copy"]
  transform: >
    $.put.operationId = "Blob_StartCopyFromUri";
    $.put.responses["202"]["x-az-response-name"] = "BlobCopyInfo";
    $.put.responses["202"].description = "The operation completed successfully.";
    $.put.responses["202"].headers["x-ms-copy-status"]["x-ms-enum"].name = "CopyStatus";
```

### /{containerName}/{blob}?comp=copy&sync
``` yaml
directive:
- from: swagger-document
  where: $["x-ms-paths"]["/{containerName}/{blob}?comp=copy&sync"]
  transform: >
    $.put.operationId = "Blob_CopyFromUri";
    $.put.responses["202"]["x-az-response-name"] = "BlobCopyInfo";
    $.put.responses["202"].description = "The operation completed successfully.";
    $.put.responses["202"].headers["x-ms-copy-status"].enum = ["pending", "success", "aborted", "failed"];
    $.put.responses["202"].headers["x-ms-copy-status"]["x-ms-enum"].name = "CopyStatus";
    delete $.put.responses["202"].headers["Content-MD5"];
    delete $.put.responses["202"].headers["x-ms-content-crc64"];
```

### /{containerName}/{blob}?comp=copy&copyid={CopyId}
``` yaml
directive:
- from: swagger-document
  where: $["x-ms-paths"]["/{containerName}/{blob}?comp=copy&copyid={CopyId}"]
  transform: >
    $.put.operationId = "Blob_AbortCopyFromUri";
```

### SourceUrl
``` yaml
directive:
- from: swagger-document
  where: $.parameters.SourceUrl
  transform: >
    $["x-ms-client-name"] = "sourceUri"
```

### /{containerName}/{blob}?PageBlob
``` yaml
directive:
- from: swagger-document
  where: $["x-ms-paths"]["/{containerName}/{blob}?PageBlob"]
  transform: >
    $.put.responses["201"]["x-az-response-name"] = "BlobContentInfo";
    $.put.responses["201"].description = "The operation completed successfully.";
    $.put.responses["201"].headers["x-ms-request-server-encrypted"]["x-az-demote-header"] = true;
    $.put.responses["201"].headers["x-ms-blob-sequence-number"] = {
        "x-ms-client-name": "BlobSequenceNumber",
        "type": "integer",
        "format": "int64",
        "description": "The current sequence number for the page blob.  This is only returned for page blobs."
    };
```

### /{containerName}/{blob}?comp=page&update
``` yaml
directive:
- from: swagger-document
  where: $["x-ms-paths"]["/{containerName}/{blob}?comp=page&update"]
  transform: >
    $.put.responses["201"]["x-az-response-name"] = "PageInfo";
    $.put.responses["201"].description = "The operation completed successfully.";
    $.put.responses["201"].headers["x-ms-blob-sequence-number"].description = "The current sequence number for the page blob.  This is only returned for page blobs.";
    $.put.responses["201"].headers["x-ms-request-server-encrypted"]["x-az-demote-header"] = true;
```

### /{containerName}/{blob}?comp=page&clear
``` yaml
directive:
- from: swagger-document
  where: $["x-ms-paths"]["/{containerName}/{blob}?comp=page&clear"]
  transform: >
    $.put.responses["201"]["x-az-response-name"] = "PageInfo";
    $.put.responses["201"].description = "The operation completed successfully.";
    $.put.responses["201"].headers["x-ms-blob-sequence-number"].description = "The current sequence number for the page blob.  This is only returned for page blobs.";
    $.put.responses["201"].headers["x-ms-request-server-encrypted"] = {
        "x-ms-client-name": "IsServerEncrypted",
        "type": "boolean",
        "x-az-demote-header": true,
        "description": "The value of this header is set to true if the contents of the request are successfully encrypted using the specified algorithm, and false otherwise."
    };
    $.put.responses["201"].headers["x-ms-encryption-key-sha256"] = {
          "x-ms-client-name": "EncryptionKeySha256",
          "type": "string",
          "description": "The SHA-256 hash of the encryption key used to encrypt the blob. This header is only returned when the blob was encrypted with a customer-provided key."
              };
```

### /{containerName}/{blob}?comp=page&update&fromUrl
``` yaml
directive:
- from: swagger-document
  where: $["x-ms-paths"]["/{containerName}/{blob}?comp=page&update&fromUrl"]
  transform: >
    $.put.operationId = "PageBlob_UploadPagesFromUri";
    $.put.responses["201"]["x-az-response-name"] = "PageInfo";
    $.put.responses["201"].description = "The operation completed successfully.";
    $.put.responses["201"].headers["x-ms-blob-sequence-number"].description = "The current sequence number for the page blob.  This is only returned for page blobs.";
    $.put.responses["201"].headers["x-ms-request-server-encrypted"]["x-az-demote-header"] = true;
    $.put.responses["304"] = {
        "description": "The condition specified using HTTP conditional header(s) is not met.",
        "x-az-response-name": "ConditionNotMetError",
        "x-az-create-exception": true,
        "x-az-public": false,
        "headers": { "x-ms-error-code": { "x-ms-client-name": "ErrorCode", "type": "string" } }
    };
```

### /{containerName}/{blob}?comp=pagelist
``` yaml
directive:
- from: swagger-document
  where: $["x-ms-paths"]["/{containerName}/{blob}?comp=pagelist"]
  transform: >
    $.get.responses["200"]["x-az-response-name"] = "PageRangesInfoInternal";
    $.get.responses["200"]["x-az-public"] = false;
    $.get.responses["304"] = {
        "description": "The condition specified using HTTP conditional header(s) is not met.",
        "x-az-response-name": "ConditionNotMetError",
        "x-az-create-exception": true,
        "x-az-public": false,
        "headers": { "x-ms-error-code": { "x-ms-client-name": "ErrorCode", "type": "string" } }
    };
```

### /{containerName}/{blob}?comp=pagelist&diff
``` yaml
directive:
- from: swagger-document
  where: $["x-ms-paths"]["/{containerName}/{blob}?comp=pagelist&diff"]
  transform: >
    $.get.responses["200"]["x-az-response-name"] = "PageRangesInfoInternal";
    $.get.responses["200"]["x-az-public"] = false;
    $.get.responses["304"] = {
        "description": "The condition specified using HTTP conditional header(s) is not met.",
        "x-az-response-name": "ConditionNotMetError",
        "x-az-create-exception": true,
        "x-az-public": false,
        "headers": { "x-ms-error-code": { "x-ms-client-name": "ErrorCode", "type": "string" } }
    };
```

### Define PageRange as struct
``` yaml
directive:
- from: swagger-document
  where: $.definitions.PageRange
  transform: >
     $["x-az-struct"] = true;
```

### /{containerName}/{blob}?comp=properties&Resize
``` yaml
directive:
- from: swagger-document
  where: $["x-ms-paths"]["/{containerName}/{blob}?comp=properties&Resize"]
  transform: >
    $.put.responses["200"]["x-az-response-name"] = "PageBlobInfo";
    $.put.responses["200"].description = "The operation completed successfully.";
    $.put.responses["200"].headers["Last-Modified"].description = "Returns the date and time the blob was last modified. Any operation that modifies the blob, including an update of the blob's metadata or properties, changes the last-modified time of the blob.";
    $.put.responses["200"].headers["x-ms-blob-sequence-number"].description = "The current sequence number for the page blob.  This is only returned for page blobs.";
```

### /{containerName}/{blob}?comp=properties&UpdateSequenceNumber
``` yaml
directive:
- from: swagger-document
  where: $["x-ms-paths"]["/{containerName}/{blob}?comp=properties&UpdateSequenceNumber"]
  transform: >
    $.put.responses["200"]["x-az-response-name"] = "PageBlobInfo";
    $.put.responses["200"].description = "The operation completed successfully.";
    $.put.responses["200"].headers["Last-Modified"].description = "Returns the date and time the blob was last modified. Any operation that modifies the blob, including an update of the blob's metadata or properties, changes the last-modified time of the blob.";
    $.put.responses["200"].headers["x-ms-blob-sequence-number"].description = "The current sequence number for the page blob.  This is only returned for page blobs.";
```

### /{containerName}/{blob}?comp=incrementalcopy
``` yaml
directive:
- from: swagger-document
  where: $["x-ms-paths"]["/{containerName}/{blob}?comp=incrementalcopy"]
  transform: >
    $.put.responses["202"]["x-az-response-name"] = "BlobCopyInfo";
    $.put.responses["202"].description = "The operation completed successfully.";
    $.put.responses["202"].headers["x-ms-copy-status"]["x-ms-enum"].name = "CopyStatus";
```

### /{containerName}/{blob}?AppendBlob
``` yaml
directive:
- from: swagger-document
  where: $["x-ms-paths"]["/{containerName}/{blob}?AppendBlob"]
  transform: >
    $.put.responses["201"]["x-az-response-name"] = "BlobContentInfo";
    $.put.responses["201"].description = "The operation completed successfully.";
    $.put.responses["201"].headers["x-ms-request-server-encrypted"]["x-az-demote-header"] = true;
    $.put.responses["201"].headers["x-ms-blob-sequence-number"] = {
        "x-ms-client-name": "BlobSequenceNumber",
        "type": "integer",
        "format": "int64",
        "description": "The current sequence number for the page blob.  This is only returned for page blobs."
    };
```

### /{containerName}/{blob}?comp=appendblock
``` yaml
directive:
- from: swagger-document
  where: $["x-ms-paths"]["/{containerName}/{blob}?comp=appendblock"]
  transform: >
    $.put.responses["201"]["x-az-response-name"] = "BlobAppendInfo";
    $.put.responses["201"].description = "The operation completed successfully.";
```

### /{containerName}/{blob}?comp=appendblock&fromUrl
``` yaml
directive:
- from: swagger-document
  where: $["x-ms-paths"]["/{containerName}/{blob}?comp=appendblock&fromUrl"]
  transform: >
    $.put.operationId = "AppendBlob_AppendBlockFromUri";
    $.put.responses["201"]["x-az-response-name"] = "BlobAppendInfo";
    $.put.responses["201"].description = "The operation completed successfully.";
    $.put.responses["201"].headers["x-ms-request-server-encrypted"] = {
        "x-ms-client-name": "IsServerEncrypted",
        "type": "boolean",
        "description": "The value of this header is set to true if the contents of the request are successfully encrypted using the specified algorithm, and false otherwise."
    };
    $.put.responses["304"] = {
        "description": "The condition specified using HTTP conditional header(s) is not met.",
        "x-az-response-name": "ConditionNotMetError",
        "x-az-create-exception": true,
        "x-az-public": false,
        "headers": { "x-ms-error-code": { "x-ms-client-name": "ErrorCode", "type": "string" } }
    };
```

### /{containerName}/{blob}?BlockBlob
``` yaml
directive:
- from: swagger-document
  where: $["x-ms-paths"]["/{containerName}/{blob}?BlockBlob"]
  transform: >
    $.put.responses["201"]["x-az-response-name"] = "BlobContentInfo";
    $.put.responses["201"].description = "The operation completed successfully.";
    $.put.responses["201"].headers["x-ms-request-server-encrypted"]["x-az-demote-header"] = true;
    $.put.responses["201"].headers["x-ms-blob-sequence-number"] = {
        "x-ms-client-name": "BlobSequenceNumber",
        "type": "integer",
        "format": "int64",
        "description": "The current sequence number for the page blob.  This is only returned for page blobs."
    };
```

### /{containerName}/{blob}?comp=block
``` yaml
directive:
- from: swagger-document
  where: $["x-ms-paths"]["/{containerName}/{blob}?comp=block"]
  transform: >
    $.put.responses["201"]["x-az-response-name"] = "BlockInfo";
    $.put.responses["201"].description = "The operation completed successfully.";
    $.put.responses["201"].headers["x-ms-request-server-encrypted"]["x-az-demote-header"] = true;
```

### /{containerName}/{blob}?comp=block&fromURL
``` yaml
directive:
- from: swagger-document
  where: $["x-ms-paths"]["/{containerName}/{blob}?comp=block&fromURL"]
  transform: >
    $.put.operationId = "BlockBlob_StageBlockFromUri";
    $.put.responses["201"]["x-az-response-name"] = "BlockInfo";
    $.put.responses["201"].description = "The operation completed successfully.";
    $.put.responses["201"].headers["x-ms-request-server-encrypted"]["x-az-demote-header"] = true;
    $.put.responses["304"] = {
        "description": "The condition specified using HTTP conditional header(s) is not met.",
        "x-az-response-name": "ConditionNotMetError",
        "x-az-create-exception": true,
        "x-az-public": false,
        "headers": { "x-ms-error-code": { "x-ms-client-name": "ErrorCode", "type": "string" } }
    };
```

### /{containerName}/{blob}?comp=blocklist
``` yaml
directive:
- from: swagger-document
  where: $["x-ms-paths"]["/{containerName}/{blob}?comp=blocklist"]
  transform: >
    $.get.responses["200"]["x-az-response-name"] = "GetBlockListOperation";
    $.get.responses["200"]["x-az-public"] = false;
    $.put.responses["201"]["x-az-response-name"] = "BlobContentInfo";
    $.put.responses["201"].description = "The operation completed successfully.";
    $.put.responses["201"].headers["x-ms-request-server-encrypted"]["x-az-demote-header"] = true;
    $.put.responses["201"].headers["x-ms-blob-sequence-number"] = {
        "x-ms-client-name": "BlobSequenceNumber",
        "type": "integer",
        "format": "int64",
        "description": "The current sequence number for the page blob.  This is only returned for page blobs."
    };
    $.put.responses["201"].headers["x-ms-content-crc64"]["x-az-demote-header"] = true;
```

### BlockLookupList
``` yaml
directive:
- from: swagger-document
  where: $.definitions.BlockLookupList
  transform: >
    $["x-az-public"] = false;
    $.description = "A list of block IDs split between the committed block list, in the uncommitted block list, or in the uncommitted block list first and then in the committed block list.";
```

### ErrorCode
``` yaml
directive:
- from: swagger-document
  where: $.definitions.ErrorCode
  transform: >
    $["x-ms-enum"].name = "BlobErrorCode";
```

### ContainerProperties
``` yaml
directive:
- from: swagger-document
  where: $.definitions.BlobContainerProperties
  transform: >
    $.required = ["Last-Modified", "ETag"];
    $.properties.ETag = $.properties.Etag;
    $.properties.ETag.xml = { "name":  "Etag" };
    delete $.properties.Etag;
```

### Move Metadata from BlobContainerItem to BlobContainerProperties
``` yaml
directive:
- from: swagger-document
  where: $.definitions
  transform: >
    $.BlobContainerProperties.properties.Metadata = $.BlobContainerItem.properties.Metadata;
    delete $.BlobContainerItem.properties.Metadata;
```

### UserDelegationKey properties
``` yaml
directive:
- from: swagger-document
  where: $.definitions.UserDelegationKey
  transform: >
    $.properties.SignedTid["x-ms-client-name"] = "SignedTenantId";
    $.properties.SignedOid["x-ms-client-name"] = "SignedObjectId";
```

### Make sure everything has a type
``` yaml
directive:
- from: swagger-document
  where: $.definitions.Metrics
  transform: >
    $.type = "object";
- from: swagger-document
  where: $.definitions.BlobTags
  transform: >
    $.type = "object";
- from: swagger-document
  where: $.definitions.DataLakeStorageError
  transform: >
    $.properties.error.type = "object";
```

### KeyInfo
``` yaml
directive:
- from: swagger-document
  where: $.definitions.KeyInfo
  transform: >
    $.properties.StartsOn = $.properties.Start;
    $.properties.StartsOn.xml = { "name": "Start"};
    $.properties.ExpiresOn = $.properties.Expiry;
    $.properties.ExpiresOn.xml = { "name": "Expiry"};
    $.required = ["ExpiresOn"];
    $.properties.StartsOn.format = $.properties.ExpiresOn.format = "date-time-8601";
    $["x-az-public"] = false;
    delete $.properties.Start;
    delete $.properties.Expiry;
```

### UserDelegationKey
``` yaml
directive:
- from: swagger-document
  where: $.definitions.UserDelegationKey
  transform: >
    $.properties.SignedExpiresOn = $.properties.SignedExpiry;
    $.properties.SignedExpiresOn.xml = { "name": "SignedExpiry"};
    $.properties.SignedStartsOn = $.properties.SignedStart;
    $.properties.SignedStartsOn.xml = { "name": "SignedStart"};
    $.required = ["SignedOid", "SignedTid", "SignedStartsOn", "SignedExpiresOn", "SignedService", "SignedVersion", "Value"];
    delete $.properties.SignedExpiry;
    delete $.properties.SignedStart;
```

### Hide various Include types
``` yaml
directive:
- from: swagger-document
  where: $.parameters.ListBlobsInclude
  transform: >
    $.items["x-az-public"] = false;
- from: swagger-document
  where: $.parameters.ListContainersInclude
  transform: >
    $["x-az-public"] = false;
    $["x-ms-enum"].name = "ListBlobContainersIncludeType"
```

### Hide Error models
``` yaml
directive:
- from: swagger-document
  where: $.definitions.StorageError
  transform: >
    $["x-az-public"] = false;
    $.properties.Code = { "type": "string" };
- from: swagger-document
  where: $.definitions.DataLakeStorageError
  transform: >
    $["x-az-public"] = false;
- from: swagger-document
  where: $.definitions.DataLakeStorageError.properties["error"]
  transform: >
    $["x-az-public"] = false;
```

### Fix doc comments
``` yaml
directive:
- from: swagger-document
  where: $.parameters.BlobTagsHeader
  transform: >
    $.description = "Optional. A URL encoded query param string which specifies the tags to be created with the Blob object. e.g. TagName1=TagValue1&amp;TagName2=TagValue2. The x-ms-tags header may contain up to 2kb of tags.";
- from: swagger-document
  where: $["x-ms-paths"]..get.responses..headers["x-ms-content-crc64"]
  transform: >
    $.description = "If the request is to read a specified range and the x-ms-range-get-content-crc64 is set to true, then the request returns a crc64 for the range, as long as the range size is less than or equal to 4 MB. If both x-ms-range-get-content-crc64 and x-ms-range-get-content-md5 is specified in the same request, it will fail with 400(Bad Request)";
- from: swagger-document
  where: $["x-ms-paths"]["/?comp=batch"].get.responses["200"].headers["Content-Type"]
  transform: >
    $.description = $.description.replace("<GUID>", "{GUID}");
- from: swagger-document
  where: $.parameters.MultipartContentType
  transform: >
    $.description = $.description.replace("<GUID>", "{GUID}");
```

### Add PublicAccessType.None
``` yaml
directive:
- from: swagger-document
  where:
    - $.definitions.PublicAccessType
    - $.parameters.BlobPublicAccess
    - $["x-ms-paths"]["/{containerName}?restype=container"].get.responses["200"].headers["x-ms-blob-public-access"]
    - $["x-ms-paths"]["/{containerName}?restype=container&comp=acl"].get.responses["200"].headers["x-ms-blob-public-access"]
  transform: >
    $.enum = [ "none", "container", "blob" ];
    $["x-ms-enum"].values = [ { name: "none", value: null }, { name: "blobContainer", value: "container" }, { name: "blob", value: "blob" }];
    $["x-az-enum-skip-value"] = "none";
- from: swagger-document
  where: $.definitions.PublicAccessType
  transform: >
    $["x-ms-enum"].modelAsString = false;
- from: swagger-document
  where: $.parameters.BlobPublicAccess
  transform: $.required = true;
- from: swagger-document
  where: $.definitions.ContainerProperties
  transform: $.required.push("PublicAccess");
  ```

  ### Remove `Blob` suffix in BlobType enum values
``` yaml
directive:
- from: swagger-document
  where:
    - $.definitions.BlobItemProperties.properties.BlobType
    - $["x-ms-paths"]["/{containerName}/{blob}"].get.responses["200"].headers["x-ms-blob-type"]
    - $["x-ms-paths"]["/{containerName}/{blob}"].get.responses["206"].headers["x-ms-blob-type"]
    - $["x-ms-paths"]["/{containerName}/{blob}"].head.responses["200"].headers["x-ms-blob-type"]
  transform: >
    $.enum = [ "Block", "Page", "Append" ];
    $["x-ms-enum"].values = [ { name: "Block", value: "BlockBlob" }, { name: "Page", value: "PageBlob" }, { name: "Append", value: "AppendBlob" }];
  ```

### Make lease duration/break period a long
Lease Duration/Break Period are represented as a TimeSpan in the .NET client libraries, but TimeSpan.MaxValue would overflow an int. Because of this, we are changing the 
type used in the BlobRestClient from an int to a long. This will allow values larger than int.MaxValue (e.g. TimeSpan.MaxValue) to be successfully passed on to the service layer. 
``` yaml
directive:
- from: swagger-document
  where: $.parameters.LeaseDuration
  transform: >
    $.format = "int64";
- from: swagger-document
  where: $.parameters.LeaseBreakPeriod
  transform: >
    $.format = "int64";
```

### Merge the PageBlob AccessTier type
``` yaml
directive:
- from: swagger-document
  where: $.parameters.PremiumPageBlobAccessTierOptional
  transform: >
    $["x-ms-enum"].name = "AccessTier";
```

### Hide Result models relating to data lake
``` yaml
directive:
- from: swagger-document
  where: $["x-ms-paths"]["/{filesystem}/{path}?action=getAccessControl&directory"]
  transform: >
    $.head.responses["200"]["x-az-public"] = false;
- from: swagger-document
  where: $["x-ms-paths"]["/{filesystem}/{path}?action=getAccessControl&blob"]
  transform: >
    $.head.responses["200"]["x-az-public"] = false;
- from: swagger-document
  where: $["x-ms-paths"]["/{filesystem}/{path}?action=setAccessControl&directory"]
  transform: >
    $.patch.responses["200"]["x-az-public"] = false;
- from: swagger-document
  where: $["x-ms-paths"]["/{filesystem}/{path}?action=setAccessControl&blob"]
  transform: >
    $.patch.responses["200"]["x-az-public"] = false;
- from: swagger-document
  where: $["x-ms-paths"]["/{filesystem}/{path}?DirectoryRename"]
  transform: >
    $.put.responses["201"]["x-az-public"] = false;
- from: swagger-document
  where: $["x-ms-paths"]["/{filesystem}/{path}?FileRename"]
  transform: >
    $.put.responses["201"]["x-az-public"] = false;
- from: swagger-document
  where: $["x-ms-paths"]["/{filesystem}/{path}?resource=directory&Create"]
  transform: >
    $.put.responses["201"]["x-az-public"] = false;
- from: swagger-document
  where: $["x-ms-paths"]["/{filesystem}/{path}?DirectoryDelete"]
  transform: >
    $.delete.responses["200"]["x-az-public"] = false;
```

### Remove XMS prefix from ContentCrc64 property in Info models
``` yaml
directive:
- from: swagger-document
  where: $["x-ms-paths"]["/{containerName}/{blob}?comp=appendblock&fromUrl"]
  transform: >
    $.put.responses["201"].headers["x-ms-content-crc64"]["x-ms-client-name"] = "ContentCrc64";
- from: swagger-document
  where: $["x-ms-paths"]["/{containerName}/{blob}?comp=block"]
  transform: >
    $.put.responses["201"].headers["x-ms-content-crc64"]["x-ms-client-name"] = "ContentCrc64";
- from: swagger-document
  where: $["x-ms-paths"]["/{containerName}/{blob}?comp=block&fromURL"]
  transform: >
    $.put.responses["201"].headers["x-ms-content-crc64"]["x-ms-client-name"] = "ContentCrc64";
- from: swagger-document
  where: $["x-ms-paths"]["/{containerName}/{blob}?comp=blocklist"]
  transform: >
    $.put.responses["201"].headers["x-ms-content-crc64"]["x-ms-client-name"] = "ContentCrc64";
- from: swagger-document
  where: $["x-ms-paths"]["/{containerName}/{blob}?comp=page&update"]
  transform: >
    $.put.responses["201"].headers["x-ms-content-crc64"]["x-ms-client-name"] = "ContentCrc64";
- from: swagger-document
  where: $["x-ms-paths"]["/{containerName}/{blob}?comp=page&clear"]
  transform: >
    $.put.responses["201"].headers["x-ms-content-crc64"]["x-ms-client-name"] = "ContentCrc64";
- from: swagger-document
  where: $["x-ms-paths"]["/{containerName}/{blob}?comp=page&update&fromUrl"]
  transform: >
    $.put.responses["201"].headers["x-ms-content-crc64"]["x-ms-client-name"] = "ContentCrc64";
- from: swagger-document
  where: $["x-ms-paths"]["/{containerName}/{blob}?comp=appendblock"]
  transform: >
    $.put.responses["201"].headers["x-ms-content-crc64"]["x-ms-client-name"] = "ContentCrc64";
```

### Rename SetTier to SetAccessTier
``` yaml
directive:
- from: swagger-document
  where: $["x-ms-paths"]["/{containerName}/{blob}?comp=tier"]
  transform: >
    $.put.operationId = "Blob_SetAccessTier";
```

### Prepend Blob prefix to service property types
``` yaml
directive:
- from: swagger-document
  where: $.definitions
  transform: >
    $.Logging["x-ms-client-name"] = "BlobAnalyticsLogging";
    $.Logging.xml = { "name": "Logging"};
    $.BlobServiceProperties.properties.Logging.xml = { "name": "Logging"};
    $.Metrics["x-ms-client-name"] = "BlobMetrics";
    $.Metrics.xml = { "name": "Metrics"};
    $.Metrics.properties.IncludeApis = $.Metrics.properties.IncludeAPIs;
    $.Metrics.properties.IncludeApis.xml = { "name": "IncludeAPIs"};
    delete $.Metrics.properties.IncludeAPIs;
    $.BlobServiceProperties.properties.HourMetrics.xml = { "name": "HourMetrics"};
    $.BlobServiceProperties.properties.MinuteMetrics.xml = { "name": "MinuteMetrics"};
    $.CorsRule["x-ms-client-name"] = "BlobCorsRule";
    $.CorsRule.xml = { "name": "CorsRule"};
    $.BlobServiceProperties.properties.Cors.xml.name = "Cors";
    $.RetentionPolicy["x-ms-client-name"] = "BlobRetentionPolicy";
    $.RetentionPolicy.xml = { "name": "RetentionPolicy"};
    $.BlobServiceProperties.properties.DeleteRetentionPolicy.xml = { "name": "DeleteRetentionPolicy"};
    $.StaticWebsite["x-ms-client-name"] = "BlobStaticWebsite";
    $.StaticWebsite.xml = { "name": "StaticWebsite"};
    $.BlobServiceProperties.properties.StaticWebsite.xml = { "name": "StaticWebsite"};
 ```

### Hide BlockListType
``` yaml
directive:
- from: swagger-document
  where: $.parameters.BlockListType
  transform: >
    $["x-az-public"] = false;
```

### Change Block to BlobBlock
``` yaml
directive:
- from: swagger-document
  where: $.definitions
  transform: >
    if (!$.BlobBlock) {
        $.BlobBlock = $.Block;
        delete $.Block;
        $.BlobBlock.xml = { "name": "Block" };
        $.BlobBlock["x-az-struct"] = true;
        const path = $.BlockList.properties.CommittedBlocks.items.$ref.replace(/[#].*$/, "#/definitions/BlobBlock");
        $.BlockList.properties.CommittedBlocks.items.$ref = path;
        $.BlockList.properties.CommittedBlocks.xml.name = "CommittedBlocks";
        $.BlockList.properties.UncommittedBlocks.items.$ref = path;
        $.BlockList.properties.UncommittedBlocks.xml.name = "UncommittedBlocks";
    }
```

### Batch returns a 202
``` yaml
directive:
- from: swagger-document
  where: $["x-ms-paths"]["/?comp=batch"].post.responses
  transform: >
    const response = $["200"];
    if (response) {
        delete $["200"];
        $["202"] = response;
        $["202"]["x-az-public"] = false;
        $["202"]["x-az-response-name"] = "BlobBatchResult";
        $["202"]["x-az-response-schema-name"] = "Content";
    }
```

### Hide PageList/PageRange/ClearRange
``` yaml
directive:
- from: swagger-document
  where: $.definitions
  transform: >
    $.PageList["x-az-public"] = false;
    $.PageRange["x-az-public"] = false;
    $.ClearRange["x-az-public"] = false;
```

### Access Policy properties renaming
``` yaml
directive:
- from: swagger-document
  where: $.definitions.AccessPolicy
  transform: >
    $["x-ms-client-name"] = "BlobAccessPolicy";
    $.xml = {"name": "AccessPolicy"};
    $.properties.StartsOn = $.properties.Start;
    $.properties.StartsOn.xml = { "name": "Start"};
    delete $.properties.Start;
    $.properties.ExpiresOn = $.properties.Expiry;
    $.properties.ExpiresOn.xml = { "name": "Expiry"};
    delete $.properties.Expiry;
    $.properties.Permissions = $.properties.Permission;
    $.properties.Permissions.xml = { "name": "Permission"};
    delete $.properties.Permission;
    $.required = ["StartsOn", "ExpiresOn", "Permissions"];
```

### Make BlobQuickQueryResult internal
``` yaml
directive:
- from: swagger-document
  where: $["x-ms-paths"]["/{containerName}/{blob}?comp=query"]
  transform: >
    $.post.responses["200"]["x-az-public"] = false;
    $.post.responses["206"]["x-az-public"] = false;
```

### Hide BlobTags, BlobTagSet, BlobTag, BlobItemInternal, and FilterBlobSegment
``` yaml
directive:
- from: swagger-document
  where: $.definitions
  transform: >
    $.BlobTag["x-az-public"] = false;
    $.BlobTagSet["x-az-public"] = false;
    $.BlobTags["x-az-public"] = false;
    $.BlobItemInternal["x-az-public"] = false;
    $.FilterBlobSegment["x-az-public"] = false;
```

### Make AppendBlobSealResult internal
``` yaml
directive:
- from: swagger-document
  where: $["x-ms-paths"]["/{containerName}/{blob}?comp=seal"]
  transform: >
    $.put.responses["200"]["x-az-public"] = false;
    $.put.responses["200"]["x-az-response-name"] = "AppendBlobSealInternal";
```

### Make BlobSetExpiryResult internal
``` yaml
directive:
- from: swagger-document
  where: $["x-ms-paths"]["/{containerName}/{blob}?comp=expiry"]
  transform: >
    $.put.responses["200"]["x-az-public"] = false;
    $.put.responses["200"]["x-az-response-name"] = "BlobSetExpiryInternal";
```

### Make BlobExpiryOptions internal
``` yaml
directive:
- from: swagger-document
  where: $.parameters
  transform: >
    $.BlobExpiryOptions["x-az-public"] = false;
```

### Make BlobPropertiesInternal internal
``` yaml
directive:
- from: swagger-document
  where: $.parameters
  transform: >
    $.BlobPropertiesInternal["x-az-public"] = false;
```

### Treat the API version as a parameter instead of a constant
``` yaml
directive:
- from: swagger-document
  where: $.parameters.ApiVersionParameter
  transform: >
    delete $.enum
```

![Impressions](https://azure-sdk-impressions.azurewebsites.net/api/impressions/azure-sdk-for-net%2Fsdk%2Fstorage%2FAzure.Storage.Blobs%2Fswagger%2Freadme.png)<|MERGE_RESOLUTION|>--- conflicted
+++ resolved
@@ -510,10 +510,7 @@
         "x-az-public": false,
         "headers": { "x-ms-error-code": { "x-ms-client-name": "ErrorCode", "type": "string" } } };
     $.head.responses["200"]["x-az-response-name"] = "BlobPropertiesInternal";
-<<<<<<< HEAD
-=======
     $.head.responses["200"]["x-az-public"] = false;
->>>>>>> 4a2b3dcb
     $.head.responses["200"].headers["x-ms-copy-source"].format = "url";
     $.head.responses["200"].headers["x-ms-copy-status"]["x-ms-enum"].name = "CopyStatus";
     $.head.responses["200"].headers["x-ms-lease-state"]["x-ms-enum"].name = "LeaseState";
