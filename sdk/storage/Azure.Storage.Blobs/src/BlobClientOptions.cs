﻿// Copyright (c) Microsoft Corporation. All rights reserved.
// Licensed under the MIT License.

using System;
using Azure.Core;
using Azure.Core.Pipeline;
using Azure.Storage.Blobs.Models;
using Azure.Storage.Shared;

namespace Azure.Storage.Blobs
{
    /// <summary>
    /// Provides the client configuration options for connecting to Azure Blob
    /// Storage.
    /// </summary>
    public class BlobClientOptions : ClientOptions, ISupportsTenantIdChallenges
    {
        /// <summary>
        /// The Latest service version supported by this client library.
        /// </summary>
        internal const ServiceVersion LatestVersion = StorageVersionExtensions.LatestVersion;

        /// <summary>
        /// The versions of Azure Blob Storage supported by this client
        /// library.  For more, see
        /// <see href="https://docs.microsoft.com/en-us/rest/api/storageservices/versioning-for-the-azure-storage-services">
        /// Versioning for Azure Storage Services</see>.
        /// </summary>
        public enum ServiceVersion
        {
#pragma warning disable CA1707 // Identifiers should not contain underscores
            /// <summary>
            /// The 2019-02-02 service version described at
            /// <see href="https://docs.microsoft.com/en-us/rest/api/storageservices/version-2019-02-02">
            /// Version 2019-02-02</see>
            /// </summary>
            V2019_02_02 = 1,

            /// <summary>
            /// The 2019-07-07 service version described at
            /// <see href="https://docs.microsoft.com/en-us/rest/api/storageservices/version-2019-07-07">
            /// Version 2019-07-07</see>
            /// </summary>
            V2019_07_07 = 2,

            /// <summary>
            /// The 2019-12-12 service version.
            /// </summary>
            V2019_12_12 = 3,

            /// <summary>
            /// The 2020-02-10 service version.
            /// </summary>
            V2020_02_10 = 4,

            /// <summary>
            /// The 2020-04-08 service version.
            /// </summary>
            V2020_04_08 = 5,

            /// <summary>
            /// The 2020-06-12 service version.
            /// </summary>
            V2020_06_12 = 6,

            /// <summary>
            /// The 2020-08-14 service version.
            /// </summary>
            V2020_08_04 = 7,

            /// <summary>
            /// The 2020-10-02 service version.
            /// </summary>
            V2020_10_02 = 8,

            /// <summary>
            /// The 2020-12-06 service version.
            /// </summary>
<<<<<<< HEAD
            V2020_12_06 = 9
=======
            V2020_12_06 = 9,

            /// <summary>
            /// The 2021-02-12 service version.
            /// </summary>
            V2021_02_12 = 10
>>>>>>> 7e782c87
#pragma warning restore CA1707 // Identifiers should not contain underscores
        }

        /// <summary>
        /// Gets the <see cref="ServiceVersion"/> of the service API used when
        /// making requests.  For more, see
        /// <see href="https://docs.microsoft.com/en-us/rest/api/storageservices/versioning-for-the-azure-storage-services">
        /// Versioning for Azure Storage Services</see>.
        /// </summary>
        public ServiceVersion Version { get; }

        /// <summary>
        /// Gets the <see cref="CustomerProvidedKey"/> to be used when making requests.
        /// </summary>
        public CustomerProvidedKey? CustomerProvidedKey { get; set; }

        /// <summary>
        /// Gets the <see cref="EncryptionScope"/> to be used when making requests.
        /// </summary>
        public string EncryptionScope { get; set; }

        /// <summary>
        /// Gets or sets the secondary storage <see cref="Uri"/> that can be read from for the storage account if the
        /// account is enabled for RA-GRS.
        ///
        /// If this property is set, the secondary Uri will be used for GET or HEAD requests during retries.
        /// If the status of the response from the secondary Uri is a 404, then subsequent retries for
        /// the request will not use the secondary Uri again, as this indicates that the resource
        /// may not have propagated there yet. Otherwise, subsequent retries will alternate back and forth
        /// between primary and secondary Uri.
        /// </summary>
        public Uri GeoRedundantSecondaryUri { get; set; }

        #region Advanced Options
        internal ClientSideEncryptionOptions _clientSideEncryptionOptions;
        #endregion

        /// <summary>
        /// Initializes a new instance of the <see cref="BlobClientOptions"/>
        /// class.
        /// </summary>
        /// <param name="version">
        /// The <see cref="ServiceVersion"/> of the service API used when
        /// making requests.
        /// </param>
        public BlobClientOptions(ServiceVersion version = LatestVersion)
        {
            if (ServiceVersion.V2019_02_02 <= version
                && version <= StorageVersionExtensions.MaxVersion)
            {
                Version = version;
            }
            else
            {
                throw Errors.VersionNotSupported(nameof(version));
            }

            this.Initialize();
            AddHeadersAndQueryParameters();
        }

        /// <summary>
        /// Add headers and query parameters in <see cref="DiagnosticsOptions.LoggedHeaderNames"/> and <see cref="DiagnosticsOptions.LoggedQueryParameters"/>
        /// </summary>
        private void AddHeadersAndQueryParameters()
        {
            Diagnostics.LoggedHeaderNames.Add("Access-Control-Allow-Origin");
            Diagnostics.LoggedHeaderNames.Add("x-ms-date");
            Diagnostics.LoggedHeaderNames.Add("x-ms-error-code");
            Diagnostics.LoggedHeaderNames.Add("x-ms-request-id");
            Diagnostics.LoggedHeaderNames.Add("x-ms-version");
            Diagnostics.LoggedHeaderNames.Add("Accept-Ranges");
            Diagnostics.LoggedHeaderNames.Add("Content-Disposition");
            Diagnostics.LoggedHeaderNames.Add("Content-Encoding");
            Diagnostics.LoggedHeaderNames.Add("Content-Language");
            Diagnostics.LoggedHeaderNames.Add("Content-MD5");
            Diagnostics.LoggedHeaderNames.Add("Content-Range");
            Diagnostics.LoggedHeaderNames.Add("Vary");
            Diagnostics.LoggedHeaderNames.Add("x-ms-content-crc64");
            Diagnostics.LoggedHeaderNames.Add("x-ms-copy-action");
            Diagnostics.LoggedHeaderNames.Add("x-ms-copy-completion-time");
            Diagnostics.LoggedHeaderNames.Add("x-ms-copy-id");
            Diagnostics.LoggedHeaderNames.Add("x-ms-copy-progress");
            Diagnostics.LoggedHeaderNames.Add("x-ms-copy-status");
            Diagnostics.LoggedHeaderNames.Add("x-ms-has-immutability-policy");
            Diagnostics.LoggedHeaderNames.Add("x-ms-has-legal-hold");
            Diagnostics.LoggedHeaderNames.Add("x-ms-lease-state");
            Diagnostics.LoggedHeaderNames.Add("x-ms-lease-status");
            Diagnostics.LoggedHeaderNames.Add("x-ms-range");
            Diagnostics.LoggedHeaderNames.Add("x-ms-request-server-encrypted");
            Diagnostics.LoggedHeaderNames.Add("x-ms-server-encrypted");
            Diagnostics.LoggedHeaderNames.Add("x-ms-snapshot");
            Diagnostics.LoggedHeaderNames.Add("x-ms-source-range");
            Diagnostics.LoggedHeaderNames.Add("x-ms-access-tier");
            Diagnostics.LoggedHeaderNames.Add("x-ms-access-tier-change-time");
            Diagnostics.LoggedHeaderNames.Add("x-ms-access-tier-inferred");
            Diagnostics.LoggedHeaderNames.Add("x-ms-account-kind");
            Diagnostics.LoggedHeaderNames.Add("x-ms-archive-status");
            Diagnostics.LoggedHeaderNames.Add("x-ms-blob-append-offset");
            Diagnostics.LoggedHeaderNames.Add("x-ms-blob-cache-control");
            Diagnostics.LoggedHeaderNames.Add("x-ms-blob-committed-block-count");
            Diagnostics.LoggedHeaderNames.Add("x-ms-blob-condition-appendpos");
            Diagnostics.LoggedHeaderNames.Add("x-ms-blob-condition-maxsize");
            Diagnostics.LoggedHeaderNames.Add("x-ms-blob-content-disposition");
            Diagnostics.LoggedHeaderNames.Add("x-ms-blob-content-encoding");
            Diagnostics.LoggedHeaderNames.Add("x-ms-blob-content-language");
            Diagnostics.LoggedHeaderNames.Add("x-ms-blob-content-length");
            Diagnostics.LoggedHeaderNames.Add("x-ms-blob-content-md5");
            Diagnostics.LoggedHeaderNames.Add("x-ms-blob-content-type");
            Diagnostics.LoggedHeaderNames.Add("x-ms-blob-public-access");
            Diagnostics.LoggedHeaderNames.Add("x-ms-blob-sequence-number");
            Diagnostics.LoggedHeaderNames.Add("x-ms-blob-type");
            Diagnostics.LoggedHeaderNames.Add("x-ms-copy-destination-snapshot");
            Diagnostics.LoggedHeaderNames.Add("x-ms-creation-time");
            Diagnostics.LoggedHeaderNames.Add("x-ms-default-encryption-scope");
            Diagnostics.LoggedHeaderNames.Add("x-ms-delete-snapshots");
            Diagnostics.LoggedHeaderNames.Add("x-ms-delete-type-permanent");
            Diagnostics.LoggedHeaderNames.Add("x-ms-deny-encryption-scope-override");
            Diagnostics.LoggedHeaderNames.Add("x-ms-encryption-algorithm");
            Diagnostics.LoggedHeaderNames.Add("x-ms-if-sequence-number-eq");
            Diagnostics.LoggedHeaderNames.Add("x-ms-if-sequence-number-le");
            Diagnostics.LoggedHeaderNames.Add("x-ms-if-sequence-number-lt");
            Diagnostics.LoggedHeaderNames.Add("x-ms-incremental-copy");
            Diagnostics.LoggedHeaderNames.Add("x-ms-lease-action");
            Diagnostics.LoggedHeaderNames.Add("x-ms-lease-break-period");
            Diagnostics.LoggedHeaderNames.Add("x-ms-lease-duration");
            Diagnostics.LoggedHeaderNames.Add("x-ms-lease-id");
            Diagnostics.LoggedHeaderNames.Add("x-ms-lease-time");
            Diagnostics.LoggedHeaderNames.Add("x-ms-page-write");
            Diagnostics.LoggedHeaderNames.Add("x-ms-proposed-lease-id");
            Diagnostics.LoggedHeaderNames.Add("x-ms-range-get-content-md5");
            Diagnostics.LoggedHeaderNames.Add("x-ms-rehydrate-priority");
            Diagnostics.LoggedHeaderNames.Add("x-ms-sequence-number-action");
            Diagnostics.LoggedHeaderNames.Add("x-ms-sku-name");
            Diagnostics.LoggedHeaderNames.Add("x-ms-source-content-md5");
            Diagnostics.LoggedHeaderNames.Add("x-ms-source-if-match");
            Diagnostics.LoggedHeaderNames.Add("x-ms-source-if-modified-since");
            Diagnostics.LoggedHeaderNames.Add("x-ms-source-if-none-match");
            Diagnostics.LoggedHeaderNames.Add("x-ms-source-if-unmodified-since");
            Diagnostics.LoggedHeaderNames.Add("x-ms-tag-count");
            Diagnostics.LoggedHeaderNames.Add("x-ms-encryption-key-sha256");

            Diagnostics.LoggedQueryParameters.Add("comp");
            Diagnostics.LoggedQueryParameters.Add("maxresults");
            Diagnostics.LoggedQueryParameters.Add("rscc");
            Diagnostics.LoggedQueryParameters.Add("rscd");
            Diagnostics.LoggedQueryParameters.Add("rsce");
            Diagnostics.LoggedQueryParameters.Add("rscl");
            Diagnostics.LoggedQueryParameters.Add("rsct");
            Diagnostics.LoggedQueryParameters.Add("se");
            Diagnostics.LoggedQueryParameters.Add("si");
            Diagnostics.LoggedQueryParameters.Add("sip");
            Diagnostics.LoggedQueryParameters.Add("sp");
            Diagnostics.LoggedQueryParameters.Add("spr");
            Diagnostics.LoggedQueryParameters.Add("sr");
            Diagnostics.LoggedQueryParameters.Add("srt");
            Diagnostics.LoggedQueryParameters.Add("ss");
            Diagnostics.LoggedQueryParameters.Add("st");
            Diagnostics.LoggedQueryParameters.Add("sv");
            Diagnostics.LoggedQueryParameters.Add("include");
            Diagnostics.LoggedQueryParameters.Add("marker");
            Diagnostics.LoggedQueryParameters.Add("prefix");
            Diagnostics.LoggedQueryParameters.Add("copyid");
            Diagnostics.LoggedQueryParameters.Add("restype");
            Diagnostics.LoggedQueryParameters.Add("blockid");
            Diagnostics.LoggedQueryParameters.Add("blocklisttype");
            Diagnostics.LoggedQueryParameters.Add("delimiter");
            Diagnostics.LoggedQueryParameters.Add("prevsnapshot");
            Diagnostics.LoggedQueryParameters.Add("ske");
            Diagnostics.LoggedQueryParameters.Add("skoid");
            Diagnostics.LoggedQueryParameters.Add("sks");
            Diagnostics.LoggedQueryParameters.Add("skt");
            Diagnostics.LoggedQueryParameters.Add("sktid");
            Diagnostics.LoggedQueryParameters.Add("skv");
            Diagnostics.LoggedQueryParameters.Add("snapshot");
        }

        /// <summary>
        /// Create an HttpPipeline from BlobClientOptions.
        /// </summary>
        /// <param name="authentication">Optional authentication policy.</param>
        /// <returns>An HttpPipeline to use for Storage requests.</returns>
        internal HttpPipeline Build(HttpPipelinePolicy authentication = null)
        {
            return this.Build(authentication, GeoRedundantSecondaryUri);
        }

        /// <summary>
        /// Create an HttpPipeline from BlobClientOptions.
        /// </summary>
        /// <param name="credentials">Optional authentication credentials.</param>
        /// <returns>An HttpPipeline to use for Storage requests.</returns>
        internal HttpPipeline Build(object credentials)
        {
            return this.Build(credentials, GeoRedundantSecondaryUri);
        }

        /// <inheritdoc />
        public bool EnableTenantDiscovery { get; set; }
    }
}<|MERGE_RESOLUTION|>--- conflicted
+++ resolved
@@ -76,16 +76,12 @@
             /// <summary>
             /// The 2020-12-06 service version.
             /// </summary>
-<<<<<<< HEAD
-            V2020_12_06 = 9
-=======
             V2020_12_06 = 9,
 
             /// <summary>
             /// The 2021-02-12 service version.
             /// </summary>
             V2021_02_12 = 10
->>>>>>> 7e782c87
 #pragma warning restore CA1707 // Identifiers should not contain underscores
         }
 
