--- conflicted
+++ resolved
@@ -163,13 +163,8 @@
             DateTimeOffset accessTierChangedOn,
             BlobType blobType,
             string versionId,
-<<<<<<< HEAD
-            IDictionary<string, IDictionary<string, string>> objectReplicationSourceProperties,
+            IList<ObjectReplicationPolicy> objectReplicationSourceProperties,
             bool isLatestVersion,
-=======
-            IList<ObjectReplicationPolicy> objectReplicationSourceProperties,
-            bool isCurrentVersion,
->>>>>>> e8e06c05
             string objectReplicationDestinationPolicy,
             long tagCount,
             IDictionary<string, string> metadata,
@@ -517,7 +512,6 @@
             };
 
         /// <summary>
-<<<<<<< HEAD
         /// Creates a new BlobTagItem instance for mocking.
         /// </summary>
         public static BlobTagItem BlobTagItem(
@@ -527,7 +521,9 @@
             {
                 BlobName = blobName,
                 BlobContainerName = blobContainerName
-=======
+            };
+
+        /// <summary>
         /// Creates a new ObjectReplicationPolicy instance for mocking.
         /// </summary>
         public static ObjectReplicationPolicy ObjectReplicationPolicy(
@@ -613,7 +609,6 @@
                 IsSealed = isSealed,
                 ObjectReplicationSourceProperties = objectReplicationSourceProperties,
                 ObjectReplicationDestinationPolicy = objectReplicationDestinationPolicy
->>>>>>> e8e06c05
             };
     }
 }