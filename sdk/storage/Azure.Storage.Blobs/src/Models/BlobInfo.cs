﻿// Copyright (c) Microsoft Corporation. All rights reserved.
// Licensed under the MIT License.

using System;
using System.Collections.Generic;
using System.ComponentModel;
using System.IO;
using Azure.Storage.Blobs.Models;

#pragma warning disable SA1402  // File may only contain a single type

namespace Azure.Storage.Blobs.Models
{
    /// <summary>
    /// BlobInfo
    /// </summary>
    public partial class BlobInfo
    {
        /// <summary>
        /// The current sequence number for a page blob. This header is not
        /// returned for block blobs or append blobs.
        /// </summary>
        public long BlobSequenceNumber { get; internal set; }

        /// <summary>
        /// The versionId of the blob version that was created.
        /// If null, a new blob version was not created.
        /// </summary>
        public string VersionId { get; internal set; }
    }

    /// <summary>
    /// The details and Content returned from downloading a blob
    /// </summary>
    public partial class BlobDownloadInfo : IDisposable
    {
        /// <summary>
        /// Internal flattened property representation
        /// </summary>
        internal FlattenedDownloadProperties _flattened;

        /// <summary>
        /// The blob's type.
        /// </summary>
        public BlobType BlobType => _flattened.BlobType;

        /// <summary>
        /// The number of bytes present in the response body.
        /// </summary>
        public long ContentLength => _flattened.ContentLength;

        /// <summary>
        /// Content
        /// </summary>
        public Stream Content => _flattened.Content;

        /// <summary>
        /// The media type of the body of the response. For Download Blob this is 'application/octet-stream'
        /// </summary>
        public string ContentType => _flattened.ContentType;

        /// <summary>
        /// If the blob has an MD5 hash and this operation is to read the full blob, this response header is returned so that the client can check for message content integrity.
        /// </summary>
#pragma warning disable CA1819 // Properties should not return arrays
        public byte[] ContentHash => _flattened.ContentHash;
#pragma warning restore CA1819 // Properties should not return arrays

        /// <summary>
        /// Details returned when downloading a Blob
        /// </summary>
        public BlobDownloadDetails Details { get; private set; }

        /// <summary>
        /// Creates a new DownloadInfo backed by FlattenedDownloadProperties
        /// </summary>
        /// <param name="flattened">The FlattenedDownloadProperties returned with the request</param>
        internal BlobDownloadInfo(FlattenedDownloadProperties flattened)
        {
            _flattened = flattened;
            Details = new BlobDownloadDetails() { _flattened = flattened };
        }

        /// <summary>
        /// Disposes the BlobDownloadInfo by calling Dispose on the underlying Content stream.
        /// </summary>
        public void Dispose()
        {
            Content?.Dispose();
            GC.SuppressFinalize(this);
        }
    }

    /// <summary>
    /// Details returned when downloading a Blob
    /// </summary>
    public partial class BlobDownloadDetails
    {
        /// <summary>
        /// Internal flattened property representation
        /// </summary>
        internal FlattenedDownloadProperties _flattened;

        /// <summary>
        /// Returns the date and time the container was last modified. Any operation that modifies the blob, including an update of the blob's metadata or properties, changes the last-modified time of the blob.
        /// </summary>
        public DateTimeOffset LastModified => _flattened.LastModified;

        /// <summary>
        /// x-ms-meta
        /// </summary>
        public IDictionary<string, string> Metadata => _flattened.Metadata;

        /// <summary>
        /// Indicates the range of bytes returned in the event that the client requested a subset of the blob by setting the 'Range' request header.
        /// </summary>
        public string ContentRange => _flattened.ContentRange;

        /// <summary>
        /// The ETag contains a value that you can use to perform operations conditionally. If the request version is 2011-08-18 or newer, the ETag value will be in quotes.
        /// </summary>
        public ETag ETag => _flattened.ETag;

        /// <summary>
        /// This header returns the value that was specified for the Content-Encoding request header
        /// </summary>
        public string ContentEncoding => _flattened.ContentEncoding;

        /// <summary>
        /// This header is returned if it was previously specified for the blob.
        /// </summary>
        public string CacheControl => _flattened.CacheControl;

        /// <summary>
        /// This header returns the value that was specified for the 'x-ms-blob-content-disposition' header. The Content-Disposition response header field conveys additional information about how to process the response payload, and also can be used to attach additional metadata. For example, if set to attachment, it indicates that the user-agent should not display the response, but instead show a Save As dialog with a filename other than the blob name specified.
        /// </summary>
        public string ContentDisposition => _flattened.ContentDisposition;

        /// <summary>
        /// This header returns the value that was specified for the Content-Language request header.
        /// </summary>
        public string ContentLanguage => _flattened.ContentLanguage;

        /// <summary>
        /// The current sequence number for a page blob. This header is not returned for block blobs or append blobs
        /// </summary>
        public long BlobSequenceNumber => _flattened.BlobSequenceNumber;

        /// <summary>
        /// Conclusion time of the last attempted Copy Blob operation where this blob was the destination blob. This value can specify the time of a completed, aborted, or failed copy attempt. This header does not appear if a copy is pending, if this blob has never been the destination in a Copy Blob operation, or if this blob has been modified after a concluded Copy Blob operation using Set Blob Properties, Put Blob, or Put Block List.
        /// </summary>
        public DateTimeOffset CopyCompletedOn => _flattened.CopyCompletionTime;

        /// <summary>
        /// Only appears when x-ms-copy-status is failed or pending. Describes the cause of the last fatal or non-fatal copy operation failure. This header does not appear if this blob has never been the destination in a Copy Blob operation, or if this blob has been modified after a concluded Copy Blob operation using Set Blob Properties, Put Blob, or Put Block List
        /// </summary>
        public string CopyStatusDescription => _flattened.CopyStatusDescription;

        /// <summary>
        /// String identifier for this copy operation. Use with Get Blob Properties to check the status of this copy operation, or pass to Abort Copy Blob to abort a pending copy.
        /// </summary>
        public string CopyId => _flattened.CopyId;

        /// <summary>
        /// Contains the number of bytes copied and the total bytes in the source in the last attempted Copy Blob operation where this blob was the destination blob. Can show between 0 and Content-Length bytes copied. This header does not appear if this blob has never been the destination in a Copy Blob operation, or if this blob has been modified after a concluded Copy Blob operation using Set Blob Properties, Put Blob, or Put Block List
        /// </summary>
        public string CopyProgress => _flattened.CopyProgress;

        /// <summary>
        /// URL up to 2 KB in length that specifies the source blob or file used in the last attempted Copy Blob operation where this blob was the destination blob. This header does not appear if this blob has never been the destination in a Copy Blob operation, or if this blob has been modified after a concluded Copy Blob operation using Set Blob Properties, Put Blob, or Put Block List.
        /// </summary>
        public Uri CopySource => _flattened.CopySource;

        /// <summary>
        /// State of the copy operation identified by x-ms-copy-id.
        /// </summary>
        public CopyStatus CopyStatus => _flattened.CopyStatus;

        /// <summary>
        /// When a blob is leased, specifies whether the lease is of infinite or fixed duration.
        /// </summary>
        public LeaseDurationType LeaseDuration => _flattened.LeaseDuration;

        /// <summary>
        /// Lease state of the blob.
        /// </summary>
        public LeaseState LeaseState => _flattened.LeaseState;

        /// <summary>
        /// The current lease status of the blob.
        /// </summary>
        public LeaseStatus LeaseStatus => _flattened.LeaseStatus;

        /// <summary>
        /// Indicates that the service supports requests for partial blob content.
        /// </summary>
        public string AcceptRanges => _flattened.AcceptRanges;

        /// <summary>
        /// The number of committed blocks present in the blob. This header is returned only for append blobs.
        /// </summary>
        public int BlobCommittedBlockCount => _flattened.BlobCommittedBlockCount;

        /// <summary>
        /// The value of this header is set to true if the blob data and application metadata are completely encrypted using the specified algorithm. Otherwise, the value is set to false (when the blob is unencrypted, or if only parts of the blob/application metadata are encrypted).
        /// </summary>
        public bool IsServerEncrypted => _flattened.IsServerEncrypted;

        /// <summary>
        /// The SHA-256 hash of the encryption key used to encrypt the blob. This header is only returned when the blob was encrypted with a customer-provided key.
        /// </summary>
        public string EncryptionKeySha256 => _flattened.EncryptionKeySha256;

        /// <summary>
        /// The encryption scope used to encrypt the blob.
        /// </summary>
        public string EncryptionScope => _flattened.EncryptionScope;

        /// <summary>
        /// If the blob has a MD5 hash, and if request contains range header (Range or x-ms-range), this response header is returned with the value of the whole blob's MD5 value. This value may or may not be equal to the value returned in Content-MD5 header, with the latter calculated from the requested range
        /// </summary>
#pragma warning disable CA1819 // Properties should not return arrays
        public byte[] BlobContentHash => _flattened.BlobContentHash;
#pragma warning restore CA1819 // Properties should not return arrays

        /// <summary>
<<<<<<< HEAD
        /// The number of tags associated with the blob.
        /// </summary>
        public long TagCount => _flattened.TagCount;

        /// <summary>
        /// A DateTime value returned by the service that uniquely identifies the blob. The value of this header indicates the blob version, and may be used in subsequent requests to access this version of the blob.
        /// </summary>
        public string VersionId => _flattened.VersionId;
=======
        /// A DateTime value returned by the service that uniquely identifies the blob. The value of this header indicates the blob version, and may be used in subsequent requests to access this version of the blob.
        /// </summary>
        public string VersionId => _flattened.VersionId;

        /// <summary>
        /// If this blob is sealed.
        /// </summary>
        public bool IsSealed => _flattened.IsSealed;

>>>>>>> a2a6a5e1
    }

    /// <summary>
    /// BlobsModelFactory provides utilities for mocking.
    /// </summary>
    public static partial class BlobsModelFactory
    {
        /// <summary>
        /// Creates a new BlobDownloadInfo instance for mocking.
        /// </summary>
        [EditorBrowsable(EditorBrowsableState.Never)]
        public static BlobDownloadInfo BlobDownloadInfo(
            DateTimeOffset lastModified = default,
            long blobSequenceNumber = default,
            BlobType blobType = default,
            byte[] contentCrc64 = default,
            string contentLanguage = default,
            string copyStatusDescription = default,
            string copyId = default,
            string copyProgress = default,
            Uri copySource = default,
            CopyStatus copyStatus = default,
            string contentDisposition = default,
            LeaseDurationType leaseDuration = default,
            string cacheControl = default,
            LeaseState leaseState = default,
            string contentEncoding = default,
            LeaseStatus leaseStatus = default,
            byte[] contentHash = default,
            string acceptRanges = default,
            ETag eTag = default,
            int blobCommittedBlockCount = default,
            string contentRange = default,
            bool isServerEncrypted = default,
            string contentType = default,
            string encryptionKeySha256 = default,
            string encryptionScope = default,
            long contentLength = default,
            byte[] blobContentHash = default,
<<<<<<< HEAD
            IDictionary<string, string> metadata = default,
            Stream content = default,
            DateTimeOffset copyCompletionTime = default,
            string versionId = default,
            long tagCount = default)
=======
            string versionId = default,
            IDictionary<string, string> metadata = default,
            Stream content = default,
            DateTimeOffset copyCompletionTime = default)
>>>>>>> a2a6a5e1
        {
            return new BlobDownloadInfo(
                new FlattenedDownloadProperties()
                {
                    LastModified = lastModified,
                    BlobSequenceNumber = blobSequenceNumber,
                    BlobType = blobType,
                    ContentCrc64 = contentCrc64,
                    ContentLanguage = contentLanguage,
                    CopyStatusDescription = copyStatusDescription,
                    CopyId = copyId,
                    CopyProgress = copyProgress,
                    CopySource = copySource,
                    CopyStatus = copyStatus,
                    ContentDisposition = contentDisposition,
                    LeaseDuration = leaseDuration,
                    CacheControl = cacheControl,
                    LeaseState = leaseState,
                    ContentEncoding = contentEncoding,
                    LeaseStatus = leaseStatus,
                    ContentHash = contentHash,
                    AcceptRanges = acceptRanges,
                    ETag = eTag,
                    BlobCommittedBlockCount = blobCommittedBlockCount,
                    ContentRange = contentRange,
                    IsServerEncrypted = isServerEncrypted,
                    ContentType = contentType,
                    EncryptionKeySha256 = encryptionKeySha256,
                    EncryptionScope = encryptionScope,
                    ContentLength = contentLength,
<<<<<<< HEAD
                    BlobContentHash = blobContentHash,
                    Metadata = metadata,
                    Content = content,
                    CopyCompletionTime = copyCompletionTime,
                    VersionId = versionId,
                    TagCount = tagCount
=======
                    VersionId = versionId,
                    BlobContentHash = blobContentHash,
                    Metadata = metadata,
                    Content = content,
                    CopyCompletionTime = copyCompletionTime
>>>>>>> a2a6a5e1
                }
            );
        }

        /// <summary>
        /// Creates a new BlobDownloadInfo instance for mocking.
        /// </summary>
<<<<<<< HEAD
        [EditorBrowsable(EditorBrowsableState.Never)]
=======
>>>>>>> a2a6a5e1
        public static BlobDownloadInfo BlobDownloadInfo(
            DateTimeOffset lastModified,
            long blobSequenceNumber,
            BlobType blobType,
            byte[] contentCrc64,
            string contentLanguage,
            string copyStatusDescription,
            string copyId,
            string copyProgress,
            Uri copySource,
            CopyStatus copyStatus,
            string contentDisposition,
            LeaseDurationType leaseDuration,
            string cacheControl,
            LeaseState leaseState,
            string contentEncoding,
            LeaseStatus leaseStatus,
            byte[] contentHash,
            string acceptRanges,
            ETag eTag,
            int blobCommittedBlockCount,
            string contentRange,
            bool isServerEncrypted,
            string contentType,
            string encryptionKeySha256,
            string encryptionScope,
            long contentLength,
            byte[] blobContentHash,
            IDictionary<string, string> metadata,
            Stream content,
            DateTimeOffset copyCompletionTime)
        {
            return new BlobDownloadInfo(
                new FlattenedDownloadProperties()
                {
                    LastModified = lastModified,
                    BlobSequenceNumber = blobSequenceNumber,
                    BlobType = blobType,
                    ContentCrc64 = contentCrc64,
                    ContentLanguage = contentLanguage,
                    CopyStatusDescription = copyStatusDescription,
                    CopyId = copyId,
                    CopyProgress = copyProgress,
                    CopySource = copySource,
                    CopyStatus = copyStatus,
                    ContentDisposition = contentDisposition,
                    LeaseDuration = leaseDuration,
                    CacheControl = cacheControl,
                    LeaseState = leaseState,
                    ContentEncoding = contentEncoding,
                    LeaseStatus = leaseStatus,
                    ContentHash = contentHash,
                    AcceptRanges = acceptRanges,
                    ETag = eTag,
                    BlobCommittedBlockCount = blobCommittedBlockCount,
                    ContentRange = contentRange,
                    IsServerEncrypted = isServerEncrypted,
                    ContentType = contentType,
                    EncryptionKeySha256 = encryptionKeySha256,
                    EncryptionScope = encryptionScope,
                    ContentLength = contentLength,
                    BlobContentHash = blobContentHash,
                    Metadata = metadata,
                    Content = content,
                    CopyCompletionTime = copyCompletionTime
                }
            );
        }

        /// <summary>
        /// Creates a new BlobDownloadInfo instance for mocking.
        /// </summary>
        [EditorBrowsable(EditorBrowsableState.Never)]
        public static BlobDownloadInfo BlobDownloadInfo(
            DateTimeOffset lastModified,
            long blobSequenceNumber,
            BlobType blobType,
            byte[] contentCrc64,
            string contentLanguage,
            string copyStatusDescription,
            string copyId,
            string copyProgress,
            Uri copySource,
            CopyStatus copyStatus,
            string contentDisposition,
            LeaseDurationType leaseDuration,
            string cacheControl,
            LeaseState leaseState,
            string contentEncoding,
            LeaseStatus leaseStatus,
            byte[] contentHash,
            string acceptRanges,
            ETag eTag,
            int blobCommittedBlockCount,
            string contentRange,
            bool isServerEncrypted,
            string contentType,
            string encryptionKeySha256,
            long contentLength,
            byte[] blobContentHash,
            IDictionary<string, string> metadata,
            Stream content,
            DateTimeOffset copyCompletionTime)
        {
            return new BlobDownloadInfo(
                new FlattenedDownloadProperties()
                {
                    LastModified = lastModified,
                    BlobSequenceNumber = blobSequenceNumber,
                    BlobType = blobType,
                    ContentCrc64 = contentCrc64,
                    ContentLanguage = contentLanguage,
                    CopyStatusDescription = copyStatusDescription,
                    CopyId = copyId,
                    CopyProgress = copyProgress,
                    CopySource = copySource,
                    CopyStatus = copyStatus,
                    ContentDisposition = contentDisposition,
                    LeaseDuration = leaseDuration,
                    CacheControl = cacheControl,
                    LeaseState = leaseState,
                    ContentEncoding = contentEncoding,
                    LeaseStatus = leaseStatus,
                    ContentHash = contentHash,
                    AcceptRanges = acceptRanges,
                    ETag = eTag,
                    BlobCommittedBlockCount = blobCommittedBlockCount,
                    ContentRange = contentRange,
                    IsServerEncrypted = isServerEncrypted,
                    ContentType = contentType,
                    EncryptionKeySha256 = encryptionKeySha256,
                    ContentLength = contentLength,
                    BlobContentHash = blobContentHash,
                    Metadata = metadata,
                    Content = content,
                    CopyCompletionTime = copyCompletionTime
                }
            );
        }
    }
}<|MERGE_RESOLUTION|>--- conflicted
+++ resolved
@@ -224,7 +224,6 @@
 #pragma warning restore CA1819 // Properties should not return arrays
 
         /// <summary>
-<<<<<<< HEAD
         /// The number of tags associated with the blob.
         /// </summary>
         public long TagCount => _flattened.TagCount;
@@ -233,17 +232,11 @@
         /// A DateTime value returned by the service that uniquely identifies the blob. The value of this header indicates the blob version, and may be used in subsequent requests to access this version of the blob.
         /// </summary>
         public string VersionId => _flattened.VersionId;
-=======
-        /// A DateTime value returned by the service that uniquely identifies the blob. The value of this header indicates the blob version, and may be used in subsequent requests to access this version of the blob.
-        /// </summary>
-        public string VersionId => _flattened.VersionId;
 
         /// <summary>
         /// If this blob is sealed.
         /// </summary>
         public bool IsSealed => _flattened.IsSealed;
-
->>>>>>> a2a6a5e1
     }
 
     /// <summary>
@@ -254,7 +247,6 @@
         /// <summary>
         /// Creates a new BlobDownloadInfo instance for mocking.
         /// </summary>
-        [EditorBrowsable(EditorBrowsableState.Never)]
         public static BlobDownloadInfo BlobDownloadInfo(
             DateTimeOffset lastModified = default,
             long blobSequenceNumber = default,
@@ -283,18 +275,11 @@
             string encryptionScope = default,
             long contentLength = default,
             byte[] blobContentHash = default,
-<<<<<<< HEAD
+            string versionId = default,
             IDictionary<string, string> metadata = default,
             Stream content = default,
             DateTimeOffset copyCompletionTime = default,
-            string versionId = default,
             long tagCount = default)
-=======
-            string versionId = default,
-            IDictionary<string, string> metadata = default,
-            Stream content = default,
-            DateTimeOffset copyCompletionTime = default)
->>>>>>> a2a6a5e1
         {
             return new BlobDownloadInfo(
                 new FlattenedDownloadProperties()
@@ -325,20 +310,12 @@
                     EncryptionKeySha256 = encryptionKeySha256,
                     EncryptionScope = encryptionScope,
                     ContentLength = contentLength,
-<<<<<<< HEAD
                     BlobContentHash = blobContentHash,
                     Metadata = metadata,
                     Content = content,
                     CopyCompletionTime = copyCompletionTime,
                     VersionId = versionId,
                     TagCount = tagCount
-=======
-                    VersionId = versionId,
-                    BlobContentHash = blobContentHash,
-                    Metadata = metadata,
-                    Content = content,
-                    CopyCompletionTime = copyCompletionTime
->>>>>>> a2a6a5e1
                 }
             );
         }
@@ -346,10 +323,7 @@
         /// <summary>
         /// Creates a new BlobDownloadInfo instance for mocking.
         /// </summary>
-<<<<<<< HEAD
         [EditorBrowsable(EditorBrowsableState.Never)]
-=======
->>>>>>> a2a6a5e1
         public static BlobDownloadInfo BlobDownloadInfo(
             DateTimeOffset lastModified,
             long blobSequenceNumber,
