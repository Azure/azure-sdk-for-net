﻿// Copyright (c) Microsoft Corporation. All rights reserved.
// Licensed under the MIT License.

using System;
using Metadata = System.Collections.Generic.IDictionary<string, string>;
using Tags = System.Collections.Generic.IDictionary<string, string>;

namespace Azure.Storage.Blobs.Models
{
    /// <summary>
    /// Optional parameters for uploading to a Blob directory.
    /// </summary>
    public class BlobDirectoryUploadOptions
    {
        /// <summary>
        /// Optional Blob Type to Upload. Defaults to upload Block Blobs.
        /// </summary>
        /// TODO: uncomment or replace when uploading page and append blobs
        /// public BlobType blobType { get; set; }

        /// <summary>
        /// Optional standard HTTP header properties that can be set for the
        /// each blob that is uploaded.
        ///
        /// TODO: remove and replace with onl ythe headers that can apply
        /// to all blows iwthin the directory
        /// </summary>
        public BlobHttpHeaders HttpHeaders { get; set; }

        /// <summary>
        /// Optional custom metadata to set for each blob uploaded.
        /// </summary>
#pragma warning disable CA2227 // Collection properties should be readonly
        public Metadata Metadata { get; set; }
#pragma warning restore CA2227 // Collection properties should be readonly

        /// <summary>
        /// Options tags to set for each blob uploaded.
        /// </summary>
#pragma warning disable CA2227 // Collection properties should be readonly
        public Tags Tags { get; set; }
#pragma warning restore CA2227 // Collection properties should be readonly

        /// <summary>
        /// Optional <see cref="IProgress{Long}"/> to provide
        /// progress updates about data transfers.
        /// TODO: replace long value with appropriate model similar to BlobUploadDirectoryResponse
        /// </summary>
        public IProgress<long> ProgressHandler { get; set; }

        /// <summary>
        /// Optional <see cref="AccessTier"/> to set on each blob uploaded.
        /// </summary>
        public AccessTier? AccessTier { get; set; }

        /// <summary>
        /// Optional <see cref="StorageTransferOptions"/> to configure
        /// parallel transfer behavior.
        /// </summary>
        public StorageTransferOptions TransferOptions { get; set; }
<<<<<<< HEAD
        /// <summary>
        /// Optional. If set to false, the operation will terminate quickly on encountering user failures. If true, the operation will ignore
        /// user failures and proceed with the operation on other sub-entities of the directory.
        ///
        /// This is after retry attempts fail.
        /// </summary>
        public bool? ContinueOnFailure { get; set; }

        /// <summary>
        /// Describes whether or not the directory being uploaded should
        /// be located under it's own subdirectory server-side.
        /// </summary>
        public bool? UploadToSubdirectory { get; set; }
=======
>>>>>>> 23f89365
    }
}<|MERGE_RESOLUTION|>--- conflicted
+++ resolved
@@ -58,21 +58,5 @@
         /// parallel transfer behavior.
         /// </summary>
         public StorageTransferOptions TransferOptions { get; set; }
-<<<<<<< HEAD
-        /// <summary>
-        /// Optional. If set to false, the operation will terminate quickly on encountering user failures. If true, the operation will ignore
-        /// user failures and proceed with the operation on other sub-entities of the directory.
-        ///
-        /// This is after retry attempts fail.
-        /// </summary>
-        public bool? ContinueOnFailure { get; set; }
-
-        /// <summary>
-        /// Describes whether or not the directory being uploaded should
-        /// be located under it's own subdirectory server-side.
-        /// </summary>
-        public bool? UploadToSubdirectory { get; set; }
-=======
->>>>>>> 23f89365
     }
 }