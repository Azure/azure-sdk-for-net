--- conflicted
+++ resolved
@@ -59,10 +59,6 @@
         {
             _avroStream = avroStream;
             _avroReader = new AvroReader(_avroStream);
-<<<<<<< HEAD
-            _buffer = ArrayPool<byte>.Shared.Rent(Constants.Blob.QuickQueryDownloadSize);
-=======
->>>>>>> 68f207e3
             _bufferOffset = 0;
             _bufferLength = 0;
             _progressHandler = progressHandler;
