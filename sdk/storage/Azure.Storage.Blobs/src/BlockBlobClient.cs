--- conflicted
+++ resolved
@@ -234,19 +234,15 @@
         /// </param>
         /// <param name="clientDiagnostics">Client diagnostics.</param>
         /// <param name="customerProvidedKey">Customer provided key.</param>
-<<<<<<< HEAD
         /// <param name="encryptionScope">Encryption scope.</param>
         internal BlockBlobClient(
             Uri blobUri,
             HttpPipeline pipeline,
+            BlobClientOptions.ServiceVersion version,
             ClientDiagnostics clientDiagnostics,
             CustomerProvidedKey? customerProvidedKey,
             EncryptionScope encryptionScope)
-            : base(blobUri, pipeline, clientDiagnostics, customerProvidedKey, encryptionScope)
-=======
-        internal BlockBlobClient(Uri blobUri, HttpPipeline pipeline, BlobClientOptions.ServiceVersion version, ClientDiagnostics clientDiagnostics, CustomerProvidedKey? customerProvidedKey)
-            : base(blobUri, pipeline, version, clientDiagnostics, customerProvidedKey)
->>>>>>> 5a72877a
+            : base(blobUri, pipeline, version, clientDiagnostics, customerProvidedKey, encryptionScope)
         {
         }
 
@@ -272,11 +268,7 @@
         /// </returns>
         protected static BlockBlobClient CreateClient(Uri blobUri, BlobClientOptions options, HttpPipeline pipeline)
         {
-<<<<<<< HEAD
-            return new BlockBlobClient(blobUri, pipeline, new ClientDiagnostics(options), null, null);
-=======
-            return new BlockBlobClient(blobUri, pipeline, options.Version, new ClientDiagnostics(options), null);
->>>>>>> 5a72877a
+            return new BlockBlobClient(blobUri, pipeline, options.Version, new ClientDiagnostics(options), null, null);
         }
         #endregion ctors
 
@@ -305,11 +297,8 @@
         protected sealed override BlobBaseClient WithSnapshotCore(string snapshot)
         {
             var builder = new BlobUriBuilder(Uri) { Snapshot = snapshot };
-<<<<<<< HEAD
-            return new BlockBlobClient(builder.ToUri(), Pipeline, ClientDiagnostics, CustomerProvidedKey, EncryptionScope);
-=======
-            return new BlockBlobClient(builder.ToUri(), Pipeline, Version, ClientDiagnostics, CustomerProvidedKey);
->>>>>>> 5a72877a
+
+            return new BlockBlobClient(builder.ToUri(), Pipeline, Version, ClientDiagnostics, CustomerProvidedKey, EncryptionScope);
         }
 
         ///// <summary>
