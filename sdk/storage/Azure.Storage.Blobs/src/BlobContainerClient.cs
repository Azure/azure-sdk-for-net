--- conflicted
+++ resolved
@@ -309,17 +309,14 @@
         /// </param>
         /// <param name="clientDiagnostics"></param>
         /// <param name="customerProvidedKey">Customer provided key.</param>
-<<<<<<< HEAD
         /// <param name="encryptionScope">Encryption scope.</param>
         internal BlobContainerClient(
             Uri containerUri,
             HttpPipeline pipeline,
+            BlobClientOptions.ServiceVersion version,
             ClientDiagnostics clientDiagnostics,
             CustomerProvidedKey? customerProvidedKey,
             EncryptionScope encryptionScope)
-=======
-        internal BlobContainerClient(Uri containerUri, HttpPipeline pipeline, BlobClientOptions.ServiceVersion version, ClientDiagnostics clientDiagnostics, CustomerProvidedKey? customerProvidedKey)
->>>>>>> 5a72877a
         {
             _uri = containerUri;
             _pipeline = pipeline;
@@ -351,15 +348,10 @@
         /// <returns>
         /// New instance of the <see cref="BlobContainerClient"/> class.
         /// </returns>
-<<<<<<< HEAD
         protected static BlobContainerClient CreateClient(Uri containerUri, BlobClientOptions options, HttpPipeline pipeline)
         {
-            return new BlobContainerClient(containerUri, pipeline, new ClientDiagnostics(options), null, null);
+            return new BlobContainerClient(containerUri, pipeline, options.Version, new ClientDiagnostics(options), null, null);
         }
-=======
-        protected static BlobContainerClient CreateClient(Uri containerUri, BlobClientOptions options, HttpPipeline pipeline) =>
-            new BlobContainerClient(containerUri, pipeline, options.Version, new ClientDiagnostics(options), null);
->>>>>>> 5a72877a
         #endregion ctor
 
         /// <summary>
@@ -371,11 +363,7 @@
         /// <param name="blobName">The name of the blob.</param>
         /// <returns>A new <see cref="BlobClient"/> instance.</returns>
         public virtual BlobClient GetBlobClient(string blobName) =>
-<<<<<<< HEAD
-            new BlobClient(Uri.AppendToPath(blobName), _pipeline, ClientDiagnostics, CustomerProvidedKey, EncryptionScope);
-=======
-            new BlobClient(Uri.AppendToPath(blobName), _pipeline, Version, ClientDiagnostics, CustomerProvidedKey);
->>>>>>> 5a72877a
+            new BlobClient(Uri.AppendToPath(blobName), _pipeline, Version, ClientDiagnostics, CustomerProvidedKey, EncryptionScope);
 
         /// <summary>
         /// Sets the various name fields if they are currently null.
@@ -930,13 +918,10 @@
                         Pipeline,
                         Uri,
                         access: publicAccessType,
-<<<<<<< HEAD
                         defaultEncryptionScope: encryptionScopeOptions?.DefaultEncryptionScope,
                         denyEncryptionScopeOverride: encryptionScopeOptions?.DenyEncryptionScopeOverride,
-=======
                         version: Version.ToVersionString(),
                         metadata: metadata,
->>>>>>> 5a72877a
                         async: async,
                         operationName: operationName,
                         cancellationToken: cancellationToken)
