﻿// Copyright (c) Microsoft Corporation. All rights reserved.
// Licensed under the MIT License.

using System;
using System.Collections.Generic;
using System.Net;
using System.Linq;
using System.Text;
using Azure.Storage.Blobs.Models;
using Tags = System.Collections.Generic.IDictionary<string, string>;

namespace Azure.Storage.Blobs
{
    internal static partial class BlobExtensions
    {
        internal static IDictionary<string, string> ToTagDictionary(this BlobTags blobTags)
        {
            if (blobTags?.BlobTagSet == null)
            {
                return null;
            }
            Dictionary<string, string> tags = new Dictionary<string, string>();
            foreach (BlobTag blobTag in blobTags.BlobTagSet)
            {
                tags[blobTag.Key] = blobTag.Value;
            }

            return tags;
        }

        internal static BlobTags ToBlobTags(this Tags tags)
        {
            BlobTags blobTags = new BlobTags();
            foreach (KeyValuePair<string, string> tag in tags)
            {
                blobTags.BlobTagSet.Add(new BlobTag
                {
                    Key = tag.Key,
                    Value = tag.Value
                });
            }
            return blobTags;
        }

        internal static BlobItem ToBlobItem(this BlobItemInternal blobItemInternal)
        {
            if (blobItemInternal == null)
            {
                return null;
            }

            return new BlobItem
            {
                Name = blobItemInternal.Name,
                Deleted = blobItemInternal.Deleted,
                Snapshot = blobItemInternal.Snapshot,
                Properties = blobItemInternal.Properties,
                VersionId = blobItemInternal.VersionId,
                IsCurrentVersion = blobItemInternal.IsCurrentVersion,
                Metadata = blobItemInternal.Metadata?.Count > 0
                    ? blobItemInternal.Metadata
                    : null,
                Tags = blobItemInternal.BlobTags.ToTagDictionary()
            };
        }

        internal static IEnumerable<BlobItem> ToBlobItems(this IEnumerable<BlobItemInternal> blobItemInternals)
        {
            if (blobItemInternals == null)
            {
                return null;
            }

            List<BlobItem> blobItems = new List<BlobItem>();
            foreach (BlobItemInternal blobItemInternal in blobItemInternals)
            {
                blobItems.Add(blobItemInternal.ToBlobItem());
            }
            return blobItems;
        }

        internal static string ToTagsString(this Tags tags)
        {
            if (tags == null)
            {
                return null;
            }

            List<string> encodedTags = new List<string>();
            foreach (KeyValuePair<string, string> tag in tags)
            {
                encodedTags.Add($"{WebUtility.UrlEncode(tag.Key)}={WebUtility.UrlEncode(tag.Value)}");
            }
            return string.Join("&", encodedTags);
        }

        /// <summary>
<<<<<<< HEAD
        /// Creates a new BlobProperties object backed by BlobPropertiesInternal
        /// </summary>
        /// <param name="properties">The BlobPropertiesInternal returned with the request</param>
        internal static BlobProperties ToBlobProperties(BlobPropertiesInternal properties) =>
            new BlobProperties()
            {
                _properties = properties,
=======
        /// Creates a new BlobProperties object backed by BlobPropertiesInternal.
        /// </summary>
        /// <param name="properties">
        /// The BlobPropertiesInternal returned with the reques
        /// </param>
        internal static BlobProperties ToBlobProperties(this BlobPropertiesInternal properties) =>
            new BlobProperties()
            {
>>>>>>> 4a2b3dcb
                LastModified = properties.LastModified,
                CreatedOn = properties.CreatedOn,
                Metadata = properties.Metadata,
                ObjectReplicationDestinationPolicy = properties.ObjectReplicationPolicyId,
<<<<<<< HEAD
                ObjectReplicationSourceProperties = BlobExtensions.ParseObjectReplicationIds(properties.ObjectReplicationRules),
=======
>>>>>>> 4a2b3dcb
                BlobType = properties.BlobType,
                CopyCompletedOn = properties.CopyCompletedOn,
                CopyStatusDescription = properties.CopyStatusDescription,
                CopyId = properties.CopyId,
                CopyProgress = properties.CopyProgress,
                CopySource = properties.CopySource,
                CopyStatus = properties.CopyStatus,
                IsIncrementalCopy = properties.IsIncrementalCopy,
                DestinationSnapshot = properties.DestinationSnapshot,
                LeaseDuration = properties.LeaseDuration,
                LeaseState = properties.LeaseState,
                LeaseStatus = properties.LeaseStatus,
                ContentLength = properties.ContentLength,
                ContentType = properties.ContentType,
                ETag = properties.ETag,
                ContentHash = properties.ContentHash,
                ContentEncoding = properties.ContentEncoding,
                ContentDisposition = properties.ContentDisposition,
                ContentLanguage = properties.ContentLanguage,
                CacheControl = properties.CacheControl,
                BlobSequenceNumber = properties.BlobSequenceNumber,
                AcceptRanges = properties.AcceptRanges,
                BlobCommittedBlockCount = properties.BlobCommittedBlockCount,
                IsServerEncrypted = properties.IsServerEncrypted,
                EncryptionKeySha256 = properties.EncryptionKeySha256,
                EncryptionScope = properties.EncryptionScope,
                AccessTier = properties.AccessTier,
                AccessTierInferred = properties.AccessTierInferred,
                ArchiveStatus = properties.ArchiveStatus,
                AccessTierChangedOn = properties.AccessTierChangedOn,
                VersionId = properties.VersionId,
                IsCurrentVersion = properties.IsCurrentVersion,
                TagCount = properties.TagCount,
                ExpiresOn = properties.ExpiresOn,
                IsSealed = properties.IsSealed,
            };
<<<<<<< HEAD

        /// <summary>
        /// Internal. Parses Object Replication Policy ID from Rule ID and sets the Policy ID.
        /// </summary>
        /// <returns></returns>
        internal static IDictionary<string, IDictionary<string, string>> ParseObjectReplicationIds(IDictionary<string,string> OrIds)
        {
            if (OrIds.Count == 0 ||
                (OrIds.Count > 0 &&
                (OrIds.First().Key == "policy-id")))
            {
                return default;
            }
            IDictionary<string, IDictionary<string, string>> OrProperties = new Dictionary<string, IDictionary<string, string>>();
            foreach (KeyValuePair<string, string> status in OrIds)
            {
                string[] ParsedIds = status.Key.Split('_');
                if (OrProperties.ContainsKey(ParsedIds[0]))
                {
                    OrProperties[ParsedIds[0]].Add(ParsedIds[1], status.Value);
                }
                else
                {
                    IDictionary<string, string> NewRuleStatus = new Dictionary<string, string>();
                    NewRuleStatus.Add(ParsedIds[1], status.Value);
                    OrProperties.Add(ParsedIds[0], NewRuleStatus);
                }
            }
            return OrProperties;
        }
=======
>>>>>>> 4a2b3dcb
    }
}<|MERGE_RESOLUTION|>--- conflicted
+++ resolved
@@ -95,15 +95,6 @@
         }
 
         /// <summary>
-<<<<<<< HEAD
-        /// Creates a new BlobProperties object backed by BlobPropertiesInternal
-        /// </summary>
-        /// <param name="properties">The BlobPropertiesInternal returned with the request</param>
-        internal static BlobProperties ToBlobProperties(BlobPropertiesInternal properties) =>
-            new BlobProperties()
-            {
-                _properties = properties,
-=======
         /// Creates a new BlobProperties object backed by BlobPropertiesInternal.
         /// </summary>
         /// <param name="properties">
@@ -112,15 +103,11 @@
         internal static BlobProperties ToBlobProperties(this BlobPropertiesInternal properties) =>
             new BlobProperties()
             {
->>>>>>> 4a2b3dcb
                 LastModified = properties.LastModified,
                 CreatedOn = properties.CreatedOn,
                 Metadata = properties.Metadata,
                 ObjectReplicationDestinationPolicy = properties.ObjectReplicationPolicyId,
-<<<<<<< HEAD
-                ObjectReplicationSourceProperties = BlobExtensions.ParseObjectReplicationIds(properties.ObjectReplicationRules),
-=======
->>>>>>> 4a2b3dcb
+                ObjectReplicationSourceProperties = properties.ObjectReplicationRules.ToObjectReplicationIds(),
                 BlobType = properties.BlobType,
                 CopyCompletedOn = properties.CopyCompletedOn,
                 CopyStatusDescription = properties.CopyStatusDescription,
@@ -157,14 +144,18 @@
                 ExpiresOn = properties.ExpiresOn,
                 IsSealed = properties.IsSealed,
             };
-<<<<<<< HEAD
 
         /// <summary>
         /// Internal. Parses Object Replication Policy ID from Rule ID and sets the Policy ID.
         /// </summary>
         /// <returns></returns>
-        internal static IDictionary<string, IDictionary<string, string>> ParseObjectReplicationIds(IDictionary<string,string> OrIds)
+        internal static IDictionary<string, IDictionary<string, string>> ToObjectReplicationIds(this IDictionary<string,string> OrIds)
         {
+            if (OrIds == null)
+            {
+                return null;
+            }
+
             if (OrIds.Count == 0 ||
                 (OrIds.Count > 0 &&
                 (OrIds.First().Key == "policy-id")))
@@ -188,7 +179,5 @@
             }
             return OrProperties;
         }
-=======
->>>>>>> 4a2b3dcb
     }
 }