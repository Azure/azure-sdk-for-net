--- conflicted
+++ resolved
@@ -723,61 +723,10 @@
                 return null;
             }
 
-<<<<<<< HEAD
             BlobImmutabilityPolicy immutabilityPolicy = new BlobImmutabilityPolicy();
             immutabilityPolicy.ExpiresOn = response.Headers.ImmutabilityPolicyExpiresOn;
             immutabilityPolicy.PolicyMode = response.Headers.ImmutabilityPolicyMode;
 
-            return new BlobProperties
-            {
-                LastModified = response.Headers.LastModified.GetValueOrDefault(),
-                CreatedOn = response.Headers.CreationTime.GetValueOrDefault(),
-                Metadata = response.Headers.Metadata.ToMetadata(),
-                ObjectReplicationDestinationPolicyId = response.Headers.ObjectReplicationPolicyId,
-                ObjectReplicationSourceProperties =
-                    response.Headers.ObjectReplicationRules?.Count > 0
-                    ? BlobExtensions.ParseObjectReplicationIds(response.Headers.ObjectReplicationRules)
-                    : null,
-                BlobType = response.Headers.BlobType.GetValueOrDefault(),
-                CopyCompletedOn = response.Headers.CopyCompletionTime.GetValueOrDefault(),
-                CopyStatusDescription = response.Headers.CopyStatusDescription,
-                CopyId = response.Headers.CopyId,
-                CopyProgress = response.Headers.CopyProgress,
-                CopySource = response.Headers.CopySource == null ? null : new Uri(response.Headers.CopySource),
-                CopyStatus = response.Headers.CopyStatus.GetValueOrDefault(),
-                IsIncrementalCopy = response.Headers.IsIncrementalCopy.GetValueOrDefault(),
-                DestinationSnapshot = response.Headers.DestinationSnapshot,
-                LeaseDuration = response.Headers.LeaseDuration.GetValueOrDefault(),
-                LeaseState = response.Headers.LeaseState.GetValueOrDefault(),
-                LeaseStatus = response.Headers.LeaseStatus.GetValueOrDefault(),
-                ContentLength = response.Headers.ContentLength.GetValueOrDefault(),
-                ContentType = response.Headers.ContentType,
-                ETag = response.GetRawResponse().Headers.ETag.GetValueOrDefault(),
-                ContentHash = response.Headers.ContentMD5,
-                ContentEncoding = response.Headers.ContentEncoding,
-                ContentDisposition = response.Headers.ContentDisposition,
-                ContentLanguage = response.Headers.ContentLanguage,
-                CacheControl = response.Headers.CacheControl,
-                BlobSequenceNumber = response.Headers.BlobSequenceNumber.GetValueOrDefault(),
-                AcceptRanges = response.Headers.AcceptRanges,
-                BlobCommittedBlockCount = response.Headers.BlobCommittedBlockCount.GetValueOrDefault(),
-                IsServerEncrypted = response.Headers.IsServerEncrypted.GetValueOrDefault(),
-                EncryptionKeySha256 = response.Headers.EncryptionKeySha256,
-                EncryptionScope = response.Headers.EncryptionScope,
-                AccessTier = response.Headers.AccessTier,
-                AccessTierInferred = response.Headers.AccessTierInferred.GetValueOrDefault(),
-                ArchiveStatus = response.Headers.ArchiveStatus,
-                AccessTierChangedOn = response.Headers.AccessTierChangeTime.GetValueOrDefault(),
-                VersionId = response.Headers.VersionId,
-                TagCount = response.Headers.TagCount.GetValueOrDefault(),
-                ExpiresOn = response.Headers.ExpiresOn.GetValueOrDefault(),
-                IsSealed = response.Headers.IsSealed.GetValueOrDefault(),
-                RehydratePriority = response.Headers.RehydratePriority,
-                LastAccessed = response.Headers.LastAccessed.GetValueOrDefault(),
-                ImmutabilityPolicy = immutabilityPolicy,
-                HasLegalHold = response.Headers.LegalHold.GetValueOrDefault()
-            };
-=======
             return new BlobProperties(
                 lastModified: response.Headers.LastModified.GetValueOrDefault(),
                 createdOn: response.Headers.CreationTime.GetValueOrDefault(),
@@ -823,8 +772,9 @@
                 expiresOn: response.Headers.ExpiresOn.GetValueOrDefault(),
                 isSealed: response.Headers.IsSealed.GetValueOrDefault(),
                 rehydratePriority: response.Headers.RehydratePriority,
-                lastAccessed: response.Headers.LastAccessed.GetValueOrDefault());
->>>>>>> 8f463a7b
+                lastAccessed: response.Headers.LastAccessed.GetValueOrDefault(),
+                immutabilityPolicy: immutabilityPolicy,
+                hasLegalHold: response.Headers.LegalHold.GetValueOrDefault());
         }
         #endregion
 
