--- conflicted
+++ resolved
@@ -20,17 +20,9 @@
             string blobContainerClient) =>
             new InvalidOperationException($"{leaseClient} requires either a {blobBaseClient} or {blobContainerClient}");
 
-<<<<<<< HEAD
-        public static RequestFailedException InvalidRangeWithNonEmptyBlob(RequestFailedException ex) =>
-            new RequestFailedException("Invalid range exception during ranged download despite non-empty blob", ex);
-=======
-        public static ArgumentException InvalidDateTimeUtc(string dateTime) =>
-            new ArgumentException($"{dateTime} must be UTC");
-
         public static RequestFailedException InvalidRangeWithNonEmptyBlob(RequestFailedException ex) =>
             new RequestFailedException("Invalid range exception during ranged download despite non-empty blob", ex);
 
->>>>>>> f6275c67
         internal static void VerifyHttpsCustomerProvidedKey(Uri uri, CustomerProvidedKey? customerProvidedKey)
         {
             if (customerProvidedKey.HasValue && !string.Equals(uri.Scheme, Constants.Https, StringComparison.OrdinalIgnoreCase))
