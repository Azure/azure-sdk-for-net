--- conflicted
+++ resolved
@@ -184,19 +184,15 @@
         /// </param>
         /// <param name="clientDiagnostics">Client diagnostics.</param>
         /// <param name="customerProvidedKey">Customer provided key.</param>
-<<<<<<< HEAD
         /// <param name="encryptionScope">Encryption scope.</param>
         internal AppendBlobClient(
             Uri blobUri,
             HttpPipeline pipeline,
+            BlobClientOptions.ServiceVersion version,
             ClientDiagnostics clientDiagnostics,
             CustomerProvidedKey? customerProvidedKey,
             EncryptionScope encryptionScope)
-            : base(blobUri, pipeline, clientDiagnostics, customerProvidedKey, encryptionScope)
-=======
-        internal AppendBlobClient(Uri blobUri, HttpPipeline pipeline, BlobClientOptions.ServiceVersion version, ClientDiagnostics clientDiagnostics, CustomerProvidedKey? customerProvidedKey)
-            : base(blobUri, pipeline, version, clientDiagnostics, customerProvidedKey)
->>>>>>> 5a72877a
+            : base(blobUri, pipeline, version, clientDiagnostics, customerProvidedKey, encryptionScope)
         {
         }
         #endregion ctors
@@ -217,11 +213,8 @@
         public new AppendBlobClient WithSnapshot(string snapshot)
         {
             var builder = new BlobUriBuilder(Uri) { Snapshot = snapshot };
-<<<<<<< HEAD
-            return new AppendBlobClient(builder.ToUri(), Pipeline, ClientDiagnostics, CustomerProvidedKey, EncryptionScope);
-=======
-            return new AppendBlobClient(builder.ToUri(), Pipeline, Version, ClientDiagnostics, CustomerProvidedKey);
->>>>>>> 5a72877a
+
+            return new AppendBlobClient(builder.ToUri(), Pipeline, Version, ClientDiagnostics, CustomerProvidedKey, EncryptionScope);
         }
 
         #region Create
