<Project Sdk="Microsoft.NET.Sdk">
  <PropertyGroup>
    <TargetFrameworks>$(RequiredTargetFrameworks);netstandard2.1</TargetFrameworks>
  </PropertyGroup>
  <PropertyGroup>
    <AssemblyTitle>Microsoft Azure.Storage.Blobs client library</AssemblyTitle>
<<<<<<< HEAD
    <Version>12.13.1</Version>
=======
    <Version>12.14.0-beta.1</Version>
>>>>>>> d832ac22
    <!--The ApiCompatVersion is managed automatically and should not generally be modified manually.-->
    <ApiCompatVersion>12.13.0</ApiCompatVersion>
    <DefineConstants>BlobSDK;$(DefineConstants)</DefineConstants>
    <PackageTags>Microsoft Azure Storage Blobs;Microsoft;Azure;Blobs;Blob;Storage;StorageScalable;$(PackageCommonTags)</PackageTags>
    <Description>
      This client library enables working with the Microsoft Azure Storage Blob service for storing binary and text data.
      For this release see notes - https://github.com/Azure/azure-sdk-for-net/blob/main/sdk/storage/Azure.Storage.Blobs/README.md and https://github.com/Azure/azure-sdk-for-net/blob/main/sdk/storage/Azure.Storage.Blobs/CHANGELOG.md
      in addition to the breaking changes https://github.com/Azure/azure-sdk-for-net/blob/main/sdk/storage/Azure.Storage.Blobs/BreakingChanges.txt
      Microsoft Azure Storage quickstarts and tutorials - https://docs.microsoft.com/en-us/azure/storage/
      Microsoft Azure Storage REST API Reference - https://docs.microsoft.com/en-us/rest/api/storageservices/
      REST API Reference for Blob Service - https://docs.microsoft.com/en-us/rest/api/storageservices/blob-service-rest-api
    </Description>
    <IncludeOperationsSharedSource>true</IncludeOperationsSharedSource>
  </PropertyGroup>
  <PropertyGroup Condition="'$(TargetFramework)' == 'netstandard2.0'">
    <AllowUnsafeBlocks>true</AllowUnsafeBlocks>
  </PropertyGroup>
  <ItemGroup Condition="'$(TargetFramework)' == 'netstandard2.0'">
    <Compile Include="$(AzureStorageSharedSources)AesGcm\**\*.cs" LinkBase="Shared" />
  </ItemGroup>
  <ItemGroup>
    <PackageReference Include="System.Text.Json" />
  </ItemGroup>
  <ItemGroup>
    <ProjectReference Include="$(MSBuildThisFileDirectory)..\..\Azure.Storage.Common\src\Azure.Storage.Common.csproj" />
  </ItemGroup>
  <ItemGroup>
    <Compile Include="$(AzureCoreSharedSources)AuthorizationChallengeParser.cs" LinkBase="Shared\Core" />
    <Compile Include="$(AzureCoreSharedSources)AzureResourceProviderNamespaceAttribute.cs" LinkBase="SharedCore" />
    <Compile Include="$(AzureCoreSharedSources)AzureSasCredentialSynchronousPolicy.cs" LinkBase="SharedCore" />
    <Compile Include="$(AzureCoreSharedSources)RetriableStream.cs" LinkBase="SharedCore" />
    <Compile Include="$(AzureCoreSharedSources)CancellationHelper.cs" LinkBase="SharedCore" />
    <Compile Include="$(AzureCoreSharedSources)ArrayBufferWriter.cs" LinkBase="SharedCore" />
    <Compile Include="$(AzureCoreSharedSources)ForwardsClientCallsAttribute.cs" LinkBase="SharedCore" />
    <Compile Include="$(AzureCoreSharedSources)HashCodeBuilder.cs" LinkBase="SharedCore" />
    <Compile Include="$(AzureCoreSharedSources)NoBodyResponseOfT.cs" LinkBase="SharedCore" />
  </ItemGroup>
  <ItemGroup>
    <Compile Include="$(AzureStorageSharedSources)ClientsideEncryption\*.cs" LinkBase="Shared" />
    <Compile Include="$(AzureStorageSharedSources)ClientsideEncryption\Models\*.cs" LinkBase="Shared" />
    <Compile Include="$(AzureStorageSharedSources)AggregatingProgressIncrementer.cs" LinkBase="Shared" />
    <Compile Include="$(AzureStorageSharedSources)Constants.cs" LinkBase="Shared" />
    <Compile Include="$(AzureStorageSharedSources)ContentHasher.cs" LinkBase="Shared" />
    <Compile Include="$(AzureStorageSharedSources)Errors.cs" LinkBase="Shared" />
    <Compile Include="$(AzureStorageSharedSources)Errors.Clients.cs" LinkBase="Shared" />
    <Compile Include="$(AzureStorageSharedSources)GeoRedundantReadPolicy.cs" LinkBase="Shared" />
    <Compile Include="$(AzureStorageSharedSources)HashAlgorithmHasher.cs" LinkBase="Shared" />
    <Compile Include="$(AzureStorageSharedSources)IDownloadedContent.cs" LinkBase="Shared" />
    <Compile Include="$(AzureStorageSharedSources)IHasher.cs" LinkBase="Shared" />
    <Compile Include="$(AzureStorageSharedSources)LoggingExtensions.cs" LinkBase="Shared" />
    <Compile Include="$(AzureStorageSharedSources)NonCryptographicHashAlgorithmHasher.cs" LinkBase="Shared" />
    <Compile Include="$(AzureStorageSharedSources)NonDisposingStream.cs" LinkBase="Shared" />
    <Compile Include="$(AzureStorageSharedSources)PartitionedUploader.cs" LinkBase="Shared" />
    <Compile Include="$(AzureStorageSharedSources)PooledMemoryStream.cs" LinkBase="Shared" />
    <Compile Include="$(AzureStorageSharedSources)ProgressIncrementingStream.cs" LinkBase="Shared" />
    <Compile Include="$(AzureStorageSharedSources)SasExtensions.cs" LinkBase="Shared" />
    <Compile Include="$(AzureStorageSharedSources)SasQueryParametersInternals.cs" LinkBase="Shared" />
    <Compile Include="$(AzureStorageSharedSources)SharedAccessSignatureCredentials.cs" LinkBase="Shared" />
    <Compile Include="$(AzureStorageSharedSources)SlicedStream.cs" LinkBase="Shared" />
    <Compile Include="$(AzureStorageSharedSources)StorageClientConfiguration.cs" LinkBase="Shared" />
    <Compile Include="$(AzureStorageSharedSources)StorageClientDiagnostics.cs" LinkBase="Shared" />
    <Compile Include="$(AzureStorageSharedSources)StorageClientOptions.cs" LinkBase="Shared" />
    <Compile Include="$(AzureStorageSharedSources)StorageConnectionString.cs" LinkBase="Shared" />
    <Compile Include="$(AzureStorageSharedSources)StorageCollectionEnumerator.cs" LinkBase="Shared" />
    <Compile Include="$(AzureStorageSharedSources)StorageExtensions.cs" LinkBase="Shared" />
    <Compile Include="$(AzureStorageSharedSources)StorageExceptionExtensions.cs" LinkBase="Shared" />
    <Compile Include="$(AzureStorageSharedSources)StorageRequestValidationPipelinePolicy.cs" LinkBase="Shared" />
    <Compile Include="$(AzureStorageSharedSources)StorageProgressExtensions.cs" LinkBase="Shared" />
    <Compile Include="$(AzureStorageSharedSources)StorageSharedKeyCredentialInternals.cs" LinkBase="Shared" />
    <Compile Include="$(AzureStorageSharedSources)StorageSharedKeyPipelinePolicy.cs" LinkBase="Shared" />
    <Compile Include="$(AzureStorageSharedSources)StorageResponseClassifier.cs" LinkBase="Shared" />
    <Compile Include="$(AzureStorageSharedSources)StorageServerTimeoutPolicy.cs" LinkBase="Shared" />
    <Compile Include="$(AzureStorageSharedSources)StorageVersionExtensions.cs" LinkBase="Shared" />
    <Compile Include="$(AzureStorageSharedSources)UriExtensions.cs" LinkBase="Shared" />
    <Compile Include="$(AzureStorageSharedSources)UriQueryParamsCollection.cs" LinkBase="Shared" />
    <Compile Include="$(AzureStorageSharedSources)UserDelegationKeyProperties.cs" LinkBase="Shared" />
    <Compile Include="$(AzureStorageSharedSources)LazyLoadingReadOnlyStream.cs" LinkBase="Shared" />
    <Compile Include="$(AzureStorageSharedSources)WindowStream.cs" LinkBase="Shared" />
    <Compile Include="$(AzureStorageSharedSources)StorageWriteStream.cs" LinkBase="Shared" />
    <Compile Include="$(AzureStorageSharedSources)TransferValidationOptionsExtensions.cs" LinkBase="Shared" />
    <Compile Include="$(MSBuildThisFileDirectory)\..\..\Azure.Storage.Internal.Avro\src\AvroParser.cs" LinkBase="Shared" />
    <Compile Include="$(MSBuildThisFileDirectory)\..\..\Azure.Storage.Internal.Avro\src\AvroConstants.cs" LinkBase="Shared" />
    <Compile Include="$(MSBuildThisFileDirectory)\..\..\Azure.Storage.Internal.Avro\src\AvroReader.cs" LinkBase="Shared" />
    <Compile Include="$(MSBuildThisFileDirectory)\..\..\Azure.Storage.Internal.Avro\src\StreamWithPosition.cs" LinkBase="Shared" />
    <Compile Include="$(AzureStorageSharedSources)\StorageBearerTokenChallengeAuthorizationPolicy.cs" LinkBase="Shared" />
    <Compile Include="$(AzureStorageSharedSources)ISupportsTenantIdChallenges.cs" LinkBase="Shared" />
  </ItemGroup>
</Project><|MERGE_RESOLUTION|>--- conflicted
+++ resolved
@@ -4,11 +4,7 @@
   </PropertyGroup>
   <PropertyGroup>
     <AssemblyTitle>Microsoft Azure.Storage.Blobs client library</AssemblyTitle>
-<<<<<<< HEAD
-    <Version>12.13.1</Version>
-=======
     <Version>12.14.0-beta.1</Version>
->>>>>>> d832ac22
     <!--The ApiCompatVersion is managed automatically and should not generally be modified manually.-->
     <ApiCompatVersion>12.13.0</ApiCompatVersion>
     <DefineConstants>BlobSDK;$(DefineConstants)</DefineConstants>
