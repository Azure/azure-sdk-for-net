--- conflicted
+++ resolved
@@ -4,11 +4,7 @@
   </PropertyGroup>
   <PropertyGroup>
     <AssemblyTitle>Microsoft Azure.Storage.Blobs client library</AssemblyTitle>
-<<<<<<< HEAD
-    <Version>12.24.0-beta.1</Version>
-=======
     <Version>12.24.0-beta.2</Version>
->>>>>>> b38a9c20
     <!--The ApiCompatVersion is managed automatically and should not generally be modified manually.-->
     <ApiCompatVersion>12.23.0</ApiCompatVersion>
     <DefineConstants>BlobSDK;$(DefineConstants)</DefineConstants>
