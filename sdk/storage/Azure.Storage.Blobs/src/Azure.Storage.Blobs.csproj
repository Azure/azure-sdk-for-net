<Project Sdk="Microsoft.NET.Sdk">
  <PropertyGroup>
    <TargetFrameworks>$(RequiredTargetFrameworks);netstandard2.1;net6.0</TargetFrameworks>
    <!-- Remove this line when Azure.Core is released for net6.0  -->
    <RunApiCompat Condition="'$(TargetFramework)' == 'net6.0'">false</RunApiCompat>
  </PropertyGroup>
  <PropertyGroup>
    <AssemblyTitle>Microsoft Azure.Storage.Blobs client library</AssemblyTitle>
    <Version>12.15.0-beta.1</Version>
    <!--The ApiCompatVersion is managed automatically and should not generally be modified manually.-->
    <ApiCompatVersion>12.14.1</ApiCompatVersion>
    <DefineConstants>BlobSDK;$(DefineConstants)</DefineConstants>
    <PackageTags>Microsoft Azure Storage Blobs;Microsoft;Azure;Blobs;Blob;Storage;StorageScalable;$(PackageCommonTags)</PackageTags>
    <Description>
      This client library enables working with the Microsoft Azure Storage Blob service for storing binary and text data.
      For this release see notes - https://github.com/Azure/azure-sdk-for-net/blob/main/sdk/storage/Azure.Storage.Blobs/README.md and https://github.com/Azure/azure-sdk-for-net/blob/main/sdk/storage/Azure.Storage.Blobs/CHANGELOG.md
      in addition to the breaking changes https://github.com/Azure/azure-sdk-for-net/blob/main/sdk/storage/Azure.Storage.Blobs/BreakingChanges.txt
      Microsoft Azure Storage quickstarts and tutorials - https://docs.microsoft.com/en-us/azure/storage/
      Microsoft Azure Storage REST API Reference - https://docs.microsoft.com/en-us/rest/api/storageservices/
      REST API Reference for Blob Service - https://docs.microsoft.com/en-us/rest/api/storageservices/blob-service-rest-api
    </Description>
    <IncludeOperationsSharedSource>true</IncludeOperationsSharedSource>
  </PropertyGroup>
<<<<<<< HEAD
  <!-- These packages are included as part net6.0; the external references are not needed. -->
  <ItemGroup Condition="'$(TargetFramework)' != 'net6.0'">
=======
  <PropertyGroup Condition="'$(TargetFramework)' == 'netstandard2.0'">
    <AllowUnsafeBlocks>true</AllowUnsafeBlocks>
  </PropertyGroup>
  <ItemGroup Condition="'$(TargetFramework)' == 'netstandard2.0'">
    <Compile Include="$(AzureStorageSharedSources)AesGcm\**\*.cs" LinkBase="Shared" />
  </ItemGroup>
  <ItemGroup>
>>>>>>> acad8cf4
    <PackageReference Include="System.Text.Json" />
  </ItemGroup>
  <ItemGroup>
    <ProjectReference Include="$(MSBuildThisFileDirectory)..\..\Azure.Storage.Common\src\Azure.Storage.Common.csproj" />
  </ItemGroup>
  <ItemGroup>
    <Compile Include="$(AzureCoreSharedSources)AuthorizationChallengeParser.cs" LinkBase="Shared\Core" />
    <Compile Include="$(AzureCoreSharedSources)AzureResourceProviderNamespaceAttribute.cs" LinkBase="SharedCore" />
    <Compile Include="$(AzureCoreSharedSources)AzureSasCredentialSynchronousPolicy.cs" LinkBase="SharedCore" />
    <Compile Include="$(AzureCoreSharedSources)RetriableStream.cs" LinkBase="SharedCore" />
    <Compile Include="$(AzureCoreSharedSources)CancellationHelper.cs" LinkBase="SharedCore" />
    <Compile Include="$(AzureCoreSharedSources)ArrayBufferWriter.cs" LinkBase="SharedCore" />
    <Compile Include="$(AzureCoreSharedSources)ForwardsClientCallsAttribute.cs" LinkBase="SharedCore" />
    <Compile Include="$(AzureCoreSharedSources)HashCodeBuilder.cs" LinkBase="SharedCore" />
    <Compile Include="$(AzureCoreSharedSources)NoBodyResponseOfT.cs" LinkBase="SharedCore" />
  </ItemGroup>
  <ItemGroup>
    <Compile Include="$(AzureStorageSharedSources)ClientsideEncryption\*.cs" LinkBase="Shared" />
    <Compile Include="$(AzureStorageSharedSources)ClientsideEncryption\Models\*.cs" LinkBase="Shared" />
    <Compile Include="$(AzureStorageSharedSources)AggregatingProgressIncrementer.cs" LinkBase="Shared" />
    <Compile Include="$(AzureStorageSharedSources)Constants.cs" LinkBase="Shared" />
    <Compile Include="$(AzureStorageSharedSources)ContentHasher.cs" LinkBase="Shared" />
    <Compile Include="$(AzureStorageSharedSources)Errors.cs" LinkBase="Shared" />
    <Compile Include="$(AzureStorageSharedSources)Errors.Clients.cs" LinkBase="Shared" />
    <Compile Include="$(AzureStorageSharedSources)GeoRedundantReadPolicy.cs" LinkBase="Shared" />
    <Compile Include="$(AzureStorageSharedSources)HashAlgorithmHasher.cs" LinkBase="Shared" />
    <Compile Include="$(AzureStorageSharedSources)IDownloadedContent.cs" LinkBase="Shared" />
    <Compile Include="$(AzureStorageSharedSources)IHasher.cs" LinkBase="Shared" />
    <Compile Include="$(AzureStorageSharedSources)LoggingExtensions.cs" LinkBase="Shared" />
    <Compile Include="$(AzureStorageSharedSources)NonCryptographicHashAlgorithmHasher.cs" LinkBase="Shared" />
    <Compile Include="$(AzureStorageSharedSources)NonDisposingStream.cs" LinkBase="Shared" />
    <Compile Include="$(AzureStorageSharedSources)PartitionedUploader.cs" LinkBase="Shared" />
    <Compile Include="$(AzureStorageSharedSources)PooledMemoryStream.cs" LinkBase="Shared" />
    <Compile Include="$(AzureStorageSharedSources)ProgressIncrementingStream.cs" LinkBase="Shared" />
    <Compile Include="$(AzureStorageSharedSources)SasExtensions.cs" LinkBase="Shared" />
    <Compile Include="$(AzureStorageSharedSources)SasQueryParametersInternals.cs" LinkBase="Shared" />
    <Compile Include="$(AzureStorageSharedSources)SharedAccessSignatureCredentials.cs" LinkBase="Shared" />
    <Compile Include="$(AzureStorageSharedSources)SlicedStream.cs" LinkBase="Shared" />
    <Compile Include="$(AzureStorageSharedSources)StorageClientConfiguration.cs" LinkBase="Shared" />
    <Compile Include="$(AzureStorageSharedSources)StorageClientDiagnostics.cs" LinkBase="Shared" />
    <Compile Include="$(AzureStorageSharedSources)StorageClientOptions.cs" LinkBase="Shared" />
    <Compile Include="$(AzureStorageSharedSources)StorageConnectionString.cs" LinkBase="Shared" />
    <Compile Include="$(AzureStorageSharedSources)StorageCollectionEnumerator.cs" LinkBase="Shared" />
    <Compile Include="$(AzureStorageSharedSources)StorageExtensions.cs" LinkBase="Shared" />
    <Compile Include="$(AzureStorageSharedSources)StorageExceptionExtensions.cs" LinkBase="Shared" />
    <Compile Include="$(AzureStorageSharedSources)StorageRequestValidationPipelinePolicy.cs" LinkBase="Shared" />
    <Compile Include="$(AzureStorageSharedSources)StorageProgressExtensions.cs" LinkBase="Shared" />
    <Compile Include="$(AzureStorageSharedSources)StorageSharedKeyCredentialInternals.cs" LinkBase="Shared" />
    <Compile Include="$(AzureStorageSharedSources)StorageSharedKeyPipelinePolicy.cs" LinkBase="Shared" />
    <Compile Include="$(AzureStorageSharedSources)StorageResponseClassifier.cs" LinkBase="Shared" />
    <Compile Include="$(AzureStorageSharedSources)StorageServerTimeoutPolicy.cs" LinkBase="Shared" />
    <Compile Include="$(AzureStorageSharedSources)StorageVersionExtensions.cs" LinkBase="Shared" />
    <Compile Include="$(AzureStorageSharedSources)UriExtensions.cs" LinkBase="Shared" />
    <Compile Include="$(AzureStorageSharedSources)UriQueryParamsCollection.cs" LinkBase="Shared" />
    <Compile Include="$(AzureStorageSharedSources)UserDelegationKeyProperties.cs" LinkBase="Shared" />
    <Compile Include="$(AzureStorageSharedSources)LazyLoadingReadOnlyStream.cs" LinkBase="Shared" />
    <Compile Include="$(AzureStorageSharedSources)WindowStream.cs" LinkBase="Shared" />
    <Compile Include="$(AzureStorageSharedSources)StorageWriteStream.cs" LinkBase="Shared" />
    <Compile Include="$(AzureStorageSharedSources)TransferValidationOptionsExtensions.cs" LinkBase="Shared" />
    <Compile Include="$(MSBuildThisFileDirectory)\..\..\Azure.Storage.Internal.Avro\src\AvroParser.cs" LinkBase="Shared" />
    <Compile Include="$(MSBuildThisFileDirectory)\..\..\Azure.Storage.Internal.Avro\src\AvroConstants.cs" LinkBase="Shared" />
    <Compile Include="$(MSBuildThisFileDirectory)\..\..\Azure.Storage.Internal.Avro\src\AvroReader.cs" LinkBase="Shared" />
    <Compile Include="$(MSBuildThisFileDirectory)\..\..\Azure.Storage.Internal.Avro\src\StreamWithPosition.cs" LinkBase="Shared" />
    <Compile Include="$(AzureStorageSharedSources)\StorageBearerTokenChallengeAuthorizationPolicy.cs" LinkBase="Shared" />
    <Compile Include="$(AzureStorageSharedSources)ISupportsTenantIdChallenges.cs" LinkBase="Shared" />
  </ItemGroup>
</Project><|MERGE_RESOLUTION|>--- conflicted
+++ resolved
@@ -21,18 +21,14 @@
     </Description>
     <IncludeOperationsSharedSource>true</IncludeOperationsSharedSource>
   </PropertyGroup>
-<<<<<<< HEAD
-  <!-- These packages are included as part net6.0; the external references are not needed. -->
-  <ItemGroup Condition="'$(TargetFramework)' != 'net6.0'">
-=======
   <PropertyGroup Condition="'$(TargetFramework)' == 'netstandard2.0'">
     <AllowUnsafeBlocks>true</AllowUnsafeBlocks>
   </PropertyGroup>
   <ItemGroup Condition="'$(TargetFramework)' == 'netstandard2.0'">
     <Compile Include="$(AzureStorageSharedSources)AesGcm\**\*.cs" LinkBase="Shared" />
   </ItemGroup>
-  <ItemGroup>
->>>>>>> acad8cf4
+  <!-- These packages are included as part net6.0; the external references are not needed. -->
+  <ItemGroup Condition="'$(TargetFramework)' != 'net6.0'">
     <PackageReference Include="System.Text.Json" />
   </ItemGroup>
   <ItemGroup>
