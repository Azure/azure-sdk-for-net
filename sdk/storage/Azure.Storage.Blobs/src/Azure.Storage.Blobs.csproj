<Project Sdk="Microsoft.NET.Sdk">
  <PropertyGroup>
    <TargetFrameworks>$(RequiredTargetFrameworks);netstandard2.1;net6.0</TargetFrameworks>
  </PropertyGroup>
  <PropertyGroup>
    <AssemblyTitle>Microsoft Azure.Storage.Blobs client library</AssemblyTitle>
<<<<<<< HEAD
    <Version>12.22.2</Version>
=======
    <Version>12.23.0-beta.3</Version>
>>>>>>> fb0b80d4
    <!--The ApiCompatVersion is managed automatically and should not generally be modified manually.-->
    <ApiCompatVersion>12.22.1</ApiCompatVersion>
    <DefineConstants>BlobSDK;$(DefineConstants)</DefineConstants>
    <PackageTags>Microsoft Azure Storage Blobs;Microsoft;Azure;Blobs;Blob;Storage;StorageScalable;$(PackageCommonTags)</PackageTags>
    <DisableEnhancedAnalysis>true</DisableEnhancedAnalysis>
    <Description>
      This client library enables working with the Microsoft Azure Storage Blob service for storing binary and text data.
      For this release see notes - https://github.com/Azure/azure-sdk-for-net/blob/main/sdk/storage/Azure.Storage.Blobs/README.md and https://github.com/Azure/azure-sdk-for-net/blob/main/sdk/storage/Azure.Storage.Blobs/CHANGELOG.md
      in addition to the breaking changes https://github.com/Azure/azure-sdk-for-net/blob/main/sdk/storage/Azure.Storage.Blobs/BreakingChanges.txt
      Microsoft Azure Storage quickstarts and tutorials - https://docs.microsoft.com/en-us/azure/storage/
      Microsoft Azure Storage REST API Reference - https://docs.microsoft.com/en-us/rest/api/storageservices/
      REST API Reference for Blob Service - https://docs.microsoft.com/en-us/rest/api/storageservices/blob-service-rest-api
    </Description>
    <IncludeOperationsSharedSource>true</IncludeOperationsSharedSource>
  </PropertyGroup>
  <PropertyGroup Condition="'$(TargetFramework)' == 'netstandard2.0'">
    <AllowUnsafeBlocks>true</AllowUnsafeBlocks>
  </PropertyGroup>
  <ItemGroup Condition="'$(TargetFramework)' == 'netstandard2.0'">
    <Compile Include="$(AzureStorageSharedSources)AesGcm\**\*.cs" LinkBase="Shared" />
  </ItemGroup>
  <ItemGroup>
    <PackageReference Include="System.Text.Json" />
  </ItemGroup>
  <ItemGroup>
    <ProjectReference Include="$(MSBuildThisFileDirectory)..\..\Azure.Storage.Common\src\Azure.Storage.Common.csproj" />
  </ItemGroup>
  <ItemGroup>
    <Compile Include="$(AzureCoreSharedSources)AuthorizationChallengeParser.cs" LinkBase="Shared\Core" />
    <Compile Include="$(AzureCoreSharedSources)AzureResourceProviderNamespaceAttribute.cs" LinkBase="SharedCore" />
    <Compile Include="$(AzureCoreSharedSources)CallerShouldAuditAttribute.cs" LinkBase="SharedCore" />
    <Compile Include="$(AzureCoreSharedSources)CancellationHelper.cs" LinkBase="SharedCore" />
    <Compile Include="$(AzureCoreSharedSources)ArrayBufferWriter.cs" LinkBase="SharedCore" />
    <Compile Include="$(AzureCoreSharedSources)ForwardsClientCallsAttribute.cs" LinkBase="SharedCore" />
    <Compile Include="$(AzureCoreSharedSources)HashCodeBuilder.cs" LinkBase="SharedCore" />
    <Compile Include="$(AzureCoreSharedSources)NoBodyResponseOfT.cs" LinkBase="SharedCore" />
    <Compile Include="$(AzureCoreSharedSources)RetriableStream.cs" LinkBase="SharedCore" />
    <Compile Include="$(AzureCoreSharedSources)XElementExtensions.cs" LinkBase="SharedCore" />
    <Compile Include="$(AzureCoreSharedSources)XmlWriterExtensions.cs" LinkBase="SharedCore" />
  </ItemGroup>
  <ItemGroup>
    <Compile Include="$(AzureStorageSharedSources)ClientsideEncryption\*.cs" LinkBase="Shared" />
    <Compile Include="$(AzureStorageSharedSources)ClientsideEncryption\Models\*.cs" LinkBase="Shared" />
    <Compile Include="$(AzureStorageSharedSources)AggregatingProgressIncrementer.cs" LinkBase="Shared" />
    <Compile Include="$(AzureStorageSharedSources)BufferExtensions.cs" LinkBase="Shared" />
    <Compile Include="$(AzureStorageSharedSources)ChecksumCalculatingStream.cs" LinkBase="Shared" />
    <Compile Include="$(AzureStorageSharedSources)ContentRange.cs" LinkBase="Shared" />
    <Compile Include="$(AzureStorageSharedSources)Constants.cs" LinkBase="Shared" />
    <Compile Include="$(AzureStorageSharedSources)CompatSwitches.cs" LinkBase="Shared" />
    <Compile Include="$(AzureStorageSharedSources)ContentHasher.cs" LinkBase="Shared" />
    <Compile Include="$(AzureStorageSharedSources)DisposableBucket.cs" LinkBase="Shared" />
    <Compile Include="$(AzureStorageSharedSources)Errors.cs" LinkBase="Shared" />
    <Compile Include="$(AzureStorageSharedSources)Errors.Clients.cs" LinkBase="Shared" />
    <Compile Include="$(AzureStorageSharedSources)ExpectContinuePolicy.cs" LinkBase="Shared" />
    <Compile Include="$(AzureStorageSharedSources)ExpectContinueOnThrottlePolicy.cs" LinkBase="Shared" />
    <Compile Include="$(AzureStorageSharedSources)GeoRedundantReadPolicy.cs" LinkBase="Shared" />
    <Compile Include="$(AzureStorageSharedSources)HashAlgorithmHasher.cs" LinkBase="Shared" />
    <Compile Include="$(AzureStorageSharedSources)IDownloadedContent.cs" LinkBase="Shared" />
    <Compile Include="$(AzureStorageSharedSources)IHasher.cs" LinkBase="Shared" />
    <Compile Include="$(AzureStorageSharedSources)IHasherExtensions.cs" LinkBase="Shared" />
    <Compile Include="$(AzureStorageSharedSources)LoggingExtensions.cs" LinkBase="Shared" />
    <Compile Include="$(AzureStorageSharedSources)NonCryptographicHashAlgorithmHasher.cs" LinkBase="Shared" />
    <Compile Include="$(AzureStorageSharedSources)NonDisposingStream.cs" LinkBase="Shared" />
    <Compile Include="$(AzureStorageSharedSources)PartitionedUploader.cs" LinkBase="Shared" />
    <Compile Include="$(AzureStorageSharedSources)PooledMemoryStream.cs" LinkBase="Shared" />
    <Compile Include="$(AzureStorageSharedSources)ProgressIncrementingStream.cs" LinkBase="Shared" />
    <Compile Include="$(AzureStorageSharedSources)SasExtensions.cs" LinkBase="Shared" />
    <Compile Include="$(AzureStorageSharedSources)SasQueryParametersInternals.cs" LinkBase="Shared" />
    <Compile Include="$(AzureStorageSharedSources)SharedAccessSignatureCredentials.cs" LinkBase="Shared" />
    <Compile Include="$(AzureStorageSharedSources)StorageClientConfiguration.cs" LinkBase="Shared" />
    <Compile Include="$(AzureStorageSharedSources)StorageClientOptions.cs" LinkBase="Shared" />
    <Compile Include="$(AzureStorageSharedSources)StorageConnectionString.cs" LinkBase="Shared" />
    <Compile Include="$(AzureStorageSharedSources)StorageCollectionEnumerator.cs" LinkBase="Shared" />
    <Compile Include="$(AzureStorageSharedSources)StorageCrc64Calculator.cs" LinkBase="Shared" />
    <Compile Include="$(AzureStorageSharedSources)StorageCrc64Composer.cs" LinkBase="Shared" />
    <Compile Include="$(AzureStorageSharedSources)StorageExtensions.cs" LinkBase="Shared" />
    <Compile Include="$(AzureStorageSharedSources)StorageExceptionExtensions.cs" LinkBase="Shared" />
    <Compile Include="$(AzureStorageSharedSources)StorageRequestValidationPipelinePolicy.cs" LinkBase="Shared" />
    <Compile Include="$(AzureStorageSharedSources)StorageProgressExtensions.cs" LinkBase="Shared" />
    <Compile Include="$(AzureStorageSharedSources)StorageSharedKeyCredentialInternals.cs" LinkBase="Shared" />
    <Compile Include="$(AzureStorageSharedSources)StorageSharedKeyPipelinePolicy.cs" LinkBase="Shared" />
    <Compile Include="$(AzureStorageSharedSources)StorageResponseClassifier.cs" LinkBase="Shared" />
    <Compile Include="$(AzureStorageSharedSources)StorageRequestFailedDetailsParser.cs" LinkBase="Shared" />
    <Compile Include="$(AzureStorageSharedSources)StorageServerTimeoutPolicy.cs" LinkBase="Shared" />
    <Compile Include="$(AzureStorageSharedSources)StorageTelemetryPolicy.cs" LinkBase="Shared" />
    <Compile Include="$(AzureStorageSharedSources)StorageVersionExtensions.cs" LinkBase="Shared" />
    <Compile Include="$(AzureStorageSharedSources)UriExtensions.cs" LinkBase="Shared" />
    <Compile Include="$(AzureStorageSharedSources)UriQueryParamsCollection.cs" LinkBase="Shared" />
    <Compile Include="$(AzureStorageSharedSources)UserDelegationKeyProperties.cs" LinkBase="Shared" />
    <Compile Include="$(AzureStorageSharedSources)LazyLoadingReadOnlyStream.cs" LinkBase="Shared" />
    <Compile Include="$(AzureStorageSharedSources)WindowStream.cs" LinkBase="Shared" />
    <Compile Include="$(AzureStorageSharedSources)StorageWriteStream.cs" LinkBase="Shared" />
    <Compile Include="$(AzureStorageSharedSources)StreamExtensions.cs" LinkBase="Shared" />
    <Compile Include="$(AzureStorageSharedSources)TransferValidationOptionsExtensions.cs" LinkBase="Shared" />
    <Compile Include="$(MSBuildThisFileDirectory)\..\..\Azure.Storage.Internal.Avro\src\AvroParser.cs" LinkBase="Shared" />
    <Compile Include="$(MSBuildThisFileDirectory)\..\..\Azure.Storage.Internal.Avro\src\AvroConstants.cs" LinkBase="Shared" />
    <Compile Include="$(MSBuildThisFileDirectory)\..\..\Azure.Storage.Internal.Avro\src\AvroReader.cs" LinkBase="Shared" />
    <Compile Include="$(MSBuildThisFileDirectory)\..\..\Azure.Storage.Internal.Avro\src\StreamWithPosition.cs" LinkBase="Shared" />
    <Compile Include="$(AzureStorageSharedSources)\StorageBearerTokenChallengeAuthorizationPolicy.cs" LinkBase="Shared" />
    <Compile Include="$(AzureStorageSharedSources)ISupportsTenantIdChallenges.cs" LinkBase="Shared" />
    <Compile Include="$(AzureStorageSharedSources)AzureSasCredentialSynchronousPolicy.cs" LinkBase="Shared" />
  </ItemGroup>
</Project><|MERGE_RESOLUTION|>--- conflicted
+++ resolved
@@ -4,13 +4,9 @@
   </PropertyGroup>
   <PropertyGroup>
     <AssemblyTitle>Microsoft Azure.Storage.Blobs client library</AssemblyTitle>
-<<<<<<< HEAD
-    <Version>12.22.2</Version>
-=======
     <Version>12.23.0-beta.3</Version>
->>>>>>> fb0b80d4
     <!--The ApiCompatVersion is managed automatically and should not generally be modified manually.-->
-    <ApiCompatVersion>12.22.1</ApiCompatVersion>
+    <ApiCompatVersion>12.22.2</ApiCompatVersion>
     <DefineConstants>BlobSDK;$(DefineConstants)</DefineConstants>
     <PackageTags>Microsoft Azure Storage Blobs;Microsoft;Azure;Blobs;Blob;Storage;StorageScalable;$(PackageCommonTags)</PackageTags>
     <DisableEnhancedAnalysis>true</DisableEnhancedAnalysis>
