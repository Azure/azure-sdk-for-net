--- conflicted
+++ resolved
@@ -43,18 +43,6 @@
         internal virtual HttpPipeline Pipeline => _pipeline;
 
         /// <summary>
-<<<<<<< HEAD
-        /// The <see cref="ClientDiagnostics"/> instance used to create diagnostic scopes
-        /// every request.
-        /// </summary>
-        private readonly ClientDiagnostics _clientDiagnostics;
-
-        /// <summary>
-        /// The <see cref="ClientDiagnostics"/> instance used to create diagnostic scopes
-        /// every request.
-        /// </summary>
-        internal virtual ClientDiagnostics ClientDiagnostics => _clientDiagnostics;
-=======
         /// The authentication policy for our pipeline.  We cache it here in
         /// case we need to construct a pipeline for authenticating batch
         /// operations.
@@ -68,7 +56,18 @@
         /// requests for batching without actually sending them.
         /// </summary>
         internal virtual HttpPipeline BatchOperationPipeline { get; set; }
->>>>>>> f95af6ed
+
+        /// <summary>
+        /// The <see cref="ClientDiagnostics"/> instance used to create diagnostic scopes
+        /// every request.
+        /// </summary>
+        private readonly ClientDiagnostics _clientDiagnostics;
+
+        /// <summary>
+        /// The <see cref="ClientDiagnostics"/> instance used to create diagnostic scopes
+        /// every request.
+        /// </summary>
+        internal virtual ClientDiagnostics ClientDiagnostics => _clientDiagnostics;
 
         /// <summary>
         /// The Storage account name corresponding to the service client.
@@ -136,13 +135,9 @@
             var conn = StorageConnectionString.Parse(connectionString);
             _uri = conn.BlobEndpoint;
             options ??= new BlobClientOptions();
-<<<<<<< HEAD
-            _pipeline = options.Build(conn.Credentials);
-            _clientDiagnostics = new ClientDiagnostics(options);
-=======
             _authenticationPolicy = StorageClientOptions.GetAuthenticationPolicy(conn.Credentials);
             _pipeline = options.Build(_authenticationPolicy);
->>>>>>> f95af6ed
+            _clientDiagnostics = new ClientDiagnostics(options);
         }
 
         /// <summary>
@@ -220,13 +215,7 @@
         internal BlobServiceClient(Uri serviceUri, HttpPipelinePolicy authentication, BlobClientOptions options)
             : this(serviceUri, authentication, (options ?? new BlobClientOptions()).Build(authentication))
         {
-<<<<<<< HEAD
-            _uri = serviceUri;
-            options ??= new BlobClientOptions();
-            _pipeline = options.Build(authentication);
-            _clientDiagnostics = new ClientDiagnostics(options);
-=======
->>>>>>> f95af6ed
+
         }
 
         /// <summary>
@@ -240,12 +229,8 @@
         /// <param name="pipeline">
         /// The transport pipeline used to send every request.
         /// </param>
-<<<<<<< HEAD
         /// <param name="clientDiagnostics"></param>
-        internal BlobServiceClient(Uri serviceUri, HttpPipeline pipeline, ClientDiagnostics clientDiagnostics)
-=======
-        internal BlobServiceClient(Uri serviceUri, HttpPipelinePolicy authentication, HttpPipeline pipeline)
->>>>>>> f95af6ed
+        internal BlobServiceClient(Uri serviceUri, HttpPipelinePolicy authentication, HttpPipeline pipeline, ClientDiagnostics clientDiagnostics)
         {
             _uri = serviceUri;
             _authenticationPolicy = authentication;
