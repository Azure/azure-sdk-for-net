﻿// Copyright (c) Microsoft Corporation. All rights reserved.
// Licensed under the MIT License. See License.txt in the project root for
// license information.

using System;
using System.Collections.Generic;
using System.Diagnostics;
using System.IO;
using System.Threading;
using System.Threading.Tasks;
using Azure.Core;
using Azure.Core.Http;
using Azure.Core.Pipeline;
using Azure.Storage.Blobs.Models;
using Azure.Storage.Blobs.Specialized;
using Azure.Storage.Common;
using Metadata = System.Collections.Generic.IDictionary<string, string>;

namespace Azure.Storage.Blobs.Specialized
{
    /// <summary>
    /// The <see cref="BlobClient"/> allows you to manipulate Azure Storage
    /// blobs.
    /// </summary>
	public class BlobBaseClient
    {
        /// <summary>
        /// The blob's primary <see cref="Uri"/> endpoint.
        /// </summary>
        private readonly Uri _uri;

        /// <summary>
        /// Gets the blob's primary <see cref="Uri"/> endpoint.
        /// </summary>
        public virtual Uri Uri => _uri;

        /// <summary>
        /// The <see cref="HttpPipeline"/> transport pipeline used to send
        /// every request.
        /// </summary>
        private readonly HttpPipeline _pipeline;

        /// <summary>
        /// The <see cref="HttpPipeline"/> transport pipeline used to send
        /// every request.
        /// </summary>
        protected internal virtual HttpPipeline Pipeline => _pipeline;

        #region ctors
        /// <summary>
        /// Initializes a new instance of the <see cref="BlobClient"/>
        /// class.
        /// </summary>
        protected BlobBaseClient()
        {
        }

        /// <summary>
        /// Initializes a new instance of the <see cref="BlobClient"/>
        /// class.
        /// </summary>
        /// <param name="connectionString">
        /// A connection string includes the authentication information
        /// required for your application to access data in an Azure Storage
        /// account at runtime.
        ///
        /// For more information, <see href="https://docs.microsoft.com/en-us/azure/storage/common/storage-configure-connection-string"/>.
        /// </param>
        /// <param name="containerName">
        /// The name of the container containing this blob.
        /// </param>
        /// <param name="blobName">
        /// The name of this blob.
        /// </param>
        public BlobBaseClient(string connectionString, string containerName, string blobName)
            : this(connectionString, containerName, blobName, null)
        {
        }

        /// <summary>
        /// Initializes a new instance of the <see cref="BlobClient"/>
        /// class.
        /// </summary>
        /// <param name="connectionString">
        /// A connection string includes the authentication information
        /// required for your application to access data in an Azure Storage
        /// account at runtime.
        ///
        /// For more information, <see href="https://docs.microsoft.com/en-us/azure/storage/common/storage-configure-connection-string"/>.
        /// </param>
        /// <param name="containerName">
        /// The name of the container containing this blob.
        /// </param>
        /// <param name="blobName">
        /// The name of this blob.
        /// </param>
        /// <param name="options">
        /// Optional client options that define the transport pipeline
        /// policies for authentication, retries, etc., that are applied to
        /// every request.
        /// </param>
        public BlobBaseClient(string connectionString, string containerName, string blobName, BlobClientOptions options)
        {
            var conn = StorageConnectionString.Parse(connectionString);
            var builder =
                new BlobUriBuilder(conn.BlobEndpoint)
                {
                    ContainerName = containerName,
                    BlobName = blobName
                };
            _uri = builder.Uri;
            _pipeline = (options ?? new BlobClientOptions()).Build(conn.Credentials);
        }

        /// <summary>
        /// Initializes a new instance of the <see cref="BlobClient"/>
        /// class.
        /// </summary>
        /// <param name="blobUri">
        /// A <see cref="Uri"/> referencing the blob that includes the
        /// name of the account, the name of the container, and the name of
        /// the blob.
        /// </param>
        /// <param name="options">
        /// Optional client options that define the transport pipeline
        /// policies for authentication, retries, etc., that are applied to
        /// every request.
        /// </param>
        public BlobBaseClient(Uri blobUri, BlobClientOptions options = default)
            : this(blobUri, (HttpPipelinePolicy)null, options)
        {
        }

        /// <summary>
        /// Initializes a new instance of the <see cref="BlobClient"/>
        /// class.
        /// </summary>
        /// <param name="blobUri">
        /// A <see cref="Uri"/> referencing the blob that includes the
        /// name of the account, the name of the container, and the name of
        /// the blob.
        /// </param>
        /// <param name="credential">
        /// The shared key credential used to sign requests.
        /// </param>
        /// <param name="options">
        /// Optional client options that define the transport pipeline
        /// policies for authentication, retries, etc., that are applied to
        /// every request.
        /// </param>
        public BlobBaseClient(Uri blobUri, StorageSharedKeyCredential credential, BlobClientOptions options = default)
            : this(blobUri, credential.AsPolicy(), options)
        {
        }

        /// <summary>
        /// Initializes a new instance of the <see cref="BlobClient"/>
        /// class.
        /// </summary>
        /// <param name="blobUri">
        /// A <see cref="Uri"/> referencing the blob that includes the
        /// name of the account, the name of the container, and the name of
        /// the blob.
        /// </param>
        /// <param name="credential">
        /// The token credential used to sign requests.
        /// </param>
        /// <param name="options">
        /// Optional client options that define the transport pipeline
        /// policies for authentication, retries, etc., that are applied to
        /// every request.
        /// </param>
        public BlobBaseClient(Uri blobUri, TokenCredential credential, BlobClientOptions options = default)
            : this(blobUri, credential.AsPolicy(), options)
        {
        }

        /// <summary>
        /// Initializes a new instance of the <see cref="BlobClient"/>
        /// class.
        /// </summary>
        /// <param name="blobUri">
        /// A <see cref="Uri"/> referencing the blob that includes the
        /// name of the account, the name of the container, and the name of
        /// the blob.
        /// </param>
        /// <param name="authentication">
        /// An optional authentication policy used to sign requests.
        /// </param>
        /// <param name="options">
        /// Optional client options that define the transport pipeline
        /// policies for authentication, retries, etc., that are applied to
        /// every request.
        /// </param>
        internal BlobBaseClient(Uri blobUri, HttpPipelinePolicy authentication, BlobClientOptions options)
        {
            _uri = blobUri;
            _pipeline = (options ?? new BlobClientOptions()).Build(authentication);
        }

        /// <summary>
        /// Initializes a new instance of the <see cref="BlobClient"/>
        /// class.
        /// </summary>
        /// <param name="blobUri">
        /// A <see cref="Uri"/> referencing the blob that includes the
        /// name of the account, the name of the container, and the name of
        /// the blob.
        /// </param>
        /// <param name="pipeline">
        /// The transport pipeline used to send every request.
        /// </param>
        internal BlobBaseClient(Uri blobUri, HttpPipeline pipeline)
        {
            _uri = blobUri;
            _pipeline = pipeline;
        }
        #endregion ctors

        /// <summary>
        /// Initializes a new instance of the <see cref="BlobClient"/>
        /// class with an identical <see cref="Uri"/> source but the specified
        /// <paramref name="snapshot"/> timestamp.
        ///
        /// For more information, see <see href="https://docs.microsoft.com/en-us/rest/api/storageservices/creating-a-snapshot-of-a-blob" />.
        /// </summary>
        /// <param name="snapshot">The snapshot identifier.</param>
        /// <returns>A new <see cref="BlobClient"/> instance.</returns>
        /// <remarks>
        /// Pass null or empty string to remove the snapshot returning a URL
        /// to the base blob.
        /// </remarks>
        public virtual BlobBaseClient WithSnapshot(string snapshot) => WithSnapshotImpl(snapshot);

        /// <summary>
        /// Creates a new instance of the <see cref="BlobClient"/> class
        /// with an identical <see cref="Uri"/> source but the specified
        /// <paramref name="snapshot"/> timestamp.
        /// </summary>
        /// <param name="snapshot">The snapshot identifier.</param>
        /// <returns>A new <see cref="BlobClient"/> instance.</returns>
        protected virtual BlobBaseClient WithSnapshotImpl(string snapshot)
        {
            var builder = new BlobUriBuilder(Uri) { Snapshot = snapshot };
            return new BlobBaseClient(builder.Uri, Pipeline);
        }

        ///// <summary>
        ///// Creates a clone of this instance that references a version ID rather than the base blob.
        ///// </summary>
        ///// /// <remarks>
        ///// Pass null or empty string to remove the verion ID returning a URL to the base blob.
        ///// </remarks>
        ///// <param name="versionId">The version ID to use on this blob. An empty string or null indicates to use the base blob.</param>
        ///// <returns>The new <see cref="BlobClient"/> instance referencing the verionId.</returns>
        //public virtual BlobBaseClient WithVersionId(string versionId) => this.WithVersionIdImpl(versionId);

        //protected virtual BlobBaseClient WithVersionIdImpl(string versionId)
        //{
        //    var builder = new BlobUriBuilder(this.Uri)
        //    {
        //        VersionId = versionId
        //    };
        //    return new BlobUri(builder.ToUri(), this.Pipeline);
        //}

        #region Download
        /// <summary>
        /// The <see cref="Download()"/> operation downloads a blob from
        /// the service, including its metadata and properties.
        ///
        /// For more information, see <see href="https://docs.microsoft.com/rest/api/storageservices/get-blob" />.
        /// </summary>
        /// <returns>
        /// A <see cref="Response{BlobDownloadInfo}"/> describing the
        /// downloaded blob.  <see cref="BlobDownloadInfo.Content"/> contains
        /// the blob's data.
        /// </returns>
        /// <remarks>
        /// A <see cref="StorageRequestFailedException"/> will be thrown if
        /// a failure occurs.
        /// </remarks>
#pragma warning disable AZC0002 // Client method should have cancellationToken as the last optional parameter
        public virtual Response<BlobDownloadInfo> Download() =>
            Download(CancellationToken.None);
#pragma warning restore AZC0002 // Client method should have cancellationToken as the last optional parameter

        /// <summary>
        /// The <see cref="DownloadAsync()"/> operation downloads a blob from
        /// the service, including its metadata and properties.
        ///
        /// For more information, see <see href="https://docs.microsoft.com/rest/api/storageservices/get-blob" />.
        /// </summary>
        /// <returns>
        /// A <see cref="Response{BlobDownloadInfo}"/> describing the
        /// downloaded blob.  <see cref="BlobDownloadInfo.Content"/> contains
        /// the blob's data.
        /// </returns>
        /// <remarks>
        /// A <see cref="StorageRequestFailedException"/> will be thrown if
        /// a failure occurs.
        /// </remarks>
#pragma warning disable AZC0002 // Client method should have cancellationToken as the last optional parameter
        public virtual async Task<Response<BlobDownloadInfo>> DownloadAsync() =>
            await DownloadAsync(CancellationToken.None).ConfigureAwait(false);
#pragma warning restore AZC0002 // Client method should have cancellationToken as the last optional parameter

        /// <summary>
        /// The <see cref="Download(CancellationToken)"/> operation downloads
        /// a blob from the service, including its metadata and properties.
        ///
        /// For more information, see <see href="https://docs.microsoft.com/rest/api/storageservices/get-blob" />.
        /// </summary>
        /// <param name="cancellationToken">
        /// Optional <see cref="CancellationToken"/> to propagate
        /// notifications that the operation should be cancelled.
        /// </param>
        /// <returns>
        /// A <see cref="Response{BlobDownloadInfo}"/> describing the
        /// downloaded blob.  <see cref="BlobDownloadInfo.Content"/> contains
        /// the blob's data.
        /// </returns>
        /// <remarks>
        /// A <see cref="StorageRequestFailedException"/> will be thrown if
        /// a failure occurs.
        /// </remarks>
        public virtual Response<BlobDownloadInfo> Download(
            CancellationToken cancellationToken = default) =>
            Download(
                accessConditions: default, // Pass anything else so we don't recurse on this overload
                cancellationToken: cancellationToken);

        /// <summary>
        /// The <see cref="DownloadAsync(CancellationToken)"/> operation
        /// downloads a blob from the service, including its metadata and
        /// properties.
        ///
        /// For more information, see <see href="https://docs.microsoft.com/rest/api/storageservices/get-blob" />.
        /// </summary>
        /// <param name="cancellationToken">
        /// Optional <see cref="CancellationToken"/> to propagate
        /// notifications that the operation should be cancelled.
        /// </param>
        /// <returns>
        /// A <see cref="Response{BlobDownloadInfo}"/> describing the
        /// downloaded blob.  <see cref="BlobDownloadInfo.Content"/> contains
        /// the blob's data.
        /// </returns>
        /// <remarks>
        /// A <see cref="StorageRequestFailedException"/> will be thrown if
        /// a failure occurs.
        /// </remarks>
#pragma warning disable AZC0002 // Client method should have cancellationToken as the last optional parameter
        public virtual async Task<Response<BlobDownloadInfo>> DownloadAsync(
            CancellationToken cancellationToken) =>
            await DownloadAsync(
                accessConditions: default, // Pass anything else so we don't recurse on this overload
                cancellationToken: cancellationToken)
                .ConfigureAwait(false);
#pragma warning restore AZC0002 // Client method should have cancellationToken as the last optional parameter

        /// <summary>
        /// The <see cref="Download(HttpRange, BlobAccessConditions?, CustomerProvidedKey?, Boolean, CancellationToken)"/>
        /// operation downloads a blob from the service, including its metadata
        /// and properties.
        ///
        /// For more information, see <see href="https://docs.microsoft.com/rest/api/storageservices/get-blob" />.
        /// </summary>
        /// <param name="range">
        /// If provided, only donwload the bytes of the blob in the specified
        /// range.  If not provided, download the entire blob.
        /// </param>
        /// <param name="accessConditions">
        /// Optional <see cref="BlobAccessConditions"/> to add conditions on
        /// donwloading this blob.
        /// </param>
        /// <param name="customerProvidedKey">
        /// Optional CustomerProvidedKeyInfo for use in customer-provided key
        /// server-side encryption.
        /// </param>
        /// <param name="rangeGetContentHash">
        /// When set to true and specified together with the <paramref name="range"/>,
        /// the service returns the MD5 hash for the range, as long as the
        /// range is less than or equal to 4 MB in size.  If this value is
        /// specified without <paramref name="range"/> or set to true when the
        /// range exceeds 4 MB in size, a <see cref="StorageRequestFailedException"/>
        /// is thrown.
        /// </param>
        /// <param name="cancellationToken">
        /// Optional <see cref="CancellationToken"/> to propagate
        /// notifications that the operation should be cancelled.
        /// </param>
        /// <returns>
        /// A <see cref="Response{BlobDownloadInfo}"/> describing the
        /// downloaded blob.  <see cref="BlobDownloadInfo.Content"/> contains
        /// the blob's data.
        /// </returns>
        /// <remarks>
        /// A <see cref="StorageRequestFailedException"/> will be thrown if
        /// a failure occurs.
        /// </remarks>
        public virtual Response<BlobDownloadInfo> Download(
            HttpRange range = default,
            BlobAccessConditions? accessConditions = default,
            CustomerProvidedKey? customerProvidedKey = default,
            bool rangeGetContentHash = default,
            CancellationToken cancellationToken = default) =>
            DownloadInternal(
                range,
                accessConditions,
                customerProvidedKey,
                rangeGetContentHash,
                false, // async
                cancellationToken)
                .EnsureCompleted();

        /// <summary>
        /// The <see cref="DownloadAsync(HttpRange, BlobAccessConditions?, CustomerProvidedKey?, Boolean, CancellationToken)"/>
        /// operation downloads a blob from the service, including its metadata
        /// and properties.
        ///
        /// For more information, see <see href="https://docs.microsoft.com/rest/api/storageservices/get-blob" />.
        /// </summary>
        /// <param name="range">
        /// If provided, only donwload the bytes of the blob in the specified
        /// range.  If not provided, download the entire blob.
        /// </param>
        /// <param name="accessConditions">
        /// Optional <see cref="BlobAccessConditions"/> to add conditions on
        /// donwloading this blob.
        /// </param>
        /// <param name="customerProvidedKey">
        /// Optional CustomerProvidedKeyInfo for use in customer-provided key
        /// server-side encryption.
        /// </param>
        /// <param name="rangeGetContentHash">
        /// When set to true and specified together with the <paramref name="range"/>,
        /// the service returns the MD5 hash for the range, as long as the
        /// range is less than or equal to 4 MB in size.  If this value is
        /// specified without <paramref name="range"/> or set to true when the
        /// range exceeds 4 MB in size, a <see cref="StorageRequestFailedException"/>
        /// is thrown.
        /// </param>
        /// <param name="cancellationToken">
        /// Optional <see cref="CancellationToken"/> to propagate
        /// notifications that the operation should be cancelled.
        /// </param>
        /// <returns>
        /// A <see cref="Response{BlobDownloadInfo}"/> describing the
        /// downloaded blob.  <see cref="BlobDownloadInfo.Content"/> contains
        /// the blob's data.
        /// </returns>
        /// <remarks>
        /// A <see cref="StorageRequestFailedException"/> will be thrown if
        /// a failure occurs.
        /// </remarks>
        public virtual async Task<Response<BlobDownloadInfo>> DownloadAsync(
            HttpRange range = default,
            BlobAccessConditions? accessConditions = default,
            CustomerProvidedKey? customerProvidedKey = default,
            bool rangeGetContentHash = default,
            CancellationToken cancellationToken = default) =>
            await DownloadInternal(
                range,
                accessConditions,
                customerProvidedKey,
                rangeGetContentHash,
                true, // async
                cancellationToken)
                .ConfigureAwait(false);

        /// <summary>
        /// The <see cref="DownloadInternal"/> operation downloads a blob
        /// from the service, including its metadata and properties.
        ///
        /// For more information, see <see href="https://docs.microsoft.com/rest/api/storageservices/get-blob" />.
        /// </summary>
        /// <param name="range">
        /// If provided, only donwload the bytes of the blob in the specified
        /// range.  If not provided, download the entire blob.
        /// </param>
        /// <param name="accessConditions">
        /// Optional <see cref="BlobAccessConditions"/> to add conditions on
        /// donwloading this blob.
        /// </param>
        /// <param name="customerProvidedKey">
        /// Optional CustomerProvidedKeyInfo for use in customer-provided key
        /// server-side encryption.
        /// </param>
        /// <param name="rangeGetContentHash">
        /// When set to true and specified together with the <paramref name="range"/>,
        /// the service returns the MD5 hash for the range, as long as the
        /// range is less than or equal to 4 MB in size.  If this value is
        /// specified without <paramref name="range"/> or set to true when the
        /// range exceeds 4 MB in size, a <see cref="StorageRequestFailedException"/>
        /// is thrown.
        /// </param>
        /// <param name="async">
        /// Whether to invoke the operation asynchronously.
        /// </param>
        /// <param name="cancellationToken">
        /// Optional <see cref="CancellationToken"/> to propagate
        /// notifications that the operation should be cancelled.
        /// </param>
        /// <returns>
        /// A <see cref="Response{BlobDownloadInfo}"/> describing the
        /// downloaded blob.  <see cref="BlobDownloadInfo.Content"/> contains
        /// the blob's data.
        /// </returns>
        /// <remarks>
        /// A <see cref="StorageRequestFailedException"/> will be thrown if
        /// a failure occurs.
        /// </remarks>
        private async Task<Response<BlobDownloadInfo>> DownloadInternal(
            HttpRange range,
            BlobAccessConditions? accessConditions,
            CustomerProvidedKey? customerProvidedKey,
            bool rangeGetContentHash,
            bool async,
            CancellationToken cancellationToken)
        {
            using (Pipeline.BeginLoggingScope(nameof(BlobBaseClient)))
            {
                Pipeline.LogMethodEnter(nameof(BlobBaseClient), message: $"{nameof(Uri)}: {Uri}");
                try
                {
                    // Start downloading the blob
<<<<<<< HEAD
                    var (response, stream) = await this.StartDownloadAsync(
=======
                    Response<FlattenedDownloadProperties> response = await StartDownloadAsync(
>>>>>>> 395a4912
                        range,
                        accessConditions,
                        customerProvidedKey,
                        rangeGetContentHash,
                        async: async,
                        cancellationToken: cancellationToken)
                        .ConfigureAwait(false);

                    // Wrap the response Content in a RetriableStream so we
                    // can return it before it's finished downloading, but still
                    // allow retrying if it fails.
                    response.Value.Content = RetriableStream.Create(
                        stream,
                         startOffset =>
                            StartDownloadAsync(
                                    range,
                                    accessConditions,
                                    customerProvidedKey,
                                    rangeGetContentHash,
                                    startOffset,
                                    async,
                                    cancellationToken)
                                .ConfigureAwait(false).GetAwaiter().GetResult()
                            .Item2,
                        async startOffset =>
                            (await StartDownloadAsync(
                                range,
                                accessConditions,
                                customerProvidedKey,
                                rangeGetContentHash,
                                startOffset,
                                async,
                                cancellationToken)
                                .ConfigureAwait(false))
                            .Item2,
                        // TODO: For now we're using the default ResponseClassifier
                        // on BlobConnectionOptions so we'll do the same here
                        new ResponseClassifier(),
                        Constants.MaxReliabilityRetries);

                    // Wrap the FlattenedDownloadProperties into a BlobDownloadOperation
                    // to make the Content easier to find
                    return new Response<BlobDownloadInfo>(response.GetRawResponse(), new BlobDownloadInfo(response.Value));
                }
                catch (Exception ex)
                {
                    Pipeline.LogException(ex);
                    throw;
                }
                finally
                {
                    Pipeline.LogMethodExit(nameof(BlobBaseClient));
                }
            }
        }

        /// <summary>
        /// The <see cref="StartDownloadAsync"/> operation starts downloading
        /// a blob from the service from a given <paramref name="startOffset"/>.
        /// </summary>
        /// <param name="range">
        /// If provided, only download the bytes of the blob in the specified
        /// range.  If not provided, download the entire blob.
        /// </param>
        /// <param name="accessConditions">
        /// Optional <see cref="BlobAccessConditions"/> to add conditions on
        /// donwloading this blob.
        /// </param>
        /// <param name="customerProvidedKey">
        /// Optional CustomerProvidedKeyInfo for use in customer-provided key
        /// server-side encryption.
        /// </param>
        /// <param name="rangeGetContentHash">
        /// When set to true and specified together with the <paramref name="range"/>,
        /// the service returns the MD5 hash for the range, as long as the
        /// range is less than or equal to 4 MB in size.  If this value is
        /// specified without <paramref name="range"/> or set to true when the
        /// range exceeds 4 MB in size, a <see cref="StorageRequestFailedException"/>
        /// is thrown.
        /// </param>
        /// <param name="startOffset">
        /// Starting offset to request - in the event of a retry.
        /// </param>
        /// <param name="async">
        /// Whether to invoke the operation asynchronously.
        /// </param>
        /// <param name="cancellationToken">
        /// Optional <see cref="CancellationToken"/> to propagate
        /// notifications that the operation should be cancelled.
        /// </param>
        /// <returns>
        /// A <see cref="Response{BlobDownloadInfo}"/> describing the
        /// downloaded blob.  <see cref="BlobDownloadInfo.Content"/> contains
        /// the blob's data.
        /// </returns>
        /// <remarks>
        /// A <see cref="StorageRequestFailedException"/> will be thrown if
        /// a failure occurs.
        /// </remarks>
        private async Task<(Response<FlattenedDownloadProperties>, Stream)> StartDownloadAsync(
            HttpRange range = default,
            BlobAccessConditions? accessConditions = default,
            CustomerProvidedKey? customerProvidedKey = default,
            bool rangeGetContentHash = default,
            long startOffset = 0,
            bool async = true,
            CancellationToken cancellationToken = default)
        {
            BlobErrors.VerifyHttpsCustomerProvidedKey(Uri, customerProvidedKey);

            var pageRange = new HttpRange(
                range.Offset + startOffset,
                range.Count.HasValue ?
                    range.Count.Value - startOffset :
                    (long?)null);

            Pipeline.LogTrace($"Download {Uri} with range: {pageRange}");

<<<<<<< HEAD
            var (response, stream) =
=======
            Response<FlattenedDownloadProperties> response =
>>>>>>> 395a4912
                await BlobRestClient.Blob.DownloadAsync(
                    Pipeline,
                    Uri,
                    range: pageRange.ToString(),
                    leaseId: accessConditions?.LeaseAccessConditions?.LeaseId,
                    rangeGetContentHash: rangeGetContentHash ? (bool?)true : null,
                    encryptionKey: customerProvidedKey?.EncryptionKey,
                    encryptionKeySha256: customerProvidedKey?.EncryptionKeyHash,
                    encryptionAlgorithm: customerProvidedKey?.EncryptionAlgorithm,
                    ifModifiedSince: accessConditions?.HttpAccessConditions?.IfModifiedSince,
                    ifUnmodifiedSince: accessConditions?.HttpAccessConditions?.IfUnmodifiedSince,
                    ifMatch: accessConditions?.HttpAccessConditions?.IfMatch,
                    ifNoneMatch: accessConditions?.HttpAccessConditions?.IfNoneMatch,
                    async: async,
                    operationName: "Azure.Storage.Blobs.Specialized.BlobBaseClient.Download",
                    cancellationToken: cancellationToken)
                    .ConfigureAwait(false);

            Pipeline.LogTrace($"Response: {response.GetRawResponse().Status}, ContentLength: {response.Value.ContentLength}");

            return (response, stream);
        }
        #endregion Download

        #region Parallel Download
        /// <summary>
        /// The <see cref="Download(Stream)"/> operation downloads a blob using parallel requests,
        /// and writes the content to <paramref name="destination"/>.
        /// </summary>
        /// <param name="destination">
        /// A <see cref="Stream"/> to write the downloaded content to.
        /// </param>
        /// <returns>
        /// A <see cref="Response{BlobProperties}"/> describing the
        /// blob's properties.
        /// </returns>
        /// <remarks>
        /// A <see cref="StorageRequestFailedException"/> will be thrown if
        /// a failure occurs.
        /// </remarks>
#pragma warning disable AZC0002 // Client method should have cancellationToken as the last optional parameter
        public virtual Response<BlobProperties> Download(Stream destination) =>
            Download(destination, CancellationToken.None);
#pragma warning restore AZC0002 // Client method should have cancellationToken as the last optional parameter

        /// <summary>
        /// The <see cref="Download(FileInfo)"/> operation downloads a blob using parallel requests,
        /// and writes the content to <paramref name="destination"/>.
        /// </summary>
        /// <param name="destination">
        /// A <see cref="FileInfo"/> representing a file to write the downloaded content to.
        /// </param>
        /// <returns>
        /// A <see cref="Response{BlobProperties}"/> describing the
        /// blob's properties.
        /// </returns>
        /// <remarks>
        /// A <see cref="StorageRequestFailedException"/> will be thrown if
        /// a failure occurs.
        /// </remarks>
#pragma warning disable AZC0002 // Client method should have cancellationToken as the last optional parameter
        public virtual Response<BlobProperties> Download(FileInfo destination) =>
            Download(destination, CancellationToken.None);
#pragma warning restore AZC0002 // Client method should have cancellationToken as the last optional parameter

        /// <summary>
        /// The <see cref="DownloadAsync(Stream)"/> downloads a blob using parallel requests,
        /// and writes the content to <paramref name="destination"/>.
        /// </summary>
        /// <param name="destination">
        /// A <see cref="Stream"/> to write the downloaded content to.
        /// </param>
        /// <returns>
        /// A <see cref="Response{BlobProperties}"/> describing the
        /// blob's properties.
        /// </returns>
        /// <remarks>
        /// A <see cref="StorageRequestFailedException"/> will be thrown if
        /// a failure occurs.
        /// </remarks>
#pragma warning disable AZC0002 // Client method should have cancellationToken as the last optional parameter
        public virtual Task<Response<BlobProperties>> DownloadAsync(Stream destination) =>
            DownloadAsync(destination, CancellationToken.None);
#pragma warning restore AZC0002 // Client method should have cancellationToken as the last optional parameter

        /// <summary>
        /// The <see cref="DownloadAsync(FileInfo)"/> downloads a blob using parallel requests,
        /// and writes the content to <paramref name="destination"/>.
        /// </summary>
        /// <param name="destination">
        /// A <see cref="FileInfo"/> representing a file to write the downloaded content to.
        /// </param>
        /// <returns>
        /// A <see cref="Response{BlobProperties}"/> describing the
        /// blob's properties.
        /// </returns>
        /// <remarks>
        /// A <see cref="StorageRequestFailedException"/> will be thrown if
        /// a failure occurs.
        /// </remarks>
#pragma warning disable AZC0002 // Client method should have cancellationToken as the last optional parameter
        public virtual Task<Response<BlobProperties>> DownloadAsync(FileInfo destination) =>
            DownloadAsync(destination, CancellationToken.None);
#pragma warning restore AZC0002 // Client method should have cancellationToken as the last optional parameter

        /// <summary>
        /// The <see cref="Download(Stream, CancellationToken)"/> operation
        /// downloads a blob using parallel requests,
        /// and writes the content to <paramref name="destination"/>.
        /// </summary>
        /// <param name="destination">
        /// A <see cref="Stream"/> to write the downloaded content to.
        /// </param>
        /// <param name="cancellationToken">
        /// Optional <see cref="CancellationToken"/> to propagate
        /// notifications that the operation should be cancelled.
        /// </param>
        /// <returns>
        /// A <see cref="Response{BlobProperties}"/> describing the
        /// blob's properties.
        /// </returns>
        /// <remarks>
        /// A <see cref="StorageRequestFailedException"/> will be thrown if
        /// a failure occurs.
        /// </remarks>
#pragma warning disable AZC0002 // Client method should have cancellationToken as the last optional parameter
        public virtual Response<BlobProperties> Download(
            Stream destination,
            CancellationToken cancellationToken) =>
            Download(
                destination,
                blobAccessConditions: default, // Pass anything else so we don't recurse on this overload
                cancellationToken: cancellationToken);
#pragma warning restore AZC0002 // Client method should have cancellationToken as the last optional parameter

        /// <summary>
        /// The <see cref="Download(FileInfo, CancellationToken)"/> operation
        /// downloads a blob using parallel requests,
        /// and writes the content to <paramref name="destination"/>.
        /// </summary>
        /// <param name="destination">
        /// A <see cref="FileInfo"/> representing a file to write the downloaded content to.
        /// </param>
        /// <param name="cancellationToken">
        /// Optional <see cref="CancellationToken"/> to propagate
        /// notifications that the operation should be cancelled.
        /// </param>
        /// <returns>
        /// A <see cref="Response{BlobProperties}"/> describing the
        /// blob's properties.
        /// </returns>
        /// <remarks>
        /// A <see cref="StorageRequestFailedException"/> will be thrown if
        /// a failure occurs.
        /// </remarks>
#pragma warning disable AZC0002 // Client method should have cancellationToken as the last optional parameter
        public virtual Response<BlobProperties> Download(
            FileInfo destination,
            CancellationToken cancellationToken) =>
            Download(
                destination,
                blobAccessConditions: default, // Pass anything else so we don't recurse on this overload
                cancellationToken: cancellationToken);
#pragma warning restore AZC0002 // Client method should have cancellationToken as the last optional parameter

        /// <summary>
        /// The <see cref="DownloadAsync(Stream, CancellationToken)"/> operation
        /// downloads a blob using parallel requests,
        /// and writes the content to <paramref name="destination"/>.
        /// </summary>
        /// <param name="destination">
        /// A <see cref="Stream"/> to write the downloaded content to.
        /// </param>
        /// <param name="cancellationToken">
        /// Optional <see cref="CancellationToken"/> to propagate
        /// notifications that the operation should be cancelled.
        /// </param>
        /// <returns>
        /// A <see cref="Response{BlobProperties}"/> describing the
        /// blob's properties.
        /// </returns>
        /// <remarks>
        /// A <see cref="StorageRequestFailedException"/> will be thrown if
        /// a failure occurs.
        /// </remarks>
#pragma warning disable AZC0002 // Client method should have cancellationToken as the last optional parameter
        public virtual Task<Response<BlobProperties>> DownloadAsync(
            Stream destination,
            CancellationToken cancellationToken) =>
            DownloadAsync(
                destination,
                blobAccessConditions: default, // Pass anything else so we don't recurse on this overload
                cancellationToken: cancellationToken);
#pragma warning restore AZC0002 // Client method should have cancellationToken as the last optional parameter

        /// <summary>
        /// The <see cref="DownloadAsync(FileInfo, CancellationToken)"/> operation
        /// downloads a blob using parallel requests,
        /// and writes the content to <paramref name="destination"/>.
        /// </summary>
        /// <param name="destination">
        /// A <see cref="FileInfo"/> representing a file to write the downloaded content to.
        /// </param>
        /// <param name="cancellationToken">
        /// Optional <see cref="CancellationToken"/> to propagate
        /// notifications that the operation should be cancelled.
        /// </param>
        /// <returns>
        /// A <see cref="Response{BlobProperties}"/> describing the
        /// blob's properties.
        /// </returns>
        /// <remarks>
        /// A <see cref="StorageRequestFailedException"/> will be thrown if
        /// a failure occurs.
        /// </remarks>
#pragma warning disable AZC0002 // Client method should have cancellationToken as the last optional parameter
        public virtual Task<Response<BlobProperties>> DownloadAsync(
            FileInfo destination,
            CancellationToken cancellationToken) =>
            DownloadAsync(
                destination,
                blobAccessConditions: default, // Pass anything else so we don't recurse on this overload
                cancellationToken: cancellationToken);
#pragma warning restore AZC0002 // Client method should have cancellationToken as the last optional parameter

        /// <summary>
        /// The <see cref="Download(Stream, BlobAccessConditions?, ParallelTransferOptions, CancellationToken)"/>
        /// operation downloads a blob using parallel requests,
        /// and writes the content to <paramref name="destination"/>.
        /// </summary>
        /// <param name="destination">
        /// A <see cref="Stream"/> to write the downloaded content to.
        /// </param>
        /// <param name="blobAccessConditions">
        /// Optional <see cref="BlobAccessConditions"/> to add conditions on
        /// the creation of this new block blob.
        /// </param>
        /// <param name="parallelTransferOptions">
        /// Optional <see cref="ParallelTransferOptions"/> to configure
        /// parallel transfer behavior.
        /// </param>
        /// <param name="cancellationToken">
        /// Optional <see cref="CancellationToken"/> to propagate
        /// notifications that the operation should be cancelled.
        /// </param>
        /// <returns>
        /// A <see cref="Response{BlobProperties}"/> describing the
        /// blob's properties.
        /// </returns>
        /// <remarks>
        /// A <see cref="StorageRequestFailedException"/> will be thrown if
        /// a failure occurs.
        /// </remarks>
        public virtual Response<BlobProperties> Download(
            Stream destination,
            BlobAccessConditions? blobAccessConditions = default,
            ///// <param name="progressHandler">
            ///// Optional <see cref="IProgress{StorageProgress}"/> to provide
            ///// progress updates about data transfers.
            ///// </param>
            //IProgress<StorageProgress> progressHandler = default,
            ParallelTransferOptions parallelTransferOptions = default,
            CancellationToken cancellationToken = default) =>
            StagedDownloadAsync(
                destination,
                blobAccessConditions,
                //progressHandler,
                parallelTransferOptions: parallelTransferOptions,
                async: false,
                cancellationToken: cancellationToken)
                .EnsureCompleted();

        /// <summary>
        /// The <see cref="Download(FileInfo, BlobAccessConditions?, ParallelTransferOptions, CancellationToken)"/>
        /// operation downloads a blob using parallel requests,
        /// and writes the content to <paramref name="destination"/>.
        /// </summary>
        /// <param name="destination">
        /// A <see cref="FileInfo"/> representing a file to write the downloaded content to.
        /// </param>
        /// <param name="blobAccessConditions">
        /// Optional <see cref="BlobAccessConditions"/> to add conditions on
        /// the creation of this new block blob.
        /// </param>
        /// <param name="parallelTransferOptions">
        /// Optional <see cref="ParallelTransferOptions"/> to configure
        /// parallel transfer behavior.
        /// </param>
        /// <param name="cancellationToken">
        /// Optional <see cref="CancellationToken"/> to propagate
        /// notifications that the operation should be cancelled.
        /// </param>
        /// <returns>
        /// A <see cref="Response{BlobProperties}"/> describing the
        /// blob's properties.
        /// </returns>
        /// <remarks>
        /// A <see cref="StorageRequestFailedException"/> will be thrown if
        /// a failure occurs.
        /// </remarks>
        public virtual Response<BlobProperties> Download(
            FileInfo destination,
            BlobAccessConditions? blobAccessConditions = default,
            ///// <param name="progressHandler">
            ///// Optional <see cref="IProgress{StorageProgress}"/> to provide
            ///// progress updates about data transfers.
            ///// </param>
            //IProgress<StorageProgress> progressHandler = default,
            ParallelTransferOptions parallelTransferOptions = default,
            CancellationToken cancellationToken = default) =>
            StagedDownloadAsync(
                destination,
                blobAccessConditions,
                //progressHandler,
                parallelTransferOptions: parallelTransferOptions,
                async: false,
                cancellationToken: cancellationToken)
                .EnsureCompleted();

        /// <summary>
        /// The <see cref="DownloadAsync(Stream, BlobAccessConditions?, ParallelTransferOptions, CancellationToken)"/>
        /// operation downloads a blob using parallel requests,
        /// and writes the content to <paramref name="destination"/>.
        /// </summary>
        /// <param name="destination">
        /// A <see cref="Stream"/> to write the downloaded content to.
        /// </param>
        /// <param name="blobAccessConditions">
        /// Optional <see cref="BlobAccessConditions"/> to add conditions on
        /// the creation of this new block blob.
        /// </param>
        /// <param name="parallelTransferOptions">
        /// Optional <see cref="ParallelTransferOptions"/> to configure
        /// parallel transfer behavior.
        /// </param>
        /// <param name="cancellationToken">
        /// Optional <see cref="CancellationToken"/> to propagate
        /// notifications that the operation should be cancelled.
        /// </param>
        /// <returns>
        /// A <see cref="Response{BlobProperties}"/> describing the
        /// blob's properties.
        /// </returns>
        /// <remarks>
        /// A <see cref="StorageRequestFailedException"/> will be thrown if
        /// a failure occurs.
        /// </remarks>
        public virtual Task<Response<BlobProperties>> DownloadAsync(
            Stream destination,
            BlobAccessConditions? blobAccessConditions = default,
            ///// <param name="progressHandler">
            ///// Optional <see cref="IProgress{StorageProgress}"/> to provide
            ///// progress updates about data transfers.
            ///// </param>
            //IProgress<StorageProgress> progressHandler = default,
            ParallelTransferOptions parallelTransferOptions = default,
            CancellationToken cancellationToken = default) =>
            StagedDownloadAsync(
                destination,
                blobAccessConditions,
                //progressHandler,
                parallelTransferOptions: parallelTransferOptions,
                async: true,
                cancellationToken: cancellationToken);

        /// <summary>
        /// The <see cref="DownloadAsync(FileInfo, BlobAccessConditions?, ParallelTransferOptions, CancellationToken)"/>
        /// operation downloads a blob using parallel requests,
        /// and writes the content to <paramref name="destination"/>.
        /// </summary>
        /// <param name="destination">
        /// A <see cref="FileInfo"/> representing a file to write the downloaded content to.
        /// </param>
        /// <param name="blobAccessConditions">
        /// Optional <see cref="BlobAccessConditions"/> to add conditions on
        /// the creation of this new block blob.
        /// </param>
        /// <param name="parallelTransferOptions">
        /// Optional <see cref="ParallelTransferOptions"/> to configure
        /// parallel transfer behavior.
        /// </param>
        /// <param name="cancellationToken">
        /// Optional <see cref="CancellationToken"/> to propagate
        /// notifications that the operation should be cancelled.
        /// </param>
        /// <returns>
        /// A <see cref="Response{BlobProperties}"/> describing the
        /// blob's properties.
        /// </returns>
        /// <remarks>
        /// A <see cref="StorageRequestFailedException"/> will be thrown if
        /// a failure occurs.
        /// </remarks>
        public virtual Task<Response<BlobProperties>> DownloadAsync(
            FileInfo destination,
            BlobAccessConditions? blobAccessConditions = default,
            ///// <param name="progressHandler">
            ///// Optional <see cref="IProgress{StorageProgress}"/> to provide
            ///// progress updates about data transfers.
            ///// </param>
            //IProgress<StorageProgress> progressHandler = default,
            ParallelTransferOptions parallelTransferOptions = default,
            CancellationToken cancellationToken = default) =>
            StagedDownloadAsync(
                destination,
                blobAccessConditions,
                //progressHandler,
                parallelTransferOptions: parallelTransferOptions,
                async: true,
                cancellationToken: cancellationToken);

        /// <summary>
        /// This operation will download a blob of arbitrary size by downloading it as indiviually staged
        /// partitions if it's larger than the
        /// <paramref name="singleBlockThreshold"/>.
        /// </summary>
        /// <param name="destination">
        /// A <see cref="Stream"/> to write the downloaded content to.
        /// </param>
        /// <param name="blobAccessConditions">
        /// Optional <see cref="BlobAccessConditions"/> to add conditions on
        /// the creation of this new block blob.
        /// </param>
        /// <param name="singleBlockThreshold">
        /// The maximum size stream that we'll download as a single block.  The
        /// default value is 256MB.
        /// </param>
        /// <param name="parallelTransferOptions">
        /// Optional <see cref="ParallelTransferOptions"/> to configure
        /// parallel transfer behavior.
        /// </param>
        /// <param name="async">
        /// Whether to invoke the operation asynchronously.
        /// </param>
        /// <param name="cancellationToken">
        /// Optional <see cref="CancellationToken"/> to propagate
        /// notifications that the operation should be cancelled.
        /// </param>
        /// <returns>
        /// A <see cref="Response{BlobProperties}"/> describing the
        /// blob's properties.
        /// </returns>
        /// <remarks>
        /// A <see cref="StorageRequestFailedException"/> will be thrown if
        /// a failure occurs.
        /// </remarks>
        internal Task<Response<BlobProperties>> StagedDownloadAsync(
            Stream destination,
            BlobAccessConditions? blobAccessConditions = default,
            ///// <param name="progressHandler">
            ///// Optional <see cref="IProgress{StorageProgress}"/> to provide
            ///// progress updates about data transfers.
            ///// </param>
            //IProgress<StorageProgress> progressHandler,
            long singleBlockThreshold = Constants.Blob.Block.MaxDownloadBytes,
            ParallelTransferOptions parallelTransferOptions = default,
            bool async = true,
            CancellationToken cancellationToken = default)
        {
            Debug.Assert(singleBlockThreshold <= Constants.Blob.Block.MaxDownloadBytes);

            var client = new BlobBaseClient(Uri, Pipeline);
            Task<Response<BlobProperties>> downloadTask =
                PartitionedDownloader.DownloadAsync(
                    destination,
                    GetPropertiesAsync,
                    GetEtag,
                    GetLength,
                    DownloadStreamAsync,
                    DownloadPartitionAsync,
                    WritePartitionAsync,
                    singleBlockThreshold,
                    parallelTransferOptions,
                    async,
                    cancellationToken
                    );

            return downloadTask;

            Task<Response<BlobProperties>> GetPropertiesAsync(bool async, CancellationToken ct)
                =>
                client.GetPropertiesAsync(
                        accessConditions: blobAccessConditions,
                        cancellationToken: ct
                        );

            static ETag GetEtag(BlobProperties blobProperties) => blobProperties.ETag;

            static long GetLength(BlobProperties blobProperties) => blobProperties.ContentLength;

            // Download the entire stream
            async Task<Response<BlobDownloadInfo>> DownloadStreamAsync(bool async, CancellationToken ct)
            {
                Response<BlobDownloadInfo> response = await client.DownloadAsync(accessConditions: blobAccessConditions, cancellationToken: ct).ConfigureAwait(false);
                await response.Value.Content.CopyToAsync(destination, 81920 /* default value */, ct).ConfigureAwait(false);

                return response;
            }

            Task<Response<BlobDownloadInfo>> DownloadPartitionAsync(ETag eTag, HttpRange httpRange, bool async, CancellationToken ct)
            {
                // copy ETag to the access conditions

                BlobAccessConditions accessConditions = blobAccessConditions ?? new BlobAccessConditions();
                accessConditions.HttpAccessConditions ??= new HttpAccessConditions();

                HttpAccessConditions httpAccessConditions = accessConditions.HttpAccessConditions.Value;
                httpAccessConditions.IfMatch = eTag;

                accessConditions.HttpAccessConditions = httpAccessConditions;

                return client.DownloadAsync(range: httpRange, accessConditions: accessConditions, cancellationToken: cancellationToken);
            }

            static Task WritePartitionAsync(Response<BlobDownloadInfo> response, Stream destination, bool async, CancellationToken ct)
                => response.Value.Content.CopyToAsync(destination);
        }

        /// <summary>
        /// This operation will download a blob of arbitrary size by downloading it as indiviually staged
        /// partitions if it's larger than the
        /// <paramref name="singleBlockThreshold"/>.
        /// </summary>
        /// <param name="destination">
        /// A <see cref="FileInfo"/> representing a file to write the downloaded content to.
        /// </param>
        /// <param name="blobAccessConditions">
        /// Optional <see cref="BlobAccessConditions"/> to add conditions on
        /// the creation of this new block blob.
        /// </param>
        /// <param name="singleBlockThreshold">
        /// The maximum size stream that we'll download as a single block.  The
        /// default value is 256MB.
        /// </param>
        /// <param name="parallelTransferOptions">
        /// Optional <see cref="ParallelTransferOptions"/> to configure
        /// parallel transfer behavior.
        /// </param>
        /// <param name="async">
        /// Whether to invoke the operation asynchronously.
        /// </param>
        /// <param name="cancellationToken">
        /// Optional <see cref="CancellationToken"/> to propagate
        /// notifications that the operation should be cancelled.
        /// </param>
        /// <returns>
        /// A <see cref="Response{BlobProperties}"/> describing the
        /// blob's properties.
        /// </returns>
        /// <remarks>
        /// A <see cref="StorageRequestFailedException"/> will be thrown if
        /// a failure occurs.
        /// </remarks>
        internal Task<Response<BlobProperties>> StagedDownloadAsync(
            FileInfo destination,
            BlobAccessConditions? blobAccessConditions = default,
            ///// <param name="progressHandler">
            ///// Optional <see cref="IProgress{StorageProgress}"/> to provide
            ///// progress updates about data transfers.
            ///// </param>
            //IProgress<StorageProgress> progressHandler,
            long singleBlockThreshold = Constants.Blob.Block.MaxDownloadBytes,
            ParallelTransferOptions parallelTransferOptions = default,
            bool async = true,
            CancellationToken cancellationToken = default)
        {
            FileStream stream = destination.OpenWrite();

            return StagedDownloadAsync(
                stream,
                blobAccessConditions,
                //progressHandler,
                singleBlockThreshold,
                parallelTransferOptions,
                async,
                cancellationToken
                ).ContinueWith(
                    t =>
                    {
                        stream.Flush();
                        stream.Dispose();

                        return t.Result;
                    },
                    CancellationToken.None,
                    TaskContinuationOptions.RunContinuationsAsynchronously,
                    TaskScheduler.Default
                );
        }
        #endregion Parallel Download

        #region StartCopyFromUri
        /// <summary>
        /// The <see cref="StartCopyFromUri(Uri, Metadata, AccessTier?, BlobAccessConditions?, BlobAccessConditions?, RehydratePriority?, CancellationToken)"/>
        /// operation copies data at from the <paramref name="source"/> to this
        /// blob.  You can check the <see cref="BlobProperties.CopyStatus"/>
        /// returned from the <see cref="GetProperties"/> to determine if the
        /// copy has completed.
        ///
        /// For more information, see <see href="https://docs.microsoft.com/en-us/rest/api/storageservices/copy-blob" />.
        /// </summary>
        /// <param name="source">
        /// Specifies the <see cref="Uri"/> of the source blob.  The value may
        /// be a <see cref="Uri" /> of up to 2 KB in length that specifies a
        /// blob.  A source blob in the same storage account can be
        /// authenticated via Shared Key.  However, if the source is a blob in
        /// another account, the source blob must either be public or must be
        /// authenticated via a shared access signature. If the source blob
        /// is public, no authentication is required to perform the copy
        /// operation.
        ///
        /// The source object may be a file in the Azure File service.  If the
        /// source object is a file that is to be copied to a blob, then the
        /// source file must be authenticated using a shared access signature,
        /// whether it resides in the same account or in a different account.
        /// </param>
        /// <param name="metadata">
        /// Optional custom metadata to set for this blob.
        /// </param>
        /// <param name="accessTier">
        /// Optional <see cref="AccessTier"/>
        /// Indicates the tier to be set on the blob.
        /// </param>
        /// <param name="sourceAccessConditions">
        /// Optional <see cref="BlobAccessConditions"/> to add
        /// conditions on the copying of data from this source blob.
        /// </param>
        /// <param name="destinationAccessConditions">
        /// Optional <see cref="BlobAccessConditions"/> to add conditions on
        /// the copying of data to this blob.
        /// </param>
        /// <param name="rehydratePriority">
        /// Optional <see cref="RehydratePriority"/>
        /// Indicates the priority with which to rehydrate an archived blob.
        /// </param>
        /// <param name="cancellationToken">
        /// Optional <see cref="CancellationToken"/> to propagate
        /// notifications that the operation should be cancelled.
        /// </param>
        /// <returns>
        /// A <see cref="Operation{Int64}"/> describing the
        /// state of the copy operation.
        /// </returns>
        /// <remarks>
        /// A <see cref="StorageRequestFailedException"/> will be thrown if
        /// a failure occurs.
        /// </remarks>
        public virtual Operation<long> StartCopyFromUri(
            Uri source,
            Metadata metadata = default,
            AccessTier? accessTier = default,
            BlobAccessConditions? sourceAccessConditions = default,
            BlobAccessConditions? destinationAccessConditions = default,
            RehydratePriority? rehydratePriority = default,
            CancellationToken cancellationToken = default)
        {
            Response<BlobCopyInfo> response = StartCopyFromUriInternal(
                source,
                metadata,
                accessTier,
                sourceAccessConditions,
                destinationAccessConditions,
                rehydratePriority,
                false, // async
                cancellationToken)
                .EnsureCompleted();
            return new CopyFromUriOperation(
                this,
                response.Value.CopyId,
                response.GetRawResponse(),
                cancellationToken);
        }

        /// <summary>
        /// The <see cref="StartCopyFromUri(Uri, Metadata, AccessTier?, BlobAccessConditions?, BlobAccessConditions?, RehydratePriority?, CancellationToken)"/>
        /// operation copies data at from the <paramref name="source"/> to this
        /// blob.  You can check the <see cref="BlobProperties.CopyStatus"/>
        /// returned from the <see cref="GetPropertiesAsync"/> to determine if
        /// the copy has completed.
        ///
        /// For more information, see <see href="https://docs.microsoft.com/en-us/rest/api/storageservices/copy-blob" />.
        /// </summary>
        /// <param name="source">
        /// Specifies the <see cref="Uri"/> of the source blob.  The value may
        /// be a <see cref="Uri" /> of up to 2 KB in length that specifies a
        /// blob.  A source blob in the same storage account can be
        /// authenticated via Shared Key.  However, if the source is a blob in
        /// another account, the source blob must either be public or must be
        /// authenticated via a shared access signature. If the source blob
        /// is public, no authentication is required to perform the copy
        /// operation.
        ///
        /// The source object may be a file in the Azure File service.  If the
        /// source object is a file that is to be copied to a blob, then the
        /// source file must be authenticated using a shared access signature,
        /// whether it resides in the same account or in a different account.
        /// </param>
        /// <param name="metadata">
        /// Optional custom metadata to set for this blob.
        /// </param>
        /// <param name="accessTier">
        /// Optional <see cref="AccessTier"/>
        /// Indicates the tier to be set on the blob.
        /// </param>
        /// <param name="sourceAccessConditions">
        /// Optional <see cref="BlobAccessConditions"/> to add
        /// conditions on the copying of data from this source blob.
        /// </param>
        /// <param name="destinationAccessConditions">
        /// Optional <see cref="BlobAccessConditions"/> to add conditions on
        /// the copying of data to this blob.
        /// </param>
        /// <param name="rehydratePriority">
        /// Optional <see cref="RehydratePriority"/>
        /// Indicates the priority with which to rehydrate an archived blob.
        /// </param>
        /// <param name="cancellationToken">
        /// Optional <see cref="CancellationToken"/> to propagate
        /// notifications that the operation should be cancelled.
        /// </param>
        /// <returns>
        /// A <see cref="Operation{Int64}"/> describing the
        /// state of the copy operation.
        /// </returns>
        /// <remarks>
        /// A <see cref="StorageRequestFailedException"/> will be thrown if
        /// a failure occurs.
        /// </remarks>
        public virtual async Task<Operation<long>> StartCopyFromUriAsync(
            Uri source,
            Metadata metadata = default,
            AccessTier? accessTier = default,
            BlobAccessConditions? sourceAccessConditions = default,
            BlobAccessConditions? destinationAccessConditions = default,
            RehydratePriority? rehydratePriority = default,
            CancellationToken cancellationToken = default)
        {
            Response<BlobCopyInfo> response = await StartCopyFromUriInternal(
                source,
                metadata,
                accessTier,
                sourceAccessConditions,
                destinationAccessConditions,
                rehydratePriority,
                true, // async
                cancellationToken)
                .ConfigureAwait(false);
            return new CopyFromUriOperation(
                this,
                response.Value.CopyId,
                response.GetRawResponse(),
                cancellationToken);
        }

        /// <summary>
        /// Get an existing <see cref="CopyFromUriOperation"/>.
        ///
        /// For more information, see <see href="https://docs.microsoft.com/en-us/rest/api/storageservices/copy-blob" />.
        /// </summary>
        /// <param name="copyId">
        /// The ID of a copy operation that's already beeen started.
        /// </param>
        /// <param name="cancellationToken">
        /// Optional <see cref="CancellationToken"/> to propagate
        /// notifications that the operation should be cancelled.
        /// </param>
        /// <returns>
        /// A <see cref="Operation{Int64}"/> representing the copy
        /// operation.
        /// </returns>
        /// <remarks>
        /// A <see cref="StorageRequestFailedException"/> will be thrown if
        /// a failure occurs.
        /// </remarks>
        public virtual Operation<long> StartCopyFromUri(
            string copyId,
            CancellationToken cancellationToken = default)
        {
            Response<BlobProperties> response = GetPropertiesInternal(
                null,
                null,
                false, // async
                cancellationToken)
                .EnsureCompleted();
            return new CopyFromUriOperation(
                this,
                copyId,
                response.GetRawResponse(),
                cancellationToken);
        }

        /// <summary>
        /// Get an existing <see cref="CopyFromUriOperation"/>.
        ///
        /// For more information, see <see href="https://docs.microsoft.com/en-us/rest/api/storageservices/copy-blob" />.
        /// </summary>
        /// <param name="copyId">
        /// The ID of a copy operation that's already beeen started.
        /// </param>
        /// <param name="cancellationToken">
        /// Optional <see cref="CancellationToken"/> to propagate
        /// notifications that the operation should be cancelled.
        /// </param>
        /// <returns>
        /// A <see cref="Operation{Int64}"/> representing the copy
        /// operation.
        /// </returns>
        /// <remarks>
        /// A <see cref="StorageRequestFailedException"/> will be thrown if
        /// a failure occurs.
        /// </remarks>
        public virtual async Task<Operation<long>> StartCopyFromUriAsync(
            string copyId,
            CancellationToken cancellationToken = default)
        {
            Response<BlobProperties> response = await GetPropertiesInternal(
                null,
                null,
                true, // async
                cancellationToken)
                .ConfigureAwait(false);
            return new CopyFromUriOperation(
                this,
                copyId,
                response.GetRawResponse(),
                cancellationToken);
        }

        /// <summary>
        /// The <see cref="StartCopyFromUriInternal"/> operation copies data at
        /// from the <paramref name="source"/> to this blob.  You can check
        /// the <see cref="BlobProperties.CopyStatus"/> returned from the
        /// <see cref="GetPropertiesAsync"/> to determine if the copy has
        /// completed.
        ///
        /// For more information, see <see href="https://docs.microsoft.com/en-us/rest/api/storageservices/copy-blob" />.
        /// </summary>
        /// <param name="source">
        /// Specifies the <see cref="Uri"/> of the source blob.  The value may
        /// be a <see cref="Uri" /> of up to 2 KB in length that specifies a
        /// blob.  A source blob in the same storage account can be
        /// authenticated via Shared Key.  However, if the source is a blob in
        /// another account, the source blob must either be public or must be
        /// authenticated via a shared access signature. If the source blob
        /// is public, no authentication is required to perform the copy
        /// operation.
        ///
        /// The source object may be a file in the Azure File service.  If the
        /// source object is a file that is to be copied to a blob, then the
        /// source file must be authenticated using a shared access signature,
        /// whether it resides in the same account or in a different account.
        /// </param>
        /// <param name="metadata">
        /// Optional custom metadata to set for this blob.
        /// </param>
        /// <param name="accessTier">
        /// Optional <see cref="AccessTier"/>
        /// Indicates the tier to be set on the blob.
        /// </param>
        /// <param name="sourceAccessConditions">
        /// Optional <see cref="BlobAccessConditions"/> to add
        /// conditions on the copying of data from this source blob.
        /// </param>
        /// <param name="destinationAccessConditions">
        /// Optional <see cref="BlobAccessConditions"/> to add conditions on
        /// the copying of data to this blob.
        /// </param>
        /// <param name="rehydratePriority">
        /// Optional <see cref="RehydratePriority"/>
        /// Indicates the priority with which to rehydrate an archived blob.
        /// </param>
        /// <param name="async">
        /// Whether to invoke the operation asynchronously.
        /// </param>
        /// <param name="cancellationToken">
        /// Optional <see cref="CancellationToken"/> to propagate
        /// notifications that the operation should be cancelled.
        /// </param>
        /// <returns>
        /// A <see cref="Response{BlobCopyInfo}"/> describing the
        /// state of the copy operation.
        /// </returns>
        /// <remarks>
        /// A <see cref="StorageRequestFailedException"/> will be thrown if
        /// a failure occurs.
        /// </remarks>
        private async Task<Response<BlobCopyInfo>> StartCopyFromUriInternal(
            Uri source,
            Metadata metadata,
            AccessTier? accessTier,
            BlobAccessConditions? sourceAccessConditions,
            BlobAccessConditions? destinationAccessConditions,
            RehydratePriority? rehydratePriority,
            bool async,
            CancellationToken cancellationToken)
        {
            using (Pipeline.BeginLoggingScope(nameof(BlobBaseClient)))
            {
                Pipeline.LogMethodEnter(
                    nameof(BlobBaseClient),
                    message:
                    $"{nameof(Uri)}: {Uri}\n" +
                    $"{nameof(source)}: {source}\n" +
                    $"{nameof(sourceAccessConditions)}: {sourceAccessConditions}\n" +
                    $"{nameof(destinationAccessConditions)}: {destinationAccessConditions}");
                try
                {
                    return await BlobRestClient.Blob.StartCopyFromUriAsync(
                        Pipeline,
                        Uri,
                        copySource: source,
                        rehydratePriority: rehydratePriority,
                        tier: accessTier,
                        sourceIfModifiedSince: sourceAccessConditions?.HttpAccessConditions?.IfModifiedSince,
                        sourceIfUnmodifiedSince: sourceAccessConditions?.HttpAccessConditions?.IfUnmodifiedSince,
                        sourceIfMatch: sourceAccessConditions?.HttpAccessConditions?.IfMatch,
                        sourceIfNoneMatch: sourceAccessConditions?.HttpAccessConditions?.IfNoneMatch,
                        ifModifiedSince: destinationAccessConditions?.HttpAccessConditions?.IfModifiedSince,
                        ifUnmodifiedSince: destinationAccessConditions?.HttpAccessConditions?.IfUnmodifiedSince,
                        ifMatch: destinationAccessConditions?.HttpAccessConditions?.IfMatch,
                        ifNoneMatch: destinationAccessConditions?.HttpAccessConditions?.IfNoneMatch,
                        leaseId: destinationAccessConditions?.LeaseAccessConditions?.LeaseId,
                        metadata: metadata,
                        async: async,
                        operationName: "Azure.Storage.Blobs.Specialized.BlobBaseClient.StartCopyFromUri",
                        cancellationToken: cancellationToken)
                        .ConfigureAwait(false);
                }
                catch (Exception ex)
                {
                    Pipeline.LogException(ex);
                    throw;
                }
                finally
                {
                    Pipeline.LogMethodExit(nameof(BlobBaseClient));
                }
            }
        }
        #endregion StartCopyFromUri

        #region AbortCopyFromUri
        /// <summary>
        /// The <see cref="AbortCopyFromUri"/> operation aborts a pending
        /// <see cref="CopyFromUriOperation"/>, and leaves a this
        /// blob with zero length and full metadata.
        ///
        /// For more information, see <see href="https://docs.microsoft.com/en-us/rest/api/storageservices/abort-copy-blob" />.
        /// </summary>
        /// <param name="copyId">
        /// ID of the copy operation to abort.
        /// </param>
        /// <param name="leaseAccessConditions">
        /// Optional <see cref="LeaseAccessConditions"/> to add
        /// conditions on aborting the copy operation.
        /// </param>
        /// <param name="cancellationToken">
        /// Optional <see cref="CancellationToken"/> to propagate
        /// notifications that the operation should be cancelled.
        /// </param>
        /// <returns>
        /// A <see cref="Response"/> on successfully aborting.
        /// </returns>
        /// <remarks>
        /// A <see cref="StorageRequestFailedException"/> will be thrown if
        /// a failure occurs.
        /// </remarks>
        public virtual Response AbortCopyFromUri(
            string copyId,
            LeaseAccessConditions? leaseAccessConditions = default,
            CancellationToken cancellationToken = default) =>
            AbortCopyFromUriInternal(
                copyId,
                leaseAccessConditions,
                false, // async
                cancellationToken)
                .EnsureCompleted();

        /// <summary>
        /// The <see cref="AbortCopyFromUriAsync"/> operation aborts a pending
        /// <see cref="CopyFromUriOperation"/>, and leaves a this
        /// blob with zero length and full metadata.
        ///
        /// For more information, see <see href="https://docs.microsoft.com/en-us/rest/api/storageservices/abort-copy-blob" />.
        /// </summary>
        /// <param name="copyId">
        /// ID of the copy operation to abort.
        /// </param>
        /// <param name="leaseAccessConditions">
        /// Optional <see cref="LeaseAccessConditions"/> to add
        /// conditions on aborting the copy operation.
        /// </param>
        /// <param name="cancellationToken">
        /// Optional <see cref="CancellationToken"/> to propagate
        /// notifications that the operation should be cancelled.
        /// </param>
        /// <returns>
        /// A <see cref="Response"/> on successfully aborting.
        /// </returns>
        /// <remarks>
        /// A <see cref="StorageRequestFailedException"/> will be thrown if
        /// a failure occurs.
        /// </remarks>
        public virtual async Task<Response> AbortCopyFromUriAsync(
            string copyId,
            LeaseAccessConditions? leaseAccessConditions = default,
            CancellationToken cancellationToken = default) =>
            await AbortCopyFromUriInternal(
                copyId,
                leaseAccessConditions,
                true, // async
                cancellationToken)
                .ConfigureAwait(false);

        /// <summary>
        /// The <see cref="AbortCopyFromUriAsync"/> operation aborts a pending
        /// <see cref="CopyFromUriOperation"/>, and leaves a this
        /// blob with zero length and full metadata.
        ///
        /// For more information, see <see href="https://docs.microsoft.com/en-us/rest/api/storageservices/abort-copy-blob" />.
        /// </summary>
        /// <param name="copyId">
        /// ID of the copy operation to abort.
        /// </param>
        /// <param name="leaseAccessConditions">
        /// Optional <see cref="LeaseAccessConditions"/> to add
        /// conditions on aborting the copy operation.
        /// </param>
        /// <param name="async">
        /// Whether to invoke the operation asynchronously.
        /// </param>
        /// <param name="cancellationToken">
        /// Optional <see cref="CancellationToken"/> to propagate
        /// notifications that the operation should be cancelled.
        /// </param>
        /// <returns>
        /// A <see cref="Response"/> on successfully aborting.
        /// </returns>
        /// <remarks>
        /// A <see cref="StorageRequestFailedException"/> will be thrown if
        /// a failure occurs.
        /// </remarks>
        private async Task<Response> AbortCopyFromUriInternal(
            string copyId,
            LeaseAccessConditions? leaseAccessConditions,
            bool async,
            CancellationToken cancellationToken)
        {
            using (Pipeline.BeginLoggingScope(nameof(BlobBaseClient)))
            {
                Pipeline.LogMethodEnter(
                    nameof(BlobBaseClient),
                    message:
                    $"{nameof(Uri)}: {Uri}\n" +
                    $"{nameof(copyId)}: {copyId}\n" +
                    $"{nameof(leaseAccessConditions)}: {leaseAccessConditions}");
                try
                {
                    return await BlobRestClient.Blob.AbortCopyFromUriAsync(
                        Pipeline,
                        Uri,
                        copyId: copyId,
                        leaseId: leaseAccessConditions?.LeaseId,
                        async: async,
                        operationName: "Azure.Storage.Blobs.Specialized.BlobBaseClient.AbortCopyFromUri",
                        cancellationToken: cancellationToken)
                        .ConfigureAwait(false);
                }
                catch (Exception ex)
                {
                    Pipeline.LogException(ex);
                    throw;
                }
                finally
                {
                    Pipeline.LogMethodExit(nameof(BlobBaseClient));
                }
            }
        }
        #endregion AbortCopyFromUri

        #region Delete
        /// <summary>
        /// The <see cref="Delete"/> operation marks the specified blob
        /// or snapshot for  deletion. The blob is later deleted during
        /// garbage collection.
        ///
        /// Note that in order to delete a blob, you must delete all of its
        /// snapshots. You can delete both at the same time using
        /// <see cref="DeleteSnapshotsOption.Include"/>.
        ///
        /// For more information, see <see href="https://docs.microsoft.com/rest/api/storageservices/delete-blob" />.
        /// </summary>
        /// <param name="deleteOptions">
        /// Specifies options for deleting blob snapshots.
        /// </param>
        /// <param name="accessConditions">
        /// Optional <see cref="BlobAccessConditions"/> to add conditions on
        /// deleting this blob.
        /// </param>
        /// <param name="cancellationToken">
        /// Optional <see cref="CancellationToken"/> to propagate
        /// notifications that the operation should be cancelled.
        /// </param>
        /// <returns>
        /// A <see cref="Response"/> on successfully deleting.
        /// </returns>
        /// <remarks>
        /// A <see cref="StorageRequestFailedException"/> will be thrown if
        /// a failure occurs.
        /// </remarks>
        public virtual Response Delete(
            DeleteSnapshotsOption? deleteOptions = default,
            BlobAccessConditions? accessConditions = default,
            CancellationToken cancellationToken = default) =>
            DeleteInternal(
                deleteOptions,
                accessConditions,
                false, // async
                cancellationToken)
                .EnsureCompleted();

        /// <summary>
        /// The <see cref="DeleteAsync"/> operation marks the specified blob
        /// or snapshot for  deletion. The blob is later deleted during
        /// garbage collection.
        ///
        /// Note that in order to delete a blob, you must delete all of its
        /// snapshots. You can delete both at the same time using
        /// <see cref="DeleteSnapshotsOption.Include"/>.
        ///
        /// For more information, see <see href="https://docs.microsoft.com/rest/api/storageservices/delete-blob" />.
        /// </summary>
        /// <param name="deleteOptions">
        /// Specifies options for deleting blob snapshots.
        /// </param>
        /// <param name="accessConditions">
        /// Optional <see cref="BlobAccessConditions"/> to add conditions on
        /// deleting this blob.
        /// </param>
        /// <param name="cancellationToken">
        /// Optional <see cref="CancellationToken"/> to propagate
        /// notifications that the operation should be cancelled.
        /// </param>
        /// <returns>
        /// A <see cref="Response"/> on successfully deleting.
        /// </returns>
        /// <remarks>
        /// A <see cref="StorageRequestFailedException"/> will be thrown if
        /// a failure occurs.
        /// </remarks>
        public virtual async Task<Response> DeleteAsync(
            DeleteSnapshotsOption? deleteOptions = default,
            BlobAccessConditions? accessConditions = default,
            CancellationToken cancellationToken = default) =>
            await DeleteInternal(
                deleteOptions,
                accessConditions,
                true, // async
                cancellationToken)
                .ConfigureAwait(false);

        /// <summary>
        /// The <see cref="DeleteInternal"/> operation marks the specified blob
        /// or snapshot for  deletion. The blob is later deleted during
        /// garbage collection.
        ///
        /// Note that in order to delete a blob, you must delete all of its
        /// snapshots. You can delete both at the same time using
        /// <see cref="DeleteSnapshotsOption.Include"/>.
        ///
        /// For more information, see <see href="https://docs.microsoft.com/rest/api/storageservices/delete-blob" />.
        /// </summary>
        /// <param name="deleteOptions">
        /// Specifies options for deleting blob snapshots.
        /// </param>
        /// <param name="accessConditions">
        /// Optional <see cref="BlobAccessConditions"/> to add conditions on
        /// deleting this blob.
        /// </param>
        /// <param name="async">
        /// Whether to invoke the operation asynchronously.
        /// </param>
        /// <param name="cancellationToken">
        /// Optional <see cref="CancellationToken"/> to propagate
        /// notifications that the operation should be cancelled.
        /// </param>
        /// <returns>
        /// A <see cref="Response"/> on successfully deleting.
        /// </returns>
        /// <remarks>
        /// A <see cref="StorageRequestFailedException"/> will be thrown if
        /// a failure occurs.
        /// </remarks>
        private async Task<Response> DeleteInternal(
            DeleteSnapshotsOption? deleteOptions,
            BlobAccessConditions? accessConditions,
            bool async,
            CancellationToken cancellationToken)
        {
            using (Pipeline.BeginLoggingScope(nameof(BlobBaseClient)))
            {
                Pipeline.LogMethodEnter(
                    nameof(BlobBaseClient),
                    message:
                    $"{nameof(Uri)}: {Uri}\n" +
                    $"{nameof(deleteOptions)}: {deleteOptions}\n" +
                    $"{nameof(accessConditions)}: {accessConditions}");
                try
                {
                    return await BlobRestClient.Blob.DeleteAsync(
                        Pipeline,
                        Uri,
                        leaseId: accessConditions?.LeaseAccessConditions?.LeaseId,
                        deleteSnapshots: deleteOptions,
                        ifModifiedSince: accessConditions?.HttpAccessConditions?.IfModifiedSince,
                        ifUnmodifiedSince: accessConditions?.HttpAccessConditions?.IfUnmodifiedSince,
                        ifMatch: accessConditions?.HttpAccessConditions?.IfMatch,
                        ifNoneMatch: accessConditions?.HttpAccessConditions?.IfNoneMatch,
                        async: async,
                        operationName: "Azure.Storage.Blobs.Specialized.BlobBaseClient.Delete",
                        cancellationToken: cancellationToken)
                        .ConfigureAwait(false);
                }
                catch (Exception ex)
                {
                    Pipeline.LogException(ex);
                    throw;
                }
                finally
                {
                    Pipeline.LogMethodExit(nameof(BlobBaseClient));
                }
            }
        }
        #endregion Delete

        #region Undelete
        /// <summary>
        /// The <see cref="Undelete"/> operation restores the contents
        /// and metadata of a soft deleted blob and any associated soft
        /// deleted snapshots.
        ///
        /// For more information, see <see href="https://docs.microsoft.com/rest/api/storageservices/undelete-blob" />.
        /// </summary>
        /// <param name="cancellationToken">
        /// Optional <see cref="CancellationToken"/> to propagate
        /// notifications that the operation should be cancelled.
        /// </param>
        /// <returns>
        /// A <see cref="Response"/> on successfully deleting.
        /// </returns>
        /// <remarks>
        /// A <see cref="StorageRequestFailedException"/> will be thrown if
        /// a failure occurs.
        /// </remarks>
        public virtual Response Undelete(
            CancellationToken cancellationToken = default) =>
            UndeleteInternal(
                false, // async
                cancellationToken)
                .EnsureCompleted();

        /// <summary>
        /// The <see cref="UndeleteAsync"/> operation restores the contents
        /// and metadata of a soft deleted blob and any associated soft
        /// deleted snapshots.
        ///
        /// For more information, see <see href="https://docs.microsoft.com/rest/api/storageservices/undelete-blob" />.
        /// </summary>
        /// <param name="cancellationToken">
        /// Optional <see cref="CancellationToken"/> to propagate
        /// notifications that the operation should be cancelled.
        /// </param>
        /// <returns>
        /// A <see cref="Response"/> on successfully deleting.
        /// </returns>
        /// <remarks>
        /// A <see cref="StorageRequestFailedException"/> will be thrown if
        /// a failure occurs.
        /// </remarks>
        public virtual async Task<Response> UndeleteAsync(
            CancellationToken cancellationToken = default) =>
            await UndeleteInternal(
                true, // async
                cancellationToken)
                .ConfigureAwait(false);

        /// <summary>
        /// The <see cref="UndeleteInternal"/> operation restores the contents
        /// and metadata of a soft deleted blob and any associated soft
        /// deleted snapshots.
        ///
        /// For more information, see <see href="https://docs.microsoft.com/rest/api/storageservices/undelete-blob" />.
        /// </summary>
        /// <param name="async">
        /// Whether to invoke the operation asynchronously.
        /// </param>
        /// <param name="cancellationToken">
        /// Optional <see cref="CancellationToken"/> to propagate
        /// notifications that the operation should be cancelled.
        /// </param>
        /// <returns>
        /// A <see cref="Response"/> on successfully deleting.
        /// </returns>
        /// <remarks>
        /// A <see cref="StorageRequestFailedException"/> will be thrown if
        /// a failure occurs.
        /// </remarks>
        private async Task<Response> UndeleteInternal(
            bool async,
            CancellationToken cancellationToken)
        {
            using (Pipeline.BeginLoggingScope(nameof(BlobBaseClient)))
            {
                Pipeline.LogMethodEnter(nameof(BlobBaseClient), message: $"{nameof(Uri)}: {Uri}");
                try
                {
                    return await BlobRestClient.Blob.UndeleteAsync(
                        Pipeline,
                        Uri,
                        async: async,
                        cancellationToken: cancellationToken,
                        operationName: "Azure.Storage.Blobs.Specialized.BlobBaseClient.Undelete")
                        .ConfigureAwait(false);
                }
                catch (Exception ex)
                {
                    Pipeline.LogException(ex);
                    throw;
                }
                finally
                {
                    Pipeline.LogMethodExit(nameof(BlobBaseClient));
                }
            }
        }
        #endregion Undelete

        #region GetProperties
        /// <summary>
        /// The <see cref="GetProperties"/> operation returns all
        /// user-defined metadata, standard HTTP properties, and system
        /// properties for the blob. It does not return the content of the
        /// blob.
        ///
        /// For more information, see <see href="https://docs.microsoft.com/rest/api/storageservices/get-blob-properties" />.
        /// </summary>
        /// <param name="accessConditions">
        /// Optional <see cref="BlobAccessConditions"/> to add
        /// conditions on getting the blob's properties.
        /// </param>
        /// <param name="customerProvidedKey">
        /// Optional CustomerProvidedKeyInfo for use in customer-provided key
        /// server-side encryption.
        /// </param>
        /// <param name="cancellationToken">
        /// Optional <see cref="CancellationToken"/> to propagate
        /// notifications that the operation should be cancelled.
        /// </param>
        /// <returns>
        /// A <see cref="Response{BlobProperties}"/> describing the
        /// blob's properties.
        /// </returns>
        /// <remarks>
        /// A <see cref="StorageRequestFailedException"/> will be thrown if
        /// a failure occurs.
        /// </remarks>
        public virtual Response<BlobProperties> GetProperties(
            BlobAccessConditions? accessConditions = default,
            CustomerProvidedKey? customerProvidedKey = default,
            CancellationToken cancellationToken = default) =>
            GetPropertiesInternal(
                accessConditions,
                customerProvidedKey,
                false, // async
                cancellationToken)
                .EnsureCompleted();

        /// <summary>
        /// The <see cref="GetPropertiesAsync"/> operation returns all
        /// user-defined metadata, standard HTTP properties, and system
        /// properties for the blob. It does not return the content of the
        /// blob.
        ///
        /// For more information, see <see href="https://docs.microsoft.com/rest/api/storageservices/get-blob-properties" />.
        /// </summary>
        /// <param name="accessConditions">
        /// Optional <see cref="BlobAccessConditions"/> to add
        /// conditions on getting the blob's properties.
        /// </param>
        /// <param name="customerProvidedKey">
        /// Optional CustomerProvidedKeyInfo for use in customer-provided key
        /// server-side encryption.
        /// </param>
        /// <param name="cancellationToken">
        /// Optional <see cref="CancellationToken"/> to propagate
        /// notifications that the operation should be cancelled.
        /// </param>
        /// <returns>
        /// A <see cref="Response{BlobProperties}"/> describing the
        /// blob's properties.
        /// </returns>
        /// <remarks>
        /// A <see cref="StorageRequestFailedException"/> will be thrown if
        /// a failure occurs.
        /// </remarks>
        public virtual async Task<Response<BlobProperties>> GetPropertiesAsync(
            BlobAccessConditions? accessConditions = default,
            CustomerProvidedKey? customerProvidedKey = default,
            CancellationToken cancellationToken = default) =>
            await GetPropertiesInternal(
                accessConditions,
                customerProvidedKey,
                true, // async
                cancellationToken)
                .ConfigureAwait(false);

        /// <summary>
        /// The <see cref="GetPropertiesInternal"/> operation returns all
        /// user-defined metadata, standard HTTP properties, and system
        /// properties for the blob. It does not return the content of the
        /// blob.
        ///
        /// For more information, see <see href="https://docs.microsoft.com/rest/api/storageservices/get-blob-properties" />.
        /// </summary>
        /// <param name="accessConditions">
        /// Optional <see cref="BlobAccessConditions"/> to add
        /// conditions on getting the blob's properties.
        /// </param>
        /// <param name="customerProvidedKey">
        /// Optional CustomerProvidedKeyInfo for use in customer-provided key
        /// server-side encryption.
        /// </param>
        /// <param name="async">
        /// Whether to invoke the operation asynchronously.
        /// </param>
        /// <param name="cancellationToken">
        /// Optional <see cref="CancellationToken"/> to propagate
        /// notifications that the operation should be cancelled.
        /// </param>
        /// <returns>
        /// A <see cref="Response{BlobProperties}"/> describing the
        /// blob's properties.
        /// </returns>
        /// <remarks>
        /// A <see cref="StorageRequestFailedException"/> will be thrown if
        /// a failure occurs.
        /// </remarks>
        private async Task<Response<BlobProperties>> GetPropertiesInternal(
            BlobAccessConditions? accessConditions,
            CustomerProvidedKey? customerProvidedKey,
            bool async,
            CancellationToken cancellationToken)
        {
            using (Pipeline.BeginLoggingScope(nameof(BlobBaseClient)))
            {
                Pipeline.LogMethodEnter(
                    nameof(BlobBaseClient),
                    message:
                    $"{nameof(Uri)}: {Uri}\n" +
                    $"{nameof(accessConditions)}: {accessConditions}");
                try
                {
                    BlobErrors.VerifyHttpsCustomerProvidedKey(Uri, customerProvidedKey);

                    return await BlobRestClient.Blob.GetPropertiesAsync(
                        Pipeline,
                        Uri,
                        leaseId: accessConditions?.LeaseAccessConditions?.LeaseId,
                        encryptionKey: customerProvidedKey?.EncryptionKey,
                        encryptionKeySha256: customerProvidedKey?.EncryptionKeyHash,
                        encryptionAlgorithm: customerProvidedKey?.EncryptionAlgorithm,
                        ifModifiedSince: accessConditions?.HttpAccessConditions?.IfModifiedSince,
                        ifUnmodifiedSince: accessConditions?.HttpAccessConditions?.IfUnmodifiedSince,
                        ifMatch: accessConditions?.HttpAccessConditions?.IfMatch,
                        ifNoneMatch: accessConditions?.HttpAccessConditions?.IfNoneMatch,
                        async: async,
                        operationName: "Azure.Storage.Blobs.Specialized.BlobBaseClient.GetProperties",
                        cancellationToken: cancellationToken)
                        .ConfigureAwait(false);
                }
                catch (Exception ex)
                {
                    Pipeline.LogException(ex);
                    throw;
                }
                finally
                {
                    Pipeline.LogMethodExit(nameof(BlobBaseClient));
                }
            }
        }
        #endregion GetProperties

        #region SetHttpHeaders
        /// <summary>
        /// The <see cref="SetHttpHeaders"/> operation sets system
        /// properties on the blob.
        ///
        /// For more information, see <see href="https://docs.microsoft.com/rest/api/storageservices/set-blob-properties" />.
        /// </summary>
        /// <param name="httpHeaders">
        /// Optional. The standard HTTP header system properties to set.  If not specified, existing values will be cleared.
        /// </param>
        /// <param name="accessConditions">
        /// Optional <see cref="BlobAccessConditions"/> to add conditions on
        /// setting the blob's HTTP headers.
        /// </param>
        /// <param name="customerProvidedKey">
        /// Optional CustomerProvidedKeyInfo for use in customer-provided key
        /// server-side encryption.
        /// </param>
        /// <param name="cancellationToken">
        /// Optional <see cref="CancellationToken"/> to propagate
        /// notifications that the operation should be cancelled.
        /// </param>
        /// <returns>
        /// A <see cref="Response{BlobInfo}"/> describing the updated
        /// blob.
        /// </returns>
        /// <remarks>
        /// A <see cref="StorageRequestFailedException"/> will be thrown if
        /// a failure occurs.
        /// </remarks>
        public virtual Response<BlobInfo> SetHttpHeaders(
            BlobHttpHeaders? httpHeaders = default,
            BlobAccessConditions? accessConditions = default,
            CustomerProvidedKey? customerProvidedKey = default,
            CancellationToken cancellationToken = default) =>
            SetHttpHeadersInternal(
                httpHeaders,
                accessConditions,
                customerProvidedKey,
                false, // async
                cancellationToken)
                .EnsureCompleted();

        /// <summary>
        /// The <see cref="SetHttpHeadersAsync"/> operation sets system
        /// properties on the blob.
        ///
        /// For more information, see <see href="https://docs.microsoft.com/rest/api/storageservices/set-blob-properties" />.
        /// </summary>
        /// <param name="httpHeaders">
        /// Optional. The standard HTTP header system properties to set.  If not specified, existing values will be cleared.
        /// </param>
        /// <param name="accessConditions">
        /// Optional <see cref="BlobAccessConditions"/> to add conditions on
        /// setting the blob's HTTP headers.
        /// </param>
        /// <param name="customerProvidedKey">
        /// Optional CustomerProvidedKeyInfo for use in customer-provided key
        /// server-side encryption.
        /// </param>
        /// <param name="cancellationToken">
        /// Optional <see cref="CancellationToken"/> to propagate
        /// notifications that the operation should be cancelled.
        /// </param>
        /// <returns>
        /// A <see cref="Response{BlobInfo}"/> describing the updated
        /// blob.
        /// </returns>
        /// <remarks>
        /// A <see cref="StorageRequestFailedException"/> will be thrown if
        /// a failure occurs.
        /// </remarks>
        public virtual async Task<Response<BlobInfo>> SetHttpHeadersAsync(
            BlobHttpHeaders? httpHeaders = default,
            BlobAccessConditions? accessConditions = default,
            CustomerProvidedKey? customerProvidedKey = default,
            CancellationToken cancellationToken = default) =>
            await SetHttpHeadersInternal(
                httpHeaders,
                accessConditions,
                customerProvidedKey,
                true, // async
                cancellationToken)
                .ConfigureAwait(false);

        /// <summary>
        /// The <see cref="SetHttpHeadersInternal"/> operation sets system
        /// properties on the blob.
        ///
        /// For more information, see <see href="https://docs.microsoft.com/rest/api/storageservices/set-blob-properties" />.
        /// </summary>
        /// <param name="httpHeaders">
        /// Optional. The standard HTTP header system properties to set.  If not specified, existing values will be cleared.
        /// </param>
        /// <param name="accessConditions">
        /// Optional <see cref="BlobAccessConditions"/> to add conditions on
        /// setting the blob's HTTP headers.
        /// </param>
        /// <param name="customerProvidedKey">
        /// Optional CustomerProvidedKeyInfo for use in customer-provided key
        /// server-side encryption.
        /// </param>
        /// <param name="async">
        /// Whether to invoke the operation asynchronously.
        /// </param>
        /// <param name="cancellationToken">
        /// Optional <see cref="CancellationToken"/> to propagate
        /// notifications that the operation should be cancelled.
        /// </param>
        /// <returns>
        /// A <see cref="Response{BlobInfo}"/> describing the updated
        /// blob.
        /// </returns>
        /// <remarks>
        /// A <see cref="StorageRequestFailedException"/> will be thrown if
        /// a failure occurs.
        /// </remarks>
        private async Task<Response<BlobInfo>> SetHttpHeadersInternal(
            BlobHttpHeaders? httpHeaders,
            BlobAccessConditions? accessConditions,
            CustomerProvidedKey? customerProvidedKey,
            bool async,
            CancellationToken cancellationToken)
        {
            using (Pipeline.BeginLoggingScope(nameof(BlobBaseClient)))
            {
                Pipeline.LogMethodEnter(
                    nameof(BlobBaseClient),
                    message:
                    $"{nameof(Uri)}: {Uri}\n" +
                    $"{nameof(httpHeaders)}: {httpHeaders}\n" +
                    $"{nameof(accessConditions)}: {accessConditions}");
                try
                {
                    BlobErrors.VerifyHttpsCustomerProvidedKey(Uri, customerProvidedKey);

                    Response<SetHttpHeadersOperation> response =
                        await BlobRestClient.Blob.SetHttpHeadersAsync(
                            Pipeline,
                            Uri,
                            blobCacheControl: httpHeaders?.CacheControl,
                            blobContentType: httpHeaders?.ContentType,
                            blobContentHash: httpHeaders?.ContentHash,
                            blobContentEncoding: httpHeaders?.ContentEncoding,
                            blobContentLanguage: httpHeaders?.ContentLanguage,
                            blobContentDisposition: httpHeaders?.ContentDisposition,
                            leaseId: accessConditions?.LeaseAccessConditions?.LeaseId,
                            ifModifiedSince: accessConditions?.HttpAccessConditions?.IfModifiedSince,
                            ifUnmodifiedSince: accessConditions?.HttpAccessConditions?.IfUnmodifiedSince,
                            ifMatch: accessConditions?.HttpAccessConditions?.IfMatch,
                            ifNoneMatch: accessConditions?.HttpAccessConditions?.IfNoneMatch,
                            async: async,
                            operationName: "Azure.Storage.Blobs.Specialized.BlobBaseClient.SetHttpHeaders",
                            cancellationToken: cancellationToken)
                            .ConfigureAwait(false);
                    return new Response<BlobInfo>(
                        response.GetRawResponse(),
                        new BlobInfo
                        {
                            LastModified = response.Value.LastModified,
                            ETag = response.Value.ETag,
                            BlobSequenceNumber = response.Value.BlobSequenceNumber
                        });
                }
                catch (Exception ex)
                {
                    Pipeline.LogException(ex);
                    throw;
                }
                finally
                {
                    Pipeline.LogMethodExit(nameof(BlobBaseClient));
                }
            }
        }
        #endregion SetHttpHeaders

        #region SetMetadata
        /// <summary>
        /// The <see cref="SetMetadata"/> operation sets user-defined
        /// metadata for the specified blob as one or more name-value pairs.
        ///
        /// For more information, see <see href="https://docs.microsoft.com/rest/api/storageservices/set-blob-metadata" />.
        /// </summary>
        /// <param name="metadata">
        /// Custom metadata to set for this blob.
        /// </param>
        /// <param name="accessConditions">
        /// Optional <see cref="BlobAccessConditions"/> to add conditions on
        /// setting the blob's metadata.
        /// </param>
        /// <param name="customerProvidedKey">
        /// Optional CustomerProvidedKeyInfo for use in customer-provided key
        /// server-side encryption.
        /// </param>
        /// <param name="cancellationToken">
        /// Optional <see cref="CancellationToken"/> to propagate
        /// notifications that the operation should be cancelled.
        /// </param>
        /// <returns>
        /// A <see cref="Response{BlobInfo}"/> describing the updated
        /// blob.
        /// </returns>
        /// <remarks>
        /// A <see cref="StorageRequestFailedException"/> will be thrown if
        /// a failure occurs.
        /// </remarks>
        public virtual Response<BlobInfo> SetMetadata(
            Metadata metadata,
            BlobAccessConditions? accessConditions = default,
            CustomerProvidedKey? customerProvidedKey = default,
            CancellationToken cancellationToken = default) =>
            SetMetadataInternal(
                metadata,
                accessConditions,
                customerProvidedKey,
                false, // async
                cancellationToken)
                .EnsureCompleted();

        /// <summary>
        /// The <see cref="SetMetadataAsync"/> operation sets user-defined
        /// metadata for the specified blob as one or more name-value pairs.
        ///
        /// For more information, see <see href="https://docs.microsoft.com/rest/api/storageservices/set-blob-metadata" />.
        /// </summary>
        /// <param name="metadata">
        /// Custom metadata to set for this blob.
        /// </param>
        /// <param name="accessConditions">
        /// Optional <see cref="BlobAccessConditions"/> to add conditions on
        /// setting the blob's metadata.
        /// </param>
        /// <param name="customerProvidedKey">
        /// Optional CustomerProvidedKeyInfo for use in customer-provided key
        /// server-side encryption.
        /// </param>
        /// <param name="cancellationToken">
        /// Optional <see cref="CancellationToken"/> to propagate
        /// notifications that the operation should be cancelled.
        /// </param>
        /// <returns>
        /// A <see cref="Response{BlobInfo}"/> describing the updated
        /// blob.
        /// </returns>
        /// <remarks>
        /// A <see cref="StorageRequestFailedException"/> will be thrown if
        /// a failure occurs.
        /// </remarks>
        public virtual async Task<Response<BlobInfo>> SetMetadataAsync(
            Metadata metadata,
            BlobAccessConditions? accessConditions = default,
            CustomerProvidedKey? customerProvidedKey = default,
            CancellationToken cancellationToken = default) =>
            await SetMetadataInternal(
                metadata,
                accessConditions,
                customerProvidedKey,
                true, // async
                cancellationToken)
                .ConfigureAwait(false);

        /// <summary>
        /// The <see cref="SetMetadataInternal"/> operation sets user-defined
        /// metadata for the specified blob as one or more name-value pairs.
        ///
        /// For more information, see <see href="https://docs.microsoft.com/rest/api/storageservices/set-blob-metadata" />.
        /// </summary>
        /// <param name="metadata">
        /// Custom metadata to set for this blob.
        /// </param>
        /// <param name="accessConditions">
        /// Optional <see cref="BlobAccessConditions"/> to add conditions on
        /// setting the blob's metadata.
        /// </param>
        /// <param name="customerProvidedKey">
        /// Optional CustomerProvidedKeyInfo for use in customer-provided key
        /// server-side encryption.
        /// </param>
        /// <param name="async">
        /// Whether to invoke the operation asynchronously.
        /// </param>
        /// <param name="cancellationToken">
        /// Optional <see cref="CancellationToken"/> to propagate
        /// notifications that the operation should be cancelled.
        /// </param>
        /// <returns>
        /// A <see cref="Response{BlobInfo}"/> describing the updated
        /// blob.
        /// </returns>
        /// <remarks>
        /// A <see cref="StorageRequestFailedException"/> will be thrown if
        /// a failure occurs.
        /// </remarks>
        private async Task<Response<BlobInfo>> SetMetadataInternal(
            Metadata metadata,
            BlobAccessConditions? accessConditions,
            CustomerProvidedKey? customerProvidedKey,
            bool async,
            CancellationToken cancellationToken)
        {
            using (Pipeline.BeginLoggingScope(nameof(BlobBaseClient)))
            {
                Pipeline.LogMethodEnter(
                    nameof(BlobBaseClient),
                    message:
                    $"{nameof(Uri)}: {Uri}\n" +
                    $"{nameof(accessConditions)}: {accessConditions}");
                try
                {
                    BlobErrors.VerifyHttpsCustomerProvidedKey(Uri, customerProvidedKey);

                    Response<SetMetadataOperation> response =
                        await BlobRestClient.Blob.SetMetadataAsync(
                            Pipeline,
                            Uri,
                            metadata: metadata,
                            leaseId: accessConditions?.LeaseAccessConditions?.LeaseId,
                            encryptionKey: customerProvidedKey?.EncryptionKey,
                            encryptionKeySha256: customerProvidedKey?.EncryptionKeyHash,
                            encryptionAlgorithm: customerProvidedKey?.EncryptionAlgorithm,
                            ifModifiedSince: accessConditions?.HttpAccessConditions?.IfModifiedSince,
                            ifUnmodifiedSince: accessConditions?.HttpAccessConditions?.IfUnmodifiedSince,
                            ifMatch: accessConditions?.HttpAccessConditions?.IfMatch,
                            ifNoneMatch: accessConditions?.HttpAccessConditions?.IfNoneMatch,
                            async: async,
                            operationName: "Azure.Storage.Blobs.Specialized.BlobBaseClient.SetMetadata",
                            cancellationToken: cancellationToken)
                            .ConfigureAwait(false);
                    return new Response<BlobInfo>(
                        response.GetRawResponse(),
                        new BlobInfo
                        {
                            LastModified = response.Value.LastModified,
                            ETag = response.Value.ETag
                        });
                }
                catch (Exception ex)
                {
                    Pipeline.LogException(ex);
                    throw;
                }
                finally
                {
                    Pipeline.LogMethodExit(nameof(BlobBaseClient));
                }
            }
        }
        #endregion SetMetadata

        #region CreateSnapshot
        /// <summary>
        /// The <see cref="CreateSnapshot"/> operation creates a
        /// read-only snapshot of a blob.
        ///
        /// For more infomration, see <see href="https://docs.microsoft.com/rest/api/storageservices/snapshot-blob" />.
        /// </summary>
        /// <param name="metadata">
        /// Optional custom metadata to set for this blob snapshot.
        /// </param>
        /// <param name="accessConditions">
        /// Optional <see cref="BlobAccessConditions"/> to add conditions on
        /// setting creating this snapshot.
        /// </param>
        /// <param name="customerProvidedKey">
        /// Optional CustomerProvidedKeyInfo for use in customer-provided key
        /// server-side encryption.
        /// </param>s
        /// <param name="cancellationToken">
        /// Optional <see cref="CancellationToken"/> to propagate
        /// notifications that the operation should be cancelled.
        /// </param>
        /// <returns>
        /// A <see cref="Response{BlobSnapshotInfo}"/> describing the
        /// new blob snapshot.
        /// </returns>
        /// <remarks>
        /// A <see cref="StorageRequestFailedException"/> will be thrown if
        /// a failure occurs.
        /// </remarks>
        public virtual Response<BlobSnapshotInfo> CreateSnapshot(
            Metadata metadata = default,
            BlobAccessConditions? accessConditions = default,
            CustomerProvidedKey? customerProvidedKey = default,
            CancellationToken cancellationToken = default) =>
            CreateSnapshotInternal(
                metadata,
                accessConditions,
                customerProvidedKey,
                false, // async
                cancellationToken)
                .EnsureCompleted();

        /// <summary>
        /// The <see cref="CreateSnapshotAsync"/> operation creates a
        /// read-only snapshot of a blob.
        ///
        /// For more infomration, see <see href="https://docs.microsoft.com/rest/api/storageservices/snapshot-blob" />.
        /// </summary>
        /// <param name="metadata">
        /// Optional custom metadata to set for this blob snapshot.
        /// </param>
        /// <param name="accessConditions">
        /// Optional <see cref="BlobAccessConditions"/> to add conditions on
        /// setting creating this snapshot.
        /// </param>
        /// <param name="customerProvidedKey">
        /// Optional CustomerProvidedKeyInfo for use in customer-provided key
        /// server-side encryption.
        /// </param>
        /// <param name="cancellationToken">
        /// Optional <see cref="CancellationToken"/> to propagate
        /// notifications that the operation should be cancelled.
        /// </param>
        /// <returns>
        /// A <see cref="Response{BlobSnapshotInfo}"/> describing the
        /// new blob snapshot.
        /// </returns>
        /// <remarks>
        /// A <see cref="StorageRequestFailedException"/> will be thrown if
        /// a failure occurs.
        /// </remarks>
        public virtual async Task<Response<BlobSnapshotInfo>> CreateSnapshotAsync(
            Metadata metadata = default,
            BlobAccessConditions? accessConditions = default,
            CustomerProvidedKey? customerProvidedKey = default,
            CancellationToken cancellationToken = default) =>
            await CreateSnapshotInternal(
                metadata,
                accessConditions,
                customerProvidedKey,
                true, // async
                cancellationToken)
                .ConfigureAwait(false);

        /// <summary>
        /// The <see cref="CreateSnapshotInternal"/> operation creates a
        /// read-only snapshot of a blob.
        ///
        /// For more infomration, see <see href="https://docs.microsoft.com/rest/api/storageservices/snapshot-blob" />.
        /// </summary>
        /// <param name="metadata">
        /// Optional custom metadata to set for this blob snapshot.
        /// </param>
        /// <param name="accessConditions">
        /// Optional <see cref="BlobAccessConditions"/> to add conditions on
        /// setting creating this snapshot.
        /// </param>
        /// <param name="customerProvidedKey">
        /// Optional CustomerProvidedKeyInfo for use in customer-provided key
        /// server-side encryption.
        /// </param>
        /// <param name="async">
        /// Whether to invoke the operation asynchronously.
        /// </param>
        /// <param name="cancellationToken">
        /// Optional <see cref="CancellationToken"/> to propagate
        /// notifications that the operation should be cancelled.
        /// </param>
        /// <returns>
        /// A <see cref="Response{BlobSnapshotInfo}"/> describing the
        /// new blob snapshot.
        /// </returns>
        /// <remarks>
        /// A <see cref="StorageRequestFailedException"/> will be thrown if
        /// a failure occurs.
        /// </remarks>
        private async Task<Response<BlobSnapshotInfo>> CreateSnapshotInternal(
            Metadata metadata,
            BlobAccessConditions? accessConditions,
            CustomerProvidedKey? customerProvidedKey,
            bool async,
            CancellationToken cancellationToken)
        {
            using (Pipeline.BeginLoggingScope(nameof(BlobBaseClient)))
            {
                Pipeline.LogMethodEnter(
                    nameof(BlobBaseClient),
                    message:
                    $"{nameof(Uri)}: {Uri}\n" +
                    $"{nameof(accessConditions)}: {accessConditions}");
                try
                {
                    BlobErrors.VerifyHttpsCustomerProvidedKey(Uri, customerProvidedKey);

                    return await BlobRestClient.Blob.CreateSnapshotAsync(
                        Pipeline,
                        Uri,
                        metadata: metadata,
                        encryptionKey: customerProvidedKey?.EncryptionKey,
                        encryptionKeySha256: customerProvidedKey?.EncryptionKeyHash,
                        encryptionAlgorithm: customerProvidedKey?.EncryptionAlgorithm,
                        ifModifiedSince: accessConditions?.HttpAccessConditions?.IfModifiedSince,
                        ifUnmodifiedSince: accessConditions?.HttpAccessConditions?.IfUnmodifiedSince,
                        ifMatch: accessConditions?.HttpAccessConditions?.IfMatch,
                        ifNoneMatch: accessConditions?.HttpAccessConditions?.IfNoneMatch,
                        leaseId: accessConditions?.LeaseAccessConditions?.LeaseId,
                        async: async,
                        operationName: "Azure.Storage.Blobs.Specialized.BlobBaseClient.CreateSnapshot",
                        cancellationToken: cancellationToken)
                        .ConfigureAwait(false);
                }
                catch (Exception ex)
                {
                    Pipeline.LogException(ex);
                    throw;
                }
                finally
                {
                    Pipeline.LogMethodExit(nameof(BlobBaseClient));
                }
            }
        }
        #endregion CreateSnapshot

        #region SetTier
        /// <summary>
        /// The <see cref="SetTier"/> operation sets the tier on a blob.
        /// The operation is allowed on a page blob in a premium storage
        /// account and on a block blob in a blob storage or general purpose
        /// v2 account.
        ///
        /// A premium page blob's tier determines the allowed size, IOPS, and
        /// bandwidth of the blob.  A block blob's tier determines
        /// Hot/Cool/Archive storage type.  This operation does not update the
        /// blob's ETag.  For detailed information about block blob level
        /// tiering <see href="https://docs.microsoft.com/en-us/azure/storage/blobs/storage-blob-storage-tiers" />
        ///
        /// For more information about setting the tier, see
        /// <see href="https://docs.microsoft.com/en-us/azure/storage/blobs/storage-blob-storage-tiers" />.
        /// </summary>
        /// <param name="accessTier">
        /// Indicates the tier to be set on the blob.
        /// </param>
        /// <param name="leaseAccessConditions">
        /// Optional <see cref="LeaseAccessConditions"/> to add conditions on
        /// setting the access tier.
        /// </param>
        /// <param name="rehydratePriority">
        /// Optional <see cref="RehydratePriority"/>
        /// Indicates the priority with which to rehydrate an archived blob.
        /// </param>
        /// <param name="cancellationToken">
        /// Optional <see cref="CancellationToken"/> to propagate
        /// notifications that the operation should be cancelled.
        /// </param>
        /// <returns>
        /// A <see cref="Response"/> on successfully setting the tier.
        /// </returns>
        /// <remarks>
        /// A <see cref="StorageRequestFailedException"/> will be thrown if
        /// a failure occurs.
        /// </remarks>
        public virtual Response SetTier(
            AccessTier accessTier,
            LeaseAccessConditions? leaseAccessConditions = default,
            RehydratePriority? rehydratePriority = default,
            CancellationToken cancellationToken = default) =>
            SetTierInternal(
                accessTier,
                leaseAccessConditions,
                rehydratePriority,
                false, // async
                cancellationToken)
                .EnsureCompleted();

        /// <summary>
        /// The <see cref="SetTierAsync"/> operation sets the tier on a blob.
        /// The operation is allowed on a page blob in a premium storage
        /// account and on a block blob in a blob storage or general purpose
        /// v2 account.
        ///
        /// A premium page blob's tier determines the allowed size, IOPS, and
        /// bandwidth of the blob.  A block blob's tier determines
        /// Hot/Cool/Archive storage type.  This operation does not update the
        /// blob's ETag.  For detailed information about block blob level
        /// tiering <see href="https://docs.microsoft.com/en-us/azure/storage/blobs/storage-blob-storage-tiers" />
        ///
        /// For more information about setting the tier, see
        /// <see href="https://docs.microsoft.com/en-us/azure/storage/blobs/storage-blob-storage-tiers" />.
        /// </summary>
        /// <param name="accessTier">
        /// Indicates the tier to be set on the blob.
        /// </param>
        /// <param name="leaseAccessConditions">
        /// Optional <see cref="LeaseAccessConditions"/> to add conditions on
        /// setting the access tier.
        /// </param>
        /// <param name="rehydratePriority">
        /// Optional <see cref="RehydratePriority"/>
        /// Indicates the priority with which to rehydrate an archived blob.
        /// </param>
        /// <param name="cancellationToken">
        /// Optional <see cref="CancellationToken"/> to propagate
        /// notifications that the operation should be cancelled.
        /// </param>
        /// <returns>
        /// A <see cref="Response"/> on successfully setting the tier.
        /// </returns>
        /// <remarks>
        /// A <see cref="StorageRequestFailedException"/> will be thrown if
        /// a failure occurs.
        /// </remarks>
        public virtual async Task<Response> SetTierAsync(
            AccessTier accessTier,
            LeaseAccessConditions? leaseAccessConditions = default,
            RehydratePriority? rehydratePriority = default,
            CancellationToken cancellationToken = default) =>
            await SetTierInternal(
                accessTier,
                leaseAccessConditions,
                rehydratePriority,
                true, // async
                cancellationToken)
                .ConfigureAwait(false);

        /// <summary>
        /// The <see cref="SetTierInternal"/> operation sets the tier on a blob.
        /// The operation is allowed on a page blob in a premium storage
        /// account and on a block blob in a blob storage or general purpose
        /// v2 account.
        ///
        /// A premium page blob's tier determines the allowed size, IOPS, and
        /// bandwidth of the blob.  A block blob's tier determines
        /// Hot/Cool/Archive storage type.  This operation does not update the
        /// blob's ETag.  For detailed information about block blob level
        /// tiering <see href="https://docs.microsoft.com/en-us/azure/storage/blobs/storage-blob-storage-tiers" />
        ///
        /// For more information about setting the tier, see
        /// <see href="https://docs.microsoft.com/en-us/azure/storage/blobs/storage-blob-storage-tiers" />.
        /// </summary>
        /// <param name="accessTier">
        /// Indicates the tier to be set on the blob.
        /// </param>
        /// <param name="leaseAccessConditions">
        /// Optional <see cref="LeaseAccessConditions"/> to add conditions on
        /// setting the access tier.
        /// </param>
        /// <param name="rehydratePriority">
        /// Optional <see cref="RehydratePriority"/>
        /// Indicates the priority with which to rehydrate an archived blob.
        /// </param>
        /// <param name="async">
        /// Whether to invoke the operation asynchronously.
        /// </param>
        /// <param name="cancellationToken">
        /// Optional <see cref="CancellationToken"/> to propagate
        /// notifications that the operation should be cancelled.
        /// </param>
        /// <returns>
        /// A <see cref="Response"/> on successfully setting the tier.
        /// </returns>
        /// <remarks>
        /// A <see cref="StorageRequestFailedException"/> will be thrown if
        /// a failure occurs.
        /// </remarks>
        private async Task<Response> SetTierInternal(
            AccessTier accessTier,
            LeaseAccessConditions? leaseAccessConditions,
            RehydratePriority? rehydratePriority,
            bool async,
            CancellationToken cancellationToken)
        {
            using (Pipeline.BeginLoggingScope(nameof(BlobBaseClient)))
            {
                Pipeline.LogMethodEnter(
                    nameof(BlobBaseClient),
                    message:
                    $"{nameof(Uri)}: {Uri}\n" +
                    $"{nameof(accessTier)}: {accessTier}\n" +
                    $"{nameof(leaseAccessConditions)}: {leaseAccessConditions}");
                try
                {
                    return await BlobRestClient.Blob.SetTierAsync(
                        Pipeline,
                        Uri,
                        tier: accessTier,
                        rehydratePriority: rehydratePriority,
                        leaseId: leaseAccessConditions?.LeaseId,
                        async: async,
                        operationName: "Azure.Storage.Blobs.Specialized.BlobBaseClient.SetTier",
                        cancellationToken: cancellationToken)
                        .ConfigureAwait(false);
                }
                catch (Exception ex)
                {
                    Pipeline.LogException(ex);
                    throw;
                }
                finally
                {
                    Pipeline.LogMethodExit(nameof(BlobBaseClient));
                }
            }
        }
        #endregion SetTier
    }
}

namespace Azure.Storage.Blobs.Models
{
    /// <summary>
    /// BlobInfo
    /// </summary>
    public partial class BlobInfo
    {
        /// <summary>
        /// The current sequence number for a page blob. This header is not
        /// returned for block blobs or append blobs
        /// </summary>
        public long BlobSequenceNumber { get; internal set; }
    }

    /// <summary>
    /// The properties and Content returned from downloading a blob
    /// </summary>
    public partial class BlobDownloadInfo
    {
        /// <summary>
        /// Internal flattened property representation
        /// </summary>
        internal FlattenedDownloadProperties _flattened;

        /// <summary>
        /// The blob's type.
        /// </summary>
        public BlobType BlobType => _flattened.BlobType;

        /// <summary>
        /// The number of bytes present in the response body.
        /// </summary>
        public long ContentLength => _flattened.ContentLength;

        /// <summary>
        /// Content
        /// </summary>
        public Stream Content => _flattened.Content;

        /// <summary>
        /// If the blob has an MD5 hash and this operation is to read the full blob, this response header is returned so that the client can check for message content integrity.
        /// </summary>
#pragma warning disable CA1819 // Properties should not return arrays
        public byte[] ContentHash => _flattened.ContentHash;
#pragma warning restore CA1819 // Properties should not return arrays

        /// <summary>
        /// Properties returned when downloading a Blob
        /// </summary>
        public BlobDownloadProperties Properties { get; private set; }

        /// <summary>
        /// Creates a new DownloadInfo backed by FlattenedDownloadProperties
        /// </summary>
        /// <param name="flattened">The FlattenedDownloadProperties returned with the request</param>
        internal BlobDownloadInfo(FlattenedDownloadProperties flattened)
        {
            _flattened = flattened;
            Properties = new BlobDownloadProperties() { _flattened = flattened };
        }
    }

    /// <summary>
    /// Properties returned when downloading a Blob
    /// </summary>
    public partial class BlobDownloadProperties
    {
        /// <summary>
        /// Internal flattened property representation
        /// </summary>
        internal FlattenedDownloadProperties _flattened;

        /// <summary>
        /// Returns the date and time the container was last modified. Any operation that modifies the blob, including an update of the blob's metadata or properties, changes the last-modified time of the blob.
        /// </summary>
        public DateTimeOffset LastModified => _flattened.LastModified;

        /// <summary>
        /// x-ms-meta
        /// </summary>
        public IDictionary<string, string> Metadata => _flattened.Metadata;

        /// <summary>
        /// The media type of the body of the response. For Download Blob this is 'application/octet-stream'
        /// </summary>
        public string ContentType => _flattened.ContentType;

        /// <summary>
        /// Indicates the range of bytes returned in the event that the client requested a subset of the blob by setting the 'Range' request header.
        /// </summary>
        public string ContentRange => _flattened.ContentRange;

        /// <summary>
        /// The ETag contains a value that you can use to perform operations conditionally. If the request version is 2011-08-18 or newer, the ETag value will be in quotes.
        /// </summary>
        public ETag ETag => _flattened.ETag;

        /// <summary>
        /// This header returns the value that was specified for the Content-Encoding request header
        /// </summary>
        public string ContentEncoding => _flattened.ContentEncoding;

        /// <summary>
        /// This header is returned if it was previously specified for the blob.
        /// </summary>
        public string CacheControl => _flattened.CacheControl;

        /// <summary>
        /// This header returns the value that was specified for the 'x-ms-blob-content-disposition' header. The Content-Disposition response header field conveys additional information about how to process the response payload, and also can be used to attach additional metadata. For example, if set to attachment, it indicates that the user-agent should not display the response, but instead show a Save As dialog with a filename other than the blob name specified.
        /// </summary>
        public string ContentDisposition => _flattened.ContentDisposition;

        /// <summary>
        /// This header returns the value that was specified for the Content-Language request header.
        /// </summary>
        public string ContentLanguage => _flattened.ContentLanguage;

        /// <summary>
        /// The current sequence number for a page blob. This header is not returned for block blobs or append blobs
        /// </summary>
        public long BlobSequenceNumber => _flattened.BlobSequenceNumber;

        /// <summary>
        /// Conclusion time of the last attempted Copy Blob operation where this blob was the destination blob. This value can specify the time of a completed, aborted, or failed copy attempt. This header does not appear if a copy is pending, if this blob has never been the destination in a Copy Blob operation, or if this blob has been modified after a concluded Copy Blob operation using Set Blob Properties, Put Blob, or Put Block List.
        /// </summary>
        public DateTimeOffset CopyCompletionTime => _flattened.CopyCompletionTime;

        /// <summary>
        /// Only appears when x-ms-copy-status is failed or pending. Describes the cause of the last fatal or non-fatal copy operation failure. This header does not appear if this blob has never been the destination in a Copy Blob operation, or if this blob has been modified after a concluded Copy Blob operation using Set Blob Properties, Put Blob, or Put Block List
        /// </summary>
        public string CopyStatusDescription => _flattened.CopyStatusDescription;

        /// <summary>
        /// String identifier for this copy operation. Use with Get Blob Properties to check the status of this copy operation, or pass to Abort Copy Blob to abort a pending copy.
        /// </summary>
        public string CopyId => _flattened.CopyId;

        /// <summary>
        /// Contains the number of bytes copied and the total bytes in the source in the last attempted Copy Blob operation where this blob was the destination blob. Can show between 0 and Content-Length bytes copied. This header does not appear if this blob has never been the destination in a Copy Blob operation, or if this blob has been modified after a concluded Copy Blob operation using Set Blob Properties, Put Blob, or Put Block List
        /// </summary>
        public string CopyProgress => _flattened.CopyProgress;

        /// <summary>
        /// URL up to 2 KB in length that specifies the source blob or file used in the last attempted Copy Blob operation where this blob was the destination blob. This header does not appear if this blob has never been the destination in a Copy Blob operation, or if this blob has been modified after a concluded Copy Blob operation using Set Blob Properties, Put Blob, or Put Block List.
        /// </summary>
        public Uri CopySource => _flattened.CopySource;

        /// <summary>
        /// State of the copy operation identified by x-ms-copy-id.
        /// </summary>
        public CopyStatus CopyStatus => _flattened.CopyStatus;

        /// <summary>
        /// When a blob is leased, specifies whether the lease is of infinite or fixed duration.
        /// </summary>
        public LeaseDurationType LeaseDuration => _flattened.LeaseDuration;

        /// <summary>
        /// Lease state of the blob.
        /// </summary>
        public LeaseState LeaseState => _flattened.LeaseState;

        /// <summary>
        /// The current lease status of the blob.
        /// </summary>
        public LeaseStatus LeaseStatus => _flattened.LeaseStatus;

        /// <summary>
        /// Indicates that the service supports requests for partial blob content.
        /// </summary>
        public string AcceptRanges => _flattened.AcceptRanges;

        /// <summary>
        /// The number of committed blocks present in the blob. This header is returned only for append blobs.
        /// </summary>
        public int BlobCommittedBlockCount => _flattened.BlobCommittedBlockCount;

        /// <summary>
        /// The value of this header is set to true if the blob data and application metadata are completely encrypted using the specified algorithm. Otherwise, the value is set to false (when the blob is unencrypted, or if only parts of the blob/application metadata are encrypted).
        /// </summary>
        public bool IsServerEncrypted => _flattened.IsServerEncrypted;

        /// <summary>
        /// The SHA-256 hash of the encryption key used to encrypt the blob. This header is only returned when the blob was encrypted with a customer-provided key.
        /// </summary>
        public string EncryptionKeySha256 => _flattened.EncryptionKeySha256;

        /// <summary>
        /// If the blob has a MD5 hash, and if request contains range header (Range or x-ms-range), this response header is returned with the value of the whole blob's MD5 value. This value may or may not be equal to the value returned in Content-MD5 header, with the latter calculated from the requested range
        /// </summary>
#pragma warning disable CA1819 // Properties should not return arrays
        public byte[] BlobContentHash => _flattened.BlobContentHash;
#pragma warning restore CA1819 // Properties should not return arrays
    }

    /// <summary>
    /// Add easy to discover methods to <see cref="BlobContainerClient"/> for
    /// creating <see cref="BlobClient"/> instances.
    /// </summary>
    public static partial class SpecializedBlobExtensions
    {
        /// <summary>
        /// Create a new <see cref="BlobClient"/> object by concatenating
        /// <paramref name="blobName"/> to the end of the
        /// <paramref name="client"/>'s <see cref="BlobContainerClient.Uri"/>.
        /// The new <see cref="BlobClient"/> uses the same request policy
        /// pipeline as the <see cref="BlobContainerClient"/>.
        /// </summary>
        /// <param name="client">The <see cref="BlobContainerClient"/>.</param>
        /// <param name="blobName">The name of the blob.</param>
        /// <returns>A new <see cref="BlobClient"/> instance.</returns>
        public static BlobBaseClient GetBlobClient(
            this BlobContainerClient client,
            string blobName)
            => new BlobBaseClient(client.Uri.AppendToPath(blobName), client.Pipeline);
    }
}<|MERGE_RESOLUTION|>--- conflicted
+++ resolved
@@ -525,11 +525,7 @@
                 try
                 {
                     // Start downloading the blob
-<<<<<<< HEAD
-                    var (response, stream) = await this.StartDownloadAsync(
-=======
-                    Response<FlattenedDownloadProperties> response = await StartDownloadAsync(
->>>>>>> 395a4912
+                    var (response, stream) = await StartDownloadAsync(
                         range,
                         accessConditions,
                         customerProvidedKey,
@@ -648,11 +644,7 @@
 
             Pipeline.LogTrace($"Download {Uri} with range: {pageRange}");
 
-<<<<<<< HEAD
             var (response, stream) =
-=======
-            Response<FlattenedDownloadProperties> response =
->>>>>>> 395a4912
                 await BlobRestClient.Blob.DownloadAsync(
                     Pipeline,
                     Uri,
