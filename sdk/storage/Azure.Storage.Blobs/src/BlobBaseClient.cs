﻿// Copyright (c) Microsoft Corporation. All rights reserved.
// Licensed under the MIT License.

using System;
using System.ComponentModel;
using System.Diagnostics;
using System.IO;
using System.Threading;
using System.Threading.Tasks;
using Azure.Core;
using Azure.Core.Pipeline;
using Azure.Storage.Blobs.Models;
using Metadata = System.Collections.Generic.IDictionary<string, string>;
using Tags = System.Collections.Generic.IDictionary<string, string>;

#pragma warning disable SA1402  // File may only contain a single type

namespace Azure.Storage.Blobs.Specialized
{
    /// <summary>
    /// The <see cref="BlobBaseClient"/> allows you to manipulate Azure Storage
    /// blobs.
    /// </summary>
    public class BlobBaseClient
    {
        /// <summary>
        /// The blob's primary <see cref="Uri"/> endpoint.
        /// </summary>
        private readonly Uri _uri;

        /// <summary>
        /// Gets the blob's primary <see cref="Uri"/> endpoint.
        /// </summary>
        public virtual Uri Uri => _uri;

        /// <summary>
        /// The <see cref="HttpPipeline"/> transport pipeline used to send
        /// every request.
        /// </summary>
        private readonly HttpPipeline _pipeline;

        /// <summary>
        /// The <see cref="HttpPipeline"/> transport pipeline used to send
        /// every request.
        /// </summary>
        internal virtual HttpPipeline Pipeline => _pipeline;

        /// <summary>
        /// The version of the service to use when sending requests.
        /// </summary>
        private readonly BlobClientOptions.ServiceVersion _version;

        /// <summary>
        /// The version of the service to use when sending requests.
        /// </summary>
        internal virtual BlobClientOptions.ServiceVersion Version => _version;

        /// <summary>
        /// The <see cref="ClientDiagnostics"/> instance used to create diagnostic scopes
        /// every request.
        /// </summary>
        private readonly ClientDiagnostics _clientDiagnostics;

        /// <summary>
        /// The <see cref="ClientDiagnostics"/> instance used to create diagnostic scopes
        /// every request.
        /// </summary>
        internal virtual ClientDiagnostics ClientDiagnostics => _clientDiagnostics;

        /// <summary>
        /// The <see cref="CustomerProvidedKey"/> to be used when sending requests.
        /// </summary>
        internal readonly CustomerProvidedKey? _customerProvidedKey;

        /// <summary>
        /// The <see cref="CustomerProvidedKey"/> to be used when sending requests.
        /// </summary>
        internal virtual CustomerProvidedKey? CustomerProvidedKey => _customerProvidedKey;

        /// <summary>
        /// The name of the Encryption Scope to be used when sending requests.
        /// </summary>
        internal readonly string _encryptionScope;

        /// <summary>
        /// The name of the Encryption Scope to be used when sending requests.
        /// </summary>
        internal virtual string EncryptionScope => _encryptionScope;

        /// <summary>
        /// The Storage account name corresponding to the blob client.
        /// </summary>
        private string _accountName;

        /// <summary>
        /// Gets the Storage account name corresponding to the blob client.
        /// </summary>
        public virtual string AccountName
        {
            get
            {
                SetNameFieldsIfNull();
                return _accountName;
            }
        }

        /// <summary>
        /// The container name corresponding to the blob client.
        /// </summary>
        private string _containerName;

        /// <summary>
        /// Gets the container name corresponding to the blob client.
        /// </summary>
        public virtual string BlobContainerName
        {
            get
            {
                SetNameFieldsIfNull();
                return _containerName;
            }
        }

        /// <summary>
        /// The name of the blob.
        /// </summary>
        private string _name;

        /// <summary>
        /// Gets the name of the blob.
        /// </summary>
        public virtual string Name
        {
            get
            {
                SetNameFieldsIfNull();
                return _name;
            }
        }

        #region ctors
        /// <summary>
        /// Initializes a new instance of the <see cref="BlobBaseClient"/>
        /// class.
        /// </summary>
        protected BlobBaseClient()
        {
        }

        /// <summary>
        /// Initializes a new instance of the <see cref="BlobBaseClient"/>
        /// class.
        /// </summary>
        /// <param name="connectionString">
        /// A connection string includes the authentication information
        /// required for your application to access data in an Azure Storage
        /// account at runtime.
        ///
        /// For more information, <see href="https://docs.microsoft.com/en-us/azure/storage/common/storage-configure-connection-string"/>.
        /// </param>
        /// <param name="blobContainerName">
        /// The name of the container containing this blob.
        /// </param>
        /// <param name="blobName">
        /// The name of this blob.
        /// </param>
        public BlobBaseClient(string connectionString, string blobContainerName, string blobName)
            : this(connectionString, blobContainerName, blobName, null)
        {
        }

        /// <summary>
        /// Initializes a new instance of the <see cref="BlobBaseClient"/>
        /// class.
        /// </summary>
        /// <param name="connectionString">
        /// A connection string includes the authentication information
        /// required for your application to access data in an Azure Storage
        /// account at runtime.
        ///
        /// For more information, <see href="https://docs.microsoft.com/en-us/azure/storage/common/storage-configure-connection-string"/>.
        /// </param>
        /// <param name="blobContainerName">
        /// The name of the container containing this blob.
        /// </param>
        /// <param name="blobName">
        /// The name of this blob.
        /// </param>
        /// <param name="options">
        /// Optional client options that define the transport pipeline
        /// policies for authentication, retries, etc., that are applied to
        /// every request.
        /// </param>
        public BlobBaseClient(string connectionString, string blobContainerName, string blobName, BlobClientOptions options)
        {
            options ??= new BlobClientOptions();
            var conn = StorageConnectionString.Parse(connectionString);
            var builder =
                new BlobUriBuilder(conn.BlobEndpoint)
                {
                    BlobContainerName = blobContainerName,
                    BlobName = blobName
                };
            _uri = builder.ToUri();
            _pipeline = options.Build(conn.Credentials);
            _version = options.Version;
            _clientDiagnostics = new ClientDiagnostics(options);
            _customerProvidedKey = options.CustomerProvidedKey;
            _encryptionScope = options.EncryptionScope;
            BlobErrors.VerifyHttpsCustomerProvidedKey(_uri, _customerProvidedKey);
            BlobErrors.VerifyCpkAndEncryptionScopeNotBothSet(_customerProvidedKey, _encryptionScope);
        }

        /// <summary>
        /// Initializes a new instance of the <see cref="BlobBaseClient"/>
        /// class.
        /// </summary>
        /// <param name="blobUri">
        /// A <see cref="Uri"/> referencing the blob that includes the
        /// name of the account, the name of the container, and the name of
        /// the blob.
        /// This is likely to be similar to "https://{account_name}.blob.core.windows.net/{container_name}/{blob_name}".
        /// </param>
        /// <param name="options">
        /// Optional client options that define the transport pipeline
        /// policies for authentication, retries, etc., that are applied to
        /// every request.
        /// </param>
        public BlobBaseClient(Uri blobUri, BlobClientOptions options = default)
            : this(blobUri, (HttpPipelinePolicy)null, options)
        {
        }

        /// <summary>
        /// Initializes a new instance of the <see cref="BlobBaseClient"/>
        /// class.
        /// </summary>
        /// <param name="blobUri">
        /// A <see cref="Uri"/> referencing the blob that includes the
        /// name of the account, the name of the container, and the name of
        /// the blob.
        /// This is likely to be similar to "https://{account_name}.blob.core.windows.net/{container_name}/{blob_name}".
        /// </param>
        /// <param name="credential">
        /// The shared key credential used to sign requests.
        /// </param>
        /// <param name="options">
        /// Optional client options that define the transport pipeline
        /// policies for authentication, retries, etc., that are applied to
        /// every request.
        /// </param>
        public BlobBaseClient(Uri blobUri, StorageSharedKeyCredential credential, BlobClientOptions options = default)
            : this(blobUri, credential.AsPolicy(), options)
        {
        }

        /// <summary>
        /// Initializes a new instance of the <see cref="BlobBaseClient"/>
        /// class.
        /// </summary>
        /// <param name="blobUri">
        /// A <see cref="Uri"/> referencing the blob that includes the
        /// name of the account, the name of the container, and the name of
        /// the blob.
        /// This is likely to be similar to "https://{account_name}.blob.core.windows.net/{container_name}/{blob_name}".
        /// </param>
        /// <param name="credential">
        /// The token credential used to sign requests.
        /// </param>
        /// <param name="options">
        /// Optional client options that define the transport pipeline
        /// policies for authentication, retries, etc., that are applied to
        /// every request.
        /// </param>
        public BlobBaseClient(Uri blobUri, TokenCredential credential, BlobClientOptions options = default)
            : this(blobUri, credential.AsPolicy(), options)
        {
            Errors.VerifyHttpsTokenAuth(blobUri);
        }

        /// <summary>
        /// Initializes a new instance of the <see cref="BlobBaseClient"/>
        /// class.
        /// </summary>
        /// <param name="blobUri">
        /// A <see cref="Uri"/> referencing the blob that includes the
        /// name of the account, the name of the container, and the name of
        /// the blob.
        /// This is likely to be similar to "https://{account_name}.blob.core.windows.net/{container_name}/{blob_name}".
        /// </param>
        /// <param name="authentication">
        /// An optional authentication policy used to sign requests.
        /// </param>
        /// <param name="options">
        /// Optional client options that define the transport pipeline
        /// policies for authentication, retries, etc., that are applied to
        /// every request.
        /// </param>
        internal BlobBaseClient(Uri blobUri, HttpPipelinePolicy authentication, BlobClientOptions options)
        {
            options ??= new BlobClientOptions();
            _uri = blobUri;
            _pipeline = options.Build(authentication);
            _version = options.Version;
            _clientDiagnostics = new ClientDiagnostics(options);
            _customerProvidedKey = options.CustomerProvidedKey;
            _encryptionScope = options.EncryptionScope;
            BlobErrors.VerifyHttpsCustomerProvidedKey(_uri, _customerProvidedKey);
            BlobErrors.VerifyCpkAndEncryptionScopeNotBothSet(_customerProvidedKey, _encryptionScope);
        }

        /// <summary>
        /// Initializes a new instance of the <see cref="BlobBaseClient"/>
        /// class.
        /// </summary>
        /// <param name="blobUri">
        /// A <see cref="Uri"/> referencing the blob that includes the
        /// name of the account, the name of the container, and the name of
        /// the blob.
        /// This is likely to be similar to "https://{account_name}.blob.core.windows.net/{container_name}/{blob_name}".
        /// </param>
        /// <param name="pipeline">
        /// The transport pipeline used to send every request.
        /// </param>
        /// <param name="version">
        /// The version of the service to use when sending requests.
        /// </param>
        /// <param name="clientDiagnostics">Client diagnostics.</param>
        /// <param name="customerProvidedKey">Customer provided key.</param>
        /// <param name="encryptionScope">Encryption scope.</param>
        internal BlobBaseClient(
            Uri blobUri,
            HttpPipeline pipeline,
            BlobClientOptions.ServiceVersion version,
            ClientDiagnostics clientDiagnostics,
            CustomerProvidedKey? customerProvidedKey,
            string encryptionScope)
        {
            _uri = blobUri;
            _pipeline = pipeline;
            _version = version;
            _clientDiagnostics = clientDiagnostics;
            _customerProvidedKey = customerProvidedKey;
            _encryptionScope = encryptionScope;
            BlobErrors.VerifyHttpsCustomerProvidedKey(_uri, _customerProvidedKey);
            BlobErrors.VerifyCpkAndEncryptionScopeNotBothSet(_customerProvidedKey, _encryptionScope);
        }
        #endregion ctors

        /// <summary>
        /// Initializes a new instance of the <see cref="BlobBaseClient"/>
        /// class with an identical <see cref="Uri"/> source but the specified
        /// <paramref name="snapshot"/> timestamp.
        ///
        /// For more information, see <see href="https://docs.microsoft.com/en-us/rest/api/storageservices/creating-a-snapshot-of-a-blob" />.
        /// </summary>
        /// <param name="snapshot">The snapshot identifier.</param>
        /// <returns>A new <see cref="BlobBaseClient"/> instance.</returns>
        /// <remarks>
        /// Pass null or empty string to remove the snapshot returning a URL
        /// to the base blob.
        /// </remarks>
        public virtual BlobBaseClient WithSnapshot(string snapshot) => WithSnapshotCore(snapshot);

        /// <summary>
        /// Creates a new instance of the <see cref="BlobBaseClient"/> class
        /// with an identical <see cref="Uri"/> source but the specified
        /// <paramref name="snapshot"/> timestamp.
        /// </summary>
        /// <param name="snapshot">The snapshot identifier.</param>
        /// <returns>A new <see cref="BlobBaseClient"/> instance.</returns>
        protected virtual BlobBaseClient WithSnapshotCore(string snapshot)
        {
            var builder = new BlobUriBuilder(Uri) { Snapshot = snapshot };
            return new BlobBaseClient(builder.ToUri(), Pipeline, Version, ClientDiagnostics, CustomerProvidedKey, EncryptionScope);
        }

        /// <summary>
        /// Initializes a new instance of the <see cref="BlobBaseClient"/>
        /// class with an identical <see cref="Uri"/> source but the specified
        /// <paramref name="versionId"/> timestamp.
        ///
        /// </summary>
        /// <param name="versionId">The version identifier.</param>
        /// <returns>A new <see cref="BlobBaseClient"/> instance.</returns>
        /// <remarks>
        /// Pass null or empty string to remove the version returning a URL
        /// to the base blob.
        /// </remarks>
        public virtual BlobBaseClient WithVersion(string versionId) => WithVersionCore(versionId);

        /// <summary>
        /// Creates a new instance of the <see cref="BlobBaseClient"/> class
        /// with an identical <see cref="Uri"/> source but the specified
        /// <paramref name="versionId"/> timestamp.
        /// </summary>
        /// <param name="versionId">The version identifier.</param>
        /// <returns>A new <see cref="BlobBaseClient"/> instance.</returns>
        protected virtual BlobBaseClient WithVersionCore(string versionId)
        {
            var builder = new BlobUriBuilder(Uri) { VersionId = versionId };
            return new BlobBaseClient(builder.ToUri(), Pipeline, Version, ClientDiagnostics, CustomerProvidedKey, EncryptionScope);
        }

        /// <summary>
        /// Sets the various name fields if they are currently null.
        /// </summary>
        private void SetNameFieldsIfNull()
        {
            if (_name == null || _containerName == null || _accountName == null)
            {
                var builder = new BlobUriBuilder(Uri);
                _name = builder.BlobName;
                _containerName = builder.BlobContainerName;
                _accountName = builder.AccountName;
            }
        }

        ///// <summary>
        ///// Creates a clone of this instance that references a version ID rather than the base blob.
        ///// </summary>
        ///// /// <remarks>
        ///// Pass null or empty string to remove the verion ID returning a URL to the base blob.
        ///// </remarks>
        ///// <param name="versionId">The version ID to use on this blob. An empty string or null indicates to use the base blob.</param>
        ///// <returns>The new <see cref="BlobBaseClient"/> instance referencing the verionId.</returns>
        //public virtual BlobBaseClient WithVersionId(string versionId) => this.WithVersionIdImpl(versionId);

        //protected virtual BlobBaseClient WithVersionIdImpl(string versionId)
        //{
        //    var builder = new BlobUriBuilder(this.Uri)
        //    {
        //        VersionId = versionId
        //    };
        //    return new BlobUri(builder.ToUri(), this.Pipeline);
        //}

        #region Download
        /// <summary>
        /// The <see cref="Download()"/> operation downloads a blob from
        /// the service, including its metadata and properties.
        ///
        /// For more information, see <see href="https://docs.microsoft.com/rest/api/storageservices/get-blob" />.
        /// </summary>
        /// <returns>
        /// A <see cref="Response{BlobDownloadInfo}"/> describing the
        /// downloaded blob.  <see cref="BlobDownloadInfo.Content"/> contains
        /// the blob's data.
        /// </returns>
        /// <remarks>
        /// A <see cref="RequestFailedException"/> will be thrown if
        /// a failure occurs.
        /// </remarks>
        public virtual Response<BlobDownloadInfo> Download() =>
            Download(CancellationToken.None);

        /// <summary>
        /// The <see cref="DownloadAsync()"/> operation downloads a blob from
        /// the service, including its metadata and properties.
        ///
        /// For more information, see <see href="https://docs.microsoft.com/rest/api/storageservices/get-blob" />.
        /// </summary>
        /// <returns>
        /// A <see cref="Response{BlobDownloadInfo}"/> describing the
        /// downloaded blob.  <see cref="BlobDownloadInfo.Content"/> contains
        /// the blob's data.
        /// </returns>
        /// <remarks>
        /// A <see cref="RequestFailedException"/> will be thrown if
        /// a failure occurs.
        /// </remarks>
        public virtual async Task<Response<BlobDownloadInfo>> DownloadAsync() =>
            await DownloadAsync(CancellationToken.None).ConfigureAwait(false);

        /// <summary>
        /// The <see cref="Download(CancellationToken)"/> operation downloads
        /// a blob from the service, including its metadata and properties.
        ///
        /// For more information, see <see href="https://docs.microsoft.com/rest/api/storageservices/get-blob" />.
        /// </summary>
        /// <param name="cancellationToken">
        /// Optional <see cref="CancellationToken"/> to propagate
        /// notifications that the operation should be cancelled.
        /// </param>
        /// <returns>
        /// A <see cref="Response{BlobDownloadInfo}"/> describing the
        /// downloaded blob.  <see cref="BlobDownloadInfo.Content"/> contains
        /// the blob's data.
        /// </returns>
        /// <remarks>
        /// A <see cref="RequestFailedException"/> will be thrown if
        /// a failure occurs.
        /// </remarks>
        public virtual Response<BlobDownloadInfo> Download(
            CancellationToken cancellationToken = default) =>
            Download(
                conditions: default, // Pass anything else so we don't recurse on this overload
                cancellationToken: cancellationToken);

        /// <summary>
        /// The <see cref="DownloadAsync(CancellationToken)"/> operation
        /// downloads a blob from the service, including its metadata and
        /// properties.
        ///
        /// For more information, see <see href="https://docs.microsoft.com/rest/api/storageservices/get-blob" />.
        /// </summary>
        /// <param name="cancellationToken">
        /// Optional <see cref="CancellationToken"/> to propagate
        /// notifications that the operation should be cancelled.
        /// </param>
        /// <returns>
        /// A <see cref="Response{BlobDownloadInfo}"/> describing the
        /// downloaded blob.  <see cref="BlobDownloadInfo.Content"/> contains
        /// the blob's data.
        /// </returns>
        /// <remarks>
        /// A <see cref="RequestFailedException"/> will be thrown if
        /// a failure occurs.
        /// </remarks>
        public virtual async Task<Response<BlobDownloadInfo>> DownloadAsync(
            CancellationToken cancellationToken) =>
            await DownloadAsync(
                conditions: default, // Pass anything else so we don't recurse on this overload
                cancellationToken: cancellationToken)
                .ConfigureAwait(false);

        /// <summary>
        /// The <see cref="Download(HttpRange, BlobRequestConditions, bool, CancellationToken)"/>
        /// operation downloads a blob from the service, including its metadata
        /// and properties.
        ///
        /// For more information, see <see href="https://docs.microsoft.com/rest/api/storageservices/get-blob" />.
        /// </summary>
        /// <param name="range">
        /// If provided, only donwload the bytes of the blob in the specified
        /// range.  If not provided, download the entire blob.
        /// </param>
        /// <param name="conditions">
        /// Optional <see cref="BlobRequestConditions"/> to add conditions on
        /// donwloading this blob.
        /// </param>
        /// <param name="rangeGetContentHash">
        /// When set to true and specified together with the <paramref name="range"/>,
        /// the service returns the MD5 hash for the range, as long as the
        /// range is less than or equal to 4 MB in size.  If this value is
        /// specified without <paramref name="range"/> or set to true when the
        /// range exceeds 4 MB in size, a <see cref="RequestFailedException"/>
        /// is thrown.
        /// </param>
        /// <param name="cancellationToken">
        /// Optional <see cref="CancellationToken"/> to propagate
        /// notifications that the operation should be cancelled.
        /// </param>
        /// <returns>
        /// A <see cref="Response{BlobDownloadInfo}"/> describing the
        /// downloaded blob.  <see cref="BlobDownloadInfo.Content"/> contains
        /// the blob's data.
        /// </returns>
        /// <remarks>
        /// A <see cref="RequestFailedException"/> will be thrown if
        /// a failure occurs.
        /// </remarks>
        public virtual Response<BlobDownloadInfo> Download(
            HttpRange range = default,
            BlobRequestConditions conditions = default,
            bool rangeGetContentHash = default,
            CancellationToken cancellationToken = default) =>
            DownloadInternal(
                range,
                conditions,
                rangeGetContentHash,
                false, // async
                cancellationToken)
                .EnsureCompleted();

        /// <summary>
        /// The <see cref="DownloadAsync(HttpRange, BlobRequestConditions, bool, CancellationToken)"/>
        /// operation downloads a blob from the service, including its metadata
        /// and properties.
        ///
        /// For more information, see <see href="https://docs.microsoft.com/rest/api/storageservices/get-blob" />.
        /// </summary>
        /// <param name="range">
        /// If provided, only donwload the bytes of the blob in the specified
        /// range.  If not provided, download the entire blob.
        /// </param>
        /// <param name="conditions">
        /// Optional <see cref="BlobRequestConditions"/> to add conditions on
        /// donwloading this blob.
        /// </param>
        /// <param name="rangeGetContentHash">
        /// When set to true and specified together with the <paramref name="range"/>,
        /// the service returns the MD5 hash for the range, as long as the
        /// range is less than or equal to 4 MB in size.  If this value is
        /// specified without <paramref name="range"/> or set to true when the
        /// range exceeds 4 MB in size, a <see cref="RequestFailedException"/>
        /// is thrown.
        /// </param>
        /// <param name="cancellationToken">
        /// Optional <see cref="CancellationToken"/> to propagate
        /// notifications that the operation should be cancelled.
        /// </param>
        /// <returns>
        /// A <see cref="Response{BlobDownloadInfo}"/> describing the
        /// downloaded blob.  <see cref="BlobDownloadInfo.Content"/> contains
        /// the blob's data.
        /// </returns>
        /// <remarks>
        /// A <see cref="RequestFailedException"/> will be thrown if
        /// a failure occurs.
        /// </remarks>
        public virtual async Task<Response<BlobDownloadInfo>> DownloadAsync(
            HttpRange range = default,
            BlobRequestConditions conditions = default,
            bool rangeGetContentHash = default,
            CancellationToken cancellationToken = default) =>
            await DownloadInternal(
                range,
                conditions,
                rangeGetContentHash,
                true, // async
                cancellationToken)
                .ConfigureAwait(false);

        /// <summary>
        /// The <see cref="DownloadInternal"/> operation downloads a blob
        /// from the service, including its metadata and properties.
        ///
        /// For more information, see <see href="https://docs.microsoft.com/rest/api/storageservices/get-blob" />.
        /// </summary>
        /// <param name="range">
        /// If provided, only donwload the bytes of the blob in the specified
        /// range.  If not provided, download the entire blob.
        /// </param>
        /// <param name="conditions">
        /// Optional <see cref="BlobRequestConditions"/> to add conditions on
        /// donwloading this blob.
        /// </param>
        /// <param name="rangeGetContentHash">
        /// When set to true and specified together with the <paramref name="range"/>,
        /// the service returns the MD5 hash for the range, as long as the
        /// range is less than or equal to 4 MB in size.  If this value is
        /// specified without <paramref name="range"/> or set to true when the
        /// range exceeds 4 MB in size, a <see cref="RequestFailedException"/>
        /// is thrown.
        /// </param>
        /// <param name="async">
        /// Whether to invoke the operation asynchronously.
        /// </param>
        /// <param name="cancellationToken">
        /// Optional <see cref="CancellationToken"/> to propagate
        /// notifications that the operation should be cancelled.
        /// </param>
        /// <returns>
        /// A <see cref="Response{BlobDownloadInfo}"/> describing the
        /// downloaded blob.  <see cref="BlobDownloadInfo.Content"/> contains
        /// the blob's data.
        /// </returns>
        /// <remarks>
        /// A <see cref="RequestFailedException"/> will be thrown if
        /// a failure occurs.
        /// </remarks>
        private async Task<Response<BlobDownloadInfo>> DownloadInternal(
            HttpRange range,
            BlobRequestConditions conditions,
            bool rangeGetContentHash,
            bool async,
            CancellationToken cancellationToken)
        {
            using (Pipeline.BeginLoggingScope(nameof(BlobBaseClient)))
            {
                Pipeline.LogMethodEnter(nameof(BlobBaseClient), message: $"{nameof(Uri)}: {Uri}");
                try
                {
                    // Start downloading the blob
                    (Response<FlattenedDownloadProperties> response, Stream stream) = await StartDownloadAsync(
                        range,
                        conditions,
                        rangeGetContentHash,
                        async: async,
                        cancellationToken: cancellationToken)
                        .ConfigureAwait(false);

                    // Return an exploding Response on 304
                    if (response.IsUnavailable())
                    {
                        return response.GetRawResponse().AsNoBodyResponse<BlobDownloadInfo>();
                    }

                    // Wrap the response Content in a RetriableStream so we
                    // can return it before it's finished downloading, but still
                    // allow retrying if it fails.
                    response.Value.Content = RetriableStream.Create(
                        stream,
                         startOffset =>
                            StartDownloadAsync(
                                    range,
                                    conditions,
                                    rangeGetContentHash,
                                    startOffset,
                                    async,
                                    cancellationToken)
                                .EnsureCompleted()
                            .Item2,
                        async startOffset =>
                            (await StartDownloadAsync(
                                range,
                                conditions,
                                rangeGetContentHash,
                                startOffset,
                                async,
                                cancellationToken)
                                .ConfigureAwait(false))
                            .Item2,
                        Pipeline.ResponseClassifier,
                        Constants.MaxReliabilityRetries);

                    // Wrap the FlattenedDownloadProperties into a BlobDownloadOperation
                    // to make the Content easier to find
                    return Response.FromValue(new BlobDownloadInfo(response.Value), response.GetRawResponse());
                }
                catch (Exception ex)
                {
                    Pipeline.LogException(ex);
                    throw;
                }
                finally
                {
                    Pipeline.LogMethodExit(nameof(BlobBaseClient));
                }
            }
        }

        /// <summary>
        /// The <see cref="StartDownloadAsync"/> operation starts downloading
        /// a blob from the service from a given <paramref name="startOffset"/>.
        /// </summary>
        /// <param name="range">
        /// If provided, only download the bytes of the blob in the specified
        /// range.  If not provided, download the entire blob.
        /// </param>
        /// <param name="conditions">
        /// Optional <see cref="BlobRequestConditions"/> to add conditions on
        /// donwloading this blob.
        /// </param>
        /// <param name="rangeGetContentHash">
        /// When set to true and specified together with the <paramref name="range"/>,
        /// the service returns the MD5 hash for the range, as long as the
        /// range is less than or equal to 4 MB in size.  If this value is
        /// specified without <paramref name="range"/> or set to true when the
        /// range exceeds 4 MB in size, a <see cref="RequestFailedException"/>
        /// is thrown.
        /// </param>
        /// <param name="startOffset">
        /// Starting offset to request - in the event of a retry.
        /// </param>
        /// <param name="async">
        /// Whether to invoke the operation asynchronously.
        /// </param>
        /// <param name="cancellationToken">
        /// Optional <see cref="CancellationToken"/> to propagate
        /// notifications that the operation should be cancelled.
        /// </param>
        /// <returns>
        /// A <see cref="Response{BlobDownloadInfo}"/> describing the
        /// downloaded blob.  <see cref="BlobDownloadInfo.Content"/> contains
        /// the blob's data.
        /// </returns>
        /// <remarks>
        /// A <see cref="RequestFailedException"/> will be thrown if
        /// a failure occurs.
        /// </remarks>
        private async Task<(Response<FlattenedDownloadProperties>, Stream)> StartDownloadAsync(
            HttpRange range = default,
            BlobRequestConditions conditions = default,
            bool rangeGetContentHash = default,
            long startOffset = 0,
            bool async = true,
            CancellationToken cancellationToken = default)
        {
            HttpRange? pageRange = null;
            if (!(range == default))
            {
                pageRange = new HttpRange(
                    range.Offset + startOffset,
                    range.Length.HasValue ?
                        range.Length.Value - startOffset :
                        (long?)null);
            }

            Pipeline.LogTrace($"Download {Uri} with range: {pageRange}");

            (Response<FlattenedDownloadProperties> response, Stream stream) =
                await BlobRestClient.Blob.DownloadAsync(
                    ClientDiagnostics,
                    Pipeline,
                    Uri,
                    version: Version.ToVersionString(),
                    range: pageRange?.ToString(),
                    leaseId: conditions?.LeaseId,
                    rangeGetContentHash: rangeGetContentHash ? (bool?)true : null,
                    encryptionKey: CustomerProvidedKey?.EncryptionKey,
                    encryptionKeySha256: CustomerProvidedKey?.EncryptionKeyHash,
                    encryptionAlgorithm: CustomerProvidedKey?.EncryptionAlgorithm,
                    ifModifiedSince: conditions?.IfModifiedSince,
                    ifUnmodifiedSince: conditions?.IfUnmodifiedSince,
                    ifMatch: conditions?.IfMatch,
                    ifNoneMatch: conditions?.IfNoneMatch,
                    async: async,
                    operationName: "BlobBaseClient.Download",
                    cancellationToken: cancellationToken)
                    .ConfigureAwait(false);

            // Watch out for exploding Responses
            long length = response.IsUnavailable() ? 0 : response.Value.ContentLength;
            Pipeline.LogTrace($"Response: {response.GetRawResponse().Status}, ContentLength: {length}");

            return (response, stream);
        }
        #endregion Download

        #region Parallel Download
        /// <summary>
        /// The <see cref="DownloadTo(Stream)"/> operation downloads a blob using parallel requests,
        /// and writes the content to <paramref name="destination"/>.
        /// </summary>
        /// <param name="destination">
        /// A <see cref="Stream"/> to write the downloaded content to.
        /// </param>
        /// <returns>
        /// A <see cref="Response"/> describing the operation.
        /// </returns>
        /// <remarks>
        /// A <see cref="RequestFailedException"/> will be thrown if
        /// a failure occurs.
        /// </remarks>
        public virtual Response DownloadTo(Stream destination) =>
            DownloadTo(destination, CancellationToken.None);

        /// <summary>
        /// The <see cref="DownloadTo(string)"/> operation downloads a blob using parallel requests,
        /// and writes the content to <paramref name="path"/>.
        /// </summary>
        /// <param name="path">
        /// A file path to write the downloaded content to.
        /// </param>
        /// <returns>
        /// A <see cref="Response"/> describing the operation.
        /// </returns>
        /// <remarks>
        /// A <see cref="RequestFailedException"/> will be thrown if
        /// a failure occurs.
        /// </remarks>
        public virtual Response DownloadTo(string path) =>
            DownloadTo(path, CancellationToken.None);

        /// <summary>
        /// The <see cref="DownloadToAsync(Stream)"/> downloads a blob using parallel requests,
        /// and writes the content to <paramref name="destination"/>.
        /// </summary>
        /// <param name="destination">
        /// A <see cref="Stream"/> to write the downloaded content to.
        /// </param>
        /// <returns>
        /// A <see cref="Response"/> describing the operation.
        /// </returns>
        /// <remarks>
        /// A <see cref="RequestFailedException"/> will be thrown if
        /// a failure occurs.
        /// </remarks>
        public virtual async Task<Response> DownloadToAsync(Stream destination) =>
            await DownloadToAsync(destination, CancellationToken.None).ConfigureAwait(false);

        /// <summary>
        /// The <see cref="DownloadToAsync(string)"/> downloads a blob using parallel requests,
        /// and writes the content to <paramref name="path"/>.
        /// </summary>
        /// <param name="path">
        /// A file path to write the downloaded content to.
        /// </param>
        /// <returns>
        /// A <see cref="Response"/> describing the operation.
        /// </returns>
        /// <remarks>
        /// A <see cref="RequestFailedException"/> will be thrown if
        /// a failure occurs.
        /// </remarks>
        public virtual async Task<Response> DownloadToAsync(string path) =>
            await DownloadToAsync(path, CancellationToken.None).ConfigureAwait(false);

        /// <summary>
        /// The <see cref="DownloadTo(Stream, CancellationToken)"/> operation
        /// downloads a blob using parallel requests,
        /// and writes the content to <paramref name="destination"/>.
        /// </summary>
        /// <param name="destination">
        /// A <see cref="Stream"/> to write the downloaded content to.
        /// </param>
        /// <param name="cancellationToken">
        /// Optional <see cref="CancellationToken"/> to propagate
        /// notifications that the operation should be cancelled.
        /// </param>
        /// <returns>
        /// A <see cref="Response"/> describing the operation.
        /// </returns>
        /// <remarks>
        /// A <see cref="RequestFailedException"/> will be thrown if
        /// a failure occurs.
        /// </remarks>
        public virtual Response DownloadTo(
            Stream destination,
            CancellationToken cancellationToken) =>
            DownloadTo(
                destination,
                conditions: default, // Pass anything else so we don't recurse on this overload
                cancellationToken: cancellationToken);

        /// <summary>
        /// The <see cref="DownloadTo(string, CancellationToken)"/> operation
        /// downloads a blob using parallel requests,
        /// and writes the content to <paramref name="path"/>.
        /// </summary>
        /// <param name="path">
        /// A file path to write the downloaded content to.
        /// </param>
        /// <param name="cancellationToken">
        /// Optional <see cref="CancellationToken"/> to propagate
        /// notifications that the operation should be cancelled.
        /// </param>
        /// <returns>
        /// A <see cref="Response"/> describing the operation.
        /// </returns>
        /// <remarks>
        /// A <see cref="RequestFailedException"/> will be thrown if
        /// a failure occurs.
        /// </remarks>
        public virtual Response DownloadTo(
            string path,
            CancellationToken cancellationToken) =>
            DownloadTo(
                path,
                conditions: default, // Pass anything else so we don't recurse on this overload
                cancellationToken: cancellationToken);

        /// <summary>
        /// The <see cref="DownloadToAsync(Stream, CancellationToken)"/> operation
        /// downloads a blob using parallel requests,
        /// and writes the content to <paramref name="destination"/>.
        /// </summary>
        /// <param name="destination">
        /// A <see cref="Stream"/> to write the downloaded content to.
        /// </param>
        /// <param name="cancellationToken">
        /// Optional <see cref="CancellationToken"/> to propagate
        /// notifications that the operation should be cancelled.
        /// </param>
        /// <returns>
        /// A <see cref="Response"/> describing the operation.
        /// </returns>
        /// <remarks>
        /// A <see cref="RequestFailedException"/> will be thrown if
        /// a failure occurs.
        /// </remarks>
        public virtual async Task<Response> DownloadToAsync(
            Stream destination,
            CancellationToken cancellationToken) =>
            await DownloadToAsync(
                destination,
                conditions: default, // Pass anything else so we don't recurse on this overload
                cancellationToken: cancellationToken)
                .ConfigureAwait(false);

        /// <summary>
        /// The <see cref="DownloadToAsync(string, CancellationToken)"/> operation
        /// downloads a blob using parallel requests,
        /// and writes the content to <paramref name="path"/>.
        /// </summary>
        /// <param name="path">
        /// A file path to write the downloaded content to.
        /// </param>
        /// <param name="cancellationToken">
        /// Optional <see cref="CancellationToken"/> to propagate
        /// notifications that the operation should be cancelled.
        /// </param>
        /// <returns>
        /// A <see cref="Response"/> describing the operation.
        /// </returns>
        /// <remarks>
        /// A <see cref="RequestFailedException"/> will be thrown if
        /// a failure occurs.
        /// </remarks>
        public virtual async Task<Response> DownloadToAsync(
            string path,
            CancellationToken cancellationToken) =>
            await DownloadToAsync(
                path,
                conditions: default, // Pass anything else so we don't recurse on this overload
                cancellationToken: cancellationToken)
                .ConfigureAwait(false);

        /// <summary>
        /// The <see cref="DownloadTo(Stream, BlobRequestConditions, StorageTransferOptions, CancellationToken)"/>
        /// operation downloads a blob using parallel requests,
        /// and writes the content to <paramref name="destination"/>.
        /// </summary>
        /// <param name="destination">
        /// A <see cref="Stream"/> to write the downloaded content to.
        /// </param>
        /// <param name="conditions">
        /// Optional <see cref="BlobRequestConditions"/> to add conditions on
        /// the creation of this new block blob.
        /// </param>
        /// <param name="transferOptions">
        /// Optional <see cref="StorageTransferOptions"/> to configure
        /// parallel transfer behavior.
        /// </param>
        /// <param name="cancellationToken">
        /// Optional <see cref="CancellationToken"/> to propagate
        /// notifications that the operation should be cancelled.
        /// </param>
        /// <returns>
        /// A <see cref="Response"/> describing the operation.
        /// </returns>
        /// <remarks>
        /// A <see cref="RequestFailedException"/> will be thrown if
        /// a failure occurs.
        /// </remarks>
        public virtual Response DownloadTo(
            Stream destination,
            BlobRequestConditions conditions = default,
            ///// <param name="progressHandler">
            ///// Optional <see cref="IProgress{Long}"/> to provide
            ///// progress updates about data transfers.
            ///// </param>
            //IProgress<long> progressHandler = default,
            StorageTransferOptions transferOptions = default,
            CancellationToken cancellationToken = default) =>
            StagedDownloadAsync(
                destination,
                conditions,
                //progressHandler, // TODO: #8506
                transferOptions: transferOptions,
                async: false,
                cancellationToken: cancellationToken)
                .EnsureCompleted();

        /// <summary>
        /// The <see cref="DownloadTo(string, BlobRequestConditions, StorageTransferOptions, CancellationToken)"/>
        /// operation downloads a blob using parallel requests,
        /// and writes the content to <paramref name="path"/>.
        /// </summary>
        /// <param name="path">
        /// A file path to write the downloaded content to.
        /// </param>
        /// <param name="conditions">
        /// Optional <see cref="BlobRequestConditions"/> to add conditions on
        /// the creation of this new block blob.
        /// </param>
        /// <param name="transferOptions">
        /// Optional <see cref="StorageTransferOptions"/> to configure
        /// parallel transfer behavior.
        /// </param>
        /// <param name="cancellationToken">
        /// Optional <see cref="CancellationToken"/> to propagate
        /// notifications that the operation should be cancelled.
        /// </param>
        /// <returns>
        /// A <see cref="Response"/> describing the operation.
        /// </returns>
        /// <remarks>
        /// A <see cref="RequestFailedException"/> will be thrown if
        /// a failure occurs.
        /// </remarks>
        public virtual Response DownloadTo(
            string path,
            BlobRequestConditions conditions = default,
            ///// <param name="progressHandler">
            ///// Optional <see cref="IProgress{Long}"/> to provide
            ///// progress updates about data transfers.
            ///// </param>
            //IProgress<long> progressHandler = default,
            StorageTransferOptions transferOptions = default,
            CancellationToken cancellationToken = default)
        {
            using Stream destination = File.Create(path);
            return StagedDownloadAsync(
                destination,
                conditions,
                //progressHandler, // TODO: #8506
                transferOptions: transferOptions,
                async: false,
                cancellationToken: cancellationToken)
                .EnsureCompleted();
        }

        /// <summary>
        /// The <see cref="DownloadToAsync(Stream, BlobRequestConditions, StorageTransferOptions, CancellationToken)"/>
        /// operation downloads a blob using parallel requests,
        /// and writes the content to <paramref name="destination"/>.
        /// </summary>
        /// <param name="destination">
        /// A <see cref="Stream"/> to write the downloaded content to.
        /// </param>
        /// <param name="conditions">
        /// Optional <see cref="BlobRequestConditions"/> to add conditions on
        /// the creation of this new block blob.
        /// </param>
        /// <param name="transferOptions">
        /// Optional <see cref="StorageTransferOptions"/> to configure
        /// parallel transfer behavior.
        /// </param>
        /// <param name="cancellationToken">
        /// Optional <see cref="CancellationToken"/> to propagate
        /// notifications that the operation should be cancelled.
        /// </param>
        /// <returns>
        /// A <see cref="Response"/> describing the operation.
        /// </returns>
        /// <remarks>
        /// A <see cref="RequestFailedException"/> will be thrown if
        /// a failure occurs.
        /// </remarks>
        public virtual async Task<Response> DownloadToAsync(
            Stream destination,
            BlobRequestConditions conditions = default,
            ///// <param name="progressHandler">
            ///// Optional <see cref="IProgress{Long}"/> to provide
            ///// progress updates about data transfers.
            ///// </param>
            //IProgress<long> progressHandler = default,
            StorageTransferOptions transferOptions = default,
            CancellationToken cancellationToken = default) =>
            await StagedDownloadAsync(
                destination,
                conditions,
                //progressHandler, // TODO: #8506
                transferOptions: transferOptions,
                async: true,
                cancellationToken: cancellationToken)
                .ConfigureAwait(false);

        /// <summary>
        /// The <see cref="DownloadToAsync(string, BlobRequestConditions, StorageTransferOptions, CancellationToken)"/>
        /// operation downloads a blob using parallel requests,
        /// and writes the content to <paramref name="path"/>.
        /// </summary>
        /// <param name="path">
        /// A file path to write the downloaded content to.
        /// </param>
        /// <param name="conditions">
        /// Optional <see cref="BlobRequestConditions"/> to add conditions on
        /// the creation of this new block blob.
        /// </param>
        /// <param name="transferOptions">
        /// Optional <see cref="StorageTransferOptions"/> to configure
        /// parallel transfer behavior.
        /// </param>
        /// <param name="cancellationToken">
        /// Optional <see cref="CancellationToken"/> to propagate
        /// notifications that the operation should be cancelled.
        /// </param>
        /// <returns>
        /// A <see cref="Response"/> describing the operation.
        /// </returns>
        /// <remarks>
        /// A <see cref="RequestFailedException"/> will be thrown if
        /// a failure occurs.
        /// </remarks>
        public virtual async Task<Response> DownloadToAsync(
            string path,
            BlobRequestConditions conditions = default,
            ///// <param name="progressHandler">
            ///// Optional <see cref="IProgress{Long}"/> to provide
            ///// progress updates about data transfers.
            ///// </param>
            //IProgress<long> progressHandler = default,
            StorageTransferOptions transferOptions = default,
            CancellationToken cancellationToken = default)
        {
            using Stream destination = File.Create(path);
            return await StagedDownloadAsync(
                destination,
                conditions,
                //progressHandler, // TODO: #8506
                transferOptions: transferOptions,
                async: true,
                cancellationToken: cancellationToken)
                .ConfigureAwait(false);
        }

        /// <summary>
        /// This operation will download a blob of arbitrary size by downloading it as indiviually staged
        /// partitions if it's larger than the
        /// <paramref name="transferOptions"/> MaximumTransferLength.
        /// </summary>
        /// <param name="destination">
        /// A <see cref="Stream"/> to write the downloaded content to.
        /// </param>
        /// <param name="conditions">
        /// Optional <see cref="BlobRequestConditions"/> to add conditions on
        /// the creation of this new block blob.
        /// </param>
        /// <param name="transferOptions">
        /// Optional <see cref="StorageTransferOptions"/> to configure
        /// parallel transfer behavior.
        /// </param>
        /// <param name="async">
        /// Whether to invoke the operation asynchronously.
        /// </param>
        /// <param name="cancellationToken">
        /// Optional <see cref="CancellationToken"/> to propagate
        /// notifications that the operation should be cancelled.
        /// </param>
        /// <returns>
        /// A <see cref="Response"/> describing the operation.
        /// </returns>
        /// <remarks>
        /// A <see cref="RequestFailedException"/> will be thrown if
        /// a failure occurs.
        /// </remarks>
        internal async Task<Response> StagedDownloadAsync(
            Stream destination,
            BlobRequestConditions conditions = default,
            ///// <param name="progressHandler">
            ///// Optional <see cref="IProgress{Long}"/> to provide
            ///// progress updates about data transfers.
            ///// </param>
            //IProgress<long> progressHandler, // TODO: #8506
            StorageTransferOptions transferOptions = default,
            bool async = true,
            CancellationToken cancellationToken = default)
        {
            var client = new BlobBaseClient(Uri, Pipeline, Version, ClientDiagnostics, CustomerProvidedKey, EncryptionScope);

            PartitionedDownloader downloader = new PartitionedDownloader(client, transferOptions);

            if (async)
            {
                return await downloader.DownloadToAsync(destination, conditions, cancellationToken).ConfigureAwait(false);
            }
            else
            {
                return downloader.DownloadTo(destination, conditions, cancellationToken);
            }
        }
        #endregion Parallel Download

        #region StartCopyFromUri
        /// <summary>
        /// The <see cref="StartCopyFromUri(Uri, BlobCopyFromUriOptions, CancellationToken)"/>
        /// operation copies data at from the <paramref name="source"/> to this
        /// blob.  You can check the <see cref="BlobProperties.CopyStatus"/>
        /// returned from the <see cref="GetProperties"/> to determine if the
        /// copy has completed.
        ///
        /// For more information, see <see href="https://docs.microsoft.com/en-us/rest/api/storageservices/copy-blob" />.
        /// </summary>
        /// <param name="source">
        /// Specifies the <see cref="Uri"/> of the source blob.  The value may
        /// be a <see cref="Uri" /> of up to 2 KB in length that specifies a
        /// blob.  A source blob in the same storage account can be
        /// authenticated via Shared Key.  However, if the source is a blob in
        /// another account, the source blob must either be public or must be
        /// authenticated via a shared access signature. If the source blob
        /// is public, no authentication is required to perform the copy
        /// operation.
        ///
        /// The source object may be a file in the Azure File service.  If the
        /// source object is a file that is to be copied to a blob, then the
        /// source file must be authenticated using a shared access signature,
        /// whether it resides in the same account or in a different account.
        /// </param>
        /// <param name="options">
        /// Optional parameters.
        /// </param>
        /// <param name="cancellationToken">
        /// Optional <see cref="CancellationToken"/> to propagate
        /// notifications that the operation should be cancelled.
        /// </param>
        /// <returns>
        /// A <see cref="CopyFromUriOperation"/> describing the
        /// state of the copy operation.
        /// </returns>
        /// <remarks>
        /// A <see cref="RequestFailedException"/> will be thrown if
        /// a failure occurs.
        /// </remarks>
        public virtual CopyFromUriOperation StartCopyFromUri(
            Uri source,
            BlobCopyFromUriOptions options,
            CancellationToken cancellationToken = default)
        {
            Response<BlobCopyInfo> response = StartCopyFromUriInternal(
                source,
                options?.Metadata,
                options?.Tags,
                options?.AccessTier,
                options?.SourceConditions,
                options?.DestinationConditions,
                options?.RehydratePriority,
                options?.IsSealed,
                async: false,
                cancellationToken)
                .EnsureCompleted();
            return new CopyFromUriOperation(
                this,
                response.Value.CopyId,
                response.GetRawResponse(),
                cancellationToken);
        }

        /// <summary>
        /// The <see cref="StartCopyFromUri(Uri, Metadata, AccessTier?, BlobRequestConditions, BlobRequestConditions, RehydratePriority?, CancellationToken)"/>
        /// operation copies data at from the <paramref name="source"/> to this
        /// blob.  You can check the <see cref="BlobProperties.CopyStatus"/>
        /// returned from the <see cref="GetProperties"/> to determine if the
        /// copy has completed.
        ///
        /// For more information, see <see href="https://docs.microsoft.com/en-us/rest/api/storageservices/copy-blob" />.
        /// </summary>
        /// <param name="source">
        /// Specifies the <see cref="Uri"/> of the source blob.  The value may
        /// be a <see cref="Uri" /> of up to 2 KB in length that specifies a
        /// blob.  A source blob in the same storage account can be
        /// authenticated via Shared Key.  However, if the source is a blob in
        /// another account, the source blob must either be public or must be
        /// authenticated via a shared access signature. If the source blob
        /// is public, no authentication is required to perform the copy
        /// operation.
        ///
        /// The source object may be a file in the Azure File service.  If the
        /// source object is a file that is to be copied to a blob, then the
        /// source file must be authenticated using a shared access signature,
        /// whether it resides in the same account or in a different account.
        /// </param>
        /// <param name="metadata">
        /// Optional custom metadata to set for this blob.
        /// </param>
        /// <param name="accessTier">
        /// Optional <see cref="AccessTier"/>
        /// Indicates the tier to be set on the blob.
        /// </param>
        /// <param name="sourceConditions">
        /// Optional <see cref="BlobRequestConditions"/> to add
        /// conditions on the copying of data from this source blob.
        /// </param>
        /// <param name="destinationConditions">
        /// Optional <see cref="BlobRequestConditions"/> to add conditions on
        /// the copying of data to this blob.
        /// </param>
        /// <param name="rehydratePriority">
        /// Optional <see cref="RehydratePriority"/>
        /// Indicates the priority with which to rehydrate an archived blob.
        /// </param>
        /// <param name="cancellationToken">
        /// Optional <see cref="CancellationToken"/> to propagate
        /// notifications that the operation should be cancelled.
        /// </param>
        /// <returns>
        /// A <see cref="CopyFromUriOperation"/> describing the
        /// state of the copy operation.
        /// </returns>
        /// <remarks>
        /// A <see cref="RequestFailedException"/> will be thrown if
        /// a failure occurs.
        /// </remarks>
        [EditorBrowsable(EditorBrowsableState.Never)]
        public virtual CopyFromUriOperation StartCopyFromUri(
            Uri source,
            Metadata metadata = default,
            AccessTier? accessTier = default,
            BlobRequestConditions sourceConditions = default,
            BlobRequestConditions destinationConditions = default,
            RehydratePriority? rehydratePriority = default,
            CancellationToken cancellationToken = default)
        {
            Response<BlobCopyInfo> response = StartCopyFromUriInternal(
                source,
                metadata,
                default,
                accessTier,
                sourceConditions,
                destinationConditions,
                rehydratePriority,
                sealBlob: default,
                async: false,
                cancellationToken)
                .EnsureCompleted();
            return new CopyFromUriOperation(
                this,
                response.Value.CopyId,
                response.GetRawResponse(),
                cancellationToken);
        }

        /// <summary>
        /// The <see cref="StartCopyFromUri(Uri, Metadata, AccessTier?, BlobRequestConditions, BlobRequestConditions, RehydratePriority?, CancellationToken)"/>
        /// operation copies data at from the <paramref name="source"/> to this
        /// blob.  You can check the <see cref="BlobProperties.CopyStatus"/>
        /// returned from the <see cref="GetPropertiesAsync"/> to determine if
        /// the copy has completed.
        ///
        /// For more information, see <see href="https://docs.microsoft.com/en-us/rest/api/storageservices/copy-blob" />.
        /// </summary>
        /// <param name="source">
        /// Specifies the <see cref="Uri"/> of the source blob.  The value may
        /// be a <see cref="Uri" /> of up to 2 KB in length that specifies a
        /// blob.  A source blob in the same storage account can be
        /// authenticated via Shared Key.  However, if the source is a blob in
        /// another account, the source blob must either be public or must be
        /// authenticated via a shared access signature. If the source blob
        /// is public, no authentication is required to perform the copy
        /// operation.
        ///
        /// The source object may be a file in the Azure File service.  If the
        /// source object is a file that is to be copied to a blob, then the
        /// source file must be authenticated using a shared access signature,
        /// whether it resides in the same account or in a different account.
        /// </param>
        /// <param name="options">
        /// Optional parameters.
        /// </param>
        /// <param name="cancellationToken">
        /// Optional <see cref="CancellationToken"/> to propagate
        /// notifications that the operation should be cancelled.
        /// </param>
        /// <returns>
        /// A <see cref="CopyFromUriOperation"/> describing the
        /// state of the copy operation.
        /// </returns>
        /// <remarks>
        /// A <see cref="RequestFailedException"/> will be thrown if
        /// a failure occurs.
        /// </remarks>
        public virtual async Task<CopyFromUriOperation> StartCopyFromUriAsync(
            Uri source,
            BlobCopyFromUriOptions options,
            CancellationToken cancellationToken = default)
        {
            Response<BlobCopyInfo> response = await StartCopyFromUriInternal(
                source,
                options?.Metadata,
                options?.Tags,
                options?.AccessTier,
                options?.SourceConditions,
                options?.DestinationConditions,
                options?.RehydratePriority,
                options?.IsSealed,
                async: true,
                cancellationToken)
                .ConfigureAwait(false);
            return new CopyFromUriOperation(
                this,
                response.Value.CopyId,
                response.GetRawResponse(),
                cancellationToken);
        }

        /// <summary>
        /// The <see cref="StartCopyFromUri(Uri, Metadata, AccessTier?, BlobRequestConditions, BlobRequestConditions, RehydratePriority?, CancellationToken)"/>
        /// operation copies data at from the <paramref name="source"/> to this
        /// blob.  You can check the <see cref="BlobProperties.CopyStatus"/>
        /// returned from the <see cref="GetPropertiesAsync"/> to determine if
        /// the copy has completed.
        ///
        /// For more information, see <see href="https://docs.microsoft.com/en-us/rest/api/storageservices/copy-blob" />.
        /// </summary>
        /// <param name="source">
        /// Specifies the <see cref="Uri"/> of the source blob.  The value may
        /// be a <see cref="Uri" /> of up to 2 KB in length that specifies a
        /// blob.  A source blob in the same storage account can be
        /// authenticated via Shared Key.  However, if the source is a blob in
        /// another account, the source blob must either be public or must be
        /// authenticated via a shared access signature. If the source blob
        /// is public, no authentication is required to perform the copy
        /// operation.
        ///
        /// The source object may be a file in the Azure File service.  If the
        /// source object is a file that is to be copied to a blob, then the
        /// source file must be authenticated using a shared access signature,
        /// whether it resides in the same account or in a different account.
        /// </param>
        /// <param name="metadata">
        /// Optional custom metadata to set for this blob.
        /// </param>
        /// <param name="accessTier">
        /// Optional <see cref="AccessTier"/>
        /// Indicates the tier to be set on the blob.
        /// </param>
        /// <param name="sourceConditions">
        /// Optional <see cref="BlobRequestConditions"/> to add
        /// conditions on the copying of data from this source blob.
        /// </param>
        /// <param name="destinationConditions">
        /// Optional <see cref="BlobRequestConditions"/> to add conditions on
        /// the copying of data to this blob.
        /// </param>
        /// <param name="rehydratePriority">
        /// Optional <see cref="RehydratePriority"/>
        /// Indicates the priority with which to rehydrate an archived blob.
        /// </param>
        /// <param name="cancellationToken">
        /// Optional <see cref="CancellationToken"/> to propagate
        /// notifications that the operation should be cancelled.
        /// </param>
        /// <returns>
        /// A <see cref="CopyFromUriOperation"/> describing the
        /// state of the copy operation.
        /// </returns>
        /// <remarks>
        /// A <see cref="RequestFailedException"/> will be thrown if
        /// a failure occurs.
        /// </remarks>
        [EditorBrowsable(EditorBrowsableState.Never)]
        public virtual async Task<CopyFromUriOperation> StartCopyFromUriAsync(
            Uri source,
            Metadata metadata = default,
            AccessTier? accessTier = default,
            BlobRequestConditions sourceConditions = default,
            BlobRequestConditions destinationConditions = default,
            RehydratePriority? rehydratePriority = default,
            CancellationToken cancellationToken = default)
        {
            Response<BlobCopyInfo> response = await StartCopyFromUriInternal(
                source,
                metadata,
                default,
                accessTier,
                sourceConditions,
                destinationConditions,
                rehydratePriority,
                sealBlob: default,
                async: true,
                cancellationToken)
                .ConfigureAwait(false);
            return new CopyFromUriOperation(
                this,
                response.Value.CopyId,
                response.GetRawResponse(),
                cancellationToken);
        }

        /// <summary>
        /// The <see cref="StartCopyFromUriInternal"/> operation copies data at
        /// from the <paramref name="source"/> to this blob.  You can check
        /// the <see cref="BlobProperties.CopyStatus"/> returned from the
        /// <see cref="GetPropertiesAsync"/> to determine if the copy has
        /// completed.
        ///
        /// For more information, see <see href="https://docs.microsoft.com/en-us/rest/api/storageservices/copy-blob" />.
        /// </summary>
        /// <param name="source">
        /// Specifies the <see cref="Uri"/> of the source blob.  The value may
        /// be a <see cref="Uri" /> of up to 2 KB in length that specifies a
        /// blob.  A source blob in the same storage account can be
        /// authenticated via Shared Key.  However, if the source is a blob in
        /// another account, the source blob must either be public or must be
        /// authenticated via a shared access signature. If the source blob
        /// is public, no authentication is required to perform the copy
        /// operation.
        ///
        /// The source object may be a file in the Azure File service.  If the
        /// source object is a file that is to be copied to a blob, then the
        /// source file must be authenticated using a shared access signature,
        /// whether it resides in the same account or in a different account.
        /// </param>
        /// <param name="metadata">
        /// Optional custom metadata to set for this blob.
        /// </param>
        /// <param name="tags">
        /// Optional tags to set for this blob.
        /// </param>
        /// <param name="accessTier">
        /// Optional <see cref="AccessTier"/>
        /// Indicates the tier to be set on the blob.
        /// </param>
        /// <param name="sourceConditions">
        /// Optional <see cref="BlobRequestConditions"/> to add
        /// conditions on the copying of data from this source blob.
        /// </param>
        /// <param name="destinationConditions">
        /// Optional <see cref="BlobRequestConditions"/> to add conditions on
        /// the copying of data to this blob.
        /// </param>
        /// <param name="rehydratePriority">
        /// Optional <see cref="RehydratePriority"/>
        /// Indicates the priority with which to rehydrate an archived blob.
        /// </param>
        /// <param name="sealBlob">
        /// If the destination blob should be sealed.
        /// Only applicable for Append Blobs.
        /// </param>
        /// <param name="async">
        /// Whether to invoke the operation asynchronously.
        /// </param>
        /// <param name="cancellationToken">
        /// Optional <see cref="CancellationToken"/> to propagate
        /// notifications that the operation should be cancelled.
        /// </param>
        /// <returns>
        /// A <see cref="Response{BlobCopyInfo}"/> describing the
        /// state of the copy operation.
        /// </returns>
        /// <remarks>
        /// A <see cref="RequestFailedException"/> will be thrown if
        /// a failure occurs.
        /// </remarks>
        private async Task<Response<BlobCopyInfo>> StartCopyFromUriInternal(
            Uri source,
            Metadata metadata,
            Tags tags,
            AccessTier? accessTier,
            BlobRequestConditions sourceConditions,
            BlobRequestConditions destinationConditions,
            RehydratePriority? rehydratePriority,
            bool? sealBlob,
            bool async,
            CancellationToken cancellationToken)
        {
            using (Pipeline.BeginLoggingScope(nameof(BlobBaseClient)))
            {
                Pipeline.LogMethodEnter(
                    nameof(BlobBaseClient),
                    message:
                    $"{nameof(Uri)}: {Uri}\n" +
                    $"{nameof(source)}: {source}\n" +
                    $"{nameof(sourceConditions)}: {sourceConditions}\n" +
                    $"{nameof(destinationConditions)}: {destinationConditions}");
                try
                {
                    return await BlobRestClient.Blob.StartCopyFromUriAsync(
                        ClientDiagnostics,
                        Pipeline,
                        Uri,
                        copySource: source,
                        version: Version.ToVersionString(),
                        rehydratePriority: rehydratePriority,
                        tier: accessTier,
                        sourceIfModifiedSince: sourceConditions?.IfModifiedSince,
                        sourceIfUnmodifiedSince: sourceConditions?.IfUnmodifiedSince,
                        sourceIfMatch: sourceConditions?.IfMatch,
                        sourceIfNoneMatch: sourceConditions?.IfNoneMatch,
                        ifModifiedSince: destinationConditions?.IfModifiedSince,
                        ifUnmodifiedSince: destinationConditions?.IfUnmodifiedSince,
                        ifMatch: destinationConditions?.IfMatch,
                        ifNoneMatch: destinationConditions?.IfNoneMatch,
                        leaseId: destinationConditions?.LeaseId,
                        metadata: metadata,
                        blobTagsString: tags?.ToTagsString(),
                        sealBlob: sealBlob,
                        async: async,
                        operationName: "BlobBaseClient.StartCopyFromUri",
                        cancellationToken: cancellationToken)
                        .ConfigureAwait(false);
                }
                catch (Exception ex)
                {
                    Pipeline.LogException(ex);
                    throw;
                }
                finally
                {
                    Pipeline.LogMethodExit(nameof(BlobBaseClient));
                }
            }
        }
        #endregion StartCopyFromUri

        #region AbortCopyFromUri
        /// <summary>
        /// The <see cref="AbortCopyFromUri"/> operation aborts a pending
        /// <see cref="CopyFromUriOperation"/>, and leaves a this
        /// blob with zero length and full metadata.
        ///
        /// For more information, see <see href="https://docs.microsoft.com/en-us/rest/api/storageservices/abort-copy-blob" />.
        /// </summary>
        /// <param name="copyId">
        /// ID of the copy operation to abort.
        /// </param>
        /// <param name="conditions">
        /// Optional <see cref="BlobRequestConditions"/> to add
        /// conditions on aborting the copy operation.
        /// </param>
        /// <param name="cancellationToken">
        /// Optional <see cref="CancellationToken"/> to propagate
        /// notifications that the operation should be cancelled.
        /// </param>
        /// <returns>
        /// A <see cref="Response"/> on successfully aborting.
        /// </returns>
        /// <remarks>
        /// A <see cref="RequestFailedException"/> will be thrown if
        /// a failure occurs.
        /// </remarks>
        public virtual Response AbortCopyFromUri(
            string copyId,
            BlobRequestConditions conditions = default,
            CancellationToken cancellationToken = default) =>
            AbortCopyFromUriInternal(
                copyId,
                conditions,
                false, // async
                cancellationToken)
                .EnsureCompleted();

        /// <summary>
        /// The <see cref="AbortCopyFromUriAsync"/> operation aborts a pending
        /// <see cref="CopyFromUriOperation"/>, and leaves a this
        /// blob with zero length and full metadata.
        ///
        /// For more information, see <see href="https://docs.microsoft.com/en-us/rest/api/storageservices/abort-copy-blob" />.
        /// </summary>
        /// <param name="copyId">
        /// ID of the copy operation to abort.
        /// </param>
        /// <param name="conditions">
        /// Optional <see cref="BlobRequestConditions"/> to add
        /// conditions on aborting the copy operation.
        /// </param>
        /// <param name="cancellationToken">
        /// Optional <see cref="CancellationToken"/> to propagate
        /// notifications that the operation should be cancelled.
        /// </param>
        /// <returns>
        /// A <see cref="Response"/> on successfully aborting.
        /// </returns>
        /// <remarks>
        /// A <see cref="RequestFailedException"/> will be thrown if
        /// a failure occurs.
        /// </remarks>
        public virtual async Task<Response> AbortCopyFromUriAsync(
            string copyId,
            BlobRequestConditions conditions = default,
            CancellationToken cancellationToken = default) =>
            await AbortCopyFromUriInternal(
                copyId,
                conditions,
                true, // async
                cancellationToken)
                .ConfigureAwait(false);

        /// <summary>
        /// The <see cref="AbortCopyFromUriAsync"/> operation aborts a pending
        /// <see cref="CopyFromUriOperation"/>, and leaves a this
        /// blob with zero length and full metadata.
        ///
        /// For more information, see <see href="https://docs.microsoft.com/en-us/rest/api/storageservices/abort-copy-blob" />.
        /// </summary>
        /// <param name="copyId">
        /// ID of the copy operation to abort.
        /// </param>
        /// <param name="conditions">
        /// Optional <see cref="BlobRequestConditions"/> to add
        /// conditions on aborting the copy operation.
        /// </param>
        /// <param name="async">
        /// Whether to invoke the operation asynchronously.
        /// </param>
        /// <param name="cancellationToken">
        /// Optional <see cref="CancellationToken"/> to propagate
        /// notifications that the operation should be cancelled.
        /// </param>
        /// <returns>
        /// A <see cref="Response"/> on successfully aborting.
        /// </returns>
        /// <remarks>
        /// A <see cref="RequestFailedException"/> will be thrown if
        /// a failure occurs.
        /// </remarks>
        private async Task<Response> AbortCopyFromUriInternal(
            string copyId,
            BlobRequestConditions conditions,
            bool async,
            CancellationToken cancellationToken)
        {
            using (Pipeline.BeginLoggingScope(nameof(BlobBaseClient)))
            {
                Pipeline.LogMethodEnter(
                    nameof(BlobBaseClient),
                    message:
                    $"{nameof(Uri)}: {Uri}\n" +
                    $"{nameof(copyId)}: {copyId}\n" +
                    $"{nameof(conditions)}: {conditions}");
                try
                {
                    return await BlobRestClient.Blob.AbortCopyFromUriAsync(
                        ClientDiagnostics,
                        Pipeline,
                        Uri,
                        copyId: copyId,
                        version: Version.ToVersionString(),
                        leaseId: conditions?.LeaseId,
                        async: async,
                        operationName: "BlobBaseClient.AbortCopyFromUri",
                        cancellationToken: cancellationToken)
                        .ConfigureAwait(false);
                }
                catch (Exception ex)
                {
                    Pipeline.LogException(ex);
                    throw;
                }
                finally
                {
                    Pipeline.LogMethodExit(nameof(BlobBaseClient));
                }
            }
        }
        #endregion AbortCopyFromUri

        #region Delete
        /// <summary>
        /// The <see cref="Delete"/> operation marks the specified blob
        /// or snapshot for  deletion. The blob is later deleted during
        /// garbage collection.
        ///
        /// Note that in order to delete a blob, you must delete all of its
        /// snapshots. You can delete both at the same time using
        /// <see cref="DeleteSnapshotsOption.IncludeSnapshots"/>.
        ///
        /// For more information, see <see href="https://docs.microsoft.com/rest/api/storageservices/delete-blob" />.
        /// </summary>
        /// <param name="snapshotsOption">
        /// Specifies options for deleting blob snapshots.
        /// </param>
        /// <param name="conditions">
        /// Optional <see cref="BlobRequestConditions"/> to add conditions on
        /// deleting this blob.
        /// </param>
        /// <param name="cancellationToken">
        /// Optional <see cref="CancellationToken"/> to propagate
        /// notifications that the operation should be cancelled.
        /// </param>
        /// <returns>
        /// A <see cref="Response"/> on successfully deleting.
        /// </returns>
        /// <remarks>
        /// A <see cref="RequestFailedException"/> will be thrown if
        /// a failure occurs.
        /// </remarks>
        public virtual Response Delete(
            DeleteSnapshotsOption snapshotsOption = default,
            BlobRequestConditions conditions = default,
            CancellationToken cancellationToken = default) =>
            DeleteInternal(
                snapshotsOption,
                conditions,
                false, // async
                cancellationToken)
                .EnsureCompleted();

        /// <summary>
        /// The <see cref="DeleteAsync"/> operation marks the specified blob
        /// or snapshot for  deletion. The blob is later deleted during
        /// garbage collection.
        ///
        /// Note that in order to delete a blob, you must delete all of its
        /// snapshots. You can delete both at the same time using
        /// <see cref="DeleteSnapshotsOption.IncludeSnapshots"/>.
        ///
        /// For more information, see <see href="https://docs.microsoft.com/rest/api/storageservices/delete-blob" />.
        /// </summary>
        /// <param name="snapshotsOption">
        /// Specifies options for deleting blob snapshots.
        /// </param>
        /// <param name="conditions">
        /// Optional <see cref="BlobRequestConditions"/> to add conditions on
        /// deleting this blob.
        /// </param>
        /// <param name="cancellationToken">
        /// Optional <see cref="CancellationToken"/> to propagate
        /// notifications that the operation should be cancelled.
        /// </param>
        /// <returns>
        /// A <see cref="Response"/> on successfully deleting.
        /// </returns>
        /// <remarks>
        /// A <see cref="RequestFailedException"/> will be thrown if
        /// a failure occurs.
        /// </remarks>
        public virtual async Task<Response> DeleteAsync(
            DeleteSnapshotsOption snapshotsOption = default,
            BlobRequestConditions conditions = default,
            CancellationToken cancellationToken = default) =>
            await DeleteInternal(
                snapshotsOption,
                conditions,
                true, // async
                cancellationToken)
                .ConfigureAwait(false);

        /// <summary>
        /// The <see cref="DeleteIfExists"/> operation marks the specified blob
        /// or snapshot for deletion, if the blob exists. The blob is later deleted
        /// during garbage collection.
        ///
        /// Note that in order to delete a blob, you must delete all of its
        /// snapshots. You can delete both at the same time using
        /// <see cref="DeleteSnapshotsOption.IncludeSnapshots"/>.
        ///
        /// For more information, see <see href="https://docs.microsoft.com/rest/api/storageservices/delete-blob" />.
        /// </summary>
        /// <param name="snapshotsOption">
        /// Specifies options for deleting blob snapshots.
        /// </param>
        /// <param name="conditions">
        /// Optional <see cref="BlobRequestConditions"/> to add conditions on
        /// deleting this blob.
        /// </param>
        /// <param name="cancellationToken">
        /// Optional <see cref="CancellationToken"/> to propagate
        /// notifications that the operation should be cancelled.
        /// </param>
        /// <returns>
        /// A <see cref="Response"/> on successfully deleting.
        /// </returns>
        /// <remarks>
        /// A <see cref="RequestFailedException"/> will be thrown if
        /// a failure occurs.
        /// </remarks>
        public virtual Response<bool> DeleteIfExists(
            DeleteSnapshotsOption snapshotsOption = default,
            BlobRequestConditions conditions = default,
            CancellationToken cancellationToken = default) =>
            DeleteIfExistsInternal(
                snapshotsOption,
                conditions ?? default,
                false, // async
                cancellationToken)
                .EnsureCompleted();

        /// <summary>
        /// The <see cref="DeleteIfExistsAsync"/> operation marks the specified blob
        /// or snapshot for deletion, if the blob exists. The blob is later deleted
        /// during garbage collection.
        ///
        /// Note that in order to delete a blob, you must delete all of its
        /// snapshots. You can delete both at the same time using
        /// <see cref="DeleteSnapshotsOption.IncludeSnapshots"/>.
        ///
        /// For more information, see <see href="https://docs.microsoft.com/rest/api/storageservices/delete-blob" />.
        /// </summary>
        /// <param name="snapshotsOption">
        /// Specifies options for deleting blob snapshots.
        /// </param>
        /// <param name="conditions">
        /// Optional <see cref="BlobRequestConditions"/> to add conditions on
        /// deleting this blob.
        /// </param>
        /// <param name="cancellationToken">
        /// Optional <see cref="CancellationToken"/> to propagate
        /// notifications that the operation should be cancelled.
        /// </param>
        /// <returns>
        /// A <see cref="Response"/> on successfully deleting.
        /// </returns>
        /// <remarks>
        /// A <see cref="RequestFailedException"/> will be thrown if
        /// a failure occurs.
        /// </remarks>
        public virtual async Task<Response<bool>> DeleteIfExistsAsync(
            DeleteSnapshotsOption snapshotsOption = default,
            BlobRequestConditions conditions = default,
            CancellationToken cancellationToken = default) =>
            await DeleteIfExistsInternal(
                snapshotsOption,
                conditions ?? default,
                true, // async
                cancellationToken)
                .ConfigureAwait(false);

        /// <summary>
        /// The <see cref="DeleteIfExistsInternal"/> operation marks the specified blob
        /// or snapshot for deletion, if the blob exists. The blob is later deleted
        /// during garbage collection.
        ///
        /// Note that in order to delete a blob, you must delete all of its
        /// snapshots. You can delete both at the same time using
        /// <see cref="DeleteSnapshotsOption.IncludeSnapshots"/>.
        ///
        /// For more information, see <see href="https://docs.microsoft.com/rest/api/storageservices/delete-blob" />.
        /// </summary>
        /// <param name="snapshotsOption">
        /// Specifies options for deleting blob snapshots.
        /// </param>
        /// <param name="conditions">
        /// Optional <see cref="BlobRequestConditions"/> to add conditions on
        /// deleting this blob.
        /// </param>
        /// <param name="async">
        /// Whether to invoke the operation asynchronously.
        /// </param>
        /// <param name="cancellationToken">
        /// Optional <see cref="CancellationToken"/> to propagate
        /// notifications that the operation should be cancelled.
        /// </param>
        /// <returns>
        /// A <see cref="Response"/> on successfully deleting.
        /// </returns>
        /// <remarks>
        /// A <see cref="RequestFailedException"/> will be thrown if
        /// a failure occurs.
        /// </remarks>
        private async Task<Response<bool>> DeleteIfExistsInternal(
            DeleteSnapshotsOption snapshotsOption,
            BlobRequestConditions conditions,
            bool async,
            CancellationToken cancellationToken)
        {
            using (Pipeline.BeginLoggingScope(nameof(BlobBaseClient)))
            {
                Pipeline.LogMethodEnter(
                    nameof(BlobBaseClient),
                    message:
                    $"{nameof(Uri)}: {Uri}\n" +
                    $"{nameof(snapshotsOption)}: {snapshotsOption}\n" +
                    $"{nameof(conditions)}: {conditions}");
                try
                {
                    Response response = await DeleteInternal(
                        snapshotsOption,
                        conditions,
                        async,
                        cancellationToken,
                        $"{nameof(BlobBaseClient)}.{nameof(DeleteIfExists)}")
                        .ConfigureAwait(false);
                    return Response.FromValue(true, response);
                }
                catch (RequestFailedException storageRequestFailedException)
                when (storageRequestFailedException.ErrorCode == BlobErrorCode.BlobNotFound)
                {
                    return Response.FromValue(false, default);
                }
                catch (Exception ex)
                {
                    Pipeline.LogException(ex);
                    throw;
                }
                finally
                {
                    Pipeline.LogMethodExit(nameof(BlobBaseClient));
                }
            }
        }

        /// <summary>
        /// The <see cref="DeleteInternal"/> operation marks the specified blob
        /// or snapshot for  deletion. The blob is later deleted during
        /// garbage collection.
        ///
        /// Note that in order to delete a blob, you must delete all of its
        /// snapshots. You can delete both at the same time using
        /// <see cref="DeleteSnapshotsOption.IncludeSnapshots"/>.
        ///
        /// For more information, see <see href="https://docs.microsoft.com/rest/api/storageservices/delete-blob" />.
        /// </summary>
        /// <param name="snapshotsOption">
        /// Specifies options for deleting blob snapshots.
        /// </param>
        /// <param name="conditions">
        /// Optional <see cref="BlobRequestConditions"/> to add conditions on
        /// deleting this blob.
        /// </param>
        /// <param name="async">
        /// Whether to invoke the operation asynchronously.
        /// </param>
        /// <param name="cancellationToken">
        /// Optional <see cref="CancellationToken"/> to propagate
        /// notifications that the operation should be cancelled.
        /// </param>
        /// <param name="operationName">
        /// Optional. To indicate if the name of the operation.
        /// </param>
        /// <returns>
        /// A <see cref="Response"/> on successfully deleting.
        /// </returns>
        /// <remarks>
        /// A <see cref="RequestFailedException"/> will be thrown if
        /// a failure occurs.
        /// </remarks>
        private async Task<Response> DeleteInternal(
            DeleteSnapshotsOption snapshotsOption,
            BlobRequestConditions conditions,
            bool async,
            CancellationToken cancellationToken,
            string operationName = null)
        {
            using (Pipeline.BeginLoggingScope(nameof(BlobBaseClient)))
            {
                Pipeline.LogMethodEnter(
                    nameof(BlobBaseClient),
                    message:
                    $"{nameof(Uri)}: {Uri}\n" +
                    $"{nameof(snapshotsOption)}: {snapshotsOption}\n" +
                    $"{nameof(conditions)}: {conditions}");
                try
                {
                    return await BlobRestClient.Blob.DeleteAsync(
                        ClientDiagnostics,
                        Pipeline,
                        Uri,
                        version: Version.ToVersionString(),
                        deleteSnapshots: snapshotsOption == DeleteSnapshotsOption.None ? null : (DeleteSnapshotsOption?)snapshotsOption,
                        leaseId: conditions?.LeaseId,
                        ifModifiedSince: conditions?.IfModifiedSince,
                        ifUnmodifiedSince: conditions?.IfUnmodifiedSince,
                        ifMatch: conditions?.IfMatch,
                        ifNoneMatch: conditions?.IfNoneMatch,
                        async: async,
                        operationName: operationName ?? $"{nameof(BlobBaseClient)}.{nameof(Delete)}",
                        cancellationToken: cancellationToken)
                        .ConfigureAwait(false);
                }
                catch (Exception ex)
                {
                    Pipeline.LogException(ex);
                    throw;
                }
                finally
                {
                    Pipeline.LogMethodExit(nameof(BlobBaseClient));
                }
            }
        }
        #endregion Delete

        #region Exists
        /// <summary>
        /// The <see cref="Exists"/> operation can be called on a
        /// <see cref="BlobBaseClient"/> to see if the associated blob
        /// exists in the container on the storage account in the
        /// storage service.
        /// </summary>
        /// <param name="cancellationToken">
        /// Optional <see cref="CancellationToken"/> to propagate
        /// notifications that the operation should be cancelled.
        /// </param>
        /// <returns>
        /// Returns true if the blob exists.
        /// </returns>
        /// <remarks>
        /// A <see cref="RequestFailedException"/> will be thrown if
        /// a failure occurs.
        /// </remarks>
        public virtual Response<bool> Exists(
            CancellationToken cancellationToken = default) =>
            ExistsInternal(
                async: false,
                cancellationToken).EnsureCompleted();

        /// <summary>
        /// The <see cref="ExistsAsync"/> operation can be called on a
        /// <see cref="BlobBaseClient"/> to see if the associated blob
        /// exists in the container on the storage account in the storage service.
        /// </summary>
        /// <param name="cancellationToken">
        /// Optional <see cref="CancellationToken"/> to propagate
        /// notifications that the operation should be cancelled.
        /// </param>
        /// <returns>
        /// Returns true if the blob exists.
        /// </returns>
        /// <remarks>
        /// A <see cref="RequestFailedException"/> will be thrown if
        /// a failure occurs.
        /// </remarks>
        public virtual async Task<Response<bool>> ExistsAsync(
            CancellationToken cancellationToken = default) =>
            await ExistsInternal(
                async: true,
                cancellationToken).ConfigureAwait(false);

        /// <summary>
        /// The <see cref="ExistsInternal"/> operation can be called on a
        /// <see cref="BlobBaseClient"/> to see if the associated blob
        /// exists on the storage account in the storage service.
        /// </summary>
        /// <param name="async">
        /// Whether to invoke the operation asynchronously.
        /// </param>
        /// <param name="cancellationToken">
        /// Optional <see cref="CancellationToken"/> to propagate
        /// notifications that the operation should be cancelled.
        /// </param>
        /// <returns>
        /// Returns true if the blob exists.
        /// </returns>
        /// <remarks>
        /// A <see cref="RequestFailedException"/> will be thrown if
        /// a failure occurs.
        /// </remarks>
        private async Task<Response<bool>> ExistsInternal(
            bool async,
            CancellationToken cancellationToken)
        {
            using (Pipeline.BeginLoggingScope(nameof(BlobBaseClient)))
            {
                Pipeline.LogMethodEnter(
                    nameof(BlobBaseClient),
                    message:
                    $"{nameof(Uri)}: {Uri}");

                try
                {
                    Response<BlobPropertiesInternal> response = await BlobRestClient.Blob.GetPropertiesAsync(
                        ClientDiagnostics,
                        Pipeline,
                        Uri,
                        version: Version.ToVersionString(),
                        async: async,
                        operationName: $"{nameof(BlobBaseClient)}.{nameof(Exists)}",
                        cancellationToken: cancellationToken)
                        .ConfigureAwait(false);

                    return Response.FromValue(true, response.GetRawResponse());
                }
                catch (RequestFailedException storageRequestFailedException)
                when (storageRequestFailedException.ErrorCode == BlobErrorCode.BlobNotFound)
                {
                    return Response.FromValue(false, default);
                }
                catch (Exception ex)
                {
                    Pipeline.LogException(ex);
                    throw;
                }
                finally
                {
                    Pipeline.LogMethodExit(nameof(BlobBaseClient));
                }
            }
        }
        #endregion Exists

        #region Undelete
        /// <summary>
        /// The <see cref="Undelete"/> operation restores the contents
        /// and metadata of a soft deleted blob and any associated soft
        /// deleted snapshots.
        ///
        /// For more information, see <see href="https://docs.microsoft.com/rest/api/storageservices/undelete-blob" />.
        /// </summary>
        /// <param name="cancellationToken">
        /// Optional <see cref="CancellationToken"/> to propagate
        /// notifications that the operation should be cancelled.
        /// </param>
        /// <returns>
        /// A <see cref="Response"/> on successfully deleting.
        /// </returns>
        /// <remarks>
        /// A <see cref="RequestFailedException"/> will be thrown if
        /// a failure occurs.
        /// </remarks>
        public virtual Response Undelete(
            CancellationToken cancellationToken = default) =>
            UndeleteInternal(
                false, // async
                cancellationToken)
                .EnsureCompleted();

        /// <summary>
        /// The <see cref="UndeleteAsync"/> operation restores the contents
        /// and metadata of a soft deleted blob and any associated soft
        /// deleted snapshots.
        ///
        /// For more information, see <see href="https://docs.microsoft.com/rest/api/storageservices/undelete-blob" />.
        /// </summary>
        /// <param name="cancellationToken">
        /// Optional <see cref="CancellationToken"/> to propagate
        /// notifications that the operation should be cancelled.
        /// </param>
        /// <returns>
        /// A <see cref="Response"/> on successfully deleting.
        /// </returns>
        /// <remarks>
        /// A <see cref="RequestFailedException"/> will be thrown if
        /// a failure occurs.
        /// </remarks>
        public virtual async Task<Response> UndeleteAsync(
            CancellationToken cancellationToken = default) =>
            await UndeleteInternal(
                true, // async
                cancellationToken)
                .ConfigureAwait(false);

        /// <summary>
        /// The <see cref="UndeleteInternal"/> operation restores the contents
        /// and metadata of a soft deleted blob and any associated soft
        /// deleted snapshots.
        ///
        /// For more information, see <see href="https://docs.microsoft.com/rest/api/storageservices/undelete-blob" />.
        /// </summary>
        /// <param name="async">
        /// Whether to invoke the operation asynchronously.
        /// </param>
        /// <param name="cancellationToken">
        /// Optional <see cref="CancellationToken"/> to propagate
        /// notifications that the operation should be cancelled.
        /// </param>
        /// <returns>
        /// A <see cref="Response"/> on successfully deleting.
        /// </returns>
        /// <remarks>
        /// A <see cref="RequestFailedException"/> will be thrown if
        /// a failure occurs.
        /// </remarks>
        private async Task<Response> UndeleteInternal(
            bool async,
            CancellationToken cancellationToken)
        {
            using (Pipeline.BeginLoggingScope(nameof(BlobBaseClient)))
            {
                Pipeline.LogMethodEnter(nameof(BlobBaseClient), message: $"{nameof(Uri)}: {Uri}");
                try
                {
                    return await BlobRestClient.Blob.UndeleteAsync(
                        ClientDiagnostics,
                        Pipeline,
                        Uri,
                        version: Version.ToVersionString(),
                        async: async,
                        cancellationToken: cancellationToken,
                        operationName: "BlobBaseClient.Undelete")
                        .ConfigureAwait(false);
                }
                catch (Exception ex)
                {
                    Pipeline.LogException(ex);
                    throw;
                }
                finally
                {
                    Pipeline.LogMethodExit(nameof(BlobBaseClient));
                }
            }
        }
        #endregion Undelete

        #region GetProperties
        /// <summary>
        /// The <see cref="GetProperties"/> operation returns all
        /// user-defined metadata, standard HTTP properties, and system
        /// properties for the blob. It does not return the content of the
        /// blob.
        ///
        /// For more information, see <see href="https://docs.microsoft.com/rest/api/storageservices/get-blob-properties" />.
        /// </summary>
        /// <param name="conditions">
        /// Optional <see cref="BlobRequestConditions"/> to add
        /// conditions on getting the blob's properties.
        /// </param>
        /// <param name="cancellationToken">
        /// Optional <see cref="CancellationToken"/> to propagate
        /// notifications that the operation should be cancelled.
        /// </param>
        /// <returns>
        /// A <see cref="Response{BlobProperties}"/> describing the
        /// blob's properties.
        /// </returns>
        /// <remarks>
        /// A <see cref="RequestFailedException"/> will be thrown if
        /// a failure occurs.
        /// </remarks>
        public virtual Response<BlobProperties> GetProperties(
            BlobRequestConditions conditions = default,
            CancellationToken cancellationToken = default) =>
            GetPropertiesInternal(
                conditions,
                false, // async
                cancellationToken)
                .EnsureCompleted();

        /// <summary>
        /// The <see cref="GetPropertiesAsync"/> operation returns all
        /// user-defined metadata, standard HTTP properties, and system
        /// properties for the blob. It does not return the content of the
        /// blob.
        ///
        /// For more information, see <see href="https://docs.microsoft.com/rest/api/storageservices/get-blob-properties" />.
        /// </summary>
        /// <param name="conditions">
        /// Optional <see cref="BlobRequestConditions"/> to add
        /// conditions on getting the blob's properties.
        /// </param>
        /// <param name="cancellationToken">
        /// Optional <see cref="CancellationToken"/> to propagate
        /// notifications that the operation should be cancelled.
        /// </param>
        /// <returns>
        /// A <see cref="Response{BlobProperties}"/> describing the
        /// blob's properties.
        /// </returns>
        /// <remarks>
        /// A <see cref="RequestFailedException"/> will be thrown if
        /// a failure occurs.
        /// </remarks>
        public virtual async Task<Response<BlobProperties>> GetPropertiesAsync(
            BlobRequestConditions conditions = default,
            CancellationToken cancellationToken = default) =>
            await GetPropertiesInternal(
                conditions,
                true, // async
                cancellationToken)
                .ConfigureAwait(false);

        /// <summary>
        /// The <see cref="GetPropertiesInternal"/> operation returns all
        /// user-defined metadata, standard HTTP properties, and system
        /// properties for the blob. It does not return the content of the
        /// blob.
        ///
        /// For more information, see <see href="https://docs.microsoft.com/rest/api/storageservices/get-blob-properties" />.
        /// </summary>
        /// <param name="conditions">
        /// Optional <see cref="BlobRequestConditions"/> to add
        /// conditions on getting the blob's properties.
        /// </param>
        /// <param name="async">
        /// Whether to invoke the operation asynchronously.
        /// </param>
        /// <param name="cancellationToken">
        /// Optional <see cref="CancellationToken"/> to propagate
        /// notifications that the operation should be cancelled.
        /// </param>
        /// <returns>
        /// A <see cref="Response{BlobProperties}"/> describing the
        /// blob's properties.
        /// </returns>
        /// <remarks>
        /// A <see cref="RequestFailedException"/> will be thrown if
        /// a failure occurs.
        /// </remarks>
        private async Task<Response<BlobProperties>> GetPropertiesInternal(
            BlobRequestConditions conditions,
            bool async,
            CancellationToken cancellationToken)
        {
            using (Pipeline.BeginLoggingScope(nameof(BlobBaseClient)))
            {
                Pipeline.LogMethodEnter(
                    nameof(BlobBaseClient),
                    message:
                    $"{nameof(Uri)}: {Uri}\n" +
                    $"{nameof(conditions)}: {conditions}");
                try
                {
                    Response<BlobPropertiesInternal> response = await BlobRestClient.Blob.GetPropertiesAsync(
                        ClientDiagnostics,
                        Pipeline,
                        Uri,
                        version: Version.ToVersionString(),
                        leaseId: conditions?.LeaseId,
                        encryptionKey: CustomerProvidedKey?.EncryptionKey,
                        encryptionKeySha256: CustomerProvidedKey?.EncryptionKeyHash,
                        encryptionAlgorithm: CustomerProvidedKey?.EncryptionAlgorithm,
                        ifModifiedSince: conditions?.IfModifiedSince,
                        ifUnmodifiedSince: conditions?.IfUnmodifiedSince,
                        ifMatch: conditions?.IfMatch,
                        ifNoneMatch: conditions?.IfNoneMatch,
                        async: async,
                        operationName: "BlobBaseClient.GetProperties",
                        cancellationToken: cancellationToken)
                        .ConfigureAwait(false);
<<<<<<< HEAD
                    // Wrap BlobProperties to make content easier to find
                    BlobProperties properties = BlobExtensions.ToBlobProperties(response.Value);
                    return Response.FromValue(properties, response.GetRawResponse());
=======

                    return Response.FromValue(
                        response.Value.ToBlobProperties(),
                        response.GetRawResponse());
>>>>>>> 4a2b3dcb
                }
                catch (Exception ex)
                {
                    Pipeline.LogException(ex);
                    throw;
                }
                finally
                {
                    Pipeline.LogMethodExit(nameof(BlobBaseClient));
                }
            }
        }
        #endregion GetProperties

        #region SetHttpHeaders
        /// <summary>
        /// The <see cref="SetHttpHeaders"/> operation sets system
        /// properties on the blob.
        ///
        /// For more information, see <see href="https://docs.microsoft.com/rest/api/storageservices/set-blob-properties" />.
        /// </summary>
        /// <param name="httpHeaders">
        /// Optional. The standard HTTP header system properties to set.  If not specified, existing values will be cleared.
        /// </param>
        /// <param name="conditions">
        /// Optional <see cref="BlobRequestConditions"/> to add conditions on
        /// setting the blob's HTTP headers.
        /// </param>
        /// <param name="cancellationToken">
        /// Optional <see cref="CancellationToken"/> to propagate
        /// notifications that the operation should be cancelled.
        /// </param>
        /// <returns>
        /// A <see cref="Response{BlobInfo}"/> describing the updated
        /// blob.
        /// </returns>
        /// <remarks>
        /// A <see cref="RequestFailedException"/> will be thrown if
        /// a failure occurs.
        /// </remarks>
        public virtual Response<BlobInfo> SetHttpHeaders(
            BlobHttpHeaders httpHeaders = default,
            BlobRequestConditions conditions = default,
            CancellationToken cancellationToken = default) =>
            SetHttpHeadersInternal(
                httpHeaders,
                conditions,
                false, // async
                cancellationToken)
                .EnsureCompleted();

        /// <summary>
        /// The <see cref="SetHttpHeadersAsync"/> operation sets system
        /// properties on the blob.
        ///
        /// For more information, see <see href="https://docs.microsoft.com/rest/api/storageservices/set-blob-properties" />.
        /// </summary>
        /// <param name="httpHeaders">
        /// Optional. The standard HTTP header system properties to set.  If not specified, existing values will be cleared.
        /// </param>
        /// <param name="conditions">
        /// Optional <see cref="BlobRequestConditions"/> to add conditions on
        /// setting the blob's HTTP headers.
        /// </param>
        /// <param name="cancellationToken">
        /// Optional <see cref="CancellationToken"/> to propagate
        /// notifications that the operation should be cancelled.
        /// </param>
        /// <returns>
        /// A <see cref="Response{BlobInfo}"/> describing the updated
        /// blob.
        /// </returns>
        /// <remarks>
        /// A <see cref="RequestFailedException"/> will be thrown if
        /// a failure occurs.
        /// </remarks>
        public virtual async Task<Response<BlobInfo>> SetHttpHeadersAsync(
            BlobHttpHeaders httpHeaders = default,
            BlobRequestConditions conditions = default,
            CancellationToken cancellationToken = default) =>
            await SetHttpHeadersInternal(
                httpHeaders,
                conditions,
                true, // async
                cancellationToken)
                .ConfigureAwait(false);

        /// <summary>
        /// The <see cref="SetHttpHeadersInternal"/> operation sets system
        /// properties on the blob.
        ///
        /// For more information, see <see href="https://docs.microsoft.com/rest/api/storageservices/set-blob-properties" />.
        /// </summary>
        /// <param name="httpHeaders">
        /// Optional. The standard HTTP header system properties to set.  If not specified, existing values will be cleared.
        /// </param>
        /// <param name="conditions">
        /// Optional <see cref="BlobRequestConditions"/> to add conditions on
        /// setting the blob's HTTP headers.
        /// </param>
        /// <param name="async">
        /// Whether to invoke the operation asynchronously.
        /// </param>
        /// <param name="cancellationToken">
        /// Optional <see cref="CancellationToken"/> to propagate
        /// notifications that the operation should be cancelled.
        /// </param>
        /// <returns>
        /// A <see cref="Response{BlobInfo}"/> describing the updated
        /// blob.
        /// </returns>
        /// <remarks>
        /// A <see cref="RequestFailedException"/> will be thrown if
        /// a failure occurs.
        /// </remarks>
        private async Task<Response<BlobInfo>> SetHttpHeadersInternal(
            BlobHttpHeaders httpHeaders,
            BlobRequestConditions conditions,
            bool async,
            CancellationToken cancellationToken)
        {
            using (Pipeline.BeginLoggingScope(nameof(BlobBaseClient)))
            {
                Pipeline.LogMethodEnter(
                    nameof(BlobBaseClient),
                    message:
                    $"{nameof(Uri)}: {Uri}\n" +
                    $"{nameof(httpHeaders)}: {httpHeaders}\n" +
                    $"{nameof(conditions)}: {conditions}");
                try
                {
                    Response<SetHttpHeadersOperation> response =
                        await BlobRestClient.Blob.SetHttpHeadersAsync(
                            ClientDiagnostics,
                            Pipeline,
                            Uri,
                            version: Version.ToVersionString(),
                            blobCacheControl: httpHeaders?.CacheControl,
                            blobContentType: httpHeaders?.ContentType,
                            blobContentHash: httpHeaders?.ContentHash,
                            blobContentEncoding: httpHeaders?.ContentEncoding,
                            blobContentLanguage: httpHeaders?.ContentLanguage,
                            blobContentDisposition: httpHeaders?.ContentDisposition,
                            leaseId: conditions?.LeaseId,
                            ifModifiedSince: conditions?.IfModifiedSince,
                            ifUnmodifiedSince: conditions?.IfUnmodifiedSince,
                            ifMatch: conditions?.IfMatch,
                            ifNoneMatch: conditions?.IfNoneMatch,
                            async: async,
                            operationName: "BlobBaseClient.SetHttpHeaders",
                            cancellationToken: cancellationToken)
                            .ConfigureAwait(false);
                    return Response.FromValue(
                        new BlobInfo
                        {
                            LastModified = response.Value.LastModified,
                            ETag = response.Value.ETag,
                            BlobSequenceNumber = response.Value.BlobSequenceNumber
                        }, response.GetRawResponse());
                }
                catch (Exception ex)
                {
                    Pipeline.LogException(ex);
                    throw;
                }
                finally
                {
                    Pipeline.LogMethodExit(nameof(BlobBaseClient));
                }
            }
        }
        #endregion SetHttpHeaders

        #region SetMetadata
        /// <summary>
        /// The <see cref="SetMetadata"/> operation sets user-defined
        /// metadata for the specified blob as one or more name-value pairs.
        ///
        /// For more information, see <see href="https://docs.microsoft.com/rest/api/storageservices/set-blob-metadata" />.
        /// </summary>
        /// <param name="metadata">
        /// Custom metadata to set for this blob.
        /// </param>
        /// <param name="conditions">
        /// Optional <see cref="BlobRequestConditions"/> to add conditions on
        /// setting the blob's metadata.
        /// </param>
        /// <param name="cancellationToken">
        /// Optional <see cref="CancellationToken"/> to propagate
        /// notifications that the operation should be cancelled.
        /// </param>
        /// <returns>
        /// A <see cref="Response{BlobInfo}"/> describing the updated
        /// blob.
        /// </returns>
        /// <remarks>
        /// A <see cref="RequestFailedException"/> will be thrown if
        /// a failure occurs.
        /// </remarks>
        public virtual Response<BlobInfo> SetMetadata(
            Metadata metadata,
            BlobRequestConditions conditions = default,
            CancellationToken cancellationToken = default) =>
            SetMetadataInternal(
                metadata,
                conditions,
                false, // async
                cancellationToken)
                .EnsureCompleted();

        /// <summary>
        /// The <see cref="SetMetadataAsync"/> operation sets user-defined
        /// metadata for the specified blob as one or more name-value pairs.
        ///
        /// For more information, see <see href="https://docs.microsoft.com/rest/api/storageservices/set-blob-metadata" />.
        /// </summary>
        /// <param name="metadata">
        /// Custom metadata to set for this blob.
        /// </param>
        /// <param name="conditions">
        /// Optional <see cref="BlobRequestConditions"/> to add conditions on
        /// setting the blob's metadata.
        /// </param>
        /// <param name="cancellationToken">
        /// Optional <see cref="CancellationToken"/> to propagate
        /// notifications that the operation should be cancelled.
        /// </param>
        /// <returns>
        /// A <see cref="Response{BlobInfo}"/> describing the updated
        /// blob.
        /// </returns>
        /// <remarks>
        /// A <see cref="RequestFailedException"/> will be thrown if
        /// a failure occurs.
        /// </remarks>
        public virtual async Task<Response<BlobInfo>> SetMetadataAsync(
            Metadata metadata,
            BlobRequestConditions conditions = default,
            CancellationToken cancellationToken = default) =>
            await SetMetadataInternal(
                metadata,
                conditions,
                true, // async
                cancellationToken)
                .ConfigureAwait(false);

        /// <summary>
        /// The <see cref="SetMetadataInternal"/> operation sets user-defined
        /// metadata for the specified blob as one or more name-value pairs.
        ///
        /// For more information, see <see href="https://docs.microsoft.com/rest/api/storageservices/set-blob-metadata" />.
        /// </summary>
        /// <param name="metadata">
        /// Custom metadata to set for this blob.
        /// </param>
        /// <param name="conditions">
        /// Optional <see cref="BlobRequestConditions"/> to add conditions on
        /// setting the blob's metadata.
        /// </param>
        /// <param name="async">
        /// Whether to invoke the operation asynchronously.
        /// </param>
        /// <param name="cancellationToken">
        /// Optional <see cref="CancellationToken"/> to propagate
        /// notifications that the operation should be cancelled.
        /// </param>
        /// <returns>
        /// A <see cref="Response{BlobInfo}"/> describing the updated
        /// blob.
        /// </returns>
        /// <remarks>
        /// A <see cref="RequestFailedException"/> will be thrown if
        /// a failure occurs.
        /// </remarks>
        private async Task<Response<BlobInfo>> SetMetadataInternal(
            Metadata metadata,
            BlobRequestConditions conditions,
            bool async,
            CancellationToken cancellationToken)
        {
            using (Pipeline.BeginLoggingScope(nameof(BlobBaseClient)))
            {
                Pipeline.LogMethodEnter(
                    nameof(BlobBaseClient),
                    message:
                    $"{nameof(Uri)}: {Uri}\n" +
                    $"{nameof(conditions)}: {conditions}");
                try
                {
                    Response<SetMetadataOperation> response =
                        await BlobRestClient.Blob.SetMetadataAsync(
                            ClientDiagnostics,
                            Pipeline,
                            Uri,
                            version: Version.ToVersionString(),
                            metadata: metadata,
                            leaseId: conditions?.LeaseId,
                            encryptionKey: CustomerProvidedKey?.EncryptionKey,
                            encryptionKeySha256: CustomerProvidedKey?.EncryptionKeyHash,
                            encryptionAlgorithm: CustomerProvidedKey?.EncryptionAlgorithm,
                            encryptionScope: EncryptionScope,
                            ifModifiedSince: conditions?.IfModifiedSince,
                            ifUnmodifiedSince: conditions?.IfUnmodifiedSince,
                            ifMatch: conditions?.IfMatch,
                            ifNoneMatch: conditions?.IfNoneMatch,
                            async: async,
                            operationName: "BlobBaseClient.SetMetadata",
                            cancellationToken: cancellationToken)
                            .ConfigureAwait(false);
                    return Response.FromValue(
                        new BlobInfo
                        {
                            LastModified = response.Value.LastModified,
                            ETag = response.Value.ETag,
                            VersionId = response.Value.VersionId
                        }, response.GetRawResponse());
                }
                catch (Exception ex)
                {
                    Pipeline.LogException(ex);
                    throw;
                }
                finally
                {
                    Pipeline.LogMethodExit(nameof(BlobBaseClient));
                }
            }
        }
        #endregion SetMetadata

        #region CreateSnapshot
        /// <summary>
        /// The <see cref="CreateSnapshot"/> operation creates a
        /// read-only snapshot of a blob.
        ///
        /// For more infomration, see <see href="https://docs.microsoft.com/rest/api/storageservices/snapshot-blob" />.
        /// </summary>
        /// <param name="metadata">
        /// Optional custom metadata to set for this blob snapshot.
        /// </param>
        /// <param name="conditions">
        /// Optional <see cref="BlobRequestConditions"/> to add conditions on
        /// setting creating this snapshot.
        /// </param>
        /// <param name="cancellationToken">
        /// Optional <see cref="CancellationToken"/> to propagate
        /// notifications that the operation should be cancelled.
        /// </param>
        /// <returns>
        /// A <see cref="Response{BlobSnapshotInfo}"/> describing the
        /// new blob snapshot.
        /// </returns>
        /// <remarks>
        /// A <see cref="RequestFailedException"/> will be thrown if
        /// a failure occurs.
        /// </remarks>
        public virtual Response<BlobSnapshotInfo> CreateSnapshot(
            Metadata metadata = default,
            BlobRequestConditions conditions = default,
            CancellationToken cancellationToken = default) =>
            CreateSnapshotInternal(
                metadata,
                conditions,
                false, // async
                cancellationToken)
                .EnsureCompleted();

        /// <summary>
        /// The <see cref="CreateSnapshotAsync"/> operation creates a
        /// read-only snapshot of a blob.
        ///
        /// For more infomration, see <see href="https://docs.microsoft.com/rest/api/storageservices/snapshot-blob" />.
        /// </summary>
        /// <param name="metadata">
        /// Optional custom metadata to set for this blob snapshot.
        /// </param>
        /// <param name="conditions">
        /// Optional <see cref="BlobRequestConditions"/> to add conditions on
        /// setting creating this snapshot.
        /// </param>
        /// <param name="cancellationToken">
        /// Optional <see cref="CancellationToken"/> to propagate
        /// notifications that the operation should be cancelled.
        /// </param>
        /// <returns>
        /// A <see cref="Response{BlobSnapshotInfo}"/> describing the
        /// new blob snapshot.
        /// </returns>
        /// <remarks>
        /// A <see cref="RequestFailedException"/> will be thrown if
        /// a failure occurs.
        /// </remarks>
        public virtual async Task<Response<BlobSnapshotInfo>> CreateSnapshotAsync(
            Metadata metadata = default,
            BlobRequestConditions conditions = default,
            CancellationToken cancellationToken = default) =>
            await CreateSnapshotInternal(
                metadata,
                conditions,
                true, // async
                cancellationToken)
                .ConfigureAwait(false);

        /// <summary>
        /// The <see cref="CreateSnapshotInternal"/> operation creates a
        /// read-only snapshot of a blob.
        ///
        /// For more infomration, see <see href="https://docs.microsoft.com/rest/api/storageservices/snapshot-blob" />.
        /// </summary>
        /// <param name="metadata">
        /// Optional custom metadata to set for this blob snapshot.
        /// </param>
        /// <param name="conditions">
        /// Optional <see cref="BlobRequestConditions"/> to add conditions on
        /// setting creating this snapshot.
        /// </param>
        /// <param name="async">
        /// Whether to invoke the operation asynchronously.
        /// </param>
        /// <param name="cancellationToken">
        /// Optional <see cref="CancellationToken"/> to propagate
        /// notifications that the operation should be cancelled.
        /// </param>
        /// <returns>
        /// A <see cref="Response{BlobSnapshotInfo}"/> describing the
        /// new blob snapshot.
        /// </returns>
        /// <remarks>
        /// A <see cref="RequestFailedException"/> will be thrown if
        /// a failure occurs.
        /// </remarks>
        private async Task<Response<BlobSnapshotInfo>> CreateSnapshotInternal(
            Metadata metadata,
            BlobRequestConditions conditions,
            bool async,
            CancellationToken cancellationToken)
        {
            using (Pipeline.BeginLoggingScope(nameof(BlobBaseClient)))
            {
                Pipeline.LogMethodEnter(
                    nameof(BlobBaseClient),
                    message:
                    $"{nameof(Uri)}: {Uri}\n" +
                    $"{nameof(conditions)}: {conditions}");
                try
                {
                    return await BlobRestClient.Blob.CreateSnapshotAsync(
                        ClientDiagnostics,
                        Pipeline,
                        Uri,
                        version: Version.ToVersionString(),
                        metadata: metadata,
                        encryptionKey: CustomerProvidedKey?.EncryptionKey,
                        encryptionKeySha256: CustomerProvidedKey?.EncryptionKeyHash,
                        encryptionAlgorithm: CustomerProvidedKey?.EncryptionAlgorithm,
                        encryptionScope: EncryptionScope,
                        ifModifiedSince: conditions?.IfModifiedSince,
                        ifUnmodifiedSince: conditions?.IfUnmodifiedSince,
                        ifMatch: conditions?.IfMatch,
                        ifNoneMatch: conditions?.IfNoneMatch,
                        leaseId: conditions?.LeaseId,
                        async: async,
                        operationName: "BlobBaseClient.CreateSnapshot",
                        cancellationToken: cancellationToken)
                        .ConfigureAwait(false);
                }
                catch (Exception ex)
                {
                    Pipeline.LogException(ex);
                    throw;
                }
                finally
                {
                    Pipeline.LogMethodExit(nameof(BlobBaseClient));
                }
            }
        }
        #endregion CreateSnapshot

        #region SetAccessTier
        /// <summary>
        /// The <see cref="SetAccessTier"/> operation sets the tier on a blob.
        /// The operation is allowed on a page blob in a premium storage
        /// account and on a block blob in a blob storage or general purpose
        /// v2 account.
        ///
        /// A premium page blob's tier determines the allowed size, IOPS, and
        /// bandwidth of the blob.  A block blob's tier determines
        /// Hot/Cool/Archive storage type.  This operation does not update the
        /// blob's ETag.  For detailed information about block blob level
        /// tiering <see href="https://docs.microsoft.com/en-us/azure/storage/blobs/storage-blob-storage-tiers" />
        ///
        /// For more information about setting the tier, see
        /// <see href="https://docs.microsoft.com/en-us/azure/storage/blobs/storage-blob-storage-tiers" />.
        /// </summary>
        /// <param name="accessTier">
        /// Indicates the tier to be set on the blob.
        /// </param>
        /// <param name="conditions">
        /// Optional <see cref="BlobRequestConditions"/> to add conditions on
        /// setting the access tier.
        /// </param>
        /// <param name="rehydratePriority">
        /// Optional <see cref="RehydratePriority"/>
        /// Indicates the priority with which to rehydrate an archived blob.
        /// </param>
        /// <param name="cancellationToken">
        /// Optional <see cref="CancellationToken"/> to propagate
        /// notifications that the operation should be cancelled.
        /// </param>
        /// <returns>
        /// A <see cref="Response"/> on successfully setting the tier.
        /// </returns>
        /// <remarks>
        /// A <see cref="RequestFailedException"/> will be thrown if
        /// a failure occurs.
        /// </remarks>
        public virtual Response SetAccessTier(
            AccessTier accessTier,
            BlobRequestConditions conditions = default,
            RehydratePriority? rehydratePriority = default,
            CancellationToken cancellationToken = default) =>
            SetAccessTierInternal(
                accessTier,
                conditions,
                rehydratePriority,
                false, // async
                cancellationToken)
                .EnsureCompleted();

        /// <summary>
        /// The <see cref="SetAccessTierAsync"/> operation sets the tier on a blob.
        /// The operation is allowed on a page blob in a premium storage
        /// account and on a block blob in a blob storage or general purpose
        /// v2 account.
        ///
        /// A premium page blob's tier determines the allowed size, IOPS, and
        /// bandwidth of the blob.  A block blob's tier determines
        /// Hot/Cool/Archive storage type.  This operation does not update the
        /// blob's ETag.  For detailed information about block blob level
        /// tiering <see href="https://docs.microsoft.com/en-us/azure/storage/blobs/storage-blob-storage-tiers" />
        ///
        /// For more information about setting the tier, see
        /// <see href="https://docs.microsoft.com/en-us/azure/storage/blobs/storage-blob-storage-tiers" />.
        /// </summary>
        /// <param name="accessTier">
        /// Indicates the tier to be set on the blob.
        /// </param>
        /// <param name="conditions">
        /// Optional <see cref="BlobRequestConditions"/> to add conditions on
        /// setting the access tier.
        /// </param>
        /// <param name="rehydratePriority">
        /// Optional <see cref="RehydratePriority"/>
        /// Indicates the priority with which to rehydrate an archived blob.
        /// </param>
        /// <param name="cancellationToken">
        /// Optional <see cref="CancellationToken"/> to propagate
        /// notifications that the operation should be cancelled.
        /// </param>
        /// <returns>
        /// A <see cref="Response"/> on successfully setting the tier.
        /// </returns>
        /// <remarks>
        /// A <see cref="RequestFailedException"/> will be thrown if
        /// a failure occurs.
        /// </remarks>
        public virtual async Task<Response> SetAccessTierAsync(
            AccessTier accessTier,
            BlobRequestConditions conditions = default,
            RehydratePriority? rehydratePriority = default,
            CancellationToken cancellationToken = default) =>
            await SetAccessTierInternal(
                accessTier,
                conditions,
                rehydratePriority,
                true, // async
                cancellationToken)
                .ConfigureAwait(false);

        /// <summary>
        /// The <see cref="SetAccessTierInternal"/> operation sets the tier on a blob.
        /// The operation is allowed on a page blob in a premium storage
        /// account and on a block blob in a blob storage or general purpose
        /// v2 account.
        ///
        /// A premium page blob's tier determines the allowed size, IOPS, and
        /// bandwidth of the blob.  A block blob's tier determines
        /// Hot/Cool/Archive storage type.  This operation does not update the
        /// blob's ETag.  For detailed information about block blob level
        /// tiering <see href="https://docs.microsoft.com/en-us/azure/storage/blobs/storage-blob-storage-tiers" />
        ///
        /// For more information about setting the tier, see
        /// <see href="https://docs.microsoft.com/en-us/azure/storage/blobs/storage-blob-storage-tiers" />.
        /// </summary>
        /// <param name="accessTier">
        /// Indicates the tier to be set on the blob.
        /// </param>
        /// <param name="conditions">
        /// Optional <see cref="BlobRequestConditions"/> to add conditions on
        /// setting the access tier.
        /// </param>
        /// <param name="rehydratePriority">
        /// Optional <see cref="RehydratePriority"/>
        /// Indicates the priority with which to rehydrate an archived blob.
        /// </param>
        /// <param name="async">
        /// Whether to invoke the operation asynchronously.
        /// </param>
        /// <param name="cancellationToken">
        /// Optional <see cref="CancellationToken"/> to propagate
        /// notifications that the operation should be cancelled.
        /// </param>
        /// <returns>
        /// A <see cref="Response"/> on successfully setting the tier.
        /// </returns>
        /// <remarks>
        /// A <see cref="RequestFailedException"/> will be thrown if
        /// a failure occurs.
        /// </remarks>
        private async Task<Response> SetAccessTierInternal(
            AccessTier accessTier,
            BlobRequestConditions conditions,
            RehydratePriority? rehydratePriority,
            bool async,
            CancellationToken cancellationToken)
        {
            using (Pipeline.BeginLoggingScope(nameof(BlobBaseClient)))
            {
                Pipeline.LogMethodEnter(
                    nameof(BlobBaseClient),
                    message:
                    $"{nameof(Uri)}: {Uri}\n" +
                    $"{nameof(accessTier)}: {accessTier}\n" +
                    $"{nameof(conditions)}: {conditions}");
                try
                {
                    return await BlobRestClient.Blob.SetAccessTierAsync(
                        ClientDiagnostics,
                        Pipeline,
                        Uri,
                        tier: accessTier,
                        version: Version.ToVersionString(),
                        rehydratePriority: rehydratePriority,
                        leaseId: conditions?.LeaseId,
                        async: async,
                        operationName: "BlobBaseClient.SetAccessTier",
                        cancellationToken: cancellationToken)
                        .ConfigureAwait(false);
                }
                catch (Exception ex)
                {
                    Pipeline.LogException(ex);
                    throw;
                }
                finally
                {
                    Pipeline.LogMethodExit(nameof(BlobBaseClient));
                }
            }
        }
        #endregion SetAccessTier

        #region GetTags
        /// <summary>
        /// Gets the tags associated with the underlying blob.
        /// </summary>
        /// <param name="cancellationToken">
        /// Optional <see cref="CancellationToken"/> to propagate
        /// notifications that the operation should be cancelled.
        /// </param>
        /// <returns>
        /// A <see cref="Response{Tags}"/> on successfully getting tags.
        /// </returns>
        /// <remarks>
        /// A <see cref="RequestFailedException"/> will be thrown if
        /// a failure occurs.
        /// </remarks>
        public virtual Response<Tags> GetTags(
            CancellationToken cancellationToken = default) =>
            GetTagsInternal(
                async: false,
                cancellationToken: cancellationToken)
            .EnsureCompleted();

        /// <summary>
        /// Gets the tags associated with the underlying blob.
        /// </summary>
        /// <param name="cancellationToken">
        /// Optional <see cref="CancellationToken"/> to propagate
        /// notifications that the operation should be cancelled.
        /// </param>
        /// <returns>
        /// A <see cref="Response{Tags}"/> on successfully getting tags.
        /// </returns>
        /// <remarks>
        /// A <see cref="RequestFailedException"/> will be thrown if
        /// a failure occurs.
        /// </remarks>
        public virtual async Task<Response<Tags>> GetTagsAsync(
            CancellationToken cancellationToken = default) =>
            await GetTagsInternal(
                async: true,
                cancellationToken: cancellationToken)
            .ConfigureAwait(false);

        /// <summary>
        /// Gets the tags associated with the underlying blob.
        /// </summary>
        /// <param name="async">
        /// Whether to invoke the operation asynchronously.
        /// </param>
        /// <param name="cancellationToken">
        /// Optional <see cref="CancellationToken"/> to propagate
        /// notifications that the operation should be cancelled.
        /// </param>
        /// <returns>
        /// A <see cref="Response{Tags}"/> on successfully getting tags.
        /// </returns>
        /// <remarks>
        /// A <see cref="RequestFailedException"/> will be thrown if
        /// a failure occurs.
        /// </remarks>
        private async Task<Response<Tags>> GetTagsInternal(
            bool async,
            CancellationToken cancellationToken)
        {
            using (Pipeline.BeginLoggingScope(nameof(BlobBaseClient)))
            {
                Pipeline.LogMethodEnter(
                    nameof(BlobBaseClient),
                    message:
                    $"{nameof(Uri)}: {Uri}");

                try
                {
                    Response<BlobTags> response = await BlobRestClient.Blob.GetTagsAsync(
                        clientDiagnostics: ClientDiagnostics,
                        pipeline: Pipeline,
                        resourceUri: Uri,
                        version: Version.ToVersionString(),
                        async: async,
                        operationName: $"{nameof(BlobBaseClient)}.{nameof(GetTags)}",
                        cancellationToken: cancellationToken)
                        .ConfigureAwait(false);

                    return Response.FromValue(
                        response.Value.ToTagDictionary(),
                        response.GetRawResponse());
                }
                catch (Exception ex)
                {
                    Pipeline.LogException(ex);
                    throw;
                }
                finally
                {
                    Pipeline.LogMethodExit(nameof(BlobBaseClient));
                }
            }
        }
        #endregion

        #region SetTags
        /// <summary>
        /// Sets tags on the underlying blob.
        /// A blob can have up to 10 tags.  Tag keys must be between 1 and 128 characters.  Tag values must be between 0 and 256 characters.
        /// Valid tag key and value characters include lower and upper case letters, digits (0-9),
        /// space (' '), plus ('+'), minus ('-'), period ('.'), foward slash ('/'), colon (':'), equals ('='), and underscore ('_').
        /// </summary>
        /// <param name="tags">
        /// The tags to set on the blob.
        /// </param>
        /// <param name="cancellationToken">
        /// Optional <see cref="CancellationToken"/> to propagate
        /// notifications that the operation should be cancelled.
        /// </param>
        /// <returns>
        /// A <see cref="Response"/> on successfully setting the blob tags..
        /// </returns>
        /// <remarks>
        /// A <see cref="RequestFailedException"/> will be thrown if
        /// a failure occurs.
        /// </remarks>
        public virtual Response SetTags(
            Tags tags,
            CancellationToken cancellationToken = default) =>
            SetTagsInternal(
                tags: tags,
                async: false,
                cancellationToken: cancellationToken)
            .EnsureCompleted();

        /// <summary>
        /// Sets tags on the underlying blob.
        /// A blob can have up to 10 tags.  Tag keys must be between 1 and 128 characters.  Tag values must be between 0 and 256 characters.
        /// Valid tag key and value characters include lower and upper case letters, digits (0-9),
        /// space (' '), plus ('+'), minus ('-'), period ('.'), foward slash ('/'), colon (':'), equals ('='), and underscore ('_').
        /// </summary>
        /// <param name="tags">
        /// The tags to set on the blob.
        /// </param>
        /// <param name="cancellationToken">
        /// Optional <see cref="CancellationToken"/> to propagate
        /// notifications that the operation should be cancelled.
        /// </param>
        /// <returns>
        /// A <see cref="Response"/> on successfully setting the blob tags..
        /// </returns>
        /// <remarks>
        /// A <see cref="RequestFailedException"/> will be thrown if
        /// a failure occurs.
        /// </remarks>
        public virtual async Task<Response> SetTagsAsync(
            Tags tags,
            CancellationToken cancellationToken = default) =>
            await SetTagsInternal(
                tags: tags,
                async: true,
                cancellationToken: cancellationToken)
            .ConfigureAwait(false);

        /// <summary>
        /// Sets tags on the underlying blob.
        /// A blob can have up to 10 tags.  Tag keys must be between 1 and 128 characters.  Tag values must be between 0 and 256 characters.
        /// Valid tag key and value characters include lower and upper case letters, digits (0-9),
        /// space (' '), plus ('+'), minus ('-'), period ('.'), foward slash ('/'), colon (':'), equals ('='), and underscore ('_')
        /// </summary>
        /// <param name="tags">
        /// The tags to set on the blob.
        /// </param>
        /// <param name="async">
        /// Whether to invoke the operation asynchronously.
        /// </param>
        /// <param name="cancellationToken">
        /// Optional <see cref="CancellationToken"/> to propagate
        /// notifications that the operation should be cancelled.
        /// </param>
        /// <returns>
        /// A <see cref="Response"/> on successfully setting the blob tags..
        /// </returns>
        /// <remarks>
        /// A <see cref="RequestFailedException"/> will be thrown if
        /// a failure occurs.
        /// </remarks>
        //TODO what about content CRC and content MD5?
        private async Task<Response> SetTagsInternal(
            Tags tags,
            bool async,
            CancellationToken cancellationToken)
        {
            using (Pipeline.BeginLoggingScope(nameof(BlobBaseClient)))
            {
                Pipeline.LogMethodEnter(
                    nameof(BlobBaseClient),
                    message:
                    $"{nameof(Uri)}: {Uri}\n" +
                    $"{nameof(tags)}: {tags}");
                try
                {
                    return await BlobRestClient.Blob.SetTagsAsync(
                        clientDiagnostics: ClientDiagnostics,
                        pipeline: Pipeline,
                        resourceUri: Uri,
                        version: Version.ToVersionString(),
                        tags: tags.ToBlobTags(),
                        async: async,
                        operationName: $"{nameof(BlobBaseClient)}.{nameof(SetTags)}",
                        cancellationToken: cancellationToken)
                        .ConfigureAwait(false);
                }
                catch (Exception ex)
                {
                    Pipeline.LogException(ex);
                    throw;
                }
                finally
                {
                    Pipeline.LogMethodExit(nameof(BlobBaseClient));
                }
            }
        }
        #endregion
    }

    /// <summary>
    /// Add easy to discover methods to <see cref="BlobContainerClient"/> for
    /// creating <see cref="BlobBaseClient"/> instances.
    /// </summary>
    public static partial class SpecializedBlobExtensions
    {
        /// <summary>
        /// Create a new <see cref="BlobBaseClient"/> object by concatenating
        /// <paramref name="blobName"/> to the end of the
        /// <paramref name="client"/>'s <see cref="BlobContainerClient.Uri"/>.
        /// The new <see cref="BlobBaseClient"/> uses the same request policy
        /// pipeline as the <see cref="BlobContainerClient"/>.
        /// </summary>
        /// <param name="client">The <see cref="BlobContainerClient"/>.</param>
        /// <param name="blobName">The name of the blob.</param>
        /// <returns>A new <see cref="BlobBaseClient"/> instance.</returns>
        public static BlobBaseClient GetBlobBaseClient(
            this BlobContainerClient client,
            string blobName) =>
            new BlobBaseClient(
                client.Uri.AppendToPath(blobName),
                client.Pipeline,
                client.Version,
                client.ClientDiagnostics,
                client.CustomerProvidedKey,
                client.EncryptionScope);
    }
}<|MERGE_RESOLUTION|>--- conflicted
+++ resolved
@@ -2461,16 +2461,10 @@
                         operationName: "BlobBaseClient.GetProperties",
                         cancellationToken: cancellationToken)
                         .ConfigureAwait(false);
-<<<<<<< HEAD
-                    // Wrap BlobProperties to make content easier to find
-                    BlobProperties properties = BlobExtensions.ToBlobProperties(response.Value);
-                    return Response.FromValue(properties, response.GetRawResponse());
-=======
 
                     return Response.FromValue(
                         response.Value.ToBlobProperties(),
                         response.GetRawResponse());
->>>>>>> 4a2b3dcb
                 }
                 catch (Exception ex)
                 {
