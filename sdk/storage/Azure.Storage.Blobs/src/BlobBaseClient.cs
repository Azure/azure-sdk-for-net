--- conflicted
+++ resolved
@@ -2,10 +2,6 @@
 // Licensed under the MIT License.
 
 using System;
-<<<<<<< HEAD
-using System.Collections.Generic;
-=======
->>>>>>> a2a6a5e1
 using System.ComponentModel;
 using System.Diagnostics;
 using System.IO;
@@ -1251,11 +1247,7 @@
 
         #region StartCopyFromUri
         /// <summary>
-<<<<<<< HEAD
-        /// The <see cref="StartCopyFromUri(Uri, StartCopyFromUriOptions, CancellationToken)"/>
-=======
         /// The <see cref="StartCopyFromUri(Uri, BlobCopyFromUriOptions, CancellationToken)"/>
->>>>>>> a2a6a5e1
         /// operation copies data at from the <paramref name="source"/> to this
         /// blob.  You can check the <see cref="BlobProperties.CopyStatus"/>
         /// returned from the <see cref="GetProperties"/> to determine if the
@@ -1295,28 +1287,18 @@
         /// </remarks>
         public virtual CopyFromUriOperation StartCopyFromUri(
             Uri source,
-<<<<<<< HEAD
-            StartCopyFromUriOptions options,
-=======
             BlobCopyFromUriOptions options,
->>>>>>> a2a6a5e1
             CancellationToken cancellationToken = default)
         {
             Response<BlobCopyInfo> response = StartCopyFromUriInternal(
                 source,
                 options?.Metadata,
-<<<<<<< HEAD
                 options?.Tags,
-=======
->>>>>>> a2a6a5e1
                 options?.AccessTier,
                 options?.SourceConditions,
                 options?.DestinationConditions,
                 options?.RehydratePriority,
-<<<<<<< HEAD
-=======
                 options?.IsSealed,
->>>>>>> a2a6a5e1
                 async: false,
                 cancellationToken)
                 .EnsureCompleted();
@@ -1452,28 +1434,18 @@
         /// </remarks>
         public virtual async Task<CopyFromUriOperation> StartCopyFromUriAsync(
             Uri source,
-<<<<<<< HEAD
-            StartCopyFromUriOptions options,
-=======
             BlobCopyFromUriOptions options,
->>>>>>> a2a6a5e1
             CancellationToken cancellationToken = default)
         {
             Response<BlobCopyInfo> response = await StartCopyFromUriInternal(
                 source,
                 options?.Metadata,
-<<<<<<< HEAD
                 options?.Tags,
-=======
->>>>>>> a2a6a5e1
                 options?.AccessTier,
                 options?.SourceConditions,
                 options?.DestinationConditions,
                 options?.RehydratePriority,
-<<<<<<< HEAD
-=======
                 options?.IsSealed,
->>>>>>> a2a6a5e1
                 async: true,
                 cancellationToken)
                 .ConfigureAwait(false);
@@ -1674,11 +1646,8 @@
                         ifNoneMatch: destinationConditions?.IfNoneMatch,
                         leaseId: destinationConditions?.LeaseId,
                         metadata: metadata,
-<<<<<<< HEAD
                         blobTagsString: tags?.ToTagsString(),
-=======
                         sealBlob: sealBlob,
->>>>>>> a2a6a5e1
                         async: async,
                         operationName: "BlobBaseClient.StartCopyFromUri",
                         cancellationToken: cancellationToken)
@@ -3357,7 +3326,6 @@
                         pipeline: Pipeline,
                         resourceUri: Uri,
                         version: Version.ToVersionString(),
-                        contentLength: default,
                         tags: tags.ToBlobTags(),
                         async: async,
                         operationName: $"{nameof(BlobBaseClient)}.{nameof(SetTags)}",
