﻿// Copyright (c) Microsoft Corporation. All rights reserved.
// Licensed under the MIT License.

using System;
using System.Diagnostics;
using System.IO;
using System.Threading;
using System.Threading.Tasks;
using Azure.Core;
using Azure.Core.Pipeline;
using Azure.Storage.Blobs.Models;
using Metadata = System.Collections.Generic.IDictionary<string, string>;

#pragma warning disable SA1402  // File may only contain a single type

namespace Azure.Storage.Blobs.Specialized
{
    /// <summary>
    /// The <see cref="BlobClient"/> allows you to manipulate Azure Storage
    /// blobs.
    /// </summary>
    public class BlobBaseClient
    {
        /// <summary>
        /// The blob's primary <see cref="Uri"/> endpoint.
        /// </summary>
        private readonly Uri _uri;

        /// <summary>
        /// Gets the blob's primary <see cref="Uri"/> endpoint.
        /// </summary>
        public virtual Uri Uri => _uri;

        /// <summary>
        /// The <see cref="HttpPipeline"/> transport pipeline used to send
        /// every request.
        /// </summary>
        private readonly HttpPipeline _pipeline;

        /// <summary>
        /// The <see cref="HttpPipeline"/> transport pipeline used to send
        /// every request.
        /// </summary>
        internal virtual HttpPipeline Pipeline => _pipeline;

        /// <summary>
        /// The <see cref="ClientDiagnostics"/> instance used to create diagnostic scopes
        /// every request.
        /// </summary>
        private readonly ClientDiagnostics _clientDiagnostics;

        /// <summary>
        /// The <see cref="ClientDiagnostics"/> instance used to create diagnostic scopes
        /// every request.
        /// </summary>
        internal virtual ClientDiagnostics ClientDiagnostics => _clientDiagnostics;

        /// <summary>
        /// The <see cref="CustomerProvidedKey"/> to be used when sending requests.
        /// </summary>
        private readonly CustomerProvidedKey? _customerProvidedKey;

        /// <summary>
        /// The <see cref="CustomerProvidedKey"/> to be used when sending requests.
        /// </summary>
        public virtual CustomerProvidedKey? CustomerProvidedKey => _customerProvidedKey;

        /// <summary>
        /// The Storage account name corresponding to the blob client.
        /// </summary>
        private string _accountName;

        /// <summary>
        /// Gets the Storage account name corresponding to the blob client.
        /// </summary>
        public virtual string AccountName
        {
            get
            {
                SetNameFieldsIfNull();
                return _accountName;
            }
        }

        /// <summary>
        /// The container name corresponding to the blob client.
        /// </summary>
        private string _containerName;

        /// <summary>
        /// Gets the container name corresponding to the blob client.
        /// </summary>
        public virtual string BlobContainerName
        {
            get
            {
                SetNameFieldsIfNull();
                return _containerName;
            }
        }

        /// <summary>
        /// The name of the blob.
        /// </summary>
        private string _name;

        /// <summary>
        /// Gets the name of the blob.
        /// </summary>
        public virtual string Name
        {
            get
            {
                SetNameFieldsIfNull();
                return _name;
            }
        }

        #region ctors
        /// <summary>
        /// Initializes a new instance of the <see cref="BlobClient"/>
        /// class.
        /// </summary>
        protected BlobBaseClient()
        {
        }

        /// <summary>
        /// Initializes a new instance of the <see cref="BlobClient"/>
        /// class.
        /// </summary>
        /// <param name="connectionString">
        /// A connection string includes the authentication information
        /// required for your application to access data in an Azure Storage
        /// account at runtime.
        ///
        /// For more information, <see href="https://docs.microsoft.com/en-us/azure/storage/common/storage-configure-connection-string"/>.
        /// </param>
        /// <param name="blobContainerName">
        /// The name of the container containing this blob.
        /// </param>
        /// <param name="blobName">
        /// The name of this blob.
        /// </param>
        public BlobBaseClient(string connectionString, string blobContainerName, string blobName)
            : this(connectionString, blobContainerName, blobName, null)
        {
        }

        /// <summary>
        /// Initializes a new instance of the <see cref="BlobClient"/>
        /// class.
        /// </summary>
        /// <param name="connectionString">
        /// A connection string includes the authentication information
        /// required for your application to access data in an Azure Storage
        /// account at runtime.
        ///
        /// For more information, <see href="https://docs.microsoft.com/en-us/azure/storage/common/storage-configure-connection-string"/>.
        /// </param>
        /// <param name="blobContainerName">
        /// The name of the container containing this blob.
        /// </param>
        /// <param name="blobName">
        /// The name of this blob.
        /// </param>
        /// <param name="options">
        /// Optional client options that define the transport pipeline
        /// policies for authentication, retries, etc., that are applied to
        /// every request.
        /// </param>
        public BlobBaseClient(string connectionString, string blobContainerName, string blobName, BlobClientOptions options)
        {
            options ??= new BlobClientOptions();
            var conn = StorageConnectionString.Parse(connectionString);
            var builder =
                new BlobUriBuilder(conn.BlobEndpoint)
                {
                    BlobContainerName = blobContainerName,
                    BlobName = blobName
                };
            _uri = builder.ToUri();
            _pipeline = options.Build(conn.Credentials);
            _clientDiagnostics = new ClientDiagnostics(options);
            _customerProvidedKey = options?.CustomerProvidedKey;
        }

        /// <summary>
        /// Initializes a new instance of the <see cref="BlobClient"/>
        /// class.
        /// </summary>
        /// <param name="blobUri">
        /// A <see cref="Uri"/> referencing the blob that includes the
        /// name of the account, the name of the container, and the name of
        /// the blob.
        /// </param>
        /// <param name="options">
        /// Optional client options that define the transport pipeline
        /// policies for authentication, retries, etc., that are applied to
        /// every request.
        /// </param>
        public BlobBaseClient(Uri blobUri, BlobClientOptions options = default)
            : this(blobUri, (HttpPipelinePolicy)null, options)
        {
        }

        /// <summary>
        /// Initializes a new instance of the <see cref="BlobClient"/>
        /// class.
        /// </summary>
        /// <param name="blobUri">
        /// A <see cref="Uri"/> referencing the blob that includes the
        /// name of the account, the name of the container, and the name of
        /// the blob.
        /// </param>
        /// <param name="credential">
        /// The shared key credential used to sign requests.
        /// </param>
        /// <param name="options">
        /// Optional client options that define the transport pipeline
        /// policies for authentication, retries, etc., that are applied to
        /// every request.
        /// </param>
        public BlobBaseClient(Uri blobUri, StorageSharedKeyCredential credential, BlobClientOptions options = default)
            : this(blobUri, credential.AsPolicy(), options)
        {
        }

        /// <summary>
        /// Initializes a new instance of the <see cref="BlobClient"/>
        /// class.
        /// </summary>
        /// <param name="blobUri">
        /// A <see cref="Uri"/> referencing the blob that includes the
        /// name of the account, the name of the container, and the name of
        /// the blob.
        /// </param>
        /// <param name="credential">
        /// The token credential used to sign requests.
        /// </param>
        /// <param name="options">
        /// Optional client options that define the transport pipeline
        /// policies for authentication, retries, etc., that are applied to
        /// every request.
        /// </param>
        public BlobBaseClient(Uri blobUri, TokenCredential credential, BlobClientOptions options = default)
            : this(blobUri, credential.AsPolicy(), options)
        {
        }

        /// <summary>
        /// Initializes a new instance of the <see cref="BlobClient"/>
        /// class.
        /// </summary>
        /// <param name="blobUri">
        /// A <see cref="Uri"/> referencing the blob that includes the
        /// name of the account, the name of the container, and the name of
        /// the blob.
        /// </param>
        /// <param name="authentication">
        /// An optional authentication policy used to sign requests.
        /// </param>
        /// <param name="options">
        /// Optional client options that define the transport pipeline
        /// policies for authentication, retries, etc., that are applied to
        /// every request.
        /// </param>
        internal BlobBaseClient(Uri blobUri, HttpPipelinePolicy authentication, BlobClientOptions options)
        {
            options ??= new BlobClientOptions();
            _uri = blobUri;
            _pipeline = options.Build(authentication);
            _clientDiagnostics = new ClientDiagnostics(options);
            _customerProvidedKey = options?.CustomerProvidedKey;
        }

        /// <summary>
        /// Initializes a new instance of the <see cref="BlobClient"/>
        /// class.
        /// </summary>
        /// <param name="blobUri">
        /// A <see cref="Uri"/> referencing the blob that includes the
        /// name of the account, the name of the container, and the name of
        /// the blob.
        /// </param>
        /// <param name="pipeline">
        /// The transport pipeline used to send every request.
        /// </param>
        /// <param name="options">
        /// Optional client options that define the transport pipeline
        /// policies for authentication, retries, etc., that are applied to
        /// </param>
        internal BlobBaseClient(Uri blobUri, HttpPipeline pipeline, BlobClientOptions options = default)
        {
            options ??= new BlobClientOptions();

            _uri = blobUri;
            _pipeline = pipeline;
            _clientDiagnostics = new ClientDiagnostics(options);
            _customerProvidedKey = options?.CustomerProvidedKey;
        }
        #endregion ctors

        /// <summary>
        /// Initializes a new instance of the <see cref="BlobClient"/>
        /// class with an identical <see cref="Uri"/> source but the specified
        /// <paramref name="snapshot"/> timestamp.
        ///
        /// For more information, see <see href="https://docs.microsoft.com/en-us/rest/api/storageservices/creating-a-snapshot-of-a-blob" />.
        /// </summary>
        /// <param name="snapshot">The snapshot identifier.</param>
        /// <returns>A new <see cref="BlobClient"/> instance.</returns>
        /// <remarks>
        /// Pass null or empty string to remove the snapshot returning a URL
        /// to the base blob.
        /// </remarks>
        public virtual BlobBaseClient WithSnapshot(string snapshot) => WithSnapshotCore(snapshot);

        /// <summary>
        /// Creates a new instance of the <see cref="BlobClient"/> class
        /// with an identical <see cref="Uri"/> source but the specified
        /// <paramref name="snapshot"/> timestamp.
        /// </summary>
        /// <param name="snapshot">The snapshot identifier.</param>
        /// <returns>A new <see cref="BlobClient"/> instance.</returns>
        protected virtual BlobBaseClient WithSnapshotCore(string snapshot)
        {
            var builder = new BlobUriBuilder(Uri) { Snapshot = snapshot };
            return new BlobBaseClient(builder.ToUri(), Pipeline);
        }

        /// <summary>
        /// Initializes a new instance of the <see cref="BlobClient"/> class
        /// with an identical <see cref="Uri"/> source but the specified
        /// <paramref name="customerProvidedKey"/> customer provided key.
        /// </summary>
        /// <param name="customerProvidedKey">
        /// The customer provided key to be used by the service to encrypt data.
        /// </param>
        /// <returns>A new <see cref="BlobClient"/></returns>
        public virtual BlobBaseClient WithCustomerProvidedKey(CustomerProvidedKey customerProvidedKey) =>
            WithCustomerProvidedKeyCore(customerProvidedKey);

        /// <summary>
        /// Creates a new instance of the <see cref="BlobClient"/> class
        /// with an identical <see cref="Uri"/> source but the specified
        /// <paramref name="customerProvidedKey"/> customer provided key.
        /// </summary>
        /// <param name="customerProvidedKey">
        /// The customer provided key to be used by the service to encrypt data.
        /// </param>
        /// <returns>A new <see cref="BlobClient"/></returns>
        protected virtual BlobBaseClient WithCustomerProvidedKeyCore(CustomerProvidedKey customerProvidedKey)
        {
            var uriBuilder = new UriBuilder(Uri)
            {
                Scheme = Constants.Blob.Https,
                Port = Constants.Blob.HttpsPort
            };
            return new BlobBaseClient(
                uriBuilder.Uri,
                Pipeline,
                new BlobClientOptions(customerProvidedKey: customerProvidedKey));

        }

        /// <summary>
        /// Sets the various name fields if they are currently null.
        /// </summary>
        private void SetNameFieldsIfNull()
        {
            if (_name == null || _containerName == null || _accountName == null)
            {
                var builder = new BlobUriBuilder(Uri);
                _name = builder.BlobName;
                _containerName = builder.BlobContainerName;
                _accountName = builder.AccountName;
            }
        }

        ///// <summary>
        ///// Creates a clone of this instance that references a version ID rather than the base blob.
        ///// </summary>
        ///// /// <remarks>
        ///// Pass null or empty string to remove the verion ID returning a URL to the base blob.
        ///// </remarks>
        ///// <param name="versionId">The version ID to use on this blob. An empty string or null indicates to use the base blob.</param>
        ///// <returns>The new <see cref="BlobClient"/> instance referencing the verionId.</returns>
        //public virtual BlobBaseClient WithVersionId(string versionId) => this.WithVersionIdImpl(versionId);

        //protected virtual BlobBaseClient WithVersionIdImpl(string versionId)
        //{
        //    var builder = new BlobUriBuilder(this.Uri)
        //    {
        //        VersionId = versionId
        //    };
        //    return new BlobUri(builder.ToUri(), this.Pipeline);
        //}

        #region Download
        /// <summary>
        /// The <see cref="Download()"/> operation downloads a blob from
        /// the service, including its metadata and properties.
        ///
        /// For more information, see <see href="https://docs.microsoft.com/rest/api/storageservices/get-blob" />.
        /// </summary>
        /// <returns>
        /// A <see cref="Response{BlobDownloadInfo}"/> describing the
        /// downloaded blob.  <see cref="BlobDownloadInfo.Content"/> contains
        /// the blob's data.
        /// </returns>
        /// <remarks>
        /// A <see cref="RequestFailedException"/> will be thrown if
        /// a failure occurs.
        /// </remarks>
#pragma warning disable AZC0002 // Client method should have cancellationToken as the last optional parameter
        public virtual Response<BlobDownloadInfo> Download() =>
            Download(CancellationToken.None);
#pragma warning restore AZC0002 // Client method should have cancellationToken as the last optional parameter

        /// <summary>
        /// The <see cref="DownloadAsync()"/> operation downloads a blob from
        /// the service, including its metadata and properties.
        ///
        /// For more information, see <see href="https://docs.microsoft.com/rest/api/storageservices/get-blob" />.
        /// </summary>
        /// <returns>
        /// A <see cref="Response{BlobDownloadInfo}"/> describing the
        /// downloaded blob.  <see cref="BlobDownloadInfo.Content"/> contains
        /// the blob's data.
        /// </returns>
        /// <remarks>
        /// A <see cref="RequestFailedException"/> will be thrown if
        /// a failure occurs.
        /// </remarks>
#pragma warning disable AZC0002 // Client method should have cancellationToken as the last optional parameter
        public virtual async Task<Response<BlobDownloadInfo>> DownloadAsync() =>
            await DownloadAsync(CancellationToken.None).ConfigureAwait(false);
#pragma warning restore AZC0002 // Client method should have cancellationToken as the last optional parameter

        /// <summary>
        /// The <see cref="Download(CancellationToken)"/> operation downloads
        /// a blob from the service, including its metadata and properties.
        ///
        /// For more information, see <see href="https://docs.microsoft.com/rest/api/storageservices/get-blob" />.
        /// </summary>
        /// <param name="cancellationToken">
        /// Optional <see cref="CancellationToken"/> to propagate
        /// notifications that the operation should be cancelled.
        /// </param>
        /// <returns>
        /// A <see cref="Response{BlobDownloadInfo}"/> describing the
        /// downloaded blob.  <see cref="BlobDownloadInfo.Content"/> contains
        /// the blob's data.
        /// </returns>
        /// <remarks>
        /// A <see cref="RequestFailedException"/> will be thrown if
        /// a failure occurs.
        /// </remarks>
        public virtual Response<BlobDownloadInfo> Download(
            CancellationToken cancellationToken = default) =>
            Download(
                accessConditions: default, // Pass anything else so we don't recurse on this overload
                cancellationToken: cancellationToken);

        /// <summary>
        /// The <see cref="DownloadAsync(CancellationToken)"/> operation
        /// downloads a blob from the service, including its metadata and
        /// properties.
        ///
        /// For more information, see <see href="https://docs.microsoft.com/rest/api/storageservices/get-blob" />.
        /// </summary>
        /// <param name="cancellationToken">
        /// Optional <see cref="CancellationToken"/> to propagate
        /// notifications that the operation should be cancelled.
        /// </param>
        /// <returns>
        /// A <see cref="Response{BlobDownloadInfo}"/> describing the
        /// downloaded blob.  <see cref="BlobDownloadInfo.Content"/> contains
        /// the blob's data.
        /// </returns>
        /// <remarks>
        /// A <see cref="RequestFailedException"/> will be thrown if
        /// a failure occurs.
        /// </remarks>
#pragma warning disable AZC0002 // Client method should have cancellationToken as the last optional parameter
        public virtual async Task<Response<BlobDownloadInfo>> DownloadAsync(
            CancellationToken cancellationToken) =>
            await DownloadAsync(
                accessConditions: default, // Pass anything else so we don't recurse on this overload
                cancellationToken: cancellationToken)
                .ConfigureAwait(false);
#pragma warning restore AZC0002 // Client method should have cancellationToken as the last optional parameter

        /// <summary>
        /// The <see cref="Download(HttpRange, BlobAccessConditions?, Boolean, CancellationToken)"/>
        /// operation downloads a blob from the service, including its metadata
        /// and properties.
        ///
        /// For more information, see <see href="https://docs.microsoft.com/rest/api/storageservices/get-blob" />.
        /// </summary>
        /// <param name="range">
        /// If provided, only donwload the bytes of the blob in the specified
        /// range.  If not provided, download the entire blob.
        /// </param>
        /// <param name="accessConditions">
        /// Optional <see cref="BlobAccessConditions"/> to add conditions on
        /// donwloading this blob.
        /// </param>
        /// <param name="rangeGetContentHash">
        /// When set to true and specified together with the <paramref name="range"/>,
        /// the service returns the MD5 hash for the range, as long as the
        /// range is less than or equal to 4 MB in size.  If this value is
        /// specified without <paramref name="range"/> or set to true when the
        /// range exceeds 4 MB in size, a <see cref="RequestFailedException"/>
        /// is thrown.
        /// </param>
        /// <param name="cancellationToken">
        /// Optional <see cref="CancellationToken"/> to propagate
        /// notifications that the operation should be cancelled.
        /// </param>
        /// <returns>
        /// A <see cref="Response{BlobDownloadInfo}"/> describing the
        /// downloaded blob.  <see cref="BlobDownloadInfo.Content"/> contains
        /// the blob's data.
        /// </returns>
        /// <remarks>
        /// A <see cref="RequestFailedException"/> will be thrown if
        /// a failure occurs.
        /// </remarks>
        public virtual Response<BlobDownloadInfo> Download(
            HttpRange range = default,
            BlobAccessConditions? accessConditions = default,
            bool rangeGetContentHash = default,
            CancellationToken cancellationToken = default) =>
            DownloadInternal(
                range,
                accessConditions,
                rangeGetContentHash,
                false, // async
                cancellationToken)
                .EnsureCompleted();

        /// <summary>
        /// The <see cref="DownloadAsync(HttpRange, BlobAccessConditions?, Boolean, CancellationToken)"/>
        /// operation downloads a blob from the service, including its metadata
        /// and properties.
        ///
        /// For more information, see <see href="https://docs.microsoft.com/rest/api/storageservices/get-blob" />.
        /// </summary>
        /// <param name="range">
        /// If provided, only donwload the bytes of the blob in the specified
        /// range.  If not provided, download the entire blob.
        /// </param>
        /// <param name="accessConditions">
        /// Optional <see cref="BlobAccessConditions"/> to add conditions on
        /// donwloading this blob.
        /// </param>
        /// <param name="rangeGetContentHash">
        /// When set to true and specified together with the <paramref name="range"/>,
        /// the service returns the MD5 hash for the range, as long as the
        /// range is less than or equal to 4 MB in size.  If this value is
        /// specified without <paramref name="range"/> or set to true when the
        /// range exceeds 4 MB in size, a <see cref="RequestFailedException"/>
        /// is thrown.
        /// </param>
        /// <param name="cancellationToken">
        /// Optional <see cref="CancellationToken"/> to propagate
        /// notifications that the operation should be cancelled.
        /// </param>
        /// <returns>
        /// A <see cref="Response{BlobDownloadInfo}"/> describing the
        /// downloaded blob.  <see cref="BlobDownloadInfo.Content"/> contains
        /// the blob's data.
        /// </returns>
        /// <remarks>
        /// A <see cref="RequestFailedException"/> will be thrown if
        /// a failure occurs.
        /// </remarks>
        public virtual async Task<Response<BlobDownloadInfo>> DownloadAsync(
            HttpRange range = default,
            BlobAccessConditions? accessConditions = default,
            bool rangeGetContentHash = default,
            CancellationToken cancellationToken = default) =>
            await DownloadInternal(
                range,
                accessConditions,
                rangeGetContentHash,
                true, // async
                cancellationToken)
                .ConfigureAwait(false);

        /// <summary>
        /// The <see cref="DownloadInternal"/> operation downloads a blob
        /// from the service, including its metadata and properties.
        ///
        /// For more information, see <see href="https://docs.microsoft.com/rest/api/storageservices/get-blob" />.
        /// </summary>
        /// <param name="range">
        /// If provided, only donwload the bytes of the blob in the specified
        /// range.  If not provided, download the entire blob.
        /// </param>
        /// <param name="accessConditions">
        /// Optional <see cref="BlobAccessConditions"/> to add conditions on
        /// donwloading this blob.
        /// </param>
        /// <param name="rangeGetContentHash">
        /// When set to true and specified together with the <paramref name="range"/>,
        /// the service returns the MD5 hash for the range, as long as the
        /// range is less than or equal to 4 MB in size.  If this value is
        /// specified without <paramref name="range"/> or set to true when the
        /// range exceeds 4 MB in size, a <see cref="RequestFailedException"/>
        /// is thrown.
        /// </param>
        /// <param name="async">
        /// Whether to invoke the operation asynchronously.
        /// </param>
        /// <param name="cancellationToken">
        /// Optional <see cref="CancellationToken"/> to propagate
        /// notifications that the operation should be cancelled.
        /// </param>
        /// <returns>
        /// A <see cref="Response{BlobDownloadInfo}"/> describing the
        /// downloaded blob.  <see cref="BlobDownloadInfo.Content"/> contains
        /// the blob's data.
        /// </returns>
        /// <remarks>
        /// A <see cref="RequestFailedException"/> will be thrown if
        /// a failure occurs.
        /// </remarks>
        private async Task<Response<BlobDownloadInfo>> DownloadInternal(
            HttpRange range,
            BlobAccessConditions? accessConditions,
            bool rangeGetContentHash,
            bool async,
            CancellationToken cancellationToken)
        {
            using (Pipeline.BeginLoggingScope(nameof(BlobBaseClient)))
            {
                Pipeline.LogMethodEnter(nameof(BlobBaseClient), message: $"{nameof(Uri)}: {Uri}");
                try
                {
                    // Start downloading the blob
                    (Response<FlattenedDownloadProperties> response, Stream stream) = await StartDownloadAsync(
                        range,
                        accessConditions,
                        rangeGetContentHash,
                        async: async,
                        cancellationToken: cancellationToken)
                        .ConfigureAwait(false);

                    // Wrap the response Content in a RetriableStream so we
                    // can return it before it's finished downloading, but still
                    // allow retrying if it fails.
                    response.Value.Content = RetriableStream.Create(
                        stream,
                         startOffset =>
                            StartDownloadAsync(
                                    range,
                                    accessConditions,
                                    rangeGetContentHash,
                                    startOffset,
                                    async,
                                    cancellationToken)
                                .ConfigureAwait(false).GetAwaiter().GetResult()
                            .Item2,
                        async startOffset =>
                            (await StartDownloadAsync(
                                range,
                                accessConditions,
                                rangeGetContentHash,
                                startOffset,
                                async,
                                cancellationToken)
                                .ConfigureAwait(false))
                            .Item2,
                        Pipeline.ResponseClassifier,
                        Constants.MaxReliabilityRetries);

                    // Wrap the FlattenedDownloadProperties into a BlobDownloadOperation
                    // to make the Content easier to find
                    return Response.FromValue(new BlobDownloadInfo(response.Value), response.GetRawResponse());
                }
                catch (Exception ex)
                {
                    Pipeline.LogException(ex);
                    throw;
                }
                finally
                {
                    Pipeline.LogMethodExit(nameof(BlobBaseClient));
                }
            }
        }

        /// <summary>
        /// The <see cref="StartDownloadAsync"/> operation starts downloading
        /// a blob from the service from a given <paramref name="startOffset"/>.
        /// </summary>
        /// <param name="range">
        /// If provided, only download the bytes of the blob in the specified
        /// range.  If not provided, download the entire blob.
        /// </param>
        /// <param name="accessConditions">
        /// Optional <see cref="BlobAccessConditions"/> to add conditions on
        /// donwloading this blob.
        /// </param>
        /// <param name="rangeGetContentHash">
        /// When set to true and specified together with the <paramref name="range"/>,
        /// the service returns the MD5 hash for the range, as long as the
        /// range is less than or equal to 4 MB in size.  If this value is
        /// specified without <paramref name="range"/> or set to true when the
        /// range exceeds 4 MB in size, a <see cref="RequestFailedException"/>
        /// is thrown.
        /// </param>
        /// <param name="startOffset">
        /// Starting offset to request - in the event of a retry.
        /// </param>
        /// <param name="async">
        /// Whether to invoke the operation asynchronously.
        /// </param>
        /// <param name="cancellationToken">
        /// Optional <see cref="CancellationToken"/> to propagate
        /// notifications that the operation should be cancelled.
        /// </param>
        /// <returns>
        /// A <see cref="Response{BlobDownloadInfo}"/> describing the
        /// downloaded blob.  <see cref="BlobDownloadInfo.Content"/> contains
        /// the blob's data.
        /// </returns>
        /// <remarks>
        /// A <see cref="RequestFailedException"/> will be thrown if
        /// a failure occurs.
        /// </remarks>
        private async Task<(Response<FlattenedDownloadProperties>, Stream)> StartDownloadAsync(
            HttpRange range = default,
            BlobAccessConditions? accessConditions = default,
            bool rangeGetContentHash = default,
            long startOffset = 0,
            bool async = true,
            CancellationToken cancellationToken = default)
        {
            BlobErrors.VerifyHttpsCustomerProvidedKey(Uri, CustomerProvidedKey);

            var pageRange = new HttpRange(
                range.Offset + startOffset,
                range.Length.HasValue ?
                    range.Length.Value - startOffset :
                    (long?)null);

            Pipeline.LogTrace($"Download {Uri} with range: {pageRange}");

            (Response<FlattenedDownloadProperties> response, Stream stream) =
                await BlobRestClient.Blob.DownloadAsync(
                    ClientDiagnostics,
                    Pipeline,
                    Uri,
                    range: pageRange.ToString(),
                    leaseId: accessConditions?.LeaseAccessConditions?.LeaseId,
                    rangeGetContentHash: rangeGetContentHash ? (bool?)true : null,
                    encryptionKey: CustomerProvidedKey?.EncryptionKey,
                    encryptionKeySha256: CustomerProvidedKey?.EncryptionKeyHash,
                    encryptionAlgorithm: CustomerProvidedKey?.EncryptionAlgorithm,
                    ifModifiedSince: accessConditions?.HttpAccessConditions?.IfModifiedSince,
                    ifUnmodifiedSince: accessConditions?.HttpAccessConditions?.IfUnmodifiedSince,
                    ifMatch: accessConditions?.HttpAccessConditions?.IfMatch,
                    ifNoneMatch: accessConditions?.HttpAccessConditions?.IfNoneMatch,
                    async: async,
                    operationName: "Azure.Storage.Blobs.Specialized.BlobBaseClient.Download",
                    cancellationToken: cancellationToken)
                    .ConfigureAwait(false);

            Pipeline.LogTrace($"Response: {response.GetRawResponse().Status}, ContentLength: {response.Value.ContentLength}");

            return (response, stream);
        }
        #endregion Download

        #region Parallel Download
        /// <summary>
        /// The <see cref="Download(Stream)"/> operation downloads a blob using parallel requests,
        /// and writes the content to <paramref name="destination"/>.
        /// </summary>
        /// <param name="destination">
        /// A <see cref="Stream"/> to write the downloaded content to.
        /// </param>
        /// <returns>
        /// A <see cref="Response{BlobProperties}"/> describing the
        /// blob's properties.
        /// </returns>
        /// <remarks>
        /// A <see cref="RequestFailedException"/> will be thrown if
        /// a failure occurs.
        /// </remarks>
#pragma warning disable AZC0002 // Client method should have cancellationToken as the last optional parameter
        public virtual Response<BlobProperties> Download(Stream destination) =>
            Download(destination, CancellationToken.None);
#pragma warning restore AZC0002 // Client method should have cancellationToken as the last optional parameter

        /// <summary>
        /// The <see cref="Download(FileInfo)"/> operation downloads a blob using parallel requests,
        /// and writes the content to <paramref name="destination"/>.
        /// </summary>
        /// <param name="destination">
        /// A <see cref="FileInfo"/> representing a file to write the downloaded content to.
        /// </param>
        /// <returns>
        /// A <see cref="Response{BlobProperties}"/> describing the
        /// blob's properties.
        /// </returns>
        /// <remarks>
        /// A <see cref="RequestFailedException"/> will be thrown if
        /// a failure occurs.
        /// </remarks>
#pragma warning disable AZC0002 // Client method should have cancellationToken as the last optional parameter
        public virtual Response<BlobProperties> Download(FileInfo destination) =>
            Download(destination, CancellationToken.None);
#pragma warning restore AZC0002 // Client method should have cancellationToken as the last optional parameter

        /// <summary>
        /// The <see cref="DownloadAsync(Stream)"/> downloads a blob using parallel requests,
        /// and writes the content to <paramref name="destination"/>.
        /// </summary>
        /// <param name="destination">
        /// A <see cref="Stream"/> to write the downloaded content to.
        /// </param>
        /// <returns>
        /// A <see cref="Response{BlobProperties}"/> describing the
        /// blob's properties.
        /// </returns>
        /// <remarks>
        /// A <see cref="RequestFailedException"/> will be thrown if
        /// a failure occurs.
        /// </remarks>
#pragma warning disable AZC0002 // Client method should have cancellationToken as the last optional parameter
        public virtual Task<Response<BlobProperties>> DownloadAsync(Stream destination) =>
            DownloadAsync(destination, CancellationToken.None);
#pragma warning restore AZC0002 // Client method should have cancellationToken as the last optional parameter

        /// <summary>
        /// The <see cref="DownloadAsync(FileInfo)"/> downloads a blob using parallel requests,
        /// and writes the content to <paramref name="destination"/>.
        /// </summary>
        /// <param name="destination">
        /// A <see cref="FileInfo"/> representing a file to write the downloaded content to.
        /// </param>
        /// <returns>
        /// A <see cref="Response{BlobProperties}"/> describing the
        /// blob's properties.
        /// </returns>
        /// <remarks>
        /// A <see cref="RequestFailedException"/> will be thrown if
        /// a failure occurs.
        /// </remarks>
#pragma warning disable AZC0002 // Client method should have cancellationToken as the last optional parameter
        public virtual Task<Response<BlobProperties>> DownloadAsync(FileInfo destination) =>
            DownloadAsync(destination, CancellationToken.None);
#pragma warning restore AZC0002 // Client method should have cancellationToken as the last optional parameter

        /// <summary>
        /// The <see cref="Download(Stream, CancellationToken)"/> operation
        /// downloads a blob using parallel requests,
        /// and writes the content to <paramref name="destination"/>.
        /// </summary>
        /// <param name="destination">
        /// A <see cref="Stream"/> to write the downloaded content to.
        /// </param>
        /// <param name="cancellationToken">
        /// Optional <see cref="CancellationToken"/> to propagate
        /// notifications that the operation should be cancelled.
        /// </param>
        /// <returns>
        /// A <see cref="Response{BlobProperties}"/> describing the
        /// blob's properties.
        /// </returns>
        /// <remarks>
        /// A <see cref="RequestFailedException"/> will be thrown if
        /// a failure occurs.
        /// </remarks>
#pragma warning disable AZC0002 // Client method should have cancellationToken as the last optional parameter
        public virtual Response<BlobProperties> Download(
            Stream destination,
            CancellationToken cancellationToken) =>
            Download(
                destination,
                accessConditions: default, // Pass anything else so we don't recurse on this overload
                cancellationToken: cancellationToken);
#pragma warning restore AZC0002 // Client method should have cancellationToken as the last optional parameter

        /// <summary>
        /// The <see cref="Download(FileInfo, CancellationToken)"/> operation
        /// downloads a blob using parallel requests,
        /// and writes the content to <paramref name="destination"/>.
        /// </summary>
        /// <param name="destination">
        /// A <see cref="FileInfo"/> representing a file to write the downloaded content to.
        /// </param>
        /// <param name="cancellationToken">
        /// Optional <see cref="CancellationToken"/> to propagate
        /// notifications that the operation should be cancelled.
        /// </param>
        /// <returns>
        /// A <see cref="Response{BlobProperties}"/> describing the
        /// blob's properties.
        /// </returns>
        /// <remarks>
        /// A <see cref="RequestFailedException"/> will be thrown if
        /// a failure occurs.
        /// </remarks>
#pragma warning disable AZC0002 // Client method should have cancellationToken as the last optional parameter
        public virtual Response<BlobProperties> Download(
            FileInfo destination,
            CancellationToken cancellationToken) =>
            Download(
                destination,
                accessConditions: default, // Pass anything else so we don't recurse on this overload
                cancellationToken: cancellationToken);
#pragma warning restore AZC0002 // Client method should have cancellationToken as the last optional parameter

        /// <summary>
        /// The <see cref="DownloadAsync(Stream, CancellationToken)"/> operation
        /// downloads a blob using parallel requests,
        /// and writes the content to <paramref name="destination"/>.
        /// </summary>
        /// <param name="destination">
        /// A <see cref="Stream"/> to write the downloaded content to.
        /// </param>
        /// <param name="cancellationToken">
        /// Optional <see cref="CancellationToken"/> to propagate
        /// notifications that the operation should be cancelled.
        /// </param>
        /// <returns>
        /// A <see cref="Response{BlobProperties}"/> describing the
        /// blob's properties.
        /// </returns>
        /// <remarks>
        /// A <see cref="RequestFailedException"/> will be thrown if
        /// a failure occurs.
        /// </remarks>
#pragma warning disable AZC0002 // Client method should have cancellationToken as the last optional parameter
        public virtual Task<Response<BlobProperties>> DownloadAsync(
            Stream destination,
            CancellationToken cancellationToken) =>
            DownloadAsync(
                destination,
                accessConditions: default, // Pass anything else so we don't recurse on this overload
                cancellationToken: cancellationToken);
#pragma warning restore AZC0002 // Client method should have cancellationToken as the last optional parameter

        /// <summary>
        /// The <see cref="DownloadAsync(FileInfo, CancellationToken)"/> operation
        /// downloads a blob using parallel requests,
        /// and writes the content to <paramref name="destination"/>.
        /// </summary>
        /// <param name="destination">
        /// A <see cref="FileInfo"/> representing a file to write the downloaded content to.
        /// </param>
        /// <param name="cancellationToken">
        /// Optional <see cref="CancellationToken"/> to propagate
        /// notifications that the operation should be cancelled.
        /// </param>
        /// <returns>
        /// A <see cref="Response{BlobProperties}"/> describing the
        /// blob's properties.
        /// </returns>
        /// <remarks>
        /// A <see cref="RequestFailedException"/> will be thrown if
        /// a failure occurs.
        /// </remarks>
#pragma warning disable AZC0002 // Client method should have cancellationToken as the last optional parameter
        public virtual Task<Response<BlobProperties>> DownloadAsync(
            FileInfo destination,
            CancellationToken cancellationToken) =>
            DownloadAsync(
                destination,
                accessConditions: default, // Pass anything else so we don't recurse on this overload
                cancellationToken: cancellationToken);
#pragma warning restore AZC0002 // Client method should have cancellationToken as the last optional parameter

        /// <summary>
        /// The <see cref="Download(Stream, BlobAccessConditions?, ParallelTransferOptions, CancellationToken)"/>
        /// operation downloads a blob using parallel requests,
        /// and writes the content to <paramref name="destination"/>.
        /// </summary>
        /// <param name="destination">
        /// A <see cref="Stream"/> to write the downloaded content to.
        /// </param>
        /// <param name="accessConditions">
        /// Optional <see cref="BlobAccessConditions"/> to add conditions on
        /// the creation of this new block blob.
        /// </param>
        /// <param name="parallelTransferOptions">
        /// Optional <see cref="ParallelTransferOptions"/> to configure
        /// parallel transfer behavior.
        /// </param>
        /// <param name="cancellationToken">
        /// Optional <see cref="CancellationToken"/> to propagate
        /// notifications that the operation should be cancelled.
        /// </param>
        /// <returns>
        /// A <see cref="Response{BlobProperties}"/> describing the
        /// blob's properties.
        /// </returns>
        /// <remarks>
        /// A <see cref="RequestFailedException"/> will be thrown if
        /// a failure occurs.
        /// </remarks>
        public virtual Response<BlobProperties> Download(
            Stream destination,
            BlobAccessConditions? accessConditions = default,
            ///// <param name="progressHandler">
            ///// Optional <see cref="IProgress{StorageProgress}"/> to provide
            ///// progress updates about data transfers.
            ///// </param>
            //IProgress<StorageProgress> progressHandler = default,
            ParallelTransferOptions parallelTransferOptions = default,
            CancellationToken cancellationToken = default) =>
            StagedDownloadAsync(
                destination,
                accessConditions,
                //progressHandler,
                parallelTransferOptions: parallelTransferOptions,
                async: false,
                cancellationToken: cancellationToken)
                .EnsureCompleted();

        /// <summary>
        /// The <see cref="Download(FileInfo, BlobAccessConditions?, ParallelTransferOptions, CancellationToken)"/>
        /// operation downloads a blob using parallel requests,
        /// and writes the content to <paramref name="destination"/>.
        /// </summary>
        /// <param name="destination">
        /// A <see cref="FileInfo"/> representing a file to write the downloaded content to.
        /// </param>
        /// <param name="accessConditions">
        /// Optional <see cref="BlobAccessConditions"/> to add conditions on
        /// the creation of this new block blob.
        /// </param>
        /// <param name="parallelTransferOptions">
        /// Optional <see cref="ParallelTransferOptions"/> to configure
        /// parallel transfer behavior.
        /// </param>
        /// <param name="cancellationToken">
        /// Optional <see cref="CancellationToken"/> to propagate
        /// notifications that the operation should be cancelled.
        /// </param>
        /// <returns>
        /// A <see cref="Response{BlobProperties}"/> describing the
        /// blob's properties.
        /// </returns>
        /// <remarks>
        /// A <see cref="RequestFailedException"/> will be thrown if
        /// a failure occurs.
        /// </remarks>
        public virtual Response<BlobProperties> Download(
            FileInfo destination,
            BlobAccessConditions? accessConditions = default,
            ///// <param name="progressHandler">
            ///// Optional <see cref="IProgress{StorageProgress}"/> to provide
            ///// progress updates about data transfers.
            ///// </param>
            //IProgress<StorageProgress> progressHandler = default,
            ParallelTransferOptions parallelTransferOptions = default,
            CancellationToken cancellationToken = default) =>
            StagedDownloadAsync(
                destination,
                accessConditions,
                //progressHandler,
                parallelTransferOptions: parallelTransferOptions,
                async: false,
                cancellationToken: cancellationToken)
                .EnsureCompleted();

        /// <summary>
        /// The <see cref="DownloadAsync(Stream, BlobAccessConditions?, ParallelTransferOptions, CancellationToken)"/>
        /// operation downloads a blob using parallel requests,
        /// and writes the content to <paramref name="destination"/>.
        /// </summary>
        /// <param name="destination">
        /// A <see cref="Stream"/> to write the downloaded content to.
        /// </param>
        /// <param name="accessConditions">
        /// Optional <see cref="BlobAccessConditions"/> to add conditions on
        /// the creation of this new block blob.
        /// </param>
        /// <param name="parallelTransferOptions">
        /// Optional <see cref="ParallelTransferOptions"/> to configure
        /// parallel transfer behavior.
        /// </param>
        /// <param name="cancellationToken">
        /// Optional <see cref="CancellationToken"/> to propagate
        /// notifications that the operation should be cancelled.
        /// </param>
        /// <returns>
        /// A <see cref="Response{BlobProperties}"/> describing the
        /// blob's properties.
        /// </returns>
        /// <remarks>
        /// A <see cref="RequestFailedException"/> will be thrown if
        /// a failure occurs.
        /// </remarks>
        public virtual Task<Response<BlobProperties>> DownloadAsync(
            Stream destination,
            BlobAccessConditions? accessConditions = default,
            ///// <param name="progressHandler">
            ///// Optional <see cref="IProgress{StorageProgress}"/> to provide
            ///// progress updates about data transfers.
            ///// </param>
            //IProgress<StorageProgress> progressHandler = default,
            ParallelTransferOptions parallelTransferOptions = default,
            CancellationToken cancellationToken = default) =>
            StagedDownloadAsync(
                destination,
                accessConditions,
                //progressHandler,
                parallelTransferOptions: parallelTransferOptions,
                async: true,
                cancellationToken: cancellationToken);

        /// <summary>
        /// The <see cref="DownloadAsync(FileInfo, BlobAccessConditions?, ParallelTransferOptions, CancellationToken)"/>
        /// operation downloads a blob using parallel requests,
        /// and writes the content to <paramref name="destination"/>.
        /// </summary>
        /// <param name="destination">
        /// A <see cref="FileInfo"/> representing a file to write the downloaded content to.
        /// </param>
        /// <param name="accessConditions">
        /// Optional <see cref="BlobAccessConditions"/> to add conditions on
        /// the creation of this new block blob.
        /// </param>
        /// <param name="parallelTransferOptions">
        /// Optional <see cref="ParallelTransferOptions"/> to configure
        /// parallel transfer behavior.
        /// </param>
        /// <param name="cancellationToken">
        /// Optional <see cref="CancellationToken"/> to propagate
        /// notifications that the operation should be cancelled.
        /// </param>
        /// <returns>
        /// A <see cref="Response{BlobProperties}"/> describing the
        /// blob's properties.
        /// </returns>
        /// <remarks>
        /// A <see cref="RequestFailedException"/> will be thrown if
        /// a failure occurs.
        /// </remarks>
        public virtual Task<Response<BlobProperties>> DownloadAsync(
            FileInfo destination,
            BlobAccessConditions? accessConditions = default,
            ///// <param name="progressHandler">
            ///// Optional <see cref="IProgress{StorageProgress}"/> to provide
            ///// progress updates about data transfers.
            ///// </param>
            //IProgress<StorageProgress> progressHandler = default,
            ParallelTransferOptions parallelTransferOptions = default,
            CancellationToken cancellationToken = default) =>
            StagedDownloadAsync(
                destination,
                accessConditions,
                //progressHandler,
                parallelTransferOptions: parallelTransferOptions,
                async: true,
                cancellationToken: cancellationToken);

        /// <summary>
        /// This operation will download a blob of arbitrary size by downloading it as indiviually staged
        /// partitions if it's larger than the
        /// <paramref name="singleBlockThreshold"/>.
        /// </summary>
        /// <param name="destination">
        /// A <see cref="Stream"/> to write the downloaded content to.
        /// </param>
        /// <param name="blobAccessConditions">
        /// Optional <see cref="BlobAccessConditions"/> to add conditions on
        /// the creation of this new block blob.
        /// </param>
        /// <param name="singleBlockThreshold">
        /// The maximum size stream that we'll download as a single block.  The
        /// default value is 256MB.
        /// </param>
        /// <param name="parallelTransferOptions">
        /// Optional <see cref="ParallelTransferOptions"/> to configure
        /// parallel transfer behavior.
        /// </param>
        /// <param name="async">
        /// Whether to invoke the operation asynchronously.
        /// </param>
        /// <param name="cancellationToken">
        /// Optional <see cref="CancellationToken"/> to propagate
        /// notifications that the operation should be cancelled.
        /// </param>
        /// <returns>
        /// A <see cref="Response{BlobProperties}"/> describing the
        /// blob's properties.
        /// </returns>
        /// <remarks>
        /// A <see cref="RequestFailedException"/> will be thrown if
        /// a failure occurs.
        /// </remarks>
        internal Task<Response<BlobProperties>> StagedDownloadAsync(
            Stream destination,
            BlobAccessConditions? blobAccessConditions = default,
            ///// <param name="progressHandler">
            ///// Optional <see cref="IProgress{StorageProgress}"/> to provide
            ///// progress updates about data transfers.
            ///// </param>
            //IProgress<StorageProgress> progressHandler,
            long singleBlockThreshold = Constants.Blob.Block.MaxDownloadBytes,
            ParallelTransferOptions parallelTransferOptions = default,
            bool async = true,
            CancellationToken cancellationToken = default)
        {
            Debug.Assert(singleBlockThreshold <= Constants.Blob.Block.MaxDownloadBytes);

            var client = new BlobBaseClient(Uri, Pipeline);
            Task<Response<BlobProperties>> downloadTask =
                PartitionedDownloader.DownloadAsync(
                    destination,
                    GetPropertiesAsync,
                    GetEtag,
                    GetLength,
                    DownloadStreamAsync,
                    DownloadPartitionAsync,
                    WritePartitionAsync,
                    singleBlockThreshold,
                    parallelTransferOptions,
                    async,
                    cancellationToken
                    );

            return downloadTask;

            async Task<Response<BlobProperties>> GetPropertiesAsync(bool async, CancellationToken ct)
                =>
                await client.GetPropertiesInternal(
                        accessConditions: blobAccessConditions,
                        async: async,
                        cancellationToken: ct).ConfigureAwait(false);

            static ETag GetEtag(BlobProperties blobProperties) => blobProperties.ETag;

            static long GetLength(BlobProperties blobProperties) => blobProperties.ContentLength;

            // Download the entire stream
            async Task<Response<BlobDownloadInfo>> DownloadStreamAsync(bool async, CancellationToken ct)
            {
                Response<BlobDownloadInfo> response = await client.DownloadInternal(
                    range: default, blobAccessConditions, default, async, cancellationToken).ConfigureAwait(false);

                if (async)
                {
                    await response.Value.Content.CopyToAsync(
                        destination, Constants.DefaultStreamCopyBufferSize, ct).ConfigureAwait(false);
                }
                else
                {
                    response.Value.Content.CopyTo(destination, Constants.DefaultStreamCopyBufferSize);
                }

                return response;
            }

            Task<Response<BlobDownloadInfo>> DownloadPartitionAsync(ETag eTag, HttpRange httpRange, bool async, CancellationToken ct)
            {
                // copy ETag to the access conditions

                BlobAccessConditions accessConditions = blobAccessConditions ?? new BlobAccessConditions();
                accessConditions.HttpAccessConditions ??= new HttpAccessConditions();

                HttpAccessConditions httpAccessConditions = accessConditions.HttpAccessConditions.Value;
                httpAccessConditions.IfMatch = eTag;

                accessConditions.HttpAccessConditions = httpAccessConditions;

                return client.DownloadInternal(range: httpRange, accessConditions: accessConditions,
                    rangeGetContentHash: default, async: async, cancellationToken: cancellationToken);
            }

            static Task WritePartitionAsync(Response<BlobDownloadInfo> response, Stream destination, bool async, CancellationToken ct)
                => response.Value.Content.CopyToAsync(destination);
        }

        /// <summary>
        /// This operation will download a blob of arbitrary size by downloading it as indiviually staged
        /// partitions if it's larger than the
        /// <paramref name="singleBlockThreshold"/>.
        /// </summary>
        /// <param name="destination">
        /// A <see cref="FileInfo"/> representing a file to write the downloaded content to.
        /// </param>
        /// <param name="accessConditions">
        /// Optional <see cref="BlobAccessConditions"/> to add conditions on
        /// the creation of this new block blob.
        /// </param>
        /// <param name="singleBlockThreshold">
        /// The maximum size stream that we'll download as a single block.  The
        /// default value is 256MB.
        /// </param>
        /// <param name="parallelTransferOptions">
        /// Optional <see cref="ParallelTransferOptions"/> to configure
        /// parallel transfer behavior.
        /// </param>
        /// <param name="async">
        /// Whether to invoke the operation asynchronously.
        /// </param>
        /// <param name="cancellationToken">
        /// Optional <see cref="CancellationToken"/> to propagate
        /// notifications that the operation should be cancelled.
        /// </param>
        /// <returns>
        /// A <see cref="Response{BlobProperties}"/> describing the
        /// blob's properties.
        /// </returns>
        /// <remarks>
        /// A <see cref="RequestFailedException"/> will be thrown if
        /// a failure occurs.
        /// </remarks>
        internal Task<Response<BlobProperties>> StagedDownloadAsync(
            FileInfo destination,
            BlobAccessConditions? accessConditions = default,
            ///// <param name="progressHandler">
            ///// Optional <see cref="IProgress{StorageProgress}"/> to provide
            ///// progress updates about data transfers.
            ///// </param>
            //IProgress<StorageProgress> progressHandler,
            long singleBlockThreshold = Constants.Blob.Block.MaxDownloadBytes,
            ParallelTransferOptions parallelTransferOptions = default,
            bool async = true,
            CancellationToken cancellationToken = default)
        {
            FileStream stream = destination.OpenWrite();

            return StagedDownloadAsync(
                stream,
                accessConditions,
                //progressHandler,
                singleBlockThreshold,
                parallelTransferOptions,
                async,
                cancellationToken
                ).ContinueWith(
                    t =>
                    {
                        stream.Flush();
                        stream.Dispose();

                        return t.Result;
                    },
                    CancellationToken.None,
                    TaskContinuationOptions.RunContinuationsAsynchronously,
                    TaskScheduler.Default
                );
        }
        #endregion Parallel Download

        #region StartCopyFromUri
        /// <summary>
        /// The <see cref="StartCopyFromUri(Uri, Metadata, AccessTier?, BlobAccessConditions?, BlobAccessConditions?, RehydratePriority?, CancellationToken)"/>
        /// operation copies data at from the <paramref name="source"/> to this
        /// blob.  You can check the <see cref="BlobProperties.CopyStatus"/>
        /// returned from the <see cref="GetProperties"/> to determine if the
        /// copy has completed.
        ///
        /// For more information, see <see href="https://docs.microsoft.com/en-us/rest/api/storageservices/copy-blob" />.
        /// </summary>
        /// <param name="source">
        /// Specifies the <see cref="Uri"/> of the source blob.  The value may
        /// be a <see cref="Uri" /> of up to 2 KB in length that specifies a
        /// blob.  A source blob in the same storage account can be
        /// authenticated via Shared Key.  However, if the source is a blob in
        /// another account, the source blob must either be public or must be
        /// authenticated via a shared access signature. If the source blob
        /// is public, no authentication is required to perform the copy
        /// operation.
        ///
        /// The source object may be a file in the Azure File service.  If the
        /// source object is a file that is to be copied to a blob, then the
        /// source file must be authenticated using a shared access signature,
        /// whether it resides in the same account or in a different account.
        /// </param>
        /// <param name="metadata">
        /// Optional custom metadata to set for this blob.
        /// </param>
        /// <param name="accessTier">
        /// Optional <see cref="AccessTier"/>
        /// Indicates the tier to be set on the blob.
        /// </param>
        /// <param name="sourceAccessConditions">
        /// Optional <see cref="BlobAccessConditions"/> to add
        /// conditions on the copying of data from this source blob.
        /// </param>
        /// <param name="destinationAccessConditions">
        /// Optional <see cref="BlobAccessConditions"/> to add conditions on
        /// the copying of data to this blob.
        /// </param>
        /// <param name="rehydratePriority">
        /// Optional <see cref="RehydratePriority"/>
        /// Indicates the priority with which to rehydrate an archived blob.
        /// </param>
        /// <param name="cancellationToken">
        /// Optional <see cref="CancellationToken"/> to propagate
        /// notifications that the operation should be cancelled.
        /// </param>
        /// <returns>
        /// A <see cref="CopyFromUriOperation"/> describing the
        /// state of the copy operation.
        /// </returns>
        /// <remarks>
        /// A <see cref="RequestFailedException"/> will be thrown if
        /// a failure occurs.
        /// </remarks>
        public virtual CopyFromUriOperation StartCopyFromUri(
            Uri source,
            Metadata metadata = default,
            AccessTier? accessTier = default,
            BlobAccessConditions? sourceAccessConditions = default,
            BlobAccessConditions? destinationAccessConditions = default,
            RehydratePriority? rehydratePriority = default,
            CancellationToken cancellationToken = default)
        {
            Response<BlobCopyInfo> response = StartCopyFromUriInternal(
                source,
                metadata,
                accessTier,
                sourceAccessConditions,
                destinationAccessConditions,
                rehydratePriority,
                false, // async
                cancellationToken)
                .EnsureCompleted();
            return new CopyFromUriOperation(
                this,
                response.Value.CopyId,
                response.GetRawResponse(),
                cancellationToken);
        }

        /// <summary>
        /// The <see cref="StartCopyFromUri(Uri, Metadata, AccessTier?, BlobAccessConditions?, BlobAccessConditions?, RehydratePriority?, CancellationToken)"/>
        /// operation copies data at from the <paramref name="source"/> to this
        /// blob.  You can check the <see cref="BlobProperties.CopyStatus"/>
        /// returned from the <see cref="GetPropertiesAsync"/> to determine if
        /// the copy has completed.
        ///
        /// For more information, see <see href="https://docs.microsoft.com/en-us/rest/api/storageservices/copy-blob" />.
        /// </summary>
        /// <param name="source">
        /// Specifies the <see cref="Uri"/> of the source blob.  The value may
        /// be a <see cref="Uri" /> of up to 2 KB in length that specifies a
        /// blob.  A source blob in the same storage account can be
        /// authenticated via Shared Key.  However, if the source is a blob in
        /// another account, the source blob must either be public or must be
        /// authenticated via a shared access signature. If the source blob
        /// is public, no authentication is required to perform the copy
        /// operation.
        ///
        /// The source object may be a file in the Azure File service.  If the
        /// source object is a file that is to be copied to a blob, then the
        /// source file must be authenticated using a shared access signature,
        /// whether it resides in the same account or in a different account.
        /// </param>
        /// <param name="metadata">
        /// Optional custom metadata to set for this blob.
        /// </param>
        /// <param name="accessTier">
        /// Optional <see cref="AccessTier"/>
        /// Indicates the tier to be set on the blob.
        /// </param>
        /// <param name="sourceAccessConditions">
        /// Optional <see cref="BlobAccessConditions"/> to add
        /// conditions on the copying of data from this source blob.
        /// </param>
        /// <param name="destinationAccessConditions">
        /// Optional <see cref="BlobAccessConditions"/> to add conditions on
        /// the copying of data to this blob.
        /// </param>
        /// <param name="rehydratePriority">
        /// Optional <see cref="RehydratePriority"/>
        /// Indicates the priority with which to rehydrate an archived blob.
        /// </param>
        /// <param name="cancellationToken">
        /// Optional <see cref="CancellationToken"/> to propagate
        /// notifications that the operation should be cancelled.
        /// </param>
        /// <returns>
        /// A <see cref="CopyFromUriOperation"/> describing the
        /// state of the copy operation.
        /// </returns>
        /// <remarks>
        /// A <see cref="RequestFailedException"/> will be thrown if
        /// a failure occurs.
        /// </remarks>
        public virtual async Task<CopyFromUriOperation> StartCopyFromUriAsync(
            Uri source,
            Metadata metadata = default,
            AccessTier? accessTier = default,
            BlobAccessConditions? sourceAccessConditions = default,
            BlobAccessConditions? destinationAccessConditions = default,
            RehydratePriority? rehydratePriority = default,
            CancellationToken cancellationToken = default)
        {
            Response<BlobCopyInfo> response = await StartCopyFromUriInternal(
                source,
                metadata,
                accessTier,
                sourceAccessConditions,
                destinationAccessConditions,
                rehydratePriority,
                true, // async
                cancellationToken)
                .ConfigureAwait(false);
            return new CopyFromUriOperation(
                this,
                response.Value.CopyId,
                response.GetRawResponse(),
                cancellationToken);
        }

        /// <summary>
<<<<<<< HEAD
        /// Get an existing <see cref="CopyFromUriOperation"/>.
        ///
        /// For more information, see <see href="https://docs.microsoft.com/en-us/rest/api/storageservices/copy-blob" />.
        /// </summary>
        /// <param name="copyId">
        /// The ID of a copy operation that's already beeen started.
        /// </param>
        /// <param name="cancellationToken">
        /// Optional <see cref="CancellationToken"/> to propagate
        /// notifications that the operation should be cancelled.
        /// </param>
        /// <returns>
        /// A <see cref="Operation{Int64}"/> representing the copy
        /// operation.
        /// </returns>
        /// <remarks>
        /// A <see cref="RequestFailedException"/> will be thrown if
        /// a failure occurs.
        /// </remarks>
        public virtual Operation<long> StartCopyFromUri(
            string copyId,
            CancellationToken cancellationToken = default)
        {
            Response<BlobProperties> response = GetPropertiesInternal(
                null,
                false, // async
                cancellationToken)
                .EnsureCompleted();
            return new CopyFromUriOperation(
                this,
                copyId,
                response.GetRawResponse(),
                cancellationToken);
        }

        /// <summary>
        /// Get an existing <see cref="CopyFromUriOperation"/>.
        ///
        /// For more information, see <see href="https://docs.microsoft.com/en-us/rest/api/storageservices/copy-blob" />.
        /// </summary>
        /// <param name="copyId">
        /// The ID of a copy operation that's already beeen started.
        /// </param>
        /// <param name="cancellationToken">
        /// Optional <see cref="CancellationToken"/> to propagate
        /// notifications that the operation should be cancelled.
        /// </param>
        /// <returns>
        /// A <see cref="Operation{Int64}"/> representing the copy
        /// operation.
        /// </returns>
        /// <remarks>
        /// A <see cref="RequestFailedException"/> will be thrown if
        /// a failure occurs.
        /// </remarks>
        public virtual async Task<Operation<long>> StartCopyFromUriAsync(
            string copyId,
            CancellationToken cancellationToken = default)
        {
            Response<BlobProperties> response = await GetPropertiesInternal(
                null,
                true, // async
                cancellationToken)
                .ConfigureAwait(false);
            return new CopyFromUriOperation(
                this,
                copyId,
                response.GetRawResponse(),
                cancellationToken);
        }

        /// <summary>
=======
>>>>>>> 2e28e5d3
        /// The <see cref="StartCopyFromUriInternal"/> operation copies data at
        /// from the <paramref name="source"/> to this blob.  You can check
        /// the <see cref="BlobProperties.CopyStatus"/> returned from the
        /// <see cref="GetPropertiesAsync"/> to determine if the copy has
        /// completed.
        ///
        /// For more information, see <see href="https://docs.microsoft.com/en-us/rest/api/storageservices/copy-blob" />.
        /// </summary>
        /// <param name="source">
        /// Specifies the <see cref="Uri"/> of the source blob.  The value may
        /// be a <see cref="Uri" /> of up to 2 KB in length that specifies a
        /// blob.  A source blob in the same storage account can be
        /// authenticated via Shared Key.  However, if the source is a blob in
        /// another account, the source blob must either be public or must be
        /// authenticated via a shared access signature. If the source blob
        /// is public, no authentication is required to perform the copy
        /// operation.
        ///
        /// The source object may be a file in the Azure File service.  If the
        /// source object is a file that is to be copied to a blob, then the
        /// source file must be authenticated using a shared access signature,
        /// whether it resides in the same account or in a different account.
        /// </param>
        /// <param name="metadata">
        /// Optional custom metadata to set for this blob.
        /// </param>
        /// <param name="accessTier">
        /// Optional <see cref="AccessTier"/>
        /// Indicates the tier to be set on the blob.
        /// </param>
        /// <param name="sourceAccessConditions">
        /// Optional <see cref="BlobAccessConditions"/> to add
        /// conditions on the copying of data from this source blob.
        /// </param>
        /// <param name="destinationAccessConditions">
        /// Optional <see cref="BlobAccessConditions"/> to add conditions on
        /// the copying of data to this blob.
        /// </param>
        /// <param name="rehydratePriority">
        /// Optional <see cref="RehydratePriority"/>
        /// Indicates the priority with which to rehydrate an archived blob.
        /// </param>
        /// <param name="async">
        /// Whether to invoke the operation asynchronously.
        /// </param>
        /// <param name="cancellationToken">
        /// Optional <see cref="CancellationToken"/> to propagate
        /// notifications that the operation should be cancelled.
        /// </param>
        /// <returns>
        /// A <see cref="Response{BlobCopyInfo}"/> describing the
        /// state of the copy operation.
        /// </returns>
        /// <remarks>
        /// A <see cref="RequestFailedException"/> will be thrown if
        /// a failure occurs.
        /// </remarks>
        private async Task<Response<BlobCopyInfo>> StartCopyFromUriInternal(
            Uri source,
            Metadata metadata,
            AccessTier? accessTier,
            BlobAccessConditions? sourceAccessConditions,
            BlobAccessConditions? destinationAccessConditions,
            RehydratePriority? rehydratePriority,
            bool async,
            CancellationToken cancellationToken)
        {
            using (Pipeline.BeginLoggingScope(nameof(BlobBaseClient)))
            {
                Pipeline.LogMethodEnter(
                    nameof(BlobBaseClient),
                    message:
                    $"{nameof(Uri)}: {Uri}\n" +
                    $"{nameof(source)}: {source}\n" +
                    $"{nameof(sourceAccessConditions)}: {sourceAccessConditions}\n" +
                    $"{nameof(destinationAccessConditions)}: {destinationAccessConditions}");
                try
                {
                    return await BlobRestClient.Blob.StartCopyFromUriAsync(
                        ClientDiagnostics,
                        Pipeline,
                        Uri,
                        copySource: source,
                        rehydratePriority: rehydratePriority,
                        tier: accessTier,
                        sourceIfModifiedSince: sourceAccessConditions?.HttpAccessConditions?.IfModifiedSince,
                        sourceIfUnmodifiedSince: sourceAccessConditions?.HttpAccessConditions?.IfUnmodifiedSince,
                        sourceIfMatch: sourceAccessConditions?.HttpAccessConditions?.IfMatch,
                        sourceIfNoneMatch: sourceAccessConditions?.HttpAccessConditions?.IfNoneMatch,
                        ifModifiedSince: destinationAccessConditions?.HttpAccessConditions?.IfModifiedSince,
                        ifUnmodifiedSince: destinationAccessConditions?.HttpAccessConditions?.IfUnmodifiedSince,
                        ifMatch: destinationAccessConditions?.HttpAccessConditions?.IfMatch,
                        ifNoneMatch: destinationAccessConditions?.HttpAccessConditions?.IfNoneMatch,
                        leaseId: destinationAccessConditions?.LeaseAccessConditions?.LeaseId,
                        metadata: metadata,
                        async: async,
                        operationName: "Azure.Storage.Blobs.Specialized.BlobBaseClient.StartCopyFromUri",
                        cancellationToken: cancellationToken)
                        .ConfigureAwait(false);
                }
                catch (Exception ex)
                {
                    Pipeline.LogException(ex);
                    throw;
                }
                finally
                {
                    Pipeline.LogMethodExit(nameof(BlobBaseClient));
                }
            }
        }
        #endregion StartCopyFromUri

        #region AbortCopyFromUri
        /// <summary>
        /// The <see cref="AbortCopyFromUri"/> operation aborts a pending
        /// <see cref="CopyFromUriOperation"/>, and leaves a this
        /// blob with zero length and full metadata.
        ///
        /// For more information, see <see href="https://docs.microsoft.com/en-us/rest/api/storageservices/abort-copy-blob" />.
        /// </summary>
        /// <param name="copyId">
        /// ID of the copy operation to abort.
        /// </param>
        /// <param name="leaseAccessConditions">
        /// Optional <see cref="LeaseAccessConditions"/> to add
        /// conditions on aborting the copy operation.
        /// </param>
        /// <param name="cancellationToken">
        /// Optional <see cref="CancellationToken"/> to propagate
        /// notifications that the operation should be cancelled.
        /// </param>
        /// <returns>
        /// A <see cref="Response"/> on successfully aborting.
        /// </returns>
        /// <remarks>
        /// A <see cref="RequestFailedException"/> will be thrown if
        /// a failure occurs.
        /// </remarks>
        public virtual Response AbortCopyFromUri(
            string copyId,
            LeaseAccessConditions? leaseAccessConditions = default,
            CancellationToken cancellationToken = default) =>
            AbortCopyFromUriInternal(
                copyId,
                leaseAccessConditions,
                false, // async
                cancellationToken)
                .EnsureCompleted();

        /// <summary>
        /// The <see cref="AbortCopyFromUriAsync"/> operation aborts a pending
        /// <see cref="CopyFromUriOperation"/>, and leaves a this
        /// blob with zero length and full metadata.
        ///
        /// For more information, see <see href="https://docs.microsoft.com/en-us/rest/api/storageservices/abort-copy-blob" />.
        /// </summary>
        /// <param name="copyId">
        /// ID of the copy operation to abort.
        /// </param>
        /// <param name="leaseAccessConditions">
        /// Optional <see cref="LeaseAccessConditions"/> to add
        /// conditions on aborting the copy operation.
        /// </param>
        /// <param name="cancellationToken">
        /// Optional <see cref="CancellationToken"/> to propagate
        /// notifications that the operation should be cancelled.
        /// </param>
        /// <returns>
        /// A <see cref="Response"/> on successfully aborting.
        /// </returns>
        /// <remarks>
        /// A <see cref="RequestFailedException"/> will be thrown if
        /// a failure occurs.
        /// </remarks>
        public virtual async Task<Response> AbortCopyFromUriAsync(
            string copyId,
            LeaseAccessConditions? leaseAccessConditions = default,
            CancellationToken cancellationToken = default) =>
            await AbortCopyFromUriInternal(
                copyId,
                leaseAccessConditions,
                true, // async
                cancellationToken)
                .ConfigureAwait(false);

        /// <summary>
        /// The <see cref="AbortCopyFromUriAsync"/> operation aborts a pending
        /// <see cref="CopyFromUriOperation"/>, and leaves a this
        /// blob with zero length and full metadata.
        ///
        /// For more information, see <see href="https://docs.microsoft.com/en-us/rest/api/storageservices/abort-copy-blob" />.
        /// </summary>
        /// <param name="copyId">
        /// ID of the copy operation to abort.
        /// </param>
        /// <param name="leaseAccessConditions">
        /// Optional <see cref="LeaseAccessConditions"/> to add
        /// conditions on aborting the copy operation.
        /// </param>
        /// <param name="async">
        /// Whether to invoke the operation asynchronously.
        /// </param>
        /// <param name="cancellationToken">
        /// Optional <see cref="CancellationToken"/> to propagate
        /// notifications that the operation should be cancelled.
        /// </param>
        /// <returns>
        /// A <see cref="Response"/> on successfully aborting.
        /// </returns>
        /// <remarks>
        /// A <see cref="RequestFailedException"/> will be thrown if
        /// a failure occurs.
        /// </remarks>
        private async Task<Response> AbortCopyFromUriInternal(
            string copyId,
            LeaseAccessConditions? leaseAccessConditions,
            bool async,
            CancellationToken cancellationToken)
        {
            using (Pipeline.BeginLoggingScope(nameof(BlobBaseClient)))
            {
                Pipeline.LogMethodEnter(
                    nameof(BlobBaseClient),
                    message:
                    $"{nameof(Uri)}: {Uri}\n" +
                    $"{nameof(copyId)}: {copyId}\n" +
                    $"{nameof(leaseAccessConditions)}: {leaseAccessConditions}");
                try
                {
                    return await BlobRestClient.Blob.AbortCopyFromUriAsync(
                        ClientDiagnostics,
                        Pipeline,
                        Uri,
                        copyId: copyId,
                        leaseId: leaseAccessConditions?.LeaseId,
                        async: async,
                        operationName: "Azure.Storage.Blobs.Specialized.BlobBaseClient.AbortCopyFromUri",
                        cancellationToken: cancellationToken)
                        .ConfigureAwait(false);
                }
                catch (Exception ex)
                {
                    Pipeline.LogException(ex);
                    throw;
                }
                finally
                {
                    Pipeline.LogMethodExit(nameof(BlobBaseClient));
                }
            }
        }
        #endregion AbortCopyFromUri

        #region Delete
        /// <summary>
        /// The <see cref="Delete"/> operation marks the specified blob
        /// or snapshot for  deletion. The blob is later deleted during
        /// garbage collection.
        ///
        /// Note that in order to delete a blob, you must delete all of its
        /// snapshots. You can delete both at the same time using
        /// <see cref="DeleteSnapshotsOption.Include"/>.
        ///
        /// For more information, see <see href="https://docs.microsoft.com/rest/api/storageservices/delete-blob" />.
        /// </summary>
        /// <param name="deleteOptions">
        /// Specifies options for deleting blob snapshots.
        /// </param>
        /// <param name="accessConditions">
        /// Optional <see cref="BlobAccessConditions"/> to add conditions on
        /// deleting this blob.
        /// </param>
        /// <param name="cancellationToken">
        /// Optional <see cref="CancellationToken"/> to propagate
        /// notifications that the operation should be cancelled.
        /// </param>
        /// <returns>
        /// A <see cref="Response"/> on successfully deleting.
        /// </returns>
        /// <remarks>
        /// A <see cref="RequestFailedException"/> will be thrown if
        /// a failure occurs.
        /// </remarks>
        public virtual Response Delete(
            DeleteSnapshotsOption? deleteOptions = default,
            BlobAccessConditions? accessConditions = default,
            CancellationToken cancellationToken = default) =>
            DeleteInternal(
                deleteOptions,
                accessConditions,
                false, // async
                cancellationToken)
                .EnsureCompleted();

        /// <summary>
        /// The <see cref="DeleteAsync"/> operation marks the specified blob
        /// or snapshot for  deletion. The blob is later deleted during
        /// garbage collection.
        ///
        /// Note that in order to delete a blob, you must delete all of its
        /// snapshots. You can delete both at the same time using
        /// <see cref="DeleteSnapshotsOption.Include"/>.
        ///
        /// For more information, see <see href="https://docs.microsoft.com/rest/api/storageservices/delete-blob" />.
        /// </summary>
        /// <param name="deleteOptions">
        /// Specifies options for deleting blob snapshots.
        /// </param>
        /// <param name="accessConditions">
        /// Optional <see cref="BlobAccessConditions"/> to add conditions on
        /// deleting this blob.
        /// </param>
        /// <param name="cancellationToken">
        /// Optional <see cref="CancellationToken"/> to propagate
        /// notifications that the operation should be cancelled.
        /// </param>
        /// <returns>
        /// A <see cref="Response"/> on successfully deleting.
        /// </returns>
        /// <remarks>
        /// A <see cref="RequestFailedException"/> will be thrown if
        /// a failure occurs.
        /// </remarks>
        public virtual async Task<Response> DeleteAsync(
            DeleteSnapshotsOption? deleteOptions = default,
            BlobAccessConditions? accessConditions = default,
            CancellationToken cancellationToken = default) =>
            await DeleteInternal(
                deleteOptions,
                accessConditions,
                true, // async
                cancellationToken)
                .ConfigureAwait(false);

        /// <summary>
        /// The <see cref="DeleteIfExists"/> operation marks the specified blob
        /// or snapshot for deletion, if the blob exists. The blob is later deleted
        /// during garbage collection.
        ///
        /// Note that in order to delete a blob, you must delete all of its
        /// snapshots. You can delete both at the same time using
        /// <see cref="DeleteSnapshotsOption.Include"/>.
        ///
        /// For more information, see <see href="https://docs.microsoft.com/rest/api/storageservices/delete-blob" />.
        /// </summary>
        /// <param name="deleteOptions">
        /// Specifies options for deleting blob snapshots.
        /// </param>
        /// <param name="accessConditions">
        /// Optional <see cref="BlobAccessConditions"/> to add conditions on
        /// deleting this blob.
        /// </param>
        /// <param name="cancellationToken">
        /// Optional <see cref="CancellationToken"/> to propagate
        /// notifications that the operation should be cancelled.
        /// </param>
        /// <returns>
        /// A <see cref="Response"/> on successfully deleting.
        /// </returns>
        /// <remarks>
        /// A <see cref="RequestFailedException"/> will be thrown if
        /// a failure occurs.
        /// </remarks>
        public virtual Response<bool> DeleteIfExists(
            DeleteSnapshotsOption? deleteOptions = default,
            BlobAccessConditions? accessConditions = default,
            CancellationToken cancellationToken = default) =>
            DeleteIfExistsInternal(
                deleteOptions,
                accessConditions ?? default,
                false, // async
                cancellationToken)
                .EnsureCompleted();

        /// <summary>
        /// The <see cref="DeleteIfExistsAsync"/> operation marks the specified blob
        /// or snapshot for deletion, if the blob exists. The blob is later deleted
        /// during garbage collection.
        ///
        /// Note that in order to delete a blob, you must delete all of its
        /// snapshots. You can delete both at the same time using
        /// <see cref="DeleteSnapshotsOption.Include"/>.
        ///
        /// For more information, see <see href="https://docs.microsoft.com/rest/api/storageservices/delete-blob" />.
        /// </summary>
        /// <param name="deleteOptions">
        /// Specifies options for deleting blob snapshots.
        /// </param>
        /// <param name="accessConditions">
        /// Optional <see cref="BlobAccessConditions"/> to add conditions on
        /// deleting this blob.
        /// </param>
        /// <param name="cancellationToken">
        /// Optional <see cref="CancellationToken"/> to propagate
        /// notifications that the operation should be cancelled.
        /// </param>
        /// <returns>
        /// A <see cref="Response"/> on successfully deleting.
        /// </returns>
        /// <remarks>
        /// A <see cref="RequestFailedException"/> will be thrown if
        /// a failure occurs.
        /// </remarks>
        public virtual async Task<Response<bool>> DeleteIfExistsAsync(
            DeleteSnapshotsOption? deleteOptions = default,
            BlobAccessConditions? accessConditions = default,
            CancellationToken cancellationToken = default) =>
            await DeleteIfExistsInternal(
                deleteOptions,
                accessConditions ?? default,
                true, // async
                cancellationToken)
                .ConfigureAwait(false);

        /// <summary>
        /// The <see cref="DeleteIfExistsInternal"/> operation marks the specified blob
        /// or snapshot for deletion, if the blob exists. The blob is later deleted
        /// during garbage collection.
        ///
        /// Note that in order to delete a blob, you must delete all of its
        /// snapshots. You can delete both at the same time using
        /// <see cref="DeleteSnapshotsOption.Include"/>.
        ///
        /// For more information, see <see href="https://docs.microsoft.com/rest/api/storageservices/delete-blob" />.
        /// </summary>
        /// <param name="deleteOptions">
        /// Specifies options for deleting blob snapshots.
        /// </param>
        /// <param name="accessConditions">
        /// Optional <see cref="BlobAccessConditions"/> to add conditions on
        /// deleting this blob.
        /// </param>
        /// <param name="async">
        /// Whether to invoke the operation asynchronously.
        /// </param>
        /// <param name="cancellationToken">
        /// Optional <see cref="CancellationToken"/> to propagate
        /// notifications that the operation should be cancelled.
        /// </param>
        /// <returns>
        /// A <see cref="Response"/> on successfully deleting.
        /// </returns>
        /// <remarks>
        /// A <see cref="RequestFailedException"/> will be thrown if
        /// a failure occurs.
        /// </remarks>
        private async Task<Response<bool>> DeleteIfExistsInternal(
            DeleteSnapshotsOption? deleteOptions,
            BlobAccessConditions accessConditions,
            bool async,
            CancellationToken cancellationToken)
        {
            try
            {
                Response response = await DeleteInternal(
                    deleteOptions,
                    accessConditions,
                    async,
                    cancellationToken,
                    Constants.Blob.Base.DeleteIfExists)
                    .ConfigureAwait(false);
                return Response.FromValue(true, response);
            }
            catch (RequestFailedException storageRequestFailedException)
            when (storageRequestFailedException.ErrorCode == Constants.Blob.NotFound)
            {
                return Response.FromValue(false, default);
            }
        }

        /// <summary>
        /// The <see cref="DeleteInternal"/> operation marks the specified blob
        /// or snapshot for  deletion. The blob is later deleted during
        /// garbage collection.
        ///
        /// Note that in order to delete a blob, you must delete all of its
        /// snapshots. You can delete both at the same time using
        /// <see cref="DeleteSnapshotsOption.Include"/>.
        ///
        /// For more information, see <see href="https://docs.microsoft.com/rest/api/storageservices/delete-blob" />.
        /// </summary>
        /// <param name="deleteOptions">
        /// Specifies options for deleting blob snapshots.
        /// </param>
        /// <param name="accessConditions">
        /// Optional <see cref="BlobAccessConditions"/> to add conditions on
        /// deleting this blob.
        /// </param>
        /// <param name="async">
        /// Whether to invoke the operation asynchronously.
        /// </param>
        /// <param name="cancellationToken">
        /// Optional <see cref="CancellationToken"/> to propagate
        /// notifications that the operation should be cancelled.
        /// </param>
        /// <param name="operationName">
        /// Optional. To indicate if the name of the operation.
        /// </param>
        /// <returns>
        /// A <see cref="Response"/> on successfully deleting.
        /// </returns>
        /// <remarks>
        /// A <see cref="RequestFailedException"/> will be thrown if
        /// a failure occurs.
        /// </remarks>
        private async Task<Response> DeleteInternal(
            DeleteSnapshotsOption? deleteOptions,
            BlobAccessConditions? accessConditions,
            bool async,
            CancellationToken cancellationToken,
            string operationName = Constants.Blob.Base.Delete)
        {
            using (Pipeline.BeginLoggingScope(nameof(BlobBaseClient)))
            {
                Pipeline.LogMethodEnter(
                    nameof(BlobBaseClient),
                    message:
                    $"{nameof(Uri)}: {Uri}\n" +
                    $"{nameof(deleteOptions)}: {deleteOptions}\n" +
                    $"{nameof(accessConditions)}: {accessConditions}");
                try
                {
                    return await BlobRestClient.Blob.DeleteAsync(
                        ClientDiagnostics,
                        Pipeline,
                        Uri,
                        leaseId: accessConditions?.LeaseAccessConditions?.LeaseId,
                        deleteSnapshots: deleteOptions,
                        ifModifiedSince: accessConditions?.HttpAccessConditions?.IfModifiedSince,
                        ifUnmodifiedSince: accessConditions?.HttpAccessConditions?.IfUnmodifiedSince,
                        ifMatch: accessConditions?.HttpAccessConditions?.IfMatch,
                        ifNoneMatch: accessConditions?.HttpAccessConditions?.IfNoneMatch,
                        async: async,
                        operationName: operationName,
                        cancellationToken: cancellationToken)
                        .ConfigureAwait(false);
                }
                catch (Exception ex)
                {
                    Pipeline.LogException(ex);
                    throw;
                }
                finally
                {
                    Pipeline.LogMethodExit(nameof(BlobBaseClient));
                }
            }
        }
        #endregion Delete

        #region Undelete
        /// <summary>
        /// The <see cref="Undelete"/> operation restores the contents
        /// and metadata of a soft deleted blob and any associated soft
        /// deleted snapshots.
        ///
        /// For more information, see <see href="https://docs.microsoft.com/rest/api/storageservices/undelete-blob" />.
        /// </summary>
        /// <param name="cancellationToken">
        /// Optional <see cref="CancellationToken"/> to propagate
        /// notifications that the operation should be cancelled.
        /// </param>
        /// <returns>
        /// A <see cref="Response"/> on successfully deleting.
        /// </returns>
        /// <remarks>
        /// A <see cref="RequestFailedException"/> will be thrown if
        /// a failure occurs.
        /// </remarks>
        public virtual Response Undelete(
            CancellationToken cancellationToken = default) =>
            UndeleteInternal(
                false, // async
                cancellationToken)
                .EnsureCompleted();

        /// <summary>
        /// The <see cref="UndeleteAsync"/> operation restores the contents
        /// and metadata of a soft deleted blob and any associated soft
        /// deleted snapshots.
        ///
        /// For more information, see <see href="https://docs.microsoft.com/rest/api/storageservices/undelete-blob" />.
        /// </summary>
        /// <param name="cancellationToken">
        /// Optional <see cref="CancellationToken"/> to propagate
        /// notifications that the operation should be cancelled.
        /// </param>
        /// <returns>
        /// A <see cref="Response"/> on successfully deleting.
        /// </returns>
        /// <remarks>
        /// A <see cref="RequestFailedException"/> will be thrown if
        /// a failure occurs.
        /// </remarks>
        public virtual async Task<Response> UndeleteAsync(
            CancellationToken cancellationToken = default) =>
            await UndeleteInternal(
                true, // async
                cancellationToken)
                .ConfigureAwait(false);

        /// <summary>
        /// The <see cref="UndeleteInternal"/> operation restores the contents
        /// and metadata of a soft deleted blob and any associated soft
        /// deleted snapshots.
        ///
        /// For more information, see <see href="https://docs.microsoft.com/rest/api/storageservices/undelete-blob" />.
        /// </summary>
        /// <param name="async">
        /// Whether to invoke the operation asynchronously.
        /// </param>
        /// <param name="cancellationToken">
        /// Optional <see cref="CancellationToken"/> to propagate
        /// notifications that the operation should be cancelled.
        /// </param>
        /// <returns>
        /// A <see cref="Response"/> on successfully deleting.
        /// </returns>
        /// <remarks>
        /// A <see cref="RequestFailedException"/> will be thrown if
        /// a failure occurs.
        /// </remarks>
        private async Task<Response> UndeleteInternal(
            bool async,
            CancellationToken cancellationToken)
        {
            using (Pipeline.BeginLoggingScope(nameof(BlobBaseClient)))
            {
                Pipeline.LogMethodEnter(nameof(BlobBaseClient), message: $"{nameof(Uri)}: {Uri}");
                try
                {
                    return await BlobRestClient.Blob.UndeleteAsync(
                        ClientDiagnostics,
                        Pipeline,
                        Uri,
                        async: async,
                        cancellationToken: cancellationToken,
                        operationName: "Azure.Storage.Blobs.Specialized.BlobBaseClient.Undelete")
                        .ConfigureAwait(false);
                }
                catch (Exception ex)
                {
                    Pipeline.LogException(ex);
                    throw;
                }
                finally
                {
                    Pipeline.LogMethodExit(nameof(BlobBaseClient));
                }
            }
        }
        #endregion Undelete

        #region GetProperties
        /// <summary>
        /// The <see cref="GetProperties"/> operation returns all
        /// user-defined metadata, standard HTTP properties, and system
        /// properties for the blob. It does not return the content of the
        /// blob.
        ///
        /// For more information, see <see href="https://docs.microsoft.com/rest/api/storageservices/get-blob-properties" />.
        /// </summary>
        /// <param name="accessConditions">
        /// Optional <see cref="BlobAccessConditions"/> to add
        /// conditions on getting the blob's properties.
        /// </param>
        /// <param name="cancellationToken">
        /// Optional <see cref="CancellationToken"/> to propagate
        /// notifications that the operation should be cancelled.
        /// </param>
        /// <returns>
        /// A <see cref="Response{BlobProperties}"/> describing the
        /// blob's properties.
        /// </returns>
        /// <remarks>
        /// A <see cref="RequestFailedException"/> will be thrown if
        /// a failure occurs.
        /// </remarks>
        public virtual Response<BlobProperties> GetProperties(
            BlobAccessConditions? accessConditions = default,
            CancellationToken cancellationToken = default) =>
            GetPropertiesInternal(
                accessConditions,
                false, // async
                cancellationToken)
                .EnsureCompleted();

        /// <summary>
        /// The <see cref="GetPropertiesAsync"/> operation returns all
        /// user-defined metadata, standard HTTP properties, and system
        /// properties for the blob. It does not return the content of the
        /// blob.
        ///
        /// For more information, see <see href="https://docs.microsoft.com/rest/api/storageservices/get-blob-properties" />.
        /// </summary>
        /// <param name="accessConditions">
        /// Optional <see cref="BlobAccessConditions"/> to add
        /// conditions on getting the blob's properties.
        /// </param>
        /// <param name="cancellationToken">
        /// Optional <see cref="CancellationToken"/> to propagate
        /// notifications that the operation should be cancelled.
        /// </param>
        /// <returns>
        /// A <see cref="Response{BlobProperties}"/> describing the
        /// blob's properties.
        /// </returns>
        /// <remarks>
        /// A <see cref="RequestFailedException"/> will be thrown if
        /// a failure occurs.
        /// </remarks>
        public virtual async Task<Response<BlobProperties>> GetPropertiesAsync(
            BlobAccessConditions? accessConditions = default,
            CancellationToken cancellationToken = default) =>
            await GetPropertiesInternal(
                accessConditions,
                true, // async
                cancellationToken)
                .ConfigureAwait(false);

        /// <summary>
        /// The <see cref="GetPropertiesInternal"/> operation returns all
        /// user-defined metadata, standard HTTP properties, and system
        /// properties for the blob. It does not return the content of the
        /// blob.
        ///
        /// For more information, see <see href="https://docs.microsoft.com/rest/api/storageservices/get-blob-properties" />.
        /// </summary>
        /// <param name="accessConditions">
        /// Optional <see cref="BlobAccessConditions"/> to add
        /// conditions on getting the blob's properties.
        /// </param>
        /// <param name="async">
        /// Whether to invoke the operation asynchronously.
        /// </param>
        /// <param name="cancellationToken">
        /// Optional <see cref="CancellationToken"/> to propagate
        /// notifications that the operation should be cancelled.
        /// </param>
        /// <returns>
        /// A <see cref="Response{BlobProperties}"/> describing the
        /// blob's properties.
        /// </returns>
        /// <remarks>
        /// A <see cref="RequestFailedException"/> will be thrown if
        /// a failure occurs.
        /// </remarks>
        private async Task<Response<BlobProperties>> GetPropertiesInternal(
            BlobAccessConditions? accessConditions,
            bool async,
            CancellationToken cancellationToken)
        {
            using (Pipeline.BeginLoggingScope(nameof(BlobBaseClient)))
            {
                Pipeline.LogMethodEnter(
                    nameof(BlobBaseClient),
                    message:
                    $"{nameof(Uri)}: {Uri}\n" +
                    $"{nameof(accessConditions)}: {accessConditions}");
                try
                {
                    BlobErrors.VerifyHttpsCustomerProvidedKey(Uri, CustomerProvidedKey);

                    return await BlobRestClient.Blob.GetPropertiesAsync(
                        ClientDiagnostics,
                        Pipeline,
                        Uri,
                        leaseId: accessConditions?.LeaseAccessConditions?.LeaseId,
                        encryptionKey: CustomerProvidedKey?.EncryptionKey,
                        encryptionKeySha256: CustomerProvidedKey?.EncryptionKeyHash,
                        encryptionAlgorithm: CustomerProvidedKey?.EncryptionAlgorithm,
                        ifModifiedSince: accessConditions?.HttpAccessConditions?.IfModifiedSince,
                        ifUnmodifiedSince: accessConditions?.HttpAccessConditions?.IfUnmodifiedSince,
                        ifMatch: accessConditions?.HttpAccessConditions?.IfMatch,
                        ifNoneMatch: accessConditions?.HttpAccessConditions?.IfNoneMatch,
                        async: async,
                        operationName: "Azure.Storage.Blobs.Specialized.BlobBaseClient.GetProperties",
                        cancellationToken: cancellationToken)
                        .ConfigureAwait(false);
                }
                catch (Exception ex)
                {
                    Pipeline.LogException(ex);
                    throw;
                }
                finally
                {
                    Pipeline.LogMethodExit(nameof(BlobBaseClient));
                }
            }
        }
        #endregion GetProperties

        #region SetHttpHeaders
        /// <summary>
        /// The <see cref="SetHttpHeaders"/> operation sets system
        /// properties on the blob.
        ///
        /// For more information, see <see href="https://docs.microsoft.com/rest/api/storageservices/set-blob-properties" />.
        /// </summary>
        /// <param name="httpHeaders">
        /// Optional. The standard HTTP header system properties to set.  If not specified, existing values will be cleared.
        /// </param>
        /// <param name="accessConditions">
        /// Optional <see cref="BlobAccessConditions"/> to add conditions on
        /// setting the blob's HTTP headers.
        /// </param>
        /// <param name="cancellationToken">
        /// Optional <see cref="CancellationToken"/> to propagate
        /// notifications that the operation should be cancelled.
        /// </param>
        /// <returns>
        /// A <see cref="Response{BlobInfo}"/> describing the updated
        /// blob.
        /// </returns>
        /// <remarks>
        /// A <see cref="RequestFailedException"/> will be thrown if
        /// a failure occurs.
        /// </remarks>
        public virtual Response<BlobInfo> SetHttpHeaders(
            BlobHttpHeaders httpHeaders = default,
            BlobAccessConditions? accessConditions = default,
            CancellationToken cancellationToken = default) =>
            SetHttpHeadersInternal(
                httpHeaders,
                accessConditions,
                false, // async
                cancellationToken)
                .EnsureCompleted();

        /// <summary>
        /// The <see cref="SetHttpHeadersAsync"/> operation sets system
        /// properties on the blob.
        ///
        /// For more information, see <see href="https://docs.microsoft.com/rest/api/storageservices/set-blob-properties" />.
        /// </summary>
        /// <param name="httpHeaders">
        /// Optional. The standard HTTP header system properties to set.  If not specified, existing values will be cleared.
        /// </param>
        /// <param name="accessConditions">
        /// Optional <see cref="BlobAccessConditions"/> to add conditions on
        /// setting the blob's HTTP headers.
        /// </param>
        /// <param name="cancellationToken">
        /// Optional <see cref="CancellationToken"/> to propagate
        /// notifications that the operation should be cancelled.
        /// </param>
        /// <returns>
        /// A <see cref="Response{BlobInfo}"/> describing the updated
        /// blob.
        /// </returns>
        /// <remarks>
        /// A <see cref="RequestFailedException"/> will be thrown if
        /// a failure occurs.
        /// </remarks>
        public virtual async Task<Response<BlobInfo>> SetHttpHeadersAsync(
            BlobHttpHeaders httpHeaders = default,
            BlobAccessConditions? accessConditions = default,
            CancellationToken cancellationToken = default) =>
            await SetHttpHeadersInternal(
                httpHeaders,
                accessConditions,
                true, // async
                cancellationToken)
                .ConfigureAwait(false);

        /// <summary>
        /// The <see cref="SetHttpHeadersInternal"/> operation sets system
        /// properties on the blob.
        ///
        /// For more information, see <see href="https://docs.microsoft.com/rest/api/storageservices/set-blob-properties" />.
        /// </summary>
        /// <param name="httpHeaders">
        /// Optional. The standard HTTP header system properties to set.  If not specified, existing values will be cleared.
        /// </param>
        /// <param name="accessConditions">
        /// Optional <see cref="BlobAccessConditions"/> to add conditions on
        /// setting the blob's HTTP headers.
        /// </param>
        /// <param name="async">
        /// Whether to invoke the operation asynchronously.
        /// </param>
        /// <param name="cancellationToken">
        /// Optional <see cref="CancellationToken"/> to propagate
        /// notifications that the operation should be cancelled.
        /// </param>
        /// <returns>
        /// A <see cref="Response{BlobInfo}"/> describing the updated
        /// blob.
        /// </returns>
        /// <remarks>
        /// A <see cref="RequestFailedException"/> will be thrown if
        /// a failure occurs.
        /// </remarks>
        private async Task<Response<BlobInfo>> SetHttpHeadersInternal(
            BlobHttpHeaders httpHeaders,
            BlobAccessConditions? accessConditions,
            bool async,
            CancellationToken cancellationToken)
        {
            using (Pipeline.BeginLoggingScope(nameof(BlobBaseClient)))
            {
                Pipeline.LogMethodEnter(
                    nameof(BlobBaseClient),
                    message:
                    $"{nameof(Uri)}: {Uri}\n" +
                    $"{nameof(httpHeaders)}: {httpHeaders}\n" +
                    $"{nameof(accessConditions)}: {accessConditions}");
                try
                {
                    BlobErrors.VerifyHttpsCustomerProvidedKey(Uri, CustomerProvidedKey);

                    Response<SetHttpHeadersOperation> response =
                        await BlobRestClient.Blob.SetHttpHeadersAsync(
                            ClientDiagnostics,
                            Pipeline,
                            Uri,
                            blobCacheControl: httpHeaders?.CacheControl,
                            blobContentType: httpHeaders?.ContentType,
                            blobContentHash: httpHeaders?.ContentHash,
                            blobContentEncoding: httpHeaders?.ContentEncoding,
                            blobContentLanguage: httpHeaders?.ContentLanguage,
                            blobContentDisposition: httpHeaders?.ContentDisposition,
                            leaseId: accessConditions?.LeaseAccessConditions?.LeaseId,
                            ifModifiedSince: accessConditions?.HttpAccessConditions?.IfModifiedSince,
                            ifUnmodifiedSince: accessConditions?.HttpAccessConditions?.IfUnmodifiedSince,
                            ifMatch: accessConditions?.HttpAccessConditions?.IfMatch,
                            ifNoneMatch: accessConditions?.HttpAccessConditions?.IfNoneMatch,
                            async: async,
                            operationName: "Azure.Storage.Blobs.Specialized.BlobBaseClient.SetHttpHeaders",
                            cancellationToken: cancellationToken)
                            .ConfigureAwait(false);
                    return Response.FromValue(
                        new BlobInfo
                        {
                            LastModified = response.Value.LastModified,
                            ETag = response.Value.ETag,
                            BlobSequenceNumber = response.Value.BlobSequenceNumber
                        }, response.GetRawResponse());
                }
                catch (Exception ex)
                {
                    Pipeline.LogException(ex);
                    throw;
                }
                finally
                {
                    Pipeline.LogMethodExit(nameof(BlobBaseClient));
                }
            }
        }
        #endregion SetHttpHeaders

        #region SetMetadata
        /// <summary>
        /// The <see cref="SetMetadata"/> operation sets user-defined
        /// metadata for the specified blob as one or more name-value pairs.
        ///
        /// For more information, see <see href="https://docs.microsoft.com/rest/api/storageservices/set-blob-metadata" />.
        /// </summary>
        /// <param name="metadata">
        /// Custom metadata to set for this blob.
        /// </param>
        /// <param name="accessConditions">
        /// Optional <see cref="BlobAccessConditions"/> to add conditions on
        /// setting the blob's metadata.
        /// </param>
        /// <param name="cancellationToken">
        /// Optional <see cref="CancellationToken"/> to propagate
        /// notifications that the operation should be cancelled.
        /// </param>
        /// <returns>
        /// A <see cref="Response{BlobInfo}"/> describing the updated
        /// blob.
        /// </returns>
        /// <remarks>
        /// A <see cref="RequestFailedException"/> will be thrown if
        /// a failure occurs.
        /// </remarks>
        public virtual Response<BlobInfo> SetMetadata(
            Metadata metadata,
            BlobAccessConditions? accessConditions = default,
            CancellationToken cancellationToken = default) =>
            SetMetadataInternal(
                metadata,
                accessConditions,
                false, // async
                cancellationToken)
                .EnsureCompleted();

        /// <summary>
        /// The <see cref="SetMetadataAsync"/> operation sets user-defined
        /// metadata for the specified blob as one or more name-value pairs.
        ///
        /// For more information, see <see href="https://docs.microsoft.com/rest/api/storageservices/set-blob-metadata" />.
        /// </summary>
        /// <param name="metadata">
        /// Custom metadata to set for this blob.
        /// </param>
        /// <param name="accessConditions">
        /// Optional <see cref="BlobAccessConditions"/> to add conditions on
        /// setting the blob's metadata.
        /// </param>
        /// <param name="cancellationToken">
        /// Optional <see cref="CancellationToken"/> to propagate
        /// notifications that the operation should be cancelled.
        /// </param>
        /// <returns>
        /// A <see cref="Response{BlobInfo}"/> describing the updated
        /// blob.
        /// </returns>
        /// <remarks>
        /// A <see cref="RequestFailedException"/> will be thrown if
        /// a failure occurs.
        /// </remarks>
        public virtual async Task<Response<BlobInfo>> SetMetadataAsync(
            Metadata metadata,
            BlobAccessConditions? accessConditions = default,
            CancellationToken cancellationToken = default) =>
            await SetMetadataInternal(
                metadata,
                accessConditions,
                true, // async
                cancellationToken)
                .ConfigureAwait(false);

        /// <summary>
        /// The <see cref="SetMetadataInternal"/> operation sets user-defined
        /// metadata for the specified blob as one or more name-value pairs.
        ///
        /// For more information, see <see href="https://docs.microsoft.com/rest/api/storageservices/set-blob-metadata" />.
        /// </summary>
        /// <param name="metadata">
        /// Custom metadata to set for this blob.
        /// </param>
        /// <param name="accessConditions">
        /// Optional <see cref="BlobAccessConditions"/> to add conditions on
        /// setting the blob's metadata.
        /// </param>
        /// <param name="async">
        /// Whether to invoke the operation asynchronously.
        /// </param>
        /// <param name="cancellationToken">
        /// Optional <see cref="CancellationToken"/> to propagate
        /// notifications that the operation should be cancelled.
        /// </param>
        /// <returns>
        /// A <see cref="Response{BlobInfo}"/> describing the updated
        /// blob.
        /// </returns>
        /// <remarks>
        /// A <see cref="RequestFailedException"/> will be thrown if
        /// a failure occurs.
        /// </remarks>
        private async Task<Response<BlobInfo>> SetMetadataInternal(
            Metadata metadata,
            BlobAccessConditions? accessConditions,
            bool async,
            CancellationToken cancellationToken)
        {
            using (Pipeline.BeginLoggingScope(nameof(BlobBaseClient)))
            {
                Pipeline.LogMethodEnter(
                    nameof(BlobBaseClient),
                    message:
                    $"{nameof(Uri)}: {Uri}\n" +
                    $"{nameof(accessConditions)}: {accessConditions}");
                try
                {
                    BlobErrors.VerifyHttpsCustomerProvidedKey(Uri, CustomerProvidedKey);

                    Response<SetMetadataOperation> response =
                        await BlobRestClient.Blob.SetMetadataAsync(
                            ClientDiagnostics,
                            Pipeline,
                            Uri,
                            metadata: metadata,
                            leaseId: accessConditions?.LeaseAccessConditions?.LeaseId,
                            encryptionKey: CustomerProvidedKey?.EncryptionKey,
                            encryptionKeySha256: CustomerProvidedKey?.EncryptionKeyHash,
                            encryptionAlgorithm: CustomerProvidedKey?.EncryptionAlgorithm,
                            ifModifiedSince: accessConditions?.HttpAccessConditions?.IfModifiedSince,
                            ifUnmodifiedSince: accessConditions?.HttpAccessConditions?.IfUnmodifiedSince,
                            ifMatch: accessConditions?.HttpAccessConditions?.IfMatch,
                            ifNoneMatch: accessConditions?.HttpAccessConditions?.IfNoneMatch,
                            async: async,
                            operationName: "Azure.Storage.Blobs.Specialized.BlobBaseClient.SetMetadata",
                            cancellationToken: cancellationToken)
                            .ConfigureAwait(false);
                    return Response.FromValue(
                        new BlobInfo
                        {
                            LastModified = response.Value.LastModified,
                            ETag = response.Value.ETag
                        }, response.GetRawResponse());
                }
                catch (Exception ex)
                {
                    Pipeline.LogException(ex);
                    throw;
                }
                finally
                {
                    Pipeline.LogMethodExit(nameof(BlobBaseClient));
                }
            }
        }
        #endregion SetMetadata

        #region CreateSnapshot
        /// <summary>
        /// The <see cref="CreateSnapshot"/> operation creates a
        /// read-only snapshot of a blob.
        ///
        /// For more infomration, see <see href="https://docs.microsoft.com/rest/api/storageservices/snapshot-blob" />.
        /// </summary>
        /// <param name="metadata">
        /// Optional custom metadata to set for this blob snapshot.
        /// </param>
        /// <param name="accessConditions">
        /// Optional <see cref="BlobAccessConditions"/> to add conditions on
        /// setting creating this snapshot.
        /// </param>
        /// <param name="cancellationToken">
        /// Optional <see cref="CancellationToken"/> to propagate
        /// notifications that the operation should be cancelled.
        /// </param>
        /// <returns>
        /// A <see cref="Response{BlobSnapshotInfo}"/> describing the
        /// new blob snapshot.
        /// </returns>
        /// <remarks>
        /// A <see cref="RequestFailedException"/> will be thrown if
        /// a failure occurs.
        /// </remarks>
        public virtual Response<BlobSnapshotInfo> CreateSnapshot(
            Metadata metadata = default,
            BlobAccessConditions? accessConditions = default,
            CancellationToken cancellationToken = default) =>
            CreateSnapshotInternal(
                metadata,
                accessConditions,
                false, // async
                cancellationToken)
                .EnsureCompleted();

        /// <summary>
        /// The <see cref="CreateSnapshotAsync"/> operation creates a
        /// read-only snapshot of a blob.
        ///
        /// For more infomration, see <see href="https://docs.microsoft.com/rest/api/storageservices/snapshot-blob" />.
        /// </summary>
        /// <param name="metadata">
        /// Optional custom metadata to set for this blob snapshot.
        /// </param>
        /// <param name="accessConditions">
        /// Optional <see cref="BlobAccessConditions"/> to add conditions on
        /// setting creating this snapshot.
        /// </param>
        /// <param name="cancellationToken">
        /// Optional <see cref="CancellationToken"/> to propagate
        /// notifications that the operation should be cancelled.
        /// </param>
        /// <returns>
        /// A <see cref="Response{BlobSnapshotInfo}"/> describing the
        /// new blob snapshot.
        /// </returns>
        /// <remarks>
        /// A <see cref="RequestFailedException"/> will be thrown if
        /// a failure occurs.
        /// </remarks>
        public virtual async Task<Response<BlobSnapshotInfo>> CreateSnapshotAsync(
            Metadata metadata = default,
            BlobAccessConditions? accessConditions = default,
            CancellationToken cancellationToken = default) =>
            await CreateSnapshotInternal(
                metadata,
                accessConditions,
                true, // async
                cancellationToken)
                .ConfigureAwait(false);

        /// <summary>
        /// The <see cref="CreateSnapshotInternal"/> operation creates a
        /// read-only snapshot of a blob.
        ///
        /// For more infomration, see <see href="https://docs.microsoft.com/rest/api/storageservices/snapshot-blob" />.
        /// </summary>
        /// <param name="metadata">
        /// Optional custom metadata to set for this blob snapshot.
        /// </param>
        /// <param name="accessConditions">
        /// Optional <see cref="BlobAccessConditions"/> to add conditions on
        /// setting creating this snapshot.
        /// </param>
        /// <param name="async">
        /// Whether to invoke the operation asynchronously.
        /// </param>
        /// <param name="cancellationToken">
        /// Optional <see cref="CancellationToken"/> to propagate
        /// notifications that the operation should be cancelled.
        /// </param>
        /// <returns>
        /// A <see cref="Response{BlobSnapshotInfo}"/> describing the
        /// new blob snapshot.
        /// </returns>
        /// <remarks>
        /// A <see cref="RequestFailedException"/> will be thrown if
        /// a failure occurs.
        /// </remarks>
        private async Task<Response<BlobSnapshotInfo>> CreateSnapshotInternal(
            Metadata metadata,
            BlobAccessConditions? accessConditions,
            bool async,
            CancellationToken cancellationToken)
        {
            using (Pipeline.BeginLoggingScope(nameof(BlobBaseClient)))
            {
                Pipeline.LogMethodEnter(
                    nameof(BlobBaseClient),
                    message:
                    $"{nameof(Uri)}: {Uri}\n" +
                    $"{nameof(accessConditions)}: {accessConditions}");
                try
                {
                    BlobErrors.VerifyHttpsCustomerProvidedKey(Uri, CustomerProvidedKey);

                    return await BlobRestClient.Blob.CreateSnapshotAsync(
                        ClientDiagnostics,
                        Pipeline,
                        Uri,
                        metadata: metadata,
                        encryptionKey: CustomerProvidedKey?.EncryptionKey,
                        encryptionKeySha256: CustomerProvidedKey?.EncryptionKeyHash,
                        encryptionAlgorithm: CustomerProvidedKey?.EncryptionAlgorithm,
                        ifModifiedSince: accessConditions?.HttpAccessConditions?.IfModifiedSince,
                        ifUnmodifiedSince: accessConditions?.HttpAccessConditions?.IfUnmodifiedSince,
                        ifMatch: accessConditions?.HttpAccessConditions?.IfMatch,
                        ifNoneMatch: accessConditions?.HttpAccessConditions?.IfNoneMatch,
                        leaseId: accessConditions?.LeaseAccessConditions?.LeaseId,
                        async: async,
                        operationName: "Azure.Storage.Blobs.Specialized.BlobBaseClient.CreateSnapshot",
                        cancellationToken: cancellationToken)
                        .ConfigureAwait(false);
                }
                catch (Exception ex)
                {
                    Pipeline.LogException(ex);
                    throw;
                }
                finally
                {
                    Pipeline.LogMethodExit(nameof(BlobBaseClient));
                }
            }
        }
        #endregion CreateSnapshot

        #region SetAccessTier
        /// <summary>
        /// The <see cref="SetAccessTier"/> operation sets the tier on a blob.
        /// The operation is allowed on a page blob in a premium storage
        /// account and on a block blob in a blob storage or general purpose
        /// v2 account.
        ///
        /// A premium page blob's tier determines the allowed size, IOPS, and
        /// bandwidth of the blob.  A block blob's tier determines
        /// Hot/Cool/Archive storage type.  This operation does not update the
        /// blob's ETag.  For detailed information about block blob level
        /// tiering <see href="https://docs.microsoft.com/en-us/azure/storage/blobs/storage-blob-storage-tiers" />
        ///
        /// For more information about setting the tier, see
        /// <see href="https://docs.microsoft.com/en-us/azure/storage/blobs/storage-blob-storage-tiers" />.
        /// </summary>
        /// <param name="accessTier">
        /// Indicates the tier to be set on the blob.
        /// </param>
        /// <param name="leaseAccessConditions">
        /// Optional <see cref="LeaseAccessConditions"/> to add conditions on
        /// setting the access tier.
        /// </param>
        /// <param name="rehydratePriority">
        /// Optional <see cref="RehydratePriority"/>
        /// Indicates the priority with which to rehydrate an archived blob.
        /// </param>
        /// <param name="cancellationToken">
        /// Optional <see cref="CancellationToken"/> to propagate
        /// notifications that the operation should be cancelled.
        /// </param>
        /// <returns>
        /// A <see cref="Response"/> on successfully setting the tier.
        /// </returns>
        /// <remarks>
        /// A <see cref="RequestFailedException"/> will be thrown if
        /// a failure occurs.
        /// </remarks>
        public virtual Response SetAccessTier(
            AccessTier accessTier,
            LeaseAccessConditions? leaseAccessConditions = default,
            RehydratePriority? rehydratePriority = default,
            CancellationToken cancellationToken = default) =>
            SetAccessTierInternal(
                accessTier,
                leaseAccessConditions,
                rehydratePriority,
                false, // async
                cancellationToken)
                .EnsureCompleted();

        /// <summary>
        /// The <see cref="SetAccessTierAsync"/> operation sets the tier on a blob.
        /// The operation is allowed on a page blob in a premium storage
        /// account and on a block blob in a blob storage or general purpose
        /// v2 account.
        ///
        /// A premium page blob's tier determines the allowed size, IOPS, and
        /// bandwidth of the blob.  A block blob's tier determines
        /// Hot/Cool/Archive storage type.  This operation does not update the
        /// blob's ETag.  For detailed information about block blob level
        /// tiering <see href="https://docs.microsoft.com/en-us/azure/storage/blobs/storage-blob-storage-tiers" />
        ///
        /// For more information about setting the tier, see
        /// <see href="https://docs.microsoft.com/en-us/azure/storage/blobs/storage-blob-storage-tiers" />.
        /// </summary>
        /// <param name="accessTier">
        /// Indicates the tier to be set on the blob.
        /// </param>
        /// <param name="leaseAccessConditions">
        /// Optional <see cref="LeaseAccessConditions"/> to add conditions on
        /// setting the access tier.
        /// </param>
        /// <param name="rehydratePriority">
        /// Optional <see cref="RehydratePriority"/>
        /// Indicates the priority with which to rehydrate an archived blob.
        /// </param>
        /// <param name="cancellationToken">
        /// Optional <see cref="CancellationToken"/> to propagate
        /// notifications that the operation should be cancelled.
        /// </param>
        /// <returns>
        /// A <see cref="Response"/> on successfully setting the tier.
        /// </returns>
        /// <remarks>
        /// A <see cref="RequestFailedException"/> will be thrown if
        /// a failure occurs.
        /// </remarks>
        public virtual async Task<Response> SetAccessTierAsync(
            AccessTier accessTier,
            LeaseAccessConditions? leaseAccessConditions = default,
            RehydratePriority? rehydratePriority = default,
            CancellationToken cancellationToken = default) =>
            await SetAccessTierInternal(
                accessTier,
                leaseAccessConditions,
                rehydratePriority,
                true, // async
                cancellationToken)
                .ConfigureAwait(false);

        /// <summary>
        /// The <see cref="SetAccessTierInternal"/> operation sets the tier on a blob.
        /// The operation is allowed on a page blob in a premium storage
        /// account and on a block blob in a blob storage or general purpose
        /// v2 account.
        ///
        /// A premium page blob's tier determines the allowed size, IOPS, and
        /// bandwidth of the blob.  A block blob's tier determines
        /// Hot/Cool/Archive storage type.  This operation does not update the
        /// blob's ETag.  For detailed information about block blob level
        /// tiering <see href="https://docs.microsoft.com/en-us/azure/storage/blobs/storage-blob-storage-tiers" />
        ///
        /// For more information about setting the tier, see
        /// <see href="https://docs.microsoft.com/en-us/azure/storage/blobs/storage-blob-storage-tiers" />.
        /// </summary>
        /// <param name="accessTier">
        /// Indicates the tier to be set on the blob.
        /// </param>
        /// <param name="leaseAccessConditions">
        /// Optional <see cref="LeaseAccessConditions"/> to add conditions on
        /// setting the access tier.
        /// </param>
        /// <param name="rehydratePriority">
        /// Optional <see cref="RehydratePriority"/>
        /// Indicates the priority with which to rehydrate an archived blob.
        /// </param>
        /// <param name="async">
        /// Whether to invoke the operation asynchronously.
        /// </param>
        /// <param name="cancellationToken">
        /// Optional <see cref="CancellationToken"/> to propagate
        /// notifications that the operation should be cancelled.
        /// </param>
        /// <returns>
        /// A <see cref="Response"/> on successfully setting the tier.
        /// </returns>
        /// <remarks>
        /// A <see cref="RequestFailedException"/> will be thrown if
        /// a failure occurs.
        /// </remarks>
        private async Task<Response> SetAccessTierInternal(
            AccessTier accessTier,
            LeaseAccessConditions? leaseAccessConditions,
            RehydratePriority? rehydratePriority,
            bool async,
            CancellationToken cancellationToken)
        {
            using (Pipeline.BeginLoggingScope(nameof(BlobBaseClient)))
            {
                Pipeline.LogMethodEnter(
                    nameof(BlobBaseClient),
                    message:
                    $"{nameof(Uri)}: {Uri}\n" +
                    $"{nameof(accessTier)}: {accessTier}\n" +
                    $"{nameof(leaseAccessConditions)}: {leaseAccessConditions}");
                try
                {
                    return await BlobRestClient.Blob.SetAccessTierAsync(
                        ClientDiagnostics,
                        Pipeline,
                        Uri,
                        tier: accessTier,
                        rehydratePriority: rehydratePriority,
                        leaseId: leaseAccessConditions?.LeaseId,
                        async: async,
                        operationName: "Azure.Storage.Blobs.Specialized.BlobBaseClient.SetAccessTier",
                        cancellationToken: cancellationToken)
                        .ConfigureAwait(false);
                }
                catch (Exception ex)
                {
                    Pipeline.LogException(ex);
                    throw;
                }
                finally
                {
                    Pipeline.LogMethodExit(nameof(BlobBaseClient));
                }
            }
        }
        #endregion SetAccessTier
    }

    /// <summary>
    /// Add easy to discover methods to <see cref="BlobContainerClient"/> for
    /// creating <see cref="BlobClient"/> instances.
    /// </summary>
    public static partial class SpecializedBlobExtensions
    {
        /// <summary>
        /// Create a new <see cref="BlobClient"/> object by concatenating
        /// <paramref name="blobName"/> to the end of the
        /// <paramref name="client"/>'s <see cref="BlobContainerClient.Uri"/>.
        /// The new <see cref="BlobClient"/> uses the same request policy
        /// pipeline as the <see cref="BlobContainerClient"/>.
        /// </summary>
        /// <param name="client">The <see cref="BlobContainerClient"/>.</param>
        /// <param name="blobName">The name of the blob.</param>
        /// <returns>A new <see cref="BlobClient"/> instance.</returns>
        public static BlobBaseClient GetBlobClient(
            this BlobContainerClient client,
            string blobName)
            => new BlobBaseClient(client.Uri.AppendToPath(blobName), client.Pipeline);
    }
}<|MERGE_RESOLUTION|>--- conflicted
+++ resolved
@@ -1513,86 +1513,13 @@
             return new CopyFromUriOperation(
                 this,
                 response.Value.CopyId,
+        /// A <see cref="StorageRequestFailedException"/> will be thrown if
+        /// A <see cref="StorageRequestFailedException"/> will be thrown if
                 response.GetRawResponse(),
                 cancellationToken);
         }
 
         /// <summary>
-<<<<<<< HEAD
-        /// Get an existing <see cref="CopyFromUriOperation"/>.
-        ///
-        /// For more information, see <see href="https://docs.microsoft.com/en-us/rest/api/storageservices/copy-blob" />.
-        /// </summary>
-        /// <param name="copyId">
-        /// The ID of a copy operation that's already beeen started.
-        /// </param>
-        /// <param name="cancellationToken">
-        /// Optional <see cref="CancellationToken"/> to propagate
-        /// notifications that the operation should be cancelled.
-        /// </param>
-        /// <returns>
-        /// A <see cref="Operation{Int64}"/> representing the copy
-        /// operation.
-        /// </returns>
-        /// <remarks>
-        /// A <see cref="RequestFailedException"/> will be thrown if
-        /// a failure occurs.
-        /// </remarks>
-        public virtual Operation<long> StartCopyFromUri(
-            string copyId,
-            CancellationToken cancellationToken = default)
-        {
-            Response<BlobProperties> response = GetPropertiesInternal(
-                null,
-                false, // async
-                cancellationToken)
-                .EnsureCompleted();
-            return new CopyFromUriOperation(
-                this,
-                copyId,
-                response.GetRawResponse(),
-                cancellationToken);
-        }
-
-        /// <summary>
-        /// Get an existing <see cref="CopyFromUriOperation"/>.
-        ///
-        /// For more information, see <see href="https://docs.microsoft.com/en-us/rest/api/storageservices/copy-blob" />.
-        /// </summary>
-        /// <param name="copyId">
-        /// The ID of a copy operation that's already beeen started.
-        /// </param>
-        /// <param name="cancellationToken">
-        /// Optional <see cref="CancellationToken"/> to propagate
-        /// notifications that the operation should be cancelled.
-        /// </param>
-        /// <returns>
-        /// A <see cref="Operation{Int64}"/> representing the copy
-        /// operation.
-        /// </returns>
-        /// <remarks>
-        /// A <see cref="RequestFailedException"/> will be thrown if
-        /// a failure occurs.
-        /// </remarks>
-        public virtual async Task<Operation<long>> StartCopyFromUriAsync(
-            string copyId,
-            CancellationToken cancellationToken = default)
-        {
-            Response<BlobProperties> response = await GetPropertiesInternal(
-                null,
-                true, // async
-                cancellationToken)
-                .ConfigureAwait(false);
-            return new CopyFromUriOperation(
-                this,
-                copyId,
-                response.GetRawResponse(),
-                cancellationToken);
-        }
-
-        /// <summary>
-=======
->>>>>>> 2e28e5d3
         /// The <see cref="StartCopyFromUriInternal"/> operation copies data at
         /// from the <paramref name="source"/> to this blob.  You can check
         /// the <see cref="BlobProperties.CopyStatus"/> returned from the
