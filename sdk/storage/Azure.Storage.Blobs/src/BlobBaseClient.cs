--- conflicted
+++ resolved
@@ -8,11 +8,8 @@
 using Azure.Core;
 using Azure.Core.Pipeline;
 using Azure.Storage.Blobs.Models;
-<<<<<<< HEAD
 using Azure.Storage.Shared;
-=======
 using Azure.Storage.Cryptography;
->>>>>>> 2e376146
 using Metadata = System.Collections.Generic.IDictionary<string, string>;
 
 #pragma warning disable SA1402  // File may only contain a single type
@@ -1275,7 +1272,9 @@
         /// is read from.
         /// </returns>
 #pragma warning disable AZC0002 // DO ensure all service methods, both asynchronous and synchronous, take an optional CancellationToken parameter called cancellationToken.
+#pragma warning disable AZC0015 // Unexpected client method return type.
         public virtual Stream OpenRead(
+#pragma warning restore AZC0015 // Unexpected client method return type.
 #pragma warning restore AZC0002 // DO ensure all service methods, both asynchronous and synchronous, take an optional CancellationToken parameter called cancellationToken.
             long position = 0,
             int bufferSize = Constants.DefaultStreamingDownloadSize,
@@ -1306,7 +1305,9 @@
         /// is read from.
         /// </returns>
 #pragma warning disable AZC0002 // DO ensure all service methods, both asynchronous and synchronous, take an optional CancellationToken parameter called cancellationToken.
+#pragma warning disable AZC0015 // Unexpected client method return type.
         public virtual Task<Stream> OpenReadAsync(
+#pragma warning restore AZC0015 // Unexpected client method return type.
 #pragma warning restore AZC0002 // DO ensure all service methods, both asynchronous and synchronous, take an optional CancellationToken parameter called cancellationToken.
             long position = 0,
             int bufferSize = Constants.DefaultStreamingDownloadSize,
