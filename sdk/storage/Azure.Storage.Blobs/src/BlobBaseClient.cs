﻿// Copyright (c) Microsoft Corporation. All rights reserved.
// Licensed under the MIT License.

using System;
using System.ComponentModel;
using System.Diagnostics;
using System.IO;
using System.Net.Http.Headers;
using System.Threading;
using System.Threading.Tasks;
using Azure.Core;
using Azure.Core.Pipeline;
using Azure.Storage.Blobs.Models;
using Azure.Storage.Cryptography;
using Azure.Storage.Sas;
using Azure.Storage.Shared;
using Metadata = System.Collections.Generic.IDictionary<string, string>;
using Tags = System.Collections.Generic.IDictionary<string, string>;

#pragma warning disable SA1402  // File may only contain a single type

namespace Azure.Storage.Blobs.Specialized
{
    /// <summary>
    /// The <see cref="BlobBaseClient"/> allows you to manipulate Azure Storage
    /// blobs.
    /// </summary>
    public class BlobBaseClient
    {
        /// <summary>
        /// The blob's primary <see cref="Uri"/> endpoint.
        /// </summary>
        private readonly Uri _uri;

        /// <summary>
        /// Gets the blob's primary <see cref="Uri"/> endpoint.
        /// </summary>
        public virtual Uri Uri => _uri;

        /// <summary>
        /// <see cref="BlobClientConfiguration"/>.
        /// </summary>
        internal readonly BlobClientConfiguration _clientConfiguration;

        /// <summary>
        /// <see cref="BlobClientConfiguration"/>.
        /// </summary>
        internal virtual BlobClientConfiguration ClientConfiguration => _clientConfiguration;

        /// <summary>
        /// The <see cref="ClientSideEncryptionOptions"/> to be used when sending/receiving requests.
        /// </summary>
        private readonly ClientSideEncryptionOptions _clientSideEncryption;

        /// <summary>
        /// The <see cref="ClientSideEncryptionOptions"/> to be used when sending/receiving requests.
        /// </summary>
        internal virtual ClientSideEncryptionOptions ClientSideEncryption => _clientSideEncryption;

        internal bool UsingClientSideEncryption => ClientSideEncryption != default;

        /// <summary>
        /// Optional. The snapshot of the blob.
        /// </summary>
        private string _snapshot;

        /// <summary>
        /// Optional. The version of the blob.
        /// </summary>
        private string _blobVersionId;

        /// <summary>
        /// The Storage account name corresponding to the blob client.
        /// </summary>
        private string _accountName;

        /// <summary>
        /// Gets the Storage account name corresponding to the blob client.
        /// </summary>
        public virtual string AccountName
        {
            get
            {
                SetNameFieldsIfNull();
                return _accountName;
            }
        }

        /// <summary>
        /// The container name corresponding to the blob client.
        /// </summary>
        private string _containerName;

        /// <summary>
        /// Gets the container name corresponding to the blob client.
        /// </summary>
        public virtual string BlobContainerName
        {
            get
            {
                SetNameFieldsIfNull();
                return _containerName;
            }
        }

        /// <summary>
        /// The name of the blob.
        /// </summary>
        private string _name;

        /// <summary>
        /// Gets the name of the blob.
        /// </summary>
        public virtual string Name
        {
            get
            {
                SetNameFieldsIfNull();
                return _name;
            }
        }

        /// <summary>
        /// Determines whether the client is able to generate a SAS.
        /// If the client is authenticated with a <see cref="StorageSharedKeyCredential"/>.
        /// </summary>
        public virtual bool CanGenerateSasUri => ClientConfiguration.SharedKeyCredential != null;

        /// <summary>
        /// BlobRestClient.
        /// </summary>
        private readonly BlobRestClient _blobRestClient;

        /// <summary>
        /// BlobRestClient.
        /// </summary>
        internal virtual BlobRestClient BlobRestClient => _blobRestClient;

        #region ctors
        /// <summary>
        /// Initializes a new instance of the <see cref="BlobBaseClient"/>
        /// class.
        /// </summary>
        protected BlobBaseClient()
        {
        }

        /// <summary>
        /// Initializes a new instance of the <see cref="BlobBaseClient"/>
        /// class.
        /// </summary>
        /// <param name="connectionString">
        /// A connection string includes the authentication information
        /// required for your application to access data in an Azure Storage
        /// account at runtime.
        ///
        /// For more information,
        /// <see href="https://docs.microsoft.com/azure/storage/common/storage-configure-connection-string">
        /// Configure Azure Storage connection strings</see>
        /// </param>
        /// <param name="blobContainerName">
        /// The name of the container containing this blob.
        /// </param>
        /// <param name="blobName">
        /// The name of this blob.
        /// </param>
        public BlobBaseClient(string connectionString, string blobContainerName, string blobName)
            : this(connectionString, blobContainerName, blobName, null)
        {
            _blobRestClient = BuildBlobRestClient(
                connectionString,
                blobContainerName,
                blobName);
        }

        /// <summary>
        /// Initializes a new instance of the <see cref="BlobBaseClient"/>
        /// class.
        /// </summary>
        /// <param name="connectionString">
        /// A connection string includes the authentication information
        /// required for your application to access data in an Azure Storage
        /// account at runtime.
        ///
        /// For more information,
        /// <see href="https://docs.microsoft.com/azure/storage/common/storage-configure-connection-string">
        /// Configure Azure Storage connection strings</see>
        /// </param>
        /// <param name="blobContainerName">
        /// The name of the container containing this blob.
        /// </param>
        /// <param name="blobName">
        /// The name of this blob.
        /// </param>
        /// <param name="options">
        /// Optional client options that define the transport pipeline
        /// policies for authentication, retries, etc., that are applied to
        /// every request.
        /// </param>
        public BlobBaseClient(string connectionString, string blobContainerName, string blobName, BlobClientOptions options)
        {
            options ??= new BlobClientOptions();
            var conn = StorageConnectionString.Parse(connectionString);
            var builder =
                new BlobUriBuilder(conn.BlobEndpoint)
                {
                    BlobContainerName = blobContainerName,
                    BlobName = blobName
                };
            _uri = builder.ToUri();

            _clientConfiguration = new BlobClientConfiguration(
                pipeline: options.Build(conn.Credentials),
                sharedKeyCredential: conn.Credentials as StorageSharedKeyCredential,
                clientDiagnostics: new StorageClientDiagnostics(options),
                version: options.Version,
                customerProvidedKey: options.CustomerProvidedKey,
                encryptionScope: options.EncryptionScope);

            _clientSideEncryption = options._clientSideEncryptionOptions?.Clone();
            _blobRestClient = BuildBlobRestClient(
                connectionString,
                blobContainerName,
                blobName);

            BlobErrors.VerifyHttpsCustomerProvidedKey(_uri, _clientConfiguration.CustomerProvidedKey);
            BlobErrors.VerifyCpkAndEncryptionScopeNotBothSet(_clientConfiguration.CustomerProvidedKey, _clientConfiguration.EncryptionScope);
        }

        /// <summary>
        /// Initializes a new instance of the <see cref="BlobBaseClient"/>
        /// class.
        /// </summary>
        /// <param name="blobUri">
        /// A <see cref="Uri"/> referencing the blob that includes the
        /// name of the account, the name of the container, and the name of
        /// the blob.
        /// This is likely to be similar to "https://{account_name}.blob.core.windows.net/{container_name}/{blob_name}".
        /// </param>
        /// <param name="options">
        /// Optional client options that define the transport pipeline
        /// policies for authentication, retries, etc., that are applied to
        /// every request.
        /// </param>
        public BlobBaseClient(Uri blobUri, BlobClientOptions options = default)
            : this(blobUri, (HttpPipelinePolicy)null, options, null)
        {
            _blobRestClient = BuildBlobRestClient(blobUri);
        }

        /// <summary>
        /// Initializes a new instance of the <see cref="BlobBaseClient"/>
        /// class.
        /// </summary>
        /// <param name="blobUri">
        /// A <see cref="Uri"/> referencing the blob that includes the
        /// name of the account, the name of the container, and the name of
        /// the blob.
        /// This is likely to be similar to "https://{account_name}.blob.core.windows.net/{container_name}/{blob_name}".
        /// </param>
        /// <param name="credential">
        /// The shared key credential used to sign requests.
        /// </param>
        /// <param name="options">
        /// Optional client options that define the transport pipeline
        /// policies for authentication, retries, etc., that are applied to
        /// every request.
        /// </param>
        public BlobBaseClient(Uri blobUri, StorageSharedKeyCredential credential, BlobClientOptions options = default)
            : this(blobUri, credential.AsPolicy(), options, credential)
        {
            _blobRestClient = BuildBlobRestClient(blobUri);
        }

        /// <summary>
        /// Initializes a new instance of the <see cref="BlobBaseClient"/>
        /// class.
        /// </summary>
        /// <param name="blobUri">
        /// A <see cref="Uri"/> referencing the blob that includes the
        /// name of the account, the name of the container, and the name of
        /// the blob.
        /// This is likely to be similar to "https://{account_name}.blob.core.windows.net/{container_name}/{blob_name}".
        /// Must not contain shared access signature, which should be passed in the second parameter.
        /// </param>
        /// <param name="credential">
        /// The shared access signature credential used to sign requests.
        /// </param>
        /// <param name="options">
        /// Optional client options that define the transport pipeline
        /// policies for authentication, retries, etc., that are applied to
        /// every request.
        /// </param>
        /// <remarks>
        /// This constructor should only be used when shared access signature needs to be updated during lifespan of this client.
        /// </remarks>
        public BlobBaseClient(Uri blobUri, AzureSasCredential credential, BlobClientOptions options = default)
            : this(blobUri, credential.AsPolicy<BlobUriBuilder>(blobUri), options, null)
        {
            _blobRestClient = BuildBlobRestClient(blobUri);
        }

        /// <summary>
        /// Initializes a new instance of the <see cref="BlobBaseClient"/>
        /// class.
        /// </summary>
        /// <param name="blobUri">
        /// A <see cref="Uri"/> referencing the blob that includes the
        /// name of the account, the name of the container, and the name of
        /// the blob.
        /// This is likely to be similar to "https://{account_name}.blob.core.windows.net/{container_name}/{blob_name}".
        /// </param>
        /// <param name="credential">
        /// The token credential used to sign requests.
        /// </param>
        /// <param name="options">
        /// Optional client options that define the transport pipeline
        /// policies for authentication, retries, etc., that are applied to
        /// every request.
        /// </param>
        public BlobBaseClient(Uri blobUri, TokenCredential credential, BlobClientOptions options = default)
            : this(blobUri, credential.AsPolicy(), options, null)
        {
            _blobRestClient = BuildBlobRestClient(blobUri);
            Errors.VerifyHttpsTokenAuth(blobUri);
        }

        /// <summary>
        /// Initializes a new instance of the <see cref="BlobBaseClient"/>
        /// class.
        /// </summary>
        /// <param name="blobUri">
        /// A <see cref="Uri"/> referencing the blob that includes the
        /// name of the account, the name of the container, and the name of
        /// the blob.
        /// This is likely to be similar to "https://{account_name}.blob.core.windows.net/{container_name}/{blob_name}".
        /// </param>
        /// <param name="authentication">
        /// An optional authentication policy used to sign requests.
        /// </param>
        /// <param name="options">
        /// Optional client options that define the transport pipeline
        /// policies for authentication, retries, etc., that are applied to
        /// every request.
        /// </param>
        /// <param name="storageSharedKeyCredential">
        /// The shared key credential used to sign requests.
        /// </param>
        internal BlobBaseClient(
            Uri blobUri,
            HttpPipelinePolicy authentication,
            BlobClientOptions options,
            StorageSharedKeyCredential storageSharedKeyCredential)
        {
            Argument.AssertNotNull(blobUri, nameof(blobUri));
            options ??= new BlobClientOptions();
            _uri = blobUri;
            if (!string.IsNullOrEmpty(blobUri.Query))
            {
                UriQueryParamsCollection queryParamsCollection = new UriQueryParamsCollection(blobUri.Query);
                if (queryParamsCollection.ContainsKey(Constants.SnapshotParameterName))
                {
                    _snapshot = System.Web.HttpUtility.ParseQueryString(blobUri.Query).Get(Constants.SnapshotParameterName);
                }
                if (queryParamsCollection.ContainsKey(Constants.VersionIdParameterName))
                {
                    _blobVersionId = System.Web.HttpUtility.ParseQueryString(blobUri.Query).Get(Constants.VersionIdParameterName);
                }
            }

            _clientConfiguration = new BlobClientConfiguration(
                pipeline: options.Build(authentication),
                sharedKeyCredential: storageSharedKeyCredential,
                clientDiagnostics: new StorageClientDiagnostics(options),
                version: options.Version,
                customerProvidedKey: options.CustomerProvidedKey,
                encryptionScope: options.EncryptionScope);

            _clientSideEncryption = options._clientSideEncryptionOptions?.Clone();
            _blobRestClient = BuildBlobRestClient(blobUri);

            BlobErrors.VerifyHttpsCustomerProvidedKey(_uri, _clientConfiguration.CustomerProvidedKey);
            BlobErrors.VerifyCpkAndEncryptionScopeNotBothSet(_clientConfiguration.CustomerProvidedKey, _clientConfiguration.EncryptionScope);
        }

        /// <summary>
        /// Initializes a new instance of the <see cref="BlobBaseClient"/>
        /// class.
        /// </summary>
        /// <param name="blobUri">
        /// A <see cref="Uri"/> referencing the blob that includes the
        /// name of the account, the name of the container, and the name of
        /// the blob.
        /// This is likely to be similar to "https://{account_name}.blob.core.windows.net/{container_name}/{blob_name}".
        /// </param>
        /// <param name="clientConfiguration">
        /// <see cref="BlobClientConfiguration"/>.
        /// </param>
        /// <param name="clientSideEncryption">
        /// Client-side encryption options.
        /// </param>
        internal BlobBaseClient(
            Uri blobUri,
            BlobClientConfiguration clientConfiguration,
            ClientSideEncryptionOptions clientSideEncryption)
        {
            _uri = blobUri;
            if (!string.IsNullOrEmpty(blobUri.Query))
            {
                UriQueryParamsCollection queryParamsCollection = new UriQueryParamsCollection(blobUri.Query);
                if (queryParamsCollection.ContainsKey(Constants.SnapshotParameterName))
                {
                    _snapshot = System.Web.HttpUtility.ParseQueryString(blobUri.Query).Get(Constants.SnapshotParameterName);
                }
                if (queryParamsCollection.ContainsKey(Constants.VersionIdParameterName))
                {
                    _blobVersionId = System.Web.HttpUtility.ParseQueryString(blobUri.Query).Get(Constants.VersionIdParameterName);
                }
            }

            _clientConfiguration = clientConfiguration;
            _clientSideEncryption = clientSideEncryption?.Clone();
            _blobRestClient = BuildBlobRestClient(blobUri);

            BlobErrors.VerifyHttpsCustomerProvidedKey(_uri, _clientConfiguration.CustomerProvidedKey);
            BlobErrors.VerifyCpkAndEncryptionScopeNotBothSet(_clientConfiguration.CustomerProvidedKey, _clientConfiguration.EncryptionScope);
        }

        private BlobRestClient BuildBlobRestClient(Uri uri)
            => BuildBlobRestClient(new BlobUriBuilder(uri));

        private BlobRestClient BuildBlobRestClient(
            string connectionString,
            string blobContainerName,
            string blobName)
        {
            StorageConnectionString conn = StorageConnectionString.Parse(connectionString);
            BlobUriBuilder uriBuilder = new BlobUriBuilder(conn.BlobEndpoint)
            {
                BlobContainerName = blobContainerName,
                BlobName = blobName,
            };
            return BuildBlobRestClient(uriBuilder);
        }

        private BlobRestClient BuildBlobRestClient(BlobUriBuilder uriBuilder)
        {
            string containerName = uriBuilder.BlobContainerName;
            string blobName = uriBuilder.BlobName;
            uriBuilder.BlobContainerName = null;
            uriBuilder.BlobName = null;
            return new BlobRestClient(
                clientDiagnostics: _clientConfiguration.ClientDiagnostics,
                pipeline: _clientConfiguration.Pipeline,
                url: uriBuilder.ToUri().ToString(),
                containerName: containerName,
                blob: blobName.EscapePath(),
                version: _clientConfiguration.Version.ToVersionString());
        }
        #endregion ctors

        /// <summary>
        /// Initializes a new instance of the <see cref="BlobBaseClient"/>
        /// class with an identical <see cref="Uri"/> source but the specified
        /// <paramref name="snapshot"/> timestamp.
        ///
        /// For more information, see
        /// <see href="https://docs.microsoft.com/en-us/rest/api/storageservices/creating-a-snapshot-of-a-blob">
        /// Create a snapshot of a blob</see>.
        /// </summary>
        /// <param name="snapshot">The snapshot identifier.</param>
        /// <returns>A new <see cref="BlobBaseClient"/> instance.</returns>
        /// <remarks>
        /// Pass null or empty string to remove the snapshot returning a URL
        /// to the base blob.
        /// </remarks>
        public virtual BlobBaseClient WithSnapshot(string snapshot) => WithSnapshotCore(snapshot);

        /// <summary>
        /// Creates a new instance of the <see cref="BlobBaseClient"/> class
        /// with an identical <see cref="Uri"/> source but the specified
        /// <paramref name="snapshot"/> timestamp.
        /// </summary>
        /// <param name="snapshot">The snapshot identifier.</param>
        /// <returns>A new <see cref="BlobBaseClient"/> instance.</returns>
        protected virtual BlobBaseClient WithSnapshotCore(string snapshot)
        {
            _snapshot = snapshot;
            var blobUriBuilder = new BlobUriBuilder(Uri)
            {
                Snapshot = snapshot
            };

            return new BlobBaseClient(
                blobUriBuilder.ToUri(),
                ClientConfiguration,
                ClientSideEncryption);
        }

        /// <summary>
        /// Initializes a new instance of the <see cref="BlobBaseClient"/>
        /// class with an identical <see cref="Uri"/> source but the specified
        /// <paramref name="versionId"/> timestamp.
        ///
        /// </summary>
        /// <param name="versionId">The version identifier.</param>
        /// <returns>A new <see cref="BlobBaseClient"/> instance.</returns>
        /// <remarks>
        /// Pass null or empty string to remove the version returning a URL
        /// to the base blob.
        /// </remarks>
        public virtual BlobBaseClient WithVersion(string versionId) => WithVersionCore(versionId);

        /// <summary>
        /// Creates a new instance of the <see cref="BlobBaseClient"/> class
        /// with an identical <see cref="Uri"/> source but the specified
        /// <paramref name="versionId"/> timestamp.
        /// </summary>
        /// <param name="versionId">The version identifier.</param>
        /// <returns>A new <see cref="BlobBaseClient"/> instance.</returns>
        private protected virtual BlobBaseClient WithVersionCore(string versionId)
        {
            _blobVersionId = versionId;
            BlobUriBuilder blobUriBuilder = new BlobUriBuilder(Uri)
            {
                VersionId = versionId
            };

            return new BlobBaseClient(
                blobUriBuilder.ToUri(),
                ClientConfiguration,
                ClientSideEncryption);
        }

        /// <summary>
        /// Initializes a new instance of the <see cref="BlobBaseClient"/>
        /// class with an identical <see cref="Uri"/> source but the specified
        /// <paramref name="customerProvidedKey"/>.
        ///
        /// </summary>
        /// <param name="customerProvidedKey">The customer provided key.</param>
        /// <returns>A new <see cref="BlobBaseClient"/> instance.</returns>
        /// <remarks>
        /// Pass null to remove the customer provide key in the returned <see cref="BlobBaseClient"/>.
        /// </remarks>
        public virtual BlobBaseClient WithCustomerProvidedKey(CustomerProvidedKey? customerProvidedKey) => WithCustomerProvidedKeyCore(customerProvidedKey);

        private protected virtual BlobBaseClient WithCustomerProvidedKeyCore(CustomerProvidedKey? customerProvidedKey)
        {
            BlobClientConfiguration newClientConfiguration = BlobClientConfiguration.DeepCopy(ClientConfiguration);
            newClientConfiguration.CustomerProvidedKey = customerProvidedKey;
            return new BlobBaseClient(
                blobUri: Uri,
                clientConfiguration: newClientConfiguration,
                clientSideEncryption: ClientSideEncryption?.Clone());
        }

        /// <summary>
        /// Initializes a new instance of the <see cref="BlobBaseClient"/>
        /// class with an identical <see cref="Uri"/> source but the specified
        /// <paramref name="encryptionScope"/>.
        ///
        /// </summary>
        /// <param name="encryptionScope">The encryption scope.</param>
        /// <returns>A new <see cref="BlobBaseClient"/> instance.</returns>
        /// <remarks>
        /// Pass null to remove the encryption scope in the returned <see cref="BlobBaseClient"/>.
        /// </remarks>
        public virtual BlobBaseClient WithEncryptionScope(string encryptionScope) => WithEncryptionScopeCore(encryptionScope);

        private protected virtual BlobBaseClient WithEncryptionScopeCore(string encryptionScope)
        {
            BlobClientConfiguration newClientConfiguration = BlobClientConfiguration.DeepCopy(ClientConfiguration);
            newClientConfiguration.EncryptionScope = encryptionScope;
            return new BlobBaseClient(
                blobUri: Uri,
                clientConfiguration: newClientConfiguration,
                clientSideEncryption: ClientSideEncryption?.Clone());
        }

        /// <summary>
        /// Initializes a new instance of the <see cref="BlobLeaseClient"/> class.
        /// </summary>
        /// <param name="leaseId">
        /// An optional lease ID.  If no lease ID is provided, a random lease
        /// ID will be created.
        /// </param>
        protected internal virtual BlobLeaseClient GetBlobLeaseClientCore(string leaseId) =>
            new BlobLeaseClient(this, leaseId);

        /// <summary>
        /// Sets the various name fields if they are currently null.
        /// </summary>
        private void SetNameFieldsIfNull()
        {
            if (_name == null || _containerName == null || _accountName == null)
            {
                var builder = new BlobUriBuilder(Uri);
                _name = builder.BlobName;
                _containerName = builder.BlobContainerName;
                _accountName = builder.AccountName;
            }
        }

        ///// <summary>
        ///// Creates a clone of this instance that references a version ID rather than the base blob.
        ///// </summary>
        ///// /// <remarks>
        ///// Pass null or empty string to remove the version ID returning a URL to the base blob.
        ///// </remarks>
        ///// <param name="versionId">The version ID to use on this blob. An empty string or null indicates to use the base blob.</param>
        ///// <returns>The new <see cref="BlobBaseClient"/> instance referencing the versionId.</returns>
        //public virtual BlobBaseClient WithVersionId(string versionId) => this.WithVersionIdImpl(versionId);

        //protected virtual BlobBaseClient WithVersionIdImpl(string versionId)
        //{
        //    var builder = new BlobUriBuilder(this.Uri)
        //    {
        //        VersionId = versionId
        //    };
        //    return new BlobUri(builder.ToUri(), this.Pipeline);
        //}

        #region Download
        /// <summary>
        /// The <see cref="Download()"/> operation downloads a blob from
        /// the service, including its metadata and properties.
        ///
        /// For more information, see
        /// <see href="https://docs.microsoft.com/rest/api/storageservices/get-blob">
        /// Get Blob</see>.
        /// </summary>
        /// <returns>
        /// A <see cref="Response{BlobDownloadInfo}"/> describing the
        /// downloaded blob.  <see cref="BlobDownloadInfo.Content"/> contains
        /// the blob's data.
        /// </returns>
        /// <remarks>
        /// A <see cref="RequestFailedException"/> will be thrown if
        /// a failure occurs.
        /// </remarks>
        [EditorBrowsable(EditorBrowsableState.Never)]
        public virtual Response<BlobDownloadInfo> Download() =>
            Download(CancellationToken.None);

        /// <summary>
        /// The <see cref="DownloadAsync()"/> operation downloads a blob from
        /// the service, including its metadata and properties.
        ///
        /// For more information, see
        /// <see href="https://docs.microsoft.com/rest/api/storageservices/get-blob">
        /// Get Blob</see>.
        /// </summary>
        /// <returns>
        /// A <see cref="Response{BlobDownloadInfo}"/> describing the
        /// downloaded blob.  <see cref="BlobDownloadInfo.Content"/> contains
        /// the blob's data.
        /// </returns>
        /// <remarks>
        /// A <see cref="RequestFailedException"/> will be thrown if
        /// a failure occurs.
        /// </remarks>
        [EditorBrowsable(EditorBrowsableState.Never)]
        public virtual async Task<Response<BlobDownloadInfo>> DownloadAsync() =>
            await DownloadAsync(CancellationToken.None).ConfigureAwait(false);

        /// <summary>
        /// The <see cref="Download(CancellationToken)"/> operation downloads
        /// a blob from the service, including its metadata and properties.
        ///
        /// For more information, see
        /// <see href="https://docs.microsoft.com/rest/api/storageservices/get-blob">
        /// Get Blob</see>.
        /// </summary>
        /// <param name="cancellationToken">
        /// Optional <see cref="CancellationToken"/> to propagate
        /// notifications that the operation should be cancelled.
        /// </param>
        /// <returns>
        /// A <see cref="Response{BlobDownloadInfo}"/> describing the
        /// downloaded blob.  <see cref="BlobDownloadInfo.Content"/> contains
        /// the blob's data.
        /// </returns>
        /// <remarks>
        /// A <see cref="RequestFailedException"/> will be thrown if
        /// a failure occurs.
        /// </remarks>
        [EditorBrowsable(EditorBrowsableState.Never)]
        public virtual Response<BlobDownloadInfo> Download(
            CancellationToken cancellationToken = default) =>
            Download(
                conditions: default, // Pass anything else so we don't recurse on this overload
                cancellationToken: cancellationToken);

        /// <summary>
        /// The <see cref="DownloadAsync(CancellationToken)"/> operation
        /// downloads a blob from the service, including its metadata and
        /// properties.
        ///
        /// For more information, see
        /// <see href="https://docs.microsoft.com/rest/api/storageservices/get-blob">
        /// Get Blob</see>.
        /// </summary>
        /// <param name="cancellationToken">
        /// Optional <see cref="CancellationToken"/> to propagate
        /// notifications that the operation should be cancelled.
        /// </param>
        /// <returns>
        /// A <see cref="Response{BlobDownloadInfo}"/> describing the
        /// downloaded blob.  <see cref="BlobDownloadInfo.Content"/> contains
        /// the blob's data.
        /// </returns>
        /// <remarks>
        /// A <see cref="RequestFailedException"/> will be thrown if
        /// a failure occurs.
        /// </remarks>
        [EditorBrowsable(EditorBrowsableState.Never)]
        public virtual async Task<Response<BlobDownloadInfo>> DownloadAsync(
            CancellationToken cancellationToken) =>
            await DownloadAsync(
                conditions: default, // Pass anything else so we don't recurse on this overload
                cancellationToken: cancellationToken)
                .ConfigureAwait(false);

        /// <summary>
        /// The <see cref="Download(HttpRange, BlobRequestConditions, bool, CancellationToken)"/>
        /// operation downloads a blob from the service, including its metadata
        /// and properties.
        ///
        /// For more information, see
        /// <see href="https://docs.microsoft.com/rest/api/storageservices/get-blob">
        /// Get Blob</see>.
        /// </summary>
        /// <param name="range">
        /// If provided, only download the bytes of the blob in the specified
        /// range.  If not provided, download the entire blob.
        /// </param>
        /// <param name="conditions">
        /// Optional <see cref="BlobRequestConditions"/> to add conditions on
        /// downloading this blob.
        /// </param>
        /// <param name="rangeGetContentHash">
        /// When set to true and specified together with the <paramref name="range"/>,
        /// the service returns the MD5 hash for the range, as long as the
        /// range is less than or equal to 4 MB in size.  If this value is
        /// specified without <paramref name="range"/> or set to true when the
        /// range exceeds 4 MB in size, a <see cref="RequestFailedException"/>
        /// is thrown.
        /// </param>
        /// <param name="cancellationToken">
        /// Optional <see cref="CancellationToken"/> to propagate
        /// notifications that the operation should be cancelled.
        /// </param>
        /// <returns>
        /// A <see cref="Response{BlobDownloadInfo}"/> describing the
        /// downloaded blob.  <see cref="BlobDownloadInfo.Content"/> contains
        /// the blob's data.
        /// </returns>
        /// <remarks>
        /// A <see cref="RequestFailedException"/> will be thrown if
        /// a failure occurs.
        /// </remarks>
        [EditorBrowsable(EditorBrowsableState.Never)]
        public virtual Response<BlobDownloadInfo> Download(
            HttpRange range = default,
            BlobRequestConditions conditions = default,
            bool rangeGetContentHash = default,
            CancellationToken cancellationToken = default) =>
            DownloadInternal(
                range,
                conditions,
                rangeGetContentHash,
                false, // async
                cancellationToken)
                .EnsureCompleted();

        /// <summary>
        /// The <see cref="DownloadAsync(HttpRange, BlobRequestConditions, bool, CancellationToken)"/>
        /// operation downloads a blob from the service, including its metadata
        /// and properties.
        ///
        /// For more information, see
        /// <see href="https://docs.microsoft.com/rest/api/storageservices/get-blob">
        /// Get Blob</see>.
        /// </summary>
        /// <param name="range">
        /// If provided, only download the bytes of the blob in the specified
        /// range.  If not provided, download the entire blob.
        /// </param>
        /// <param name="conditions">
        /// Optional <see cref="BlobRequestConditions"/> to add conditions on
        /// downloading this blob.
        /// </param>
        /// <param name="rangeGetContentHash">
        /// When set to true and specified together with the <paramref name="range"/>,
        /// the service returns the MD5 hash for the range, as long as the
        /// range is less than or equal to 4 MB in size.  If this value is
        /// specified without <paramref name="range"/> or set to true when the
        /// range exceeds 4 MB in size, a <see cref="RequestFailedException"/>
        /// is thrown.
        /// </param>
        /// <param name="cancellationToken">
        /// Optional <see cref="CancellationToken"/> to propagate
        /// notifications that the operation should be cancelled.
        /// </param>
        /// <returns>
        /// A <see cref="Response{BlobDownloadInfo}"/> describing the
        /// downloaded blob.  <see cref="BlobDownloadInfo.Content"/> contains
        /// the blob's data.
        /// </returns>
        /// <remarks>
        /// A <see cref="RequestFailedException"/> will be thrown if
        /// a failure occurs.
        /// </remarks>
        [EditorBrowsable(EditorBrowsableState.Never)]
        public virtual async Task<Response<BlobDownloadInfo>> DownloadAsync(
            HttpRange range = default,
            BlobRequestConditions conditions = default,
            bool rangeGetContentHash = default,
            CancellationToken cancellationToken = default) =>
            await DownloadInternal(
                range,
                conditions,
                rangeGetContentHash,
                true, // async
                cancellationToken)
                .ConfigureAwait(false);

        /// <summary>
        /// The <see cref="DownloadInternal"/> operation downloads a blob
        /// from the service, including its metadata and properties.
        ///
        /// For more information, see
        /// <see href="https://docs.microsoft.com/rest/api/storageservices/get-blob">
        /// Get Blob</see>.
        /// </summary>
        /// <param name="range">
        /// If provided, only download the bytes of the blob in the specified
        /// range.  If not provided, download the entire blob.
        /// </param>
        /// <param name="conditions">
        /// Optional <see cref="BlobRequestConditions"/> to add conditions on
        /// downloading this blob.
        /// </param>
        /// <param name="rangeGetContentHash">
        /// When set to true and specified together with the <paramref name="range"/>,
        /// the service returns the MD5 hash for the range, as long as the
        /// range is less than or equal to 4 MB in size.  If this value is
        /// specified without <paramref name="range"/> or set to true when the
        /// range exceeds 4 MB in size, a <see cref="RequestFailedException"/>
        /// is thrown.
        /// </param>
        /// <param name="async">
        /// Whether to invoke the operation asynchronously.
        /// </param>
        /// <param name="cancellationToken">
        /// Optional <see cref="CancellationToken"/> to propagate
        /// notifications that the operation should be cancelled.
        /// </param>
        /// <returns>
        /// A <see cref="Response{BlobDownloadInfo}"/> describing the
        /// downloaded blob.  <see cref="BlobDownloadInfo.Content"/> contains
        /// the blob's data.
        /// </returns>
        /// <remarks>
        /// A <see cref="RequestFailedException"/> will be thrown if
        /// a failure occurs.
        /// </remarks>
        private async Task<Response<BlobDownloadInfo>> DownloadInternal(
            HttpRange range,
            BlobRequestConditions conditions,
            bool rangeGetContentHash,
            bool async,
            CancellationToken cancellationToken)
        {
            Response<BlobDownloadStreamingResult> response = await DownloadStreamingInternal(
                range,
                conditions,
                rangeGetContentHash,
                $"{nameof(BlobBaseClient)}.{nameof(Download)}",
                async,
                cancellationToken).ConfigureAwait(false);
            BlobDownloadStreamingResult blobDownloadStreamingResult = response.Value;
            BlobDownloadDetails blobDownloadDetails = blobDownloadStreamingResult.Details;
            return Response.FromValue(
                new BlobDownloadInfo()
                {
                    Content = blobDownloadStreamingResult.Content,
                    Details = blobDownloadDetails,
                    BlobType = blobDownloadDetails.BlobType,
                    ContentHash = blobDownloadDetails.ContentHash,
                    ContentLength = blobDownloadDetails.ContentLength,
                    ContentType = blobDownloadDetails.ContentType,
                }, response.GetRawResponse());
        }
        #endregion

        #region DownloadStreaming
        /// <summary>
        /// The <see cref="DownloadStreaming(HttpRange, BlobRequestConditions, bool, CancellationToken)"/>
        /// operation downloads a blob from the service, including its metadata
        /// and properties.
        ///
        /// For more information, see
        /// <see href="https://docs.microsoft.com/rest/api/storageservices/get-blob">
        /// Get Blob</see>.
        /// </summary>
        /// <param name="range">
        /// If provided, only download the bytes of the blob in the specified
        /// range.  If not provided, download the entire blob.
        /// </param>
        /// <param name="conditions">
        /// Optional <see cref="BlobRequestConditions"/> to add conditions on
        /// downloading this blob.
        /// </param>
        /// <param name="rangeGetContentHash">
        /// When set to true and specified together with the <paramref name="range"/>,
        /// the service returns the MD5 hash for the range, as long as the
        /// range is less than or equal to 4 MB in size.  If this value is
        /// specified without <paramref name="range"/> or set to true when the
        /// range exceeds 4 MB in size, a <see cref="RequestFailedException"/>
        /// is thrown.
        /// </param>
        /// <param name="cancellationToken">
        /// Optional <see cref="CancellationToken"/> to propagate
        /// notifications that the operation should be cancelled.
        /// </param>
        /// <returns>
        /// A <see cref="Response{BlobDownloadStreamingResult}"/> describing the
        /// downloaded blob.  <see cref="BlobDownloadStreamingResult.Content"/> contains
        /// the blob's data.
        /// </returns>
        /// <remarks>
        /// A <see cref="RequestFailedException"/> will be thrown if
        /// a failure occurs.
        /// </remarks>
        public virtual Response<BlobDownloadStreamingResult> DownloadStreaming(
            HttpRange range = default,
            BlobRequestConditions conditions = default,
            bool rangeGetContentHash = default,
            CancellationToken cancellationToken = default) =>
            DownloadStreamingInternal(
                range,
                conditions,
                rangeGetContentHash,
                $"{nameof(BlobBaseClient)}.{nameof(DownloadStreaming)}",
                false, // async
                cancellationToken)
                .EnsureCompleted();

        /// <summary>
        /// The <see cref="DownloadStreamingAsync(HttpRange, BlobRequestConditions, bool, CancellationToken)"/>
        /// operation downloads a blob from the service, including its metadata
        /// and properties.
        ///
        /// For more information, see
        /// <see href="https://docs.microsoft.com/rest/api/storageservices/get-blob">
        /// Get Blob</see>.
        /// </summary>
        /// <param name="range">
        /// If provided, only download the bytes of the blob in the specified
        /// range.  If not provided, download the entire blob.
        /// </param>
        /// <param name="conditions">
        /// Optional <see cref="BlobRequestConditions"/> to add conditions on
        /// downloading this blob.
        /// </param>
        /// <param name="rangeGetContentHash">
        /// When set to true and specified together with the <paramref name="range"/>,
        /// the service returns the MD5 hash for the range, as long as the
        /// range is less than or equal to 4 MB in size.  If this value is
        /// specified without <paramref name="range"/> or set to true when the
        /// range exceeds 4 MB in size, a <see cref="RequestFailedException"/>
        /// is thrown.
        /// </param>
        /// <param name="cancellationToken">
        /// Optional <see cref="CancellationToken"/> to propagate
        /// notifications that the operation should be cancelled.
        /// </param>
        /// <returns>
        /// A <see cref="Response{BlobDownloadStreamingResult}"/> describing the
        /// downloaded blob.  <see cref="BlobDownloadStreamingResult.Content"/> contains
        /// the blob's data.
        /// </returns>
        /// <remarks>
        /// A <see cref="RequestFailedException"/> will be thrown if
        /// a failure occurs.
        /// </remarks>
        public virtual async Task<Response<BlobDownloadStreamingResult>> DownloadStreamingAsync(
            HttpRange range = default,
            BlobRequestConditions conditions = default,
            bool rangeGetContentHash = default,
            CancellationToken cancellationToken = default) =>
            await DownloadStreamingInternal(
                range,
                conditions,
                rangeGetContentHash,
                $"{nameof(BlobBaseClient)}.{nameof(DownloadStreaming)}",
                true, // async
                cancellationToken)
                .ConfigureAwait(false);

        private async Task<Response<BlobDownloadStreamingResult>> DownloadStreamingInternal(
            HttpRange range,
            BlobRequestConditions conditions,
            bool rangeGetContentHash,
            string operationName,
            bool async,
            CancellationToken cancellationToken)
        {
            HttpRange requestedRange = range;
            using (ClientConfiguration.Pipeline.BeginLoggingScope(nameof(BlobBaseClient)))
            {
                ClientConfiguration.Pipeline.LogMethodEnter(nameof(BlobBaseClient), message: $"{nameof(Uri)}: {Uri}");

                DiagnosticScope scope = ClientConfiguration.ClientDiagnostics.CreateScope(operationName);

                try
                {
                    scope.Start();

                    if (UsingClientSideEncryption)
                    {
                        range = BlobClientSideDecryptor.GetEncryptedBlobRange(range);
                    }

                    // Start downloading the blob
                    Response<BlobDownloadStreamingResult> response = await StartDownloadAsync(
                        range,
                        conditions,
                        rangeGetContentHash,
                        async: async,
                        cancellationToken: cancellationToken)
                        .ConfigureAwait(false);

                    // Return an exploding Response on 304
                    if (response.IsUnavailable())
                    {
                        return response.GetRawResponse().AsNoBodyResponse<BlobDownloadStreamingResult>();
                    }

                    ETag etag = response.Value.Details.ETag;
                    BlobRequestConditions conditionsWithEtag = conditions?.WithIfMatch(etag) ?? new BlobRequestConditions { IfMatch = etag };

                    // Wrap the response Content in a RetriableStream so we
                    // can return it before it's finished downloading, but still
                    // allow retrying if it fails.
                    Stream stream = RetriableStream.Create(
                        response.Value.Content,
                        startOffset =>
                            StartDownloadAsync(
                                    range,
                                    conditionsWithEtag,
                                    rangeGetContentHash,
                                    startOffset,
                                    async,
                                    cancellationToken)
                                .EnsureCompleted()
                            .Value.Content,
                        async startOffset =>
                            (await StartDownloadAsync(
                                range,
                                conditionsWithEtag,
                                rangeGetContentHash,
                                startOffset,
                                async,
                                cancellationToken)
                                .ConfigureAwait(false))
                            .Value.Content,
                        ClientConfiguration.Pipeline.ResponseClassifier,
                        Constants.MaxReliabilityRetries);

                    // if using clientside encryption, wrap the auto-retry stream in a decryptor
                    // we already return a nonseekable stream; returning a crypto stream is fine
                    if (UsingClientSideEncryption)
                    {
                        stream = await new BlobClientSideDecryptor(
                            new ClientSideDecryptor(ClientSideEncryption)).DecryptInternal(
                                stream,
                                response.Value.Details.Metadata,
                                requestedRange,
                                response.Value.Details.ContentRange,
                                async,
                                cancellationToken).ConfigureAwait(false);
                    }

                    response.Value.Content = stream;
                    return response;
                }
                catch (Exception ex)
                {
                    ClientConfiguration.Pipeline.LogException(ex);
                    scope.Failed(ex);
                    throw;
                }
                finally
                {
                    ClientConfiguration.Pipeline.LogMethodExit(nameof(BlobBaseClient));
                    scope.Dispose();
                }
            }
        }

        /// <summary>
        /// The <see cref="StartDownloadAsync"/> operation starts downloading
        /// a blob from the service from a given <paramref name="startOffset"/>.
        /// </summary>
        /// <param name="range">
        /// If provided, only download the bytes of the blob in the specified
        /// range.  If not provided, download the entire blob.
        /// </param>
        /// <param name="conditions">
        /// Optional <see cref="BlobRequestConditions"/> to add conditions on
        /// downloading this blob.
        /// </param>
        /// <param name="rangeGetContentHash">
        /// When set to true and specified together with the <paramref name="range"/>,
        /// the service returns the MD5 hash for the range, as long as the
        /// range is less than or equal to 4 MB in size.  If this value is
        /// specified without <paramref name="range"/> or set to true when the
        /// range exceeds 4 MB in size, a <see cref="RequestFailedException"/>
        /// is thrown.
        /// </param>
        /// <param name="startOffset">
        /// Starting offset to request - in the event of a retry.
        /// </param>
        /// <param name="async">
        /// Whether to invoke the operation asynchronously.
        /// </param>
        /// <param name="cancellationToken">
        /// Optional <see cref="CancellationToken"/> to propagate
        /// notifications that the operation should be cancelled.
        /// </param>
        /// <returns>
        /// A <see cref="Response{BlobDownloadInfo}"/> describing the
        /// downloaded blob.  <see cref="BlobDownloadInfo.Content"/> contains
        /// the blob's data.
        /// </returns>
        /// <remarks>
        /// A <see cref="RequestFailedException"/> will be thrown if
        /// a failure occurs.
        /// </remarks>
        private async Task<Response<BlobDownloadStreamingResult>> StartDownloadAsync(
            HttpRange range = default,
            BlobRequestConditions conditions = default,
            bool rangeGetContentHash = default,
            long startOffset = 0,
            bool async = true,
            CancellationToken cancellationToken = default)
        {
            HttpRange? pageRange = null;
            if (range != default || startOffset != 0)
            {
                pageRange = new HttpRange(
                    range.Offset + startOffset,
                    range.Length.HasValue ?
                        range.Length.Value - startOffset :
                        (long?)null);
            }

            ClientConfiguration.Pipeline.LogTrace($"Download {Uri} with range: {pageRange}");

            ResponseWithHeaders<Stream, BlobDownloadHeaders> response;

            if (async)
            {
                response = await BlobRestClient.DownloadAsync(
                    range: pageRange?.ToString(),
                    leaseId: conditions?.LeaseId,
                    rangeGetContentMD5: rangeGetContentHash ? (bool?)true : null,
                    encryptionKey: ClientConfiguration.CustomerProvidedKey?.EncryptionKey,
                    encryptionKeySha256: ClientConfiguration.CustomerProvidedKey?.EncryptionKeyHash,
                    encryptionAlgorithm: ClientConfiguration.CustomerProvidedKey?.EncryptionAlgorithm == null ? null : EncryptionAlgorithmTypeInternal.AES256,
                    ifModifiedSince: conditions?.IfModifiedSince,
                    ifUnmodifiedSince: conditions?.IfUnmodifiedSince,
                    ifMatch: conditions?.IfMatch?.ToString(),
                    ifNoneMatch: conditions?.IfNoneMatch?.ToString(),
                    ifTags: conditions?.TagConditions,
                    cancellationToken: cancellationToken)
                    .ConfigureAwait(false);
            }
            else
            {
                response = BlobRestClient.Download(
                    range: pageRange?.ToString(),
                    leaseId: conditions?.LeaseId,
                    rangeGetContentMD5: rangeGetContentHash ? (bool?)true : null,
                    encryptionKey: ClientConfiguration.CustomerProvidedKey?.EncryptionKey,
                    encryptionKeySha256: ClientConfiguration.CustomerProvidedKey?.EncryptionKeyHash,
                    encryptionAlgorithm: ClientConfiguration.CustomerProvidedKey?.EncryptionAlgorithm == null ? null : EncryptionAlgorithmTypeInternal.AES256,
                    ifModifiedSince: conditions?.IfModifiedSince,
                    ifUnmodifiedSince: conditions?.IfUnmodifiedSince,
                    ifMatch: conditions?.IfMatch?.ToString(),
                    ifNoneMatch: conditions?.IfNoneMatch?.ToString(),
                    ifTags: conditions?.TagConditions,
                    cancellationToken: cancellationToken);
            }

            // Watch out for exploding Responses
            long length = response.IsUnavailable() ? 0 : response.Headers.ContentLength ?? 0;
            ClientConfiguration.Pipeline.LogTrace($"Response: {response.GetRawResponse().Status}, ContentLength: {length}");

            return Response.FromValue(
                response.ToBlobDownloadStreamingResult(),
                response.GetRawResponse());
        }
        #endregion

        #region DownloadContent
        /// <summary>
        /// The <see cref="DownloadContent()"/> operation downloads a blob from
        /// the service, including its metadata and properties.
        ///
        /// For more information, see
        /// <see href="https://docs.microsoft.com/rest/api/storageservices/get-blob">
        /// Get Blob</see>.
        /// </summary>
        /// <returns>
        /// A <see cref="Response{BlobDownloadResult}"/> describing the
        /// downloaded blob.  <see cref="BlobDownloadResult.Content"/> contains
        /// the blob's data.
        /// </returns>
        /// <remarks>
        /// A <see cref="RequestFailedException"/> will be thrown if
        /// a failure occurs.
        /// </remarks>
        public virtual Response<BlobDownloadResult> DownloadContent() =>
            DownloadContent(CancellationToken.None);

        /// <summary>
        /// The <see cref="DownloadContentAsync()"/> operation downloads a blob from
        /// the service, including its metadata and properties.
        ///
        /// For more information, see
        /// <see href="https://docs.microsoft.com/rest/api/storageservices/get-blob">
        /// Get Blob</see>.
        /// </summary>
        /// <returns>
        /// A <see cref="Response{BlobDownloadResult}"/> describing the
        /// downloaded blob.  <see cref="BlobDownloadResult.Content"/> contains
        /// the blob's data.
        /// </returns>
        /// <remarks>
        /// A <see cref="RequestFailedException"/> will be thrown if
        /// a failure occurs.
        /// </remarks>
        public virtual async Task<Response<BlobDownloadResult>> DownloadContentAsync() =>
            await DownloadContentAsync(CancellationToken.None).ConfigureAwait(false);

        /// <summary>
        /// The <see cref="DownloadContent(CancellationToken)"/> operation downloads
        /// a blob from the service, including its metadata and properties.
        ///
        /// For more information, see
        /// <see href="https://docs.microsoft.com/rest/api/storageservices/get-blob">
        /// Get Blob</see>.
        /// </summary>
        /// <param name="cancellationToken">
        /// Optional <see cref="CancellationToken"/> to propagate
        /// notifications that the operation should be cancelled.
        /// </param>
        /// <returns>
        /// A <see cref="Response{BlobDownloadResult}"/> describing the
        /// downloaded blob.  <see cref="BlobDownloadResult.Content"/> contains
        /// the blob's data.
        /// </returns>
        /// <remarks>
        /// A <see cref="RequestFailedException"/> will be thrown if
        /// a failure occurs.
        /// </remarks>
        public virtual Response<BlobDownloadResult> DownloadContent(
            CancellationToken cancellationToken = default) =>
            DownloadContent(
                conditions: default, // Pass anything else so we don't recurse on this overload
                cancellationToken: cancellationToken);

        /// <summary>
        /// The <see cref="DownloadContentAsync(CancellationToken)"/> operation
        /// downloads a blob from the service, including its metadata and
        /// properties.
        ///
        /// For more information, see
        /// <see href="https://docs.microsoft.com/rest/api/storageservices/get-blob">
        /// Get Blob</see>.
        /// </summary>
        /// <param name="cancellationToken">
        /// Optional <see cref="CancellationToken"/> to propagate
        /// notifications that the operation should be cancelled.
        /// </param>
        /// <returns>
        /// A <see cref="Response{BlobDownloadResult}"/> describing the
        /// downloaded blob.  <see cref="BlobDownloadResult.Content"/> contains
        /// the blob's data.
        /// </returns>
        /// <remarks>
        /// A <see cref="RequestFailedException"/> will be thrown if
        /// a failure occurs.
        /// </remarks>
        public virtual async Task<Response<BlobDownloadResult>> DownloadContentAsync(
            CancellationToken cancellationToken) =>
            await DownloadContentAsync(
                conditions: default, // Pass anything else so we don't recurse on this overload
                cancellationToken: cancellationToken)
                .ConfigureAwait(false);

        /// <summary>
        /// The <see cref="DownloadContent(BlobRequestConditions, CancellationToken)"/>
        /// operation downloads a blob from the service, including its metadata
        /// and properties.
        ///
        /// For more information, see
        /// <see href="https://docs.microsoft.com/rest/api/storageservices/get-blob">
        /// Get Blob</see>.
        /// </summary>
        /// <param name="conditions">
        /// Optional <see cref="BlobRequestConditions"/> to add conditions on
        /// downloading this blob.
        /// </param>
        /// <param name="cancellationToken">
        /// Optional <see cref="CancellationToken"/> to propagate
        /// notifications that the operation should be cancelled.
        /// </param>
        /// <returns>
        /// A <see cref="Response{BlobDownloadResult}"/> describing the
        /// downloaded blob.  <see cref="BlobDownloadResult.Content"/> contains
        /// the blob's data.
        /// </returns>
        /// <remarks>
        /// A <see cref="RequestFailedException"/> will be thrown if
        /// a failure occurs.
        /// </remarks>
        public virtual Response<BlobDownloadResult> DownloadContent(
            BlobRequestConditions conditions = default,
            CancellationToken cancellationToken = default) =>
            DownloadContentInternal(
                conditions,
                false, // async
                cancellationToken)
                .EnsureCompleted();

        /// <summary>
        /// The <see cref="DownloadContentAsync(BlobRequestConditions, CancellationToken)"/>
        /// operation downloads a blob from the service, including its metadata
        /// and properties.
        ///
        /// For more information, see
        /// <see href="https://docs.microsoft.com/rest/api/storageservices/get-blob">
        /// Get Blob</see>.
        /// </summary>
        /// <param name="conditions">
        /// Optional <see cref="BlobRequestConditions"/> to add conditions on
        /// downloading this blob.
        /// </param>
        /// <param name="cancellationToken">
        /// Optional <see cref="CancellationToken"/> to propagate
        /// notifications that the operation should be cancelled.
        /// </param>
        /// <returns>
        /// A <see cref="Response{BlobDownloadResult}"/> describing the
        /// downloaded blob.  <see cref="BlobDownloadResult.Content"/> contains
        /// the blob's data.
        /// </returns>
        /// <remarks>
        /// A <see cref="RequestFailedException"/> will be thrown if
        /// a failure occurs.
        /// </remarks>
        public virtual async Task<Response<BlobDownloadResult>> DownloadContentAsync(
            BlobRequestConditions conditions = default,
            CancellationToken cancellationToken = default) =>
            await DownloadContentInternal(
                conditions,
                true, // async
                cancellationToken)
                .ConfigureAwait(false);

        private async Task<Response<BlobDownloadResult>> DownloadContentInternal(
            BlobRequestConditions conditions,
            bool async,
            CancellationToken cancellationToken)
        {
            Response<BlobDownloadStreamingResult> response = await DownloadStreamingInternal(
                range: default,
                conditions: conditions,
                rangeGetContentHash: default,
                operationName: $"{nameof(BlobBaseClient)}.{nameof(DownloadContent)}",
                async: async,
                cancellationToken: cancellationToken).ConfigureAwait(false);
            using BlobDownloadStreamingResult blobDownloadStreamingResult = response.Value;
            BinaryData data;
            if (async)
            {
                data = await BinaryData.FromStreamAsync(blobDownloadStreamingResult.Content, cancellationToken).ConfigureAwait(false);
            }
            else
            {
                data = BinaryData.FromStream(blobDownloadStreamingResult.Content);
            }
            return Response.FromValue(
                new BlobDownloadResult()
                {
                    Content = data,
                    Details = blobDownloadStreamingResult.Details,
                }, response.GetRawResponse());
        }
        #endregion

        #region Parallel Download
        /// <summary>
        /// The <see cref="DownloadTo(Stream)"/> operation downloads a blob using parallel requests,
        /// and writes the content to <paramref name="destination"/>.
        /// </summary>
        /// <param name="destination">
        /// A <see cref="Stream"/> to write the downloaded content to.
        /// </param>
        /// <returns>
        /// A <see cref="Response"/> describing the operation.
        /// </returns>
        /// <remarks>
        /// A <see cref="RequestFailedException"/> will be thrown if
        /// a failure occurs.
        /// </remarks>
        public virtual Response DownloadTo(Stream destination) =>
            DownloadTo(destination, CancellationToken.None);

        /// <summary>
        /// The <see cref="DownloadTo(string)"/> operation downloads a blob using parallel requests,
        /// and writes the content to <paramref name="path"/>.
        /// </summary>
        /// <param name="path">
        /// A file path to write the downloaded content to.
        /// </param>
        /// <returns>
        /// A <see cref="Response"/> describing the operation.
        /// </returns>
        /// <remarks>
        /// A <see cref="RequestFailedException"/> will be thrown if
        /// a failure occurs.
        /// </remarks>
        public virtual Response DownloadTo(string path) =>
            DownloadTo(path, CancellationToken.None);

        /// <summary>
        /// The <see cref="DownloadToAsync(Stream)"/> downloads a blob using parallel requests,
        /// and writes the content to <paramref name="destination"/>.
        /// </summary>
        /// <param name="destination">
        /// A <see cref="Stream"/> to write the downloaded content to.
        /// </param>
        /// <returns>
        /// A <see cref="Response"/> describing the operation.
        /// </returns>
        /// <remarks>
        /// A <see cref="RequestFailedException"/> will be thrown if
        /// a failure occurs.
        /// </remarks>
        public virtual async Task<Response> DownloadToAsync(Stream destination) =>
            await DownloadToAsync(destination, CancellationToken.None).ConfigureAwait(false);

        /// <summary>
        /// The <see cref="DownloadToAsync(string)"/> downloads a blob using parallel requests,
        /// and writes the content to <paramref name="path"/>.
        /// </summary>
        /// <param name="path">
        /// A file path to write the downloaded content to.
        /// </param>
        /// <returns>
        /// A <see cref="Response"/> describing the operation.
        /// </returns>
        /// <remarks>
        /// A <see cref="RequestFailedException"/> will be thrown if
        /// a failure occurs.
        /// </remarks>
        public virtual async Task<Response> DownloadToAsync(string path) =>
            await DownloadToAsync(path, CancellationToken.None).ConfigureAwait(false);

        /// <summary>
        /// The <see cref="DownloadTo(Stream, CancellationToken)"/> operation
        /// downloads a blob using parallel requests,
        /// and writes the content to <paramref name="destination"/>.
        /// </summary>
        /// <param name="destination">
        /// A <see cref="Stream"/> to write the downloaded content to.
        /// </param>
        /// <param name="cancellationToken">
        /// Optional <see cref="CancellationToken"/> to propagate
        /// notifications that the operation should be cancelled.
        /// </param>
        /// <returns>
        /// A <see cref="Response"/> describing the operation.
        /// </returns>
        /// <remarks>
        /// A <see cref="RequestFailedException"/> will be thrown if
        /// a failure occurs.
        /// </remarks>
        public virtual Response DownloadTo(
            Stream destination,
            CancellationToken cancellationToken) =>
            DownloadTo(
                destination,
                conditions: default, // Pass anything else so we don't recurse on this overload
                cancellationToken: cancellationToken);

        /// <summary>
        /// The <see cref="DownloadTo(string, CancellationToken)"/> operation
        /// downloads a blob using parallel requests,
        /// and writes the content to <paramref name="path"/>.
        /// </summary>
        /// <param name="path">
        /// A file path to write the downloaded content to.
        /// </param>
        /// <param name="cancellationToken">
        /// Optional <see cref="CancellationToken"/> to propagate
        /// notifications that the operation should be cancelled.
        /// </param>
        /// <returns>
        /// A <see cref="Response"/> describing the operation.
        /// </returns>
        /// <remarks>
        /// A <see cref="RequestFailedException"/> will be thrown if
        /// a failure occurs.
        /// </remarks>
        public virtual Response DownloadTo(
            string path,
            CancellationToken cancellationToken) =>
            DownloadTo(
                path,
                conditions: default, // Pass anything else so we don't recurse on this overload
                cancellationToken: cancellationToken);

        /// <summary>
        /// The <see cref="DownloadToAsync(Stream, CancellationToken)"/> operation
        /// downloads a blob using parallel requests,
        /// and writes the content to <paramref name="destination"/>.
        /// </summary>
        /// <param name="destination">
        /// A <see cref="Stream"/> to write the downloaded content to.
        /// </param>
        /// <param name="cancellationToken">
        /// Optional <see cref="CancellationToken"/> to propagate
        /// notifications that the operation should be cancelled.
        /// </param>
        /// <returns>
        /// A <see cref="Response"/> describing the operation.
        /// </returns>
        /// <remarks>
        /// A <see cref="RequestFailedException"/> will be thrown if
        /// a failure occurs.
        /// </remarks>
        public virtual async Task<Response> DownloadToAsync(
            Stream destination,
            CancellationToken cancellationToken) =>
            await DownloadToAsync(
                destination,
                conditions: default, // Pass anything else so we don't recurse on this overload
                cancellationToken: cancellationToken)
                .ConfigureAwait(false);

        /// <summary>
        /// The <see cref="DownloadToAsync(string, CancellationToken)"/> operation
        /// downloads a blob using parallel requests,
        /// and writes the content to <paramref name="path"/>.
        /// </summary>
        /// <param name="path">
        /// A file path to write the downloaded content to.
        /// </param>
        /// <param name="cancellationToken">
        /// Optional <see cref="CancellationToken"/> to propagate
        /// notifications that the operation should be cancelled.
        /// </param>
        /// <returns>
        /// A <see cref="Response"/> describing the operation.
        /// </returns>
        /// <remarks>
        /// A <see cref="RequestFailedException"/> will be thrown if
        /// a failure occurs.
        /// </remarks>
        public virtual async Task<Response> DownloadToAsync(
            string path,
            CancellationToken cancellationToken) =>
            await DownloadToAsync(
                path,
                conditions: default, // Pass anything else so we don't recurse on this overload
                cancellationToken: cancellationToken)
                .ConfigureAwait(false);

        /// <summary>
        /// The <see cref="DownloadTo(Stream, BlobRequestConditions, StorageTransferOptions, CancellationToken)"/>
        /// operation downloads a blob using parallel requests,
        /// and writes the content to <paramref name="destination"/>.
        /// </summary>
        /// <param name="destination">
        /// A <see cref="Stream"/> to write the downloaded content to.
        /// </param>
        /// <param name="conditions">
        /// Optional <see cref="BlobRequestConditions"/> to add conditions on
        /// the creation of this new block blob.
        /// </param>
        /// <param name="transferOptions">
        /// Optional <see cref="StorageTransferOptions"/> to configure
        /// parallel transfer behavior.
        /// </param>
        /// <param name="cancellationToken">
        /// Optional <see cref="CancellationToken"/> to propagate
        /// notifications that the operation should be cancelled.
        /// </param>
        /// <returns>
        /// A <see cref="Response"/> describing the operation.
        /// </returns>
        /// <remarks>
        /// A <see cref="RequestFailedException"/> will be thrown if
        /// a failure occurs.
        /// </remarks>
        public virtual Response DownloadTo(
            Stream destination,
            BlobRequestConditions conditions = default,
            ///// <param name="progressHandler">
            ///// Optional <see cref="IProgress{Long}"/> to provide
            ///// progress updates about data transfers.
            ///// </param>
            //IProgress<long> progressHandler = default,
            StorageTransferOptions transferOptions = default,
            CancellationToken cancellationToken = default) =>
            StagedDownloadAsync(
                destination,
                conditions,
                //progressHandler, // TODO: #8506
                transferOptions: transferOptions,
                async: false,
                cancellationToken: cancellationToken)
                .EnsureCompleted();

        /// <summary>
        /// The <see cref="DownloadTo(string, BlobRequestConditions, StorageTransferOptions, CancellationToken)"/>
        /// operation downloads a blob using parallel requests,
        /// and writes the content to <paramref name="path"/>.
        /// </summary>
        /// <param name="path">
        /// A file path to write the downloaded content to.
        /// </param>
        /// <param name="conditions">
        /// Optional <see cref="BlobRequestConditions"/> to add conditions on
        /// the creation of this new block blob.
        /// </param>
        /// <param name="transferOptions">
        /// Optional <see cref="StorageTransferOptions"/> to configure
        /// parallel transfer behavior.
        /// </param>
        /// <param name="cancellationToken">
        /// Optional <see cref="CancellationToken"/> to propagate
        /// notifications that the operation should be cancelled.
        /// </param>
        /// <returns>
        /// A <see cref="Response"/> describing the operation.
        /// </returns>
        /// <remarks>
        /// A <see cref="RequestFailedException"/> will be thrown if
        /// a failure occurs.
        /// </remarks>
        public virtual Response DownloadTo(
            string path,
            BlobRequestConditions conditions = default,
            ///// <param name="progressHandler">
            ///// Optional <see cref="IProgress{Long}"/> to provide
            ///// progress updates about data transfers.
            ///// </param>
            //IProgress<long> progressHandler = default,
            StorageTransferOptions transferOptions = default,
            CancellationToken cancellationToken = default)
        {
            using Stream destination = File.Create(path);
            return StagedDownloadAsync(
                destination,
                conditions,
                //progressHandler, // TODO: #8506
                transferOptions: transferOptions,
                async: false,
                cancellationToken: cancellationToken)
                .EnsureCompleted();
        }

        /// <summary>
        /// The <see cref="DownloadToAsync(Stream, BlobRequestConditions, StorageTransferOptions, CancellationToken)"/>
        /// operation downloads a blob using parallel requests,
        /// and writes the content to <paramref name="destination"/>.
        /// </summary>
        /// <param name="destination">
        /// A <see cref="Stream"/> to write the downloaded content to.
        /// </param>
        /// <param name="conditions">
        /// Optional <see cref="BlobRequestConditions"/> to add conditions on
        /// the creation of this new block blob.
        /// </param>
        /// <param name="transferOptions">
        /// Optional <see cref="StorageTransferOptions"/> to configure
        /// parallel transfer behavior.
        /// </param>
        /// <param name="cancellationToken">
        /// Optional <see cref="CancellationToken"/> to propagate
        /// notifications that the operation should be cancelled.
        /// </param>
        /// <returns>
        /// A <see cref="Response"/> describing the operation.
        /// </returns>
        /// <remarks>
        /// A <see cref="RequestFailedException"/> will be thrown if
        /// a failure occurs.
        /// </remarks>
        public virtual async Task<Response> DownloadToAsync(
            Stream destination,
            BlobRequestConditions conditions = default,
            ///// <param name="progressHandler">
            ///// Optional <see cref="IProgress{Long}"/> to provide
            ///// progress updates about data transfers.
            ///// </param>
            //IProgress<long> progressHandler = default,
            StorageTransferOptions transferOptions = default,
            CancellationToken cancellationToken = default) =>
            await StagedDownloadAsync(
                destination,
                conditions,
                //progressHandler, // TODO: #8506
                transferOptions: transferOptions,
                async: true,
                cancellationToken: cancellationToken)
                .ConfigureAwait(false);

        /// <summary>
        /// The <see cref="DownloadToAsync(string, BlobRequestConditions, StorageTransferOptions, CancellationToken)"/>
        /// operation downloads a blob using parallel requests,
        /// and writes the content to <paramref name="path"/>.
        /// </summary>
        /// <param name="path">
        /// A file path to write the downloaded content to.
        /// </param>
        /// <param name="conditions">
        /// Optional <see cref="BlobRequestConditions"/> to add conditions on
        /// the creation of this new block blob.
        /// </param>
        /// <param name="transferOptions">
        /// Optional <see cref="StorageTransferOptions"/> to configure
        /// parallel transfer behavior.
        /// </param>
        /// <param name="cancellationToken">
        /// Optional <see cref="CancellationToken"/> to propagate
        /// notifications that the operation should be cancelled.
        /// </param>
        /// <returns>
        /// A <see cref="Response"/> describing the operation.
        /// </returns>
        /// <remarks>
        /// A <see cref="RequestFailedException"/> will be thrown if
        /// a failure occurs.
        /// </remarks>
        public virtual async Task<Response> DownloadToAsync(
            string path,
            BlobRequestConditions conditions = default,
            ///// <param name="progressHandler">
            ///// Optional <see cref="IProgress{Long}"/> to provide
            ///// progress updates about data transfers.
            ///// </param>
            //IProgress<long> progressHandler = default,
            StorageTransferOptions transferOptions = default,
            CancellationToken cancellationToken = default)
        {
            using Stream destination = File.Create(path);
            return await StagedDownloadAsync(
                destination,
                conditions,
                //progressHandler, // TODO: #8506
                transferOptions: transferOptions,
                async: true,
                cancellationToken: cancellationToken)
                .ConfigureAwait(false);
        }

        /// <summary>
        /// This operation will download a blob of arbitrary size by downloading it as individually staged
        /// partitions if it's larger than the
        /// <paramref name="transferOptions"/> MaximumTransferLength.
        /// </summary>
        /// <param name="destination">
        /// A <see cref="Stream"/> to write the downloaded content to.
        /// </param>
        /// <param name="conditions">
        /// Optional <see cref="BlobRequestConditions"/> to add conditions on
        /// the creation of this new block blob.
        /// </param>
        /// <param name="transferOptions">
        /// Optional <see cref="StorageTransferOptions"/> to configure
        /// parallel transfer behavior.
        /// </param>
        /// <param name="async">
        /// Whether to invoke the operation asynchronously.
        /// </param>
        /// <param name="cancellationToken">
        /// Optional <see cref="CancellationToken"/> to propagate
        /// notifications that the operation should be cancelled.
        /// </param>
        /// <returns>
        /// A <see cref="Response"/> describing the operation.
        /// </returns>
        /// <remarks>
        /// A <see cref="RequestFailedException"/> will be thrown if
        /// a failure occurs.
        /// </remarks>
        internal async Task<Response> StagedDownloadAsync(
            Stream destination,
            BlobRequestConditions conditions = default,
            ///// <param name="progressHandler">
            ///// Optional <see cref="IProgress{Long}"/> to provide
            ///// progress updates about data transfers.
            ///// </param>
            //IProgress<long> progressHandler, // TODO: #8506
            StorageTransferOptions transferOptions = default,
            bool async = true,
            CancellationToken cancellationToken = default)
        {
            PartitionedDownloader downloader = new PartitionedDownloader(this, transferOptions);

            if (async)
            {
                return await downloader.DownloadToAsync(destination, conditions, cancellationToken).ConfigureAwait(false);
            }
            else
            {
                return downloader.DownloadTo(destination, conditions, cancellationToken);
            }
        }
        #endregion Parallel Download

        #region OpenRead
        /// <summary>
        /// Opens a stream for reading from the blob.  The stream will only download
        /// the blob as the stream is read from.
        /// </summary>
        /// <param name="options">
        /// Optional parameters.
        /// </param>
        /// <param name="cancellationToken">
        /// Optional <see cref="CancellationToken"/> to propagate
        /// notifications that the operation should be cancelled.
        /// </param>
        /// <returns>
        /// Returns a stream that will download the blob as the stream
        /// is read from.
        /// </returns>
#pragma warning disable AZC0015 // Unexpected client method return type.
        public virtual Stream OpenRead(
#pragma warning restore AZC0015 // Unexpected client method return type.
            BlobOpenReadOptions options,
            CancellationToken cancellationToken = default)
            => OpenReadInternal(
                options?.Position ?? 0,
                options?.BufferSize,
                options?.Conditions,
                allowModifications: options?.AllowModifications ?? false,
                async: false,
                cancellationToken).EnsureCompleted();

        /// <summary>
        /// Opens a stream for reading from the blob.  The stream will only download
        /// the blob as the stream is read from.
        /// </summary>
        /// <param name="options">
        /// Optional parameters.
        /// </param>
        /// <param name="cancellationToken">
        /// Optional <see cref="CancellationToken"/> to propagate
        /// notifications that the operation should be cancelled.
        /// </param>
        /// <returns>
        /// Returns a stream that will download the blob as the stream
        /// is read from.
        /// </returns>
#pragma warning disable AZC0015 // Unexpected client method return type.
        public virtual async Task<Stream> OpenReadAsync(
#pragma warning restore AZC0015 // Unexpected client method return type.
            BlobOpenReadOptions options,
            CancellationToken cancellationToken = default)
            => await OpenReadInternal(
                options?.Position ?? 0,
                options?.BufferSize,
                options?.Conditions,
                allowModifications: options?.AllowModifications ?? false,
                async: true,
                cancellationToken).ConfigureAwait(false);

        /// <summary>
        /// Opens a stream for reading from the blob.  The stream will only download
        /// the blob as the stream is read from.
        /// </summary>
        /// <param name="position">
        /// The position within the blob to begin the stream.
        /// Defaults to the beginning of the blob.
        /// </param>
        /// <param name="bufferSize">
        /// The buffer size to use when the stream downloads parts
        /// of the blob.  Defaults to 1 MB.
        /// </param>
        /// <param name="conditions">
        /// Optional <see cref="BlobRequestConditions"/> to add conditions on
        /// the download of the blob.
        /// </param>
        /// <param name="cancellationToken">
        /// Optional <see cref="CancellationToken"/> to propagate
        /// notifications that the operation should be cancelled.
        /// </param>
        /// <returns>
        /// Returns a stream that will download the blob as the stream
        /// is read from.
        /// </returns>
        [EditorBrowsable(EditorBrowsableState.Never)]
#pragma warning disable AZC0015 // Unexpected client method return type.
        public virtual Stream OpenRead(
#pragma warning restore AZC0015 // Unexpected client method return type.
            long position = 0,
            int? bufferSize = default,
            BlobRequestConditions conditions = default,
            CancellationToken cancellationToken = default)
            => OpenReadInternal(
                position,
                bufferSize,
                conditions,
                allowModifications: false,
                async: false,
                cancellationToken).EnsureCompleted();

        /// <summary>
        /// Opens a stream for reading from the blob.  The stream will only download
        /// the blob as the stream is read from.
        /// </summary>
        /// <param name="allowBlobModifications">
        /// If true, you can continue streaming a blob even if it has been modified.
        /// </param>
        /// <param name="position">
        /// The position within the blob to begin the stream.
        /// Defaults to the beginning of the blob.
        /// </param>
        /// <param name="bufferSize">
        /// The buffer size to use when the stream downloads parts
        /// of the blob.  Defaults to 1 MB.
        /// </param>
        /// <param name="cancellationToken">
        /// Optional <see cref="CancellationToken"/> to propagate
        /// notifications that the operation should be cancelled.
        /// </param>
        /// <returns>
        /// Returns a stream that will download the blob as the stream
        /// is read from.
        /// </returns>
        [EditorBrowsable(EditorBrowsableState.Never)]
#pragma warning disable AZC0015 // Unexpected client method return type.
        public virtual Stream OpenRead(
#pragma warning restore AZC0015 // Unexpected client method return type.
            bool allowBlobModifications,
            long position = 0,
            int? bufferSize = default,
            CancellationToken cancellationToken = default)
                => OpenRead(
                    position,
                    bufferSize,
                    allowBlobModifications ? new BlobRequestConditions() : null,
                    cancellationToken);

        /// <summary>
        /// Opens a stream for reading from the blob.  The stream will only download
        /// the blob as the stream is read from.
        /// </summary>
        /// <param name="position">
        /// The position within the blob to begin the stream.
        /// Defaults to the beginning of the blob.
        /// </param>
        /// <param name="bufferSize">
        /// The buffer size to use when the stream downloads parts
        /// of the blob.  Defaults to 1 MB.
        /// </param>
        /// <param name="conditions">
        /// Optional <see cref="BlobRequestConditions"/> to add conditions on
        /// the download of the blob.
        /// </param>
        /// <param name="cancellationToken">
        /// Optional <see cref="CancellationToken"/> to propagate
        /// notifications that the operation should be cancelled.
        /// </param>
        /// <returns>
        /// Returns a stream that will download the blob as the stream
        /// is read from.
        /// </returns>
        [EditorBrowsable(EditorBrowsableState.Never)]
#pragma warning disable AZC0015 // Unexpected client method return type.
        public virtual async Task<Stream> OpenReadAsync(
#pragma warning restore AZC0015 // Unexpected client method return type.
            long position = 0,
            int? bufferSize = default,
            BlobRequestConditions conditions = default,
            CancellationToken cancellationToken = default)
            => await OpenReadInternal(
                position,
                bufferSize,
                conditions,
                allowModifications: false,
                async: true,
                cancellationToken).ConfigureAwait(false);

        /// <summary>
        /// Opens a stream for reading from the blob.  The stream will only download
        /// the blob as the stream is read from.
        /// </summary>
        /// <param name="allowBlobModifications">
        /// If true, you can continue streaming a blob even if it has been modified.
        /// </param>
        /// <param name="position">
        /// The position within the blob to begin the stream.
        /// Defaults to the beginning of the blob.
        /// </param>
        /// <param name="bufferSize">
        /// The buffer size to use when the stream downloads parts
        /// of the blob.  Defaults to 1 MB.
        /// </param>
        /// <param name="cancellationToken">
        /// Optional <see cref="CancellationToken"/> to propagate
        /// notifications that the operation should be cancelled.
        /// </param>
        /// <returns>
        /// Returns a stream that will download the blob as the stream
        /// is read from.
        /// </returns>
        [EditorBrowsable(EditorBrowsableState.Never)]
#pragma warning disable AZC0015 // Unexpected client method return type.
        public virtual async Task<Stream> OpenReadAsync(
#pragma warning restore AZC0015 // Unexpected client method return type.
            bool allowBlobModifications,
            long position = 0,
            int? bufferSize = default,
            CancellationToken cancellationToken = default)
                => await OpenReadAsync(
                    position,
                    bufferSize,
                    allowBlobModifications ? new BlobRequestConditions() : null,
                    cancellationToken)
                    .ConfigureAwait(false);

        /// <summary>
        /// Opens a stream for reading from the blob.  The stream will only download
        /// the blob as the stream is read from.
        /// </summary>
        /// <param name="position">
        /// The position within the blob to begin the stream.
        /// Defaults to the beginning of the blob.
        /// </param>
        /// <param name="bufferSize">
        /// The buffer size to use when the stream downloads parts
        /// of the blob.  Defaults to 1 MB.
        /// </param>
        /// <param name="conditions">
        /// Optional <see cref="BlobRequestConditions"/> to add conditions on
        /// the download of the blob.
        /// </param>
        /// <param name="allowModifications">
        /// Whether to allow modifications during the read.
        /// </param>
        /// <param name="async">
        /// Whether to invoke the operation asynchronously.
        /// </param>
        /// <param name="cancellationToken">
        /// Optional <see cref="CancellationToken"/> to propagate
        /// notifications that the operation should be cancelled.
        /// </param>
        /// <returns>
        /// Returns a stream that will download the blob as the stream
        /// is read from.
        /// </returns>
#pragma warning disable CS1998 // Async method lacks 'await' operators and will run synchronously
        internal async Task<Stream> OpenReadInternal(
#pragma warning restore CS1998 // Async method lacks 'await' operators and will run synchronously
            long position,
            int? bufferSize,
            BlobRequestConditions conditions,
            bool allowModifications,
#pragma warning disable CA1801
            bool async,
            CancellationToken cancellationToken)
#pragma warning restore CA1801
        {
            using (ClientConfiguration.Pipeline.BeginLoggingScope(nameof(BlobBaseClient)))
            {
                ClientConfiguration.Pipeline.LogMethodEnter(
                nameof(BlobBaseClient),
                message:
                $"{nameof(position)}: {position}\n" +
                $"{nameof(bufferSize)}: {bufferSize}\n" +
                $"{nameof(conditions)}: {conditions}");

                string operationName = $"{nameof(BlobBaseClient)}.{nameof(OpenRead)}";
                DiagnosticScope scope = ClientConfiguration.ClientDiagnostics.CreateScope(operationName);
                try
                {
                    scope.Start();

                    // This also makes sure that we fail fast if file doesn't exist.
                    var blobProperties = await GetPropertiesInternal(conditions: conditions, async, cancellationToken).ConfigureAwait(false);

                    var etag = blobProperties.Value.ETag;
                    var readConditions = conditions;
                    if (!allowModifications)
                    {
                        readConditions = readConditions?.WithIfMatch(etag) ?? new BlobRequestConditions { IfMatch = etag };
                    }

                    return new LazyLoadingReadOnlyStream<BlobProperties>(
                        async (HttpRange range,
                        bool rangeGetContentHash,
                        bool async,
                        CancellationToken cancellationToken) =>
                        {
                            Response<BlobDownloadStreamingResult> response = await DownloadStreamingInternal(
                                range,
                                readConditions,
                                rangeGetContentHash,
                                operationName,
                                async,
                                cancellationToken).ConfigureAwait(false);

                            return Response.FromValue(
                                (IDownloadedContent)response.Value,
                                response.GetRawResponse());
                        },
                        async (bool async, CancellationToken cancellationToken)
                            => await GetPropertiesInternal(conditions: default, async, cancellationToken).ConfigureAwait(false),
                        allowModifications,
                        blobProperties.Value.ContentLength,
                        position,
                        bufferSize);
                }
                catch (Exception ex)
                {
                    scope.Failed(ex);
                    ClientConfiguration.Pipeline.LogException(ex);
                    throw;
                }
                finally
                {
                    scope.Dispose();
                    ClientConfiguration.Pipeline.LogMethodExit(nameof(BlobContainerClient));
                }
            }
        }

        #endregion OpenRead

        #region StartCopyFromUri
        /// <summary>
        /// The <see cref="StartCopyFromUri(Uri, BlobCopyFromUriOptions, CancellationToken)"/>
        /// operation begins an asynchronous copy of the data from the <paramref name="source"/> to this blob.
        /// You can check the <see cref="BlobProperties.CopyStatus"/>
        /// returned from the <see cref="GetProperties"/> to determine if the
        /// copy has completed.
        ///
        /// For more information, see
        /// <see href="https://docs.microsoft.com/en-us/rest/api/storageservices/copy-blob">
        /// Copy Blob</see>.
        /// </summary>
        /// <param name="source">
        /// Specifies the <see cref="Uri"/> of the source blob.  The value may
        /// be a <see cref="Uri" /> of up to 2 KB in length that specifies a
        /// blob.  A source blob in the same storage account can be
        /// authenticated via Shared Key.  However, if the source is a blob in
        /// another account, the source blob must either be public or must be
        /// authenticated via a shared access signature. If the source blob
        /// is public, no authentication is required to perform the copy
        /// operation.
        ///
        /// The source object may be a file in the Azure File service.  If the
        /// source object is a file that is to be copied to a blob, then the
        /// source file must be authenticated using a shared access signature,
        /// whether it resides in the same account or in a different account.
        /// </param>
        /// <param name="options">
        /// Optional parameters.
        /// </param>
        /// <param name="cancellationToken">
        /// Optional <see cref="CancellationToken"/> to propagate
        /// notifications that the operation should be cancelled.
        /// </param>
        /// <returns>
        /// A <see cref="CopyFromUriOperation"/> describing the
        /// state of the copy operation.
        /// </returns>
        /// <remarks>
        /// A <see cref="RequestFailedException"/> will be thrown if
        /// a failure occurs.
        /// </remarks>
        public virtual CopyFromUriOperation StartCopyFromUri(
            Uri source,
            BlobCopyFromUriOptions options,
            CancellationToken cancellationToken = default)
        {
            Response<BlobCopyInfo> response = StartCopyFromUriInternal(
                source,
                options?.Metadata,
                options?.Tags,
                options?.AccessTier,
                options?.SourceConditions,
                options?.DestinationConditions,
                options?.RehydratePriority,
                options?.ShouldSealDestination,
                options?.DestinationImmutabilityPolicy,
                options?.LegalHold,
                async: false,
                cancellationToken)
                .EnsureCompleted();
            return new CopyFromUriOperation(
                this,
                response.Value.CopyId,
                response.GetRawResponse(),
                cancellationToken);
        }

        /// <summary>
        /// The <see cref="StartCopyFromUri(Uri, Metadata, AccessTier?, BlobRequestConditions, BlobRequestConditions, RehydratePriority?, CancellationToken)"/>
        /// operation begins an asynchronous copy of the data from the <paramref name="source"/> to this blob.
        /// You can check the <see cref="BlobProperties.CopyStatus"/>
        /// returned from the <see cref="GetProperties"/> to determine if the
        /// copy has completed.
        ///
        /// For more information, see
        /// <see href="https://docs.microsoft.com/en-us/rest/api/storageservices/copy-blob">
        /// Copy Blob</see>.
        /// </summary>
        /// <param name="source">
        /// Specifies the <see cref="Uri"/> of the source blob.  The value may
        /// be a <see cref="Uri" /> of up to 2 KB in length that specifies a
        /// blob.  A source blob in the same storage account can be
        /// authenticated via Shared Key.  However, if the source is a blob in
        /// another account, the source blob must either be public or must be
        /// authenticated via a shared access signature. If the source blob
        /// is public, no authentication is required to perform the copy
        /// operation.
        ///
        /// The source object may be a file in the Azure File service.  If the
        /// source object is a file that is to be copied to a blob, then the
        /// source file must be authenticated using a shared access signature,
        /// whether it resides in the same account or in a different account.
        /// </param>
        /// <param name="metadata">
        /// Optional custom metadata to set for this blob.
        /// </param>
        /// <param name="accessTier">
        /// Optional <see cref="AccessTier"/>
        /// Indicates the tier to be set on the blob.
        /// </param>
        /// <param name="sourceConditions">
        /// Optional <see cref="BlobRequestConditions"/> to add
        /// conditions on the copying of data from this source blob.
        /// </param>
        /// <param name="destinationConditions">
        /// Optional <see cref="BlobRequestConditions"/> to add conditions on
        /// the copying of data to this blob.
        /// </param>
        /// <param name="rehydratePriority">
        /// Optional <see cref="RehydratePriority"/>
        /// Indicates the priority with which to rehydrate an archived blob.
        /// </param>
        /// <param name="cancellationToken">
        /// Optional <see cref="CancellationToken"/> to propagate
        /// notifications that the operation should be cancelled.
        /// </param>
        /// <returns>
        /// A <see cref="CopyFromUriOperation"/> describing the
        /// state of the copy operation.
        /// </returns>
        /// <remarks>
        /// A <see cref="RequestFailedException"/> will be thrown if
        /// a failure occurs.
        /// </remarks>
        [EditorBrowsable(EditorBrowsableState.Never)]
        public virtual CopyFromUriOperation StartCopyFromUri(
            Uri source,
            Metadata metadata = default,
            AccessTier? accessTier = default,
            BlobRequestConditions sourceConditions = default,
            BlobRequestConditions destinationConditions = default,
            RehydratePriority? rehydratePriority = default,
            CancellationToken cancellationToken = default)
        {
            Response<BlobCopyInfo> response = StartCopyFromUriInternal(
                source,
                metadata,
                default,
                accessTier,
                sourceConditions,
                destinationConditions,
                rehydratePriority,
                sealBlob: default,
                destinationImmutabilityPolicy: default,
                legalHold: default,
                async: false,
                cancellationToken)
                .EnsureCompleted();
            return new CopyFromUriOperation(
                this,
                response.Value.CopyId,
                response.GetRawResponse(),
                cancellationToken);
        }

        /// <summary>
        /// The <see cref="StartCopyFromUri(Uri, Metadata, AccessTier?, BlobRequestConditions, BlobRequestConditions, RehydratePriority?, CancellationToken)"/>
        /// operation begins an asynchronous copy of the data from the <paramref name="source"/>
        /// to this blob.  You can check the <see cref="BlobProperties.CopyStatus"/>
        /// returned from the <see cref="GetPropertiesAsync"/> to determine if
        /// the copy has completed.
        ///
        /// For more information, see
        /// <see href="https://docs.microsoft.com/en-us/rest/api/storageservices/copy-blob">
        /// Copy Blob</see>.
        /// </summary>
        /// <param name="source">
        /// Specifies the <see cref="Uri"/> of the source blob.  The value may
        /// be a <see cref="Uri" /> of up to 2 KB in length that specifies a
        /// blob.  A source blob in the same storage account can be
        /// authenticated via Shared Key.  However, if the source is a blob in
        /// another account, the source blob must either be public or must be
        /// authenticated via a shared access signature. If the source blob
        /// is public, no authentication is required to perform the copy
        /// operation.
        ///
        /// The source object may be a file in the Azure File service.  If the
        /// source object is a file that is to be copied to a blob, then the
        /// source file must be authenticated using a shared access signature,
        /// whether it resides in the same account or in a different account.
        /// </param>
        /// <param name="options">
        /// Optional parameters.
        /// </param>
        /// <param name="cancellationToken">
        /// Optional <see cref="CancellationToken"/> to propagate
        /// notifications that the operation should be cancelled.
        /// </param>
        /// <returns>
        /// A <see cref="CopyFromUriOperation"/> describing the
        /// state of the copy operation.
        /// </returns>
        /// <remarks>
        /// A <see cref="RequestFailedException"/> will be thrown if
        /// a failure occurs.
        /// </remarks>
        public virtual async Task<CopyFromUriOperation> StartCopyFromUriAsync(
            Uri source,
            BlobCopyFromUriOptions options,
            CancellationToken cancellationToken = default)
        {
            Response<BlobCopyInfo> response = await StartCopyFromUriInternal(
                source,
                options?.Metadata,
                options?.Tags,
                options?.AccessTier,
                options?.SourceConditions,
                options?.DestinationConditions,
                options?.RehydratePriority,
                options?.ShouldSealDestination,
                options?.DestinationImmutabilityPolicy,
                options?.LegalHold,
                async: true,
                cancellationToken)
                .ConfigureAwait(false);
            return new CopyFromUriOperation(
                this,
                response.Value.CopyId,
                response.GetRawResponse(),
                cancellationToken);
        }

        /// <summary>
        /// The <see cref="StartCopyFromUri(Uri, Metadata, AccessTier?, BlobRequestConditions, BlobRequestConditions, RehydratePriority?, CancellationToken)"/>
        /// operation begins an asynchronous copy of the data from the <paramref name="source"/>
        /// to this blob.You can check the <see cref="BlobProperties.CopyStatus"/>
        /// returned from the <see cref="GetPropertiesAsync"/> to determine if
        /// the copy has completed.
        ///
        /// For more information, see
        /// <see href="https://docs.microsoft.com/en-us/rest/api/storageservices/copy-blob">
        /// Copy Blob</see>.
        /// </summary>
        /// <param name="source">
        /// Specifies the <see cref="Uri"/> of the source blob.  The value may
        /// be a <see cref="Uri" /> of up to 2 KB in length that specifies a
        /// blob.  A source blob in the same storage account can be
        /// authenticated via Shared Key.  However, if the source is a blob in
        /// another account, the source blob must either be public or must be
        /// authenticated via a shared access signature. If the source blob
        /// is public, no authentication is required to perform the copy
        /// operation.
        ///
        /// The source object may be a file in the Azure File service.  If the
        /// source object is a file that is to be copied to a blob, then the
        /// source file must be authenticated using a shared access signature,
        /// whether it resides in the same account or in a different account.
        /// </param>
        /// <param name="metadata">
        /// Optional custom metadata to set for this blob.
        /// </param>
        /// <param name="accessTier">
        /// Optional <see cref="AccessTier"/>
        /// Indicates the tier to be set on the blob.
        /// </param>
        /// <param name="sourceConditions">
        /// Optional <see cref="BlobRequestConditions"/> to add
        /// conditions on the copying of data from this source blob.
        /// </param>
        /// <param name="destinationConditions">
        /// Optional <see cref="BlobRequestConditions"/> to add conditions on
        /// the copying of data to this blob.
        /// </param>
        /// <param name="rehydratePriority">
        /// Optional <see cref="RehydratePriority"/>
        /// Indicates the priority with which to rehydrate an archived blob.
        /// </param>
        /// <param name="cancellationToken">
        /// Optional <see cref="CancellationToken"/> to propagate
        /// notifications that the operation should be cancelled.
        /// </param>
        /// <returns>
        /// A <see cref="CopyFromUriOperation"/> describing the
        /// state of the copy operation.
        /// </returns>
        /// <remarks>
        /// A <see cref="RequestFailedException"/> will be thrown if
        /// a failure occurs.
        /// </remarks>
        [EditorBrowsable(EditorBrowsableState.Never)]
        public virtual async Task<CopyFromUriOperation> StartCopyFromUriAsync(
            Uri source,
            Metadata metadata = default,
            AccessTier? accessTier = default,
            BlobRequestConditions sourceConditions = default,
            BlobRequestConditions destinationConditions = default,
            RehydratePriority? rehydratePriority = default,
            CancellationToken cancellationToken = default)
        {
            Response<BlobCopyInfo> response = await StartCopyFromUriInternal(
                source,
                metadata,
                default,
                accessTier,
                sourceConditions,
                destinationConditions,
                rehydratePriority,
                sealBlob: default,
                destinationImmutabilityPolicy: default,
                legalHold: default,
                async: true,
                cancellationToken)
                .ConfigureAwait(false);
            return new CopyFromUriOperation(
                this,
                response.Value.CopyId,
                response.GetRawResponse(),
                cancellationToken);
        }

        /// <summary>
        /// The <see cref="StartCopyFromUriInternal"/> operation begins an
        /// asynchronous copy of the data from the <paramref name="source"/>
        /// to this blob.  You can check <see cref="BlobProperties.CopyStatus"/>
        /// returned from the<see cref="GetPropertiesAsync"/> to determine if
        /// the copy has completed.
        ///
        /// For more information, see
        /// <see href="https://docs.microsoft.com/en-us/rest/api/storageservices/copy-blob">
        /// Copy Blob</see>.
        /// </summary>
        /// <param name="source">
        /// Specifies the <see cref="Uri"/> of the source blob.  The value may
        /// be a <see cref="Uri" /> of up to 2 KB in length that specifies a
        /// blob.  A source blob in the same storage account can be
        /// authenticated via Shared Key.  However, if the source is a blob in
        /// another account, the source blob must either be public or must be
        /// authenticated via a shared access signature. If the source blob
        /// is public, no authentication is required to perform the copy
        /// operation.
        ///
        /// The source object may be a file in the Azure File service.  If the
        /// source object is a file that is to be copied to a blob, then the
        /// source file must be authenticated using a shared access signature,
        /// whether it resides in the same account or in a different account.
        /// </param>
        /// <param name="metadata">
        /// Optional custom metadata to set for this blob.
        /// </param>
        /// <param name="tags">
        /// Optional tags to set for this blob.
        /// </param>
        /// <param name="accessTier">
        /// Optional <see cref="AccessTier"/>
        /// Indicates the tier to be set on the blob.
        /// </param>
        /// <param name="sourceConditions">
        /// Optional <see cref="BlobRequestConditions"/> to add
        /// conditions on the copying of data from this source blob.
        /// </param>
        /// <param name="destinationConditions">
        /// Optional <see cref="BlobRequestConditions"/> to add conditions on
        /// the copying of data to this blob.
        /// </param>
        /// <param name="rehydratePriority">
        /// Optional <see cref="RehydratePriority"/>
        /// Indicates the priority with which to rehydrate an archived blob.
        /// </param>
        /// <param name="sealBlob">
        /// If the destination blob should be sealed.
        /// Only applicable for Append Blobs.
        /// </param>
        /// <param name="destinationImmutabilityPolicy">
        /// Optional <see cref="BlobImmutabilityPolicy"/> to set on the blob.
        /// Note that is parameter is only applicable to a blob within a container that
        /// has version level worm enabled.
        /// </param>
        /// <param name="legalHold">
        /// Optional.  Indicates if a legal hold should be placed on the blob.
        /// Note that is parameter is only applicable to a blob within a container that
        /// has version level worm enabled.
        /// </param>
        /// <param name="async">
        /// Whether to invoke the operation asynchronously.
        /// </param>
        /// <param name="cancellationToken">
        /// Optional <see cref="CancellationToken"/> to propagate
        /// notifications that the operation should be cancelled.
        /// </param>
        /// <returns>
        /// A <see cref="Response{BlobCopyInfo}"/> describing the
        /// state of the copy operation.
        /// </returns>
        /// <remarks>
        /// A <see cref="RequestFailedException"/> will be thrown if
        /// a failure occurs.
        /// </remarks>
        private async Task<Response<BlobCopyInfo>> StartCopyFromUriInternal(
            Uri source,
            Metadata metadata,
            Tags tags,
            AccessTier? accessTier,
            BlobRequestConditions sourceConditions,
            BlobRequestConditions destinationConditions,
            RehydratePriority? rehydratePriority,
            bool? sealBlob,
            BlobImmutabilityPolicy destinationImmutabilityPolicy,
            bool? legalHold,
            bool async,
            CancellationToken cancellationToken)
        {
            using (ClientConfiguration.Pipeline.BeginLoggingScope(nameof(BlobBaseClient)))
            {
                ClientConfiguration.Pipeline.LogMethodEnter(
                    nameof(BlobBaseClient),
                    message:
                    $"{nameof(Uri)}: {Uri}\n" +
                    $"{nameof(source)}: {source}\n" +
                    $"{nameof(sourceConditions)}: {sourceConditions}\n" +
                    $"{nameof(destinationConditions)}: {destinationConditions}");

                DiagnosticScope scope = ClientConfiguration.ClientDiagnostics.CreateScope($"{nameof(BlobBaseClient)}.{nameof(StartCopyFromUri)}");

                try
                {
                    scope.Start();
                    ResponseWithHeaders<BlobStartCopyFromURLHeaders> response;

                    if (async)
                    {
                        response = await BlobRestClient.StartCopyFromURLAsync(
                            copySource: source.AbsoluteUri,
                            metadata: metadata,
                            tier: accessTier,
                            rehydratePriority: rehydratePriority,
                            sourceIfModifiedSince: sourceConditions?.IfModifiedSince,
                            sourceIfUnmodifiedSince: sourceConditions?.IfUnmodifiedSince,
                            sourceIfMatch: sourceConditions?.IfMatch?.ToString(),
                            sourceIfNoneMatch: sourceConditions?.IfNoneMatch?.ToString(),
                            sourceIfTags: sourceConditions?.TagConditions,
                            ifModifiedSince: destinationConditions?.IfModifiedSince,
                            ifUnmodifiedSince: destinationConditions?.IfUnmodifiedSince,
                            ifMatch: destinationConditions?.IfMatch?.ToString(),
                            ifNoneMatch: destinationConditions?.IfNoneMatch?.ToString(),
                            leaseId: destinationConditions?.LeaseId,
                            ifTags: destinationConditions?.TagConditions,
                            blobTagsString: tags?.ToTagsString(),
                            sealBlob: sealBlob,
                            immutabilityPolicyExpiry: destinationImmutabilityPolicy?.ExpiresOn,
                            immutabilityPolicyMode: destinationImmutabilityPolicy?.PolicyMode,
                            legalHold: legalHold,
                            cancellationToken: cancellationToken)
                            .ConfigureAwait(false);
                    }
                    else
                    {
                        response = BlobRestClient.StartCopyFromURL(
                            copySource: source.AbsoluteUri,
                            metadata: metadata,
                            tier: accessTier,
                            rehydratePriority: rehydratePriority,
                            sourceIfModifiedSince: sourceConditions?.IfModifiedSince,
                            sourceIfUnmodifiedSince: sourceConditions?.IfUnmodifiedSince,
                            sourceIfMatch: sourceConditions?.IfMatch?.ToString(),
                            sourceIfNoneMatch: sourceConditions?.IfNoneMatch?.ToString(),
                            sourceIfTags: sourceConditions?.TagConditions,
                            ifModifiedSince: destinationConditions?.IfModifiedSince,
                            ifUnmodifiedSince: destinationConditions?.IfUnmodifiedSince,
                            ifMatch: destinationConditions?.IfMatch?.ToString(),
                            ifNoneMatch: destinationConditions?.IfNoneMatch?.ToString(),
                            leaseId: destinationConditions?.LeaseId,
                            ifTags: destinationConditions?.TagConditions,
                            blobTagsString: tags?.ToTagsString(),
                            sealBlob: sealBlob,
                            immutabilityPolicyExpiry: destinationImmutabilityPolicy?.ExpiresOn,
                            immutabilityPolicyMode: destinationImmutabilityPolicy?.PolicyMode,
                            legalHold: legalHold,
                            cancellationToken: cancellationToken);
                    }

                    return Response.FromValue(
                        response.ToBlobCopyInfo(),
                        response.GetRawResponse());
                }
                catch (Exception ex)
                {
                    ClientConfiguration.Pipeline.LogException(ex);
                    scope.Failed(ex);
                    throw;
                }
                finally
                {
                    ClientConfiguration.Pipeline.LogMethodExit(nameof(BlobBaseClient));
                    scope.Dispose();
                }
            }
        }
        #endregion StartCopyFromUri

        #region AbortCopyFromUri
        /// <summary>
        /// The <see cref="AbortCopyFromUri"/> operation aborts a pending
        /// <see cref="CopyFromUriOperation"/>, and leaves a this
        /// blob with zero length and full metadata.
        ///
        /// For more information, see
        /// <see href="https://docs.microsoft.com/en-us/rest/api/storageservices/abort-copy-blob">
        /// Abort Copy Blob</see>.
        /// </summary>
        /// <param name="copyId">
        /// ID of the copy operation to abort.
        /// </param>
        /// <param name="conditions">
        /// Optional <see cref="BlobRequestConditions"/> to add
        /// conditions on aborting the copy operation.
        /// </param>
        /// <param name="cancellationToken">
        /// Optional <see cref="CancellationToken"/> to propagate
        /// notifications that the operation should be cancelled.
        /// </param>
        /// <returns>
        /// A <see cref="Response"/> on successfully aborting.
        /// </returns>
        /// <remarks>
        /// A <see cref="RequestFailedException"/> will be thrown if
        /// a failure occurs.
        /// </remarks>
        public virtual Response AbortCopyFromUri(
            string copyId,
            BlobRequestConditions conditions = default,
            CancellationToken cancellationToken = default) =>
            AbortCopyFromUriInternal(
                copyId,
                conditions,
                false, // async
                cancellationToken)
                .EnsureCompleted();

        /// <summary>
        /// The <see cref="AbortCopyFromUriAsync"/> operation aborts a pending
        /// <see cref="CopyFromUriOperation"/>, and leaves a this
        /// blob with zero length and full metadata.
        ///
        /// For more information, see
        /// <see href="https://docs.microsoft.com/en-us/rest/api/storageservices/abort-copy-blob">
        /// Abort Copy Blob</see>.
        /// </summary>
        /// <param name="copyId">
        /// ID of the copy operation to abort.
        /// </param>
        /// <param name="conditions">
        /// Optional <see cref="BlobRequestConditions"/> to add
        /// conditions on aborting the copy operation.
        /// </param>
        /// <param name="cancellationToken">
        /// Optional <see cref="CancellationToken"/> to propagate
        /// notifications that the operation should be cancelled.
        /// </param>
        /// <returns>
        /// A <see cref="Response"/> on successfully aborting.
        /// </returns>
        /// <remarks>
        /// A <see cref="RequestFailedException"/> will be thrown if
        /// a failure occurs.
        /// </remarks>
        public virtual async Task<Response> AbortCopyFromUriAsync(
            string copyId,
            BlobRequestConditions conditions = default,
            CancellationToken cancellationToken = default) =>
            await AbortCopyFromUriInternal(
                copyId,
                conditions,
                true, // async
                cancellationToken)
                .ConfigureAwait(false);

        /// <summary>
        /// The <see cref="AbortCopyFromUriAsync"/> operation aborts a pending
        /// <see cref="CopyFromUriOperation"/>, and leaves a this
        /// blob with zero length and full metadata.
        ///
        /// For more information, see
        /// <see href="https://docs.microsoft.com/en-us/rest/api/storageservices/abort-copy-blob">
        /// Abort Copy Blob</see>.
        /// </summary>
        /// <param name="copyId">
        /// ID of the copy operation to abort.
        /// </param>
        /// <param name="conditions">
        /// Optional <see cref="BlobRequestConditions"/> to add
        /// conditions on aborting the copy operation.
        /// </param>
        /// <param name="async">
        /// Whether to invoke the operation asynchronously.
        /// </param>
        /// <param name="cancellationToken">
        /// Optional <see cref="CancellationToken"/> to propagate
        /// notifications that the operation should be cancelled.
        /// </param>
        /// <returns>
        /// A <see cref="Response"/> on successfully aborting.
        /// </returns>
        /// <remarks>
        /// A <see cref="RequestFailedException"/> will be thrown if
        /// a failure occurs.
        /// </remarks>
        private async Task<Response> AbortCopyFromUriInternal(
            string copyId,
            BlobRequestConditions conditions,
            bool async,
            CancellationToken cancellationToken)
        {
            using (ClientConfiguration.Pipeline.BeginLoggingScope(nameof(BlobBaseClient)))
            {
                ClientConfiguration.Pipeline.LogMethodEnter(
                    nameof(BlobBaseClient),
                    message:
                    $"{nameof(Uri)}: {Uri}\n" +
                    $"{nameof(copyId)}: {copyId}\n" +
                    $"{nameof(conditions)}: {conditions}");

                DiagnosticScope scope = ClientConfiguration.ClientDiagnostics.CreateScope($"{nameof(BlobBaseClient)}.{nameof(AbortCopyFromUri)}");

                try
                {
                    scope.Start();
                    ResponseWithHeaders<BlobAbortCopyFromURLHeaders> response;

                    if (async)
                    {
                        response = await BlobRestClient.AbortCopyFromURLAsync(
                            copyId: copyId,
                            leaseId: conditions?.LeaseId,
                            cancellationToken: cancellationToken)
                            .ConfigureAwait(false);
                    }
                    else
                    {
                        response = BlobRestClient.AbortCopyFromURL(
                            copyId: copyId,
                            leaseId: conditions?.LeaseId,
                            cancellationToken: cancellationToken);
                    }

                    return response.GetRawResponse();
                }
                catch (Exception ex)
                {
                    ClientConfiguration.Pipeline.LogException(ex);
                    scope.Failed(ex);
                    throw;
                }
                finally
                {
                    ClientConfiguration.Pipeline.LogMethodExit(nameof(BlobBaseClient));
                    scope.Dispose();
                }
            }
        }
        #endregion AbortCopyFromUri

        #region CopyFromUri
        /// <summary>
        /// The Copy Blob From URL operation copies a blob to a destination within the storage account synchronously
        /// for source blob sizes up to 256 MB. This API is available starting in version 2018-03-28.
        /// The source for a Copy Blob From URL operation can be any committed block blob in any Azure storage account
        /// which is either public or authorized with a shared access signature.
        ///
        /// The size of the source blob can be a maximum length of up to 256 MB.
        ///
        /// For more information, see
        /// <see href="https://docs.microsoft.com/en-us/rest/api/storageservices/copy-blob-from-url">
        /// Copy Blob From URL</see>.
        /// </summary>
        /// <param name="source">
        /// Required. Specifies the URL of the source blob. The value may be a URL of up to 2 KB in length
        /// that specifies a blob. The value should be URL-encoded as it would appear in a request URI. The
        /// source blob must either be public or must be authorized via a shared access signature. If the
        /// source blob is public, no authorization is required to perform the operation. If the size of the
        /// source blob is greater than 256 MB, the request will fail with 409 (Conflict). The blob type of
        /// the source blob has to be block blob.
        /// </param>
        /// <param name="options">
        /// Optional parameters.
        /// </param>
        /// <param name="cancellationToken">
        /// Optional <see cref="CancellationToken"/> to propagate
        /// notifications that the operation should be cancelled.
        /// </param>
        /// <returns>
        /// A <see cref="Response{BlobCopyInfo}"/> describing the
        /// state of the copy operation.
        /// </returns>
        /// <remarks>
        /// A <see cref="RequestFailedException"/> will be thrown if
        /// a failure occurs.
        /// </remarks>
        public virtual Response<BlobCopyInfo> SyncCopyFromUri(
            Uri source,
            BlobCopyFromUriOptions options = default,
            CancellationToken cancellationToken = default)
            => SyncCopyFromUriInternal(
                source: source,
                metadata: options?.Metadata,
                tags: options?.Tags,
                accessTier: options?.AccessTier,
                sourceConditions: options?.SourceConditions,
                destinationConditions: options?.DestinationConditions,
<<<<<<< HEAD
                destinationImmutabilityPolicy: options?.DestinationImmutabilityPolicy,
                legalHold: options?.LegalHold,
=======
                sourceAuthentication: options?.SourceAuthentication,
>>>>>>> 21f95fb7
                async: false,
                cancellationToken: cancellationToken)
            .EnsureCompleted();

        /// <summary>
        /// The Copy Blob From URL operation copies a blob to a destination within the storage account synchronously
        /// for source blob sizes up to 256 MB. This API is available starting in version 2018-03-28.
        /// The source for a Copy Blob From URL operation can be any committed block blob in any Azure storage account
        /// which is either public or authorized with a shared access signature.
        ///
        /// The size of the source blob can be a maximum length of up to 256 MB.
        ///
        /// For more information, see
        /// <see href="https://docs.microsoft.com/en-us/rest/api/storageservices/copy-blob-from-url">
        /// Copy Blob From URL</see>.
        /// </summary>
        /// <param name="source">
        /// Required. Specifies the URL of the source blob. The value may be a URL of up to 2 KB in length
        /// that specifies a blob. The value should be URL-encoded as it would appear in a request URI. The
        /// source blob must either be public or must be authorized via a shared access signature. If the
        /// source blob is public, no authorization is required to perform the operation. If the size of the
        /// source blob is greater than 256 MB, the request will fail with 409 (Conflict). The blob type of
        /// the source blob has to be block blob.
        /// </param>
        /// <param name="options">
        /// Optional parameters.
        /// </param>
        /// <param name="cancellationToken">
        /// Optional <see cref="CancellationToken"/> to propagate
        /// notifications that the operation should be cancelled.
        /// </param>
        /// <returns>
        /// A <see cref="Response{BlobCopyInfo}"/> describing the
        /// state of the copy operation.
        /// </returns>
        /// <remarks>
        /// A <see cref="RequestFailedException"/> will be thrown if
        /// a failure occurs.
        /// </remarks>
        public virtual async Task<Response<BlobCopyInfo>> SyncCopyFromUriAsync(
            Uri source,
            BlobCopyFromUriOptions options = default,
            CancellationToken cancellationToken = default)
            => await SyncCopyFromUriInternal(
                source: source,
                metadata: options?.Metadata,
                tags: options?.Tags,
                accessTier: options?.AccessTier,
                sourceConditions: options?.SourceConditions,
                destinationConditions: options?.DestinationConditions,
<<<<<<< HEAD
                destinationImmutabilityPolicy: options?.DestinationImmutabilityPolicy,
                legalHold: options?.LegalHold,
=======
                sourceAuthentication: options?.SourceAuthentication,
>>>>>>> 21f95fb7
                async: true,
                cancellationToken: cancellationToken)
            .ConfigureAwait(false);

        /// <summary>
        /// The Copy Blob From URL operation copies a blob to a destination within the storage account synchronously
        /// for source blob sizes up to 256 MB. This API is available starting in version 2018-03-28.
        /// The source for a Copy Blob From URL operation can be any committed block blob in any Azure storage account
        /// which is either public or authorized with a shared access signature.
        ///
        /// The size of the source blob can be a maximum length of up to 256 MB.
        ///
        /// For more information, see
        /// <see href="https://docs.microsoft.com/en-us/rest/api/storageservices/copy-blob-from-url">
        /// Copy Blob From URL</see>.
        /// </summary>
        /// <param name="source">
        /// Required. Specifies the URL of the source blob. The value may be a URL of up to 2 KB in length
        /// that specifies a blob. The value should be URL-encoded as it would appear in a request URI. The
        /// source blob must either be public or must be authorized via a shared access signature. If the
        /// source blob is public, no authorization is required to perform the operation. If the size of the
        /// source blob is greater than 256 MB, the request will fail with 409 (Conflict). The blob type of
        /// the source blob has to be block blob.
        /// </param>
        /// <param name="metadata">
        /// Optional custom metadata to set for this blob.
        /// </param>
        /// <param name="tags">
        /// Optional tags to set for this blob.
        /// </param>
        /// <param name="accessTier">
        /// Optional <see cref="AccessTier"/>
        /// Indicates the tier to be set on the blob.
        /// </param>
        /// <param name="sourceConditions">
        /// Optional <see cref="BlobRequestConditions"/> to add
        /// conditions on the copying of data from this source blob.
        /// </param>
        /// <param name="destinationConditions">
        /// Optional <see cref="BlobRequestConditions"/> to add conditions on
        /// the copying of data to this blob.
        /// </param>
<<<<<<< HEAD
        /// <param name="destinationImmutabilityPolicy">
        /// Optional <see cref="BlobImmutabilityPolicy"/> to set on the blob.
        /// Note that is parameter is only applicable to a blob within a container that
        /// has version level worm enabled.
        /// </param>
        /// <param name="legalHold">
        /// Optional.  Indicates if a legal hold should be placed on the blob.
        /// Note that is parameter is only applicable to a blob within a container that
        /// has version level worm enabled.
=======
        /// <param name="sourceAuthentication">
        /// Optional. Source authentication used to access the source blob.
>>>>>>> 21f95fb7
        /// </param>
        /// <param name="async">
        /// Whether to invoke the operation asynchronously.
        /// </param>
        /// <param name="cancellationToken">
        /// Optional <see cref="CancellationToken"/> to propagate
        /// notifications that the operation should be cancelled.
        /// </param>
        /// <returns>
        /// A <see cref="Response{BlobCopyInfo}"/> describing the
        /// state of the copy operation.
        /// </returns>
        /// <remarks>
        /// A <see cref="RequestFailedException"/> will be thrown if
        /// a failure occurs.
        /// </remarks>
        private async Task<Response<BlobCopyInfo>> SyncCopyFromUriInternal(
            Uri source,
            Metadata metadata,
            Tags tags,
            AccessTier? accessTier,
            BlobRequestConditions sourceConditions,
            BlobRequestConditions destinationConditions,
<<<<<<< HEAD
            BlobImmutabilityPolicy destinationImmutabilityPolicy,
            bool? legalHold,
=======
            AuthenticationHeaderValue sourceAuthentication,
>>>>>>> 21f95fb7
            bool async,
            CancellationToken cancellationToken)
        {
            using (ClientConfiguration.Pipeline.BeginLoggingScope(nameof(BlobBaseClient)))
            {
                DiagnosticScope scope = ClientConfiguration.ClientDiagnostics.CreateScope($"{nameof(BlobBaseClient)}.{nameof(SyncCopyFromUri)}");

                try
                {
                    ClientConfiguration.Pipeline.LogMethodEnter(
                    nameof(BlobBaseClient),
                    message:
                    $"{nameof(Uri)}: {Uri}\n" +
                    $"{nameof(source)}: {source}\n" +
                    $"{nameof(sourceConditions)}: {sourceConditions}\n" +
                    $"{nameof(destinationConditions)}: {destinationConditions}");

                    scope.Start();

                    ResponseWithHeaders<BlobCopyFromURLHeaders> response;

                    if (async)
                    {
                        response = await BlobRestClient.CopyFromURLAsync(
                            copySource: source.AbsoluteUri,
                            metadata: metadata,
                            tier: accessTier,
                            sourceIfModifiedSince: sourceConditions?.IfModifiedSince,
                            sourceIfUnmodifiedSince: sourceConditions?.IfUnmodifiedSince,
                            sourceIfMatch: sourceConditions?.IfMatch.ToString(),
                            sourceIfNoneMatch: sourceConditions?.IfNoneMatch.ToString(),
                            ifModifiedSince: destinationConditions?.IfModifiedSince,
                            ifUnmodifiedSince: destinationConditions?.IfUnmodifiedSince,
                            ifMatch: destinationConditions?.IfMatch?.ToString(),
                            ifNoneMatch: destinationConditions?.IfNoneMatch?.ToString(),
                            ifTags: destinationConditions?.TagConditions,
                            leaseId: destinationConditions?.LeaseId,
                            blobTagsString: tags?.ToTagsString(),
<<<<<<< HEAD
                            immutabilityPolicyExpiry: destinationImmutabilityPolicy?.ExpiresOn,
                            immutabilityPolicyMode: destinationImmutabilityPolicy?.PolicyMode,
                            legalHold: legalHold,
=======
                            copySourceAuthorization: sourceAuthentication?.ToString(),
>>>>>>> 21f95fb7
                            cancellationToken: cancellationToken)
                            .ConfigureAwait(false);
                    }
                    else
                    {
                        response = BlobRestClient.CopyFromURL(
                            copySource: source.AbsoluteUri,
                            metadata: metadata,
                            tier: accessTier,
                            sourceIfModifiedSince: sourceConditions?.IfModifiedSince,
                            sourceIfUnmodifiedSince: sourceConditions?.IfUnmodifiedSince,
                            sourceIfMatch: sourceConditions?.IfMatch.ToString(),
                            sourceIfNoneMatch: sourceConditions?.IfNoneMatch.ToString(),
                            ifModifiedSince: destinationConditions?.IfModifiedSince,
                            ifUnmodifiedSince: destinationConditions?.IfUnmodifiedSince,
                            ifMatch: destinationConditions?.IfMatch?.ToString(),
                            ifNoneMatch: destinationConditions?.IfNoneMatch?.ToString(),
                            ifTags: destinationConditions?.TagConditions,
                            leaseId: destinationConditions?.LeaseId,
                            blobTagsString: tags?.ToTagsString(),
<<<<<<< HEAD
                            immutabilityPolicyExpiry: destinationImmutabilityPolicy?.ExpiresOn,
                            immutabilityPolicyMode: destinationImmutabilityPolicy?.PolicyMode,
                            legalHold: legalHold,
=======
                            copySourceAuthorization: sourceAuthentication?.ToString(),
>>>>>>> 21f95fb7
                            cancellationToken: cancellationToken);
                    }

                    return Response.FromValue(
                        response.ToBlobCopyInfo(),
                        response.GetRawResponse());
                }
                catch (Exception ex)
                {
                    ClientConfiguration.Pipeline.LogException(ex);
                    scope.Failed(ex);
                    throw;
                }
                finally
                {
                    ClientConfiguration.Pipeline.LogMethodExit(nameof(BlobBaseClient));
                    scope.Dispose();
                }
            }
        }
        #endregion CopyFromUri

        #region Delete
        /// <summary>
        /// The <see cref="Delete"/> operation marks the specified blob
        /// or snapshot for  deletion. The blob is later deleted during
        /// garbage collection.
        ///
        /// Note that in order to delete a blob, you must delete all of its
        /// snapshots. You can delete both at the same time using
        /// <see cref="DeleteSnapshotsOption.IncludeSnapshots"/>.
        ///
        /// For more information, see
        /// <see href="https://docs.microsoft.com/rest/api/storageservices/delete-blob">
        /// Delete Blob</see>.
        /// </summary>
        /// <param name="snapshotsOption">
        /// Specifies options for deleting blob snapshots.
        /// </param>
        /// <param name="conditions">
        /// Optional <see cref="BlobRequestConditions"/> to add conditions on
        /// deleting this blob.
        /// </param>
        /// <param name="cancellationToken">
        /// Optional <see cref="CancellationToken"/> to propagate
        /// notifications that the operation should be cancelled.
        /// </param>
        /// <returns>
        /// A <see cref="Response"/> on successfully deleting.
        /// </returns>
        /// <remarks>
        /// A <see cref="RequestFailedException"/> will be thrown if
        /// a failure occurs.
        /// </remarks>
        public virtual Response Delete(
            DeleteSnapshotsOption snapshotsOption = default,
            BlobRequestConditions conditions = default,
            CancellationToken cancellationToken = default) =>
            DeleteInternal(
                snapshotsOption,
                conditions,
                false, // async
                cancellationToken)
                .EnsureCompleted();

        /// <summary>
        /// The <see cref="DeleteAsync"/> operation marks the specified blob
        /// or snapshot for  deletion. The blob is later deleted during
        /// garbage collection.
        ///
        /// Note that in order to delete a blob, you must delete all of its
        /// snapshots. You can delete both at the same time using
        /// <see cref="DeleteSnapshotsOption.IncludeSnapshots"/>.
        ///
        /// For more information, see
        /// <see href="https://docs.microsoft.com/rest/api/storageservices/delete-blob">
        /// Delete Blob</see>.
        /// </summary>
        /// <param name="snapshotsOption">
        /// Specifies options for deleting blob snapshots.
        /// </param>
        /// <param name="conditions">
        /// Optional <see cref="BlobRequestConditions"/> to add conditions on
        /// deleting this blob.
        /// </param>
        /// <param name="cancellationToken">
        /// Optional <see cref="CancellationToken"/> to propagate
        /// notifications that the operation should be cancelled.
        /// </param>
        /// <returns>
        /// A <see cref="Response"/> on successfully deleting.
        /// </returns>
        /// <remarks>
        /// A <see cref="RequestFailedException"/> will be thrown if
        /// a failure occurs.
        /// </remarks>
        public virtual async Task<Response> DeleteAsync(
            DeleteSnapshotsOption snapshotsOption = default,
            BlobRequestConditions conditions = default,
            CancellationToken cancellationToken = default) =>
            await DeleteInternal(
                snapshotsOption,
                conditions,
                true, // async
                cancellationToken)
                .ConfigureAwait(false);

        /// <summary>
        /// The <see cref="DeleteIfExists"/> operation marks the specified blob
        /// or snapshot for deletion, if the blob exists. The blob is later deleted
        /// during garbage collection.
        ///
        /// Note that in order to delete a blob, you must delete all of its
        /// snapshots. You can delete both at the same time using
        /// <see cref="DeleteSnapshotsOption.IncludeSnapshots"/>.
        ///
        /// For more information, see
        /// <see href="https://docs.microsoft.com/rest/api/storageservices/delete-blob">
        /// Delete Blob</see>.
        /// </summary>
        /// <param name="snapshotsOption">
        /// Specifies options for deleting blob snapshots.
        /// </param>
        /// <param name="conditions">
        /// Optional <see cref="BlobRequestConditions"/> to add conditions on
        /// deleting this blob.
        /// </param>
        /// <param name="cancellationToken">
        /// Optional <see cref="CancellationToken"/> to propagate
        /// notifications that the operation should be cancelled.
        /// </param>
        /// <returns>
        /// A <see cref="Response"/> Returns true if blob exists and was
        /// deleted, return false otherwise.
        /// </returns>
        /// <remarks>
        /// A <see cref="RequestFailedException"/> will be thrown if
        /// a failure occurs.
        /// </remarks>
        public virtual Response<bool> DeleteIfExists(
            DeleteSnapshotsOption snapshotsOption = default,
            BlobRequestConditions conditions = default,
            CancellationToken cancellationToken = default) =>
            DeleteIfExistsInternal(
                snapshotsOption,
                conditions ?? default,
                false, // async
                cancellationToken)
                .EnsureCompleted();

        /// <summary>
        /// The <see cref="DeleteIfExistsAsync"/> operation marks the specified blob
        /// or snapshot for deletion, if the blob exists. The blob is later deleted
        /// during garbage collection.
        ///
        /// Note that in order to delete a blob, you must delete all of its
        /// snapshots. You can delete both at the same time using
        /// <see cref="DeleteSnapshotsOption.IncludeSnapshots"/>.
        ///
        /// For more information, see
        /// <see href="https://docs.microsoft.com/rest/api/storageservices/delete-blob">
        /// Delete Blob</see>.
        /// </summary>
        /// <param name="snapshotsOption">
        /// Specifies options for deleting blob snapshots.
        /// </param>
        /// <param name="conditions">
        /// Optional <see cref="BlobRequestConditions"/> to add conditions on
        /// deleting this blob.
        /// </param>
        /// <param name="cancellationToken">
        /// Optional <see cref="CancellationToken"/> to propagate
        /// notifications that the operation should be cancelled.
        /// </param>
        /// <returns>
        /// A <see cref="Response"/> Returns true if blob exists and was
        /// deleted, return false otherwise.
        /// </returns>
        /// <remarks>
        /// A <see cref="RequestFailedException"/> will be thrown if
        /// a failure occurs.
        /// </remarks>
        public virtual async Task<Response<bool>> DeleteIfExistsAsync(
            DeleteSnapshotsOption snapshotsOption = default,
            BlobRequestConditions conditions = default,
            CancellationToken cancellationToken = default) =>
            await DeleteIfExistsInternal(
                snapshotsOption,
                conditions ?? default,
                true, // async
                cancellationToken)
                .ConfigureAwait(false);

        /// <summary>
        /// The <see cref="DeleteIfExistsInternal"/> operation marks the specified blob
        /// or snapshot for deletion, if the blob exists. The blob is later deleted
        /// during garbage collection.
        ///
        /// Note that in order to delete a blob, you must delete all of its
        /// snapshots. You can delete both at the same time using
        /// <see cref="DeleteSnapshotsOption.IncludeSnapshots"/>.
        ///
        /// For more information, see
        /// <see href="https://docs.microsoft.com/rest/api/storageservices/delete-blob">
        /// Delete Blob</see>.
        /// </summary>
        /// <param name="snapshotsOption">
        /// Specifies options for deleting blob snapshots.
        /// </param>
        /// <param name="conditions">
        /// Optional <see cref="BlobRequestConditions"/> to add conditions on
        /// deleting this blob.
        /// </param>
        /// <param name="async">
        /// Whether to invoke the operation asynchronously.
        /// </param>
        /// <param name="cancellationToken">
        /// Optional <see cref="CancellationToken"/> to propagate
        /// notifications that the operation should be cancelled.
        /// </param>
        /// <returns>
        /// A <see cref="Response"/> on successfully deleting.
        /// </returns>
        /// <remarks>
        /// A <see cref="RequestFailedException"/> will be thrown if
        /// a failure occurs.
        /// </remarks>
        internal async Task<Response<bool>> DeleteIfExistsInternal(
            DeleteSnapshotsOption snapshotsOption,
            BlobRequestConditions conditions,
            bool async,
            CancellationToken cancellationToken)
        {
            using (ClientConfiguration.Pipeline.BeginLoggingScope(nameof(BlobBaseClient)))
            {
                ClientConfiguration.Pipeline.LogMethodEnter(
                    nameof(BlobBaseClient),
                    message:
                    $"{nameof(Uri)}: {Uri}\n" +
                    $"{nameof(snapshotsOption)}: {snapshotsOption}\n" +
                    $"{nameof(conditions)}: {conditions}");

                string operationName = $"{nameof(BlobBaseClient)}.{nameof(DeleteIfExists)}";
                DiagnosticScope scope = ClientConfiguration.ClientDiagnostics.CreateScope(operationName);

                try
                {
                    Response response = await DeleteInternal(
                        snapshotsOption,
                        conditions,
                        async,
                        cancellationToken,
                        operationName)
                        .ConfigureAwait(false);
                    return Response.FromValue(true, response);
                }
                catch (RequestFailedException storageRequestFailedException)
                when (storageRequestFailedException.ErrorCode == BlobErrorCode.BlobNotFound
                    || storageRequestFailedException.ErrorCode == BlobErrorCode.ContainerNotFound)
                {
                    return Response.FromValue(false, default);
                }
                catch (Exception ex)
                {
                    ClientConfiguration.Pipeline.LogException(ex);
                    throw;
                }
                finally
                {
                    ClientConfiguration.Pipeline.LogMethodExit(nameof(BlobBaseClient));
                }
            }
        }

        /// <summary>
        /// The <see cref="DeleteInternal"/> operation marks the specified blob
        /// or snapshot for  deletion. The blob is later deleted during
        /// garbage collection.
        ///
        /// Note that in order to delete a blob, you must delete all of its
        /// snapshots. You can delete both at the same time using
        /// <see cref="DeleteSnapshotsOption.IncludeSnapshots"/>.
        ///
        /// For more information, see
        /// <see href="https://docs.microsoft.com/rest/api/storageservices/delete-blob">
        /// Delete Blob</see>.
        /// </summary>
        /// <param name="snapshotsOption">
        /// Specifies options for deleting blob snapshots.
        /// </param>
        /// <param name="conditions">
        /// Optional <see cref="BlobRequestConditions"/> to add conditions on
        /// deleting this blob.
        /// </param>
        /// <param name="async">
        /// Whether to invoke the operation asynchronously.
        /// </param>
        /// <param name="cancellationToken">
        /// Optional <see cref="CancellationToken"/> to propagate
        /// notifications that the operation should be cancelled.
        /// </param>
        /// <param name="operationName">
        /// Optional. To indicate if the name of the operation.
        /// </param>
        /// <returns>
        /// A <see cref="Response"/> on successfully deleting.
        /// </returns>
        /// <remarks>
        /// A <see cref="RequestFailedException"/> will be thrown if
        /// a failure occurs.
        /// </remarks>
        private async Task<Response> DeleteInternal(
            DeleteSnapshotsOption snapshotsOption,
            BlobRequestConditions conditions,
            bool async,
            CancellationToken cancellationToken,
            string operationName = null)
        {
            using (ClientConfiguration.Pipeline.BeginLoggingScope(nameof(BlobBaseClient)))
            {
                ClientConfiguration.Pipeline.LogMethodEnter(
                    nameof(BlobBaseClient),
                    message:
                    $"{nameof(Uri)}: {Uri}\n" +
                    $"{nameof(snapshotsOption)}: {snapshotsOption}\n" +
                    $"{nameof(conditions)}: {conditions}");

                operationName ??= $"{nameof(BlobBaseClient)}.{nameof(Delete)}";
                DiagnosticScope scope = ClientConfiguration.ClientDiagnostics.CreateScope(operationName);

                try
                {
                    scope.Start();
                    ResponseWithHeaders<BlobDeleteHeaders> response;

                    if (async)
                    {
                        response = await BlobRestClient.DeleteAsync(
                            leaseId: conditions?.LeaseId,
                            deleteSnapshots: snapshotsOption == DeleteSnapshotsOption.None ? null : (DeleteSnapshotsOption?)snapshotsOption,
                            ifModifiedSince: conditions?.IfModifiedSince,
                            ifUnmodifiedSince: conditions?.IfUnmodifiedSince,
                            ifMatch: conditions?.IfMatch?.ToString(),
                            ifNoneMatch: conditions?.IfNoneMatch?.ToString(),
                            ifTags: conditions?.TagConditions,
                            cancellationToken: cancellationToken)
                            .ConfigureAwait(false);
                    }
                    else
                    {
                        response = BlobRestClient.Delete(
                            leaseId: conditions?.LeaseId,
                            deleteSnapshots: snapshotsOption == DeleteSnapshotsOption.None ? null : (DeleteSnapshotsOption?)snapshotsOption,
                            ifModifiedSince: conditions?.IfModifiedSince,
                            ifUnmodifiedSince: conditions?.IfUnmodifiedSince,
                            ifMatch: conditions?.IfMatch?.ToString(),
                            ifNoneMatch: conditions?.IfNoneMatch?.ToString(),
                            ifTags: conditions?.TagConditions,
                            cancellationToken: cancellationToken);
                    }

                    return response.GetRawResponse();
                }
                catch (Exception ex)
                {
                    ClientConfiguration.Pipeline.LogException(ex);
                    scope.Failed(ex);
                    throw;
                }
                finally
                {
                    ClientConfiguration.Pipeline.LogMethodExit(nameof(BlobBaseClient));
                    scope.Dispose();
                }
            }
        }
        #endregion Delete

        #region Exists
        /// <summary>
        /// The <see cref="Exists"/> operation can be called on a
        /// <see cref="BlobBaseClient"/> to see if the associated blob
        /// exists in the container on the storage account in the
        /// storage service.
        /// </summary>
        /// <param name="cancellationToken">
        /// Optional <see cref="CancellationToken"/> to propagate
        /// notifications that the operation should be cancelled.
        /// </param>
        /// <returns>
        /// Returns true if the blob exists.
        /// </returns>
        /// <remarks>
        /// A <see cref="RequestFailedException"/> will be thrown if
        /// a failure occurs.
        /// </remarks>
        public virtual Response<bool> Exists(
            CancellationToken cancellationToken = default) =>
            ExistsInternal(
                async: false,
                cancellationToken).EnsureCompleted();

        /// <summary>
        /// The <see cref="ExistsAsync"/> operation can be called on a
        /// <see cref="BlobBaseClient"/> to see if the associated blob
        /// exists in the container on the storage account in the storage service.
        /// </summary>
        /// <param name="cancellationToken">
        /// Optional <see cref="CancellationToken"/> to propagate
        /// notifications that the operation should be cancelled.
        /// </param>
        /// <returns>
        /// Returns true if the blob exists.
        /// </returns>
        /// <remarks>
        /// A <see cref="RequestFailedException"/> will be thrown if
        /// a failure occurs.
        /// </remarks>
        public virtual async Task<Response<bool>> ExistsAsync(
            CancellationToken cancellationToken = default) =>
            await ExistsInternal(
                async: true,
                cancellationToken).ConfigureAwait(false);

        /// <summary>
        /// The <see cref="ExistsInternal"/> operation can be called on a
        /// <see cref="BlobBaseClient"/> to see if the associated blob
        /// exists on the storage account in the storage service.
        /// </summary>
        /// <param name="async">
        /// Whether to invoke the operation asynchronously.
        /// </param>
        /// <param name="cancellationToken">
        /// Optional <see cref="CancellationToken"/> to propagate
        /// notifications that the operation should be cancelled.
        /// </param>
        /// <returns>
        /// Returns true if the blob exists.
        /// </returns>
        /// <remarks>
        /// A <see cref="RequestFailedException"/> will be thrown if
        /// a failure occurs.
        /// </remarks>
        private async Task<Response<bool>> ExistsInternal(
            bool async,
            CancellationToken cancellationToken)
        {
            using (ClientConfiguration.Pipeline.BeginLoggingScope(nameof(BlobBaseClient)))
            {
                ClientConfiguration.Pipeline.LogMethodEnter(
                    nameof(BlobBaseClient),
                    message:
                    $"{nameof(Uri)}: {Uri}");

                string operationName = $"{nameof(BlobBaseClient)}.{nameof(Exists)}";

                try
                {
                    Response<BlobProperties> response = await GetPropertiesInternal(
                        conditions: default,
                        async: async,
                        cancellationToken: cancellationToken,
                        operationName)
                        .ConfigureAwait(false);

                    return Response.FromValue(true, response.GetRawResponse());
                }
                catch (RequestFailedException storageRequestFailedException)
                when (storageRequestFailedException.ErrorCode == BlobErrorCode.BlobNotFound
                    || storageRequestFailedException.ErrorCode == BlobErrorCode.ContainerNotFound)
                {
                    return Response.FromValue(false, default);
                }
                catch (RequestFailedException storageRequestFailedException)
                when (storageRequestFailedException.ErrorCode == BlobErrorCode.BlobUsesCustomerSpecifiedEncryption)
                {
                    return Response.FromValue(true, default);
                }
                catch (Exception ex)
                {
                    ClientConfiguration.Pipeline.LogException(ex);
                    throw;
                }
                finally
                {
                    ClientConfiguration.Pipeline.LogMethodExit(nameof(BlobBaseClient));
                }
            }
        }
        #endregion Exists

        #region Undelete
        /// <summary>
        /// The <see cref="Undelete"/> operation restores the contents
        /// and metadata of a soft deleted blob and any associated soft
        /// deleted snapshots.
        ///
        /// For more information, see
        /// <see href="https://docs.microsoft.com/rest/api/storageservices/undelete-blob">
        /// Undelete Blob</see>.
        /// </summary>
        /// <param name="cancellationToken">
        /// Optional <see cref="CancellationToken"/> to propagate
        /// notifications that the operation should be cancelled.
        /// </param>
        /// <returns>
        /// A <see cref="Response"/> on successfully deleting.
        /// </returns>
        /// <remarks>
        /// A <see cref="RequestFailedException"/> will be thrown if
        /// a failure occurs.
        /// </remarks>
        public virtual Response Undelete(
            CancellationToken cancellationToken = default) =>
            UndeleteInternal(
                false, // async
                cancellationToken)
                .EnsureCompleted();

        /// <summary>
        /// The <see cref="UndeleteAsync"/> operation restores the contents
        /// and metadata of a soft deleted blob and any associated soft
        /// deleted snapshots.
        ///
        /// For more information, see
        /// <see href="https://docs.microsoft.com/rest/api/storageservices/undelete-blob">
        /// Undelete Blob</see>.
        /// </summary>
        /// <param name="cancellationToken">
        /// Optional <see cref="CancellationToken"/> to propagate
        /// notifications that the operation should be cancelled.
        /// </param>
        /// <returns>
        /// A <see cref="Response"/> on successfully deleting.
        /// </returns>
        /// <remarks>
        /// A <see cref="RequestFailedException"/> will be thrown if
        /// a failure occurs.
        /// </remarks>
        public virtual async Task<Response> UndeleteAsync(
            CancellationToken cancellationToken = default) =>
            await UndeleteInternal(
                true, // async
                cancellationToken)
                .ConfigureAwait(false);

        /// <summary>
        /// The <see cref="UndeleteInternal"/> operation restores the contents
        /// and metadata of a soft deleted blob and any associated soft
        /// deleted snapshots.
        ///
        /// For more information, see
        /// <see href="https://docs.microsoft.com/rest/api/storageservices/undelete-blob">
        /// Undelete Blob</see>.
        /// </summary>
        /// <param name="async">
        /// Whether to invoke the operation asynchronously.
        /// </param>
        /// <param name="cancellationToken">
        /// Optional <see cref="CancellationToken"/> to propagate
        /// notifications that the operation should be cancelled.
        /// </param>
        /// <returns>
        /// A <see cref="Response"/> on successfully deleting.
        /// </returns>
        /// <remarks>
        /// A <see cref="RequestFailedException"/> will be thrown if
        /// a failure occurs.
        /// </remarks>
        private async Task<Response> UndeleteInternal(
            bool async,
            CancellationToken cancellationToken)
        {
            using (ClientConfiguration.Pipeline.BeginLoggingScope(nameof(BlobBaseClient)))
            {
                ClientConfiguration.Pipeline.LogMethodEnter(nameof(BlobBaseClient), message: $"{nameof(Uri)}: {Uri}");

                DiagnosticScope scope = ClientConfiguration.ClientDiagnostics.CreateScope($"{nameof(BlobBaseClient)}.{nameof(Undelete)}");

                try
                {
                    scope.Start();
                    ResponseWithHeaders<BlobUndeleteHeaders> response;

                    if (async)
                    {
                        response = await BlobRestClient.UndeleteAsync(
                            cancellationToken: cancellationToken)
                            .ConfigureAwait(false);
                    }
                    else
                    {
                        response = BlobRestClient.Undelete(
                            cancellationToken: cancellationToken);
                    }

                    return response.GetRawResponse();
                }
                catch (Exception ex)
                {
                    ClientConfiguration.Pipeline.LogException(ex);
                    scope.Failed(ex);
                    throw;
                }
                finally
                {
                    ClientConfiguration.Pipeline.LogMethodExit(nameof(BlobBaseClient));
                    scope.Dispose();
                }
            }
        }
        #endregion Undelete

        #region GetProperties
        /// <summary>
        /// The <see cref="GetProperties"/> operation returns all
        /// user-defined metadata, standard HTTP properties, and system
        /// properties for the blob. It does not return the content of the
        /// blob.
        ///
        /// For more information, see
        /// <see href="https://docs.microsoft.com/rest/api/storageservices/get-blob-properties">
        /// Get Blob Properties</see>.
        /// </summary>
        /// <param name="conditions">
        /// Optional <see cref="BlobRequestConditions"/> to add
        /// conditions on getting the blob's properties.
        /// </param>
        /// <param name="cancellationToken">
        /// Optional <see cref="CancellationToken"/> to propagate
        /// notifications that the operation should be cancelled.
        /// </param>
        /// <returns>
        /// A <see cref="Response{BlobProperties}"/> describing the
        /// blob's properties.
        /// </returns>
        /// <remarks>
        /// A <see cref="RequestFailedException"/> will be thrown if
        /// a failure occurs.
        /// </remarks>
        public virtual Response<BlobProperties> GetProperties(
            BlobRequestConditions conditions = default,
            CancellationToken cancellationToken = default) =>
            GetPropertiesInternal(
                conditions,
                async: false,
                cancellationToken)
                .EnsureCompleted();

        /// <summary>
        /// The <see cref="GetPropertiesAsync"/> operation returns all
        /// user-defined metadata, standard HTTP properties, and system
        /// properties for the blob. It does not return the content of the
        /// blob.
        ///
        /// For more information, see
        /// <see href="https://docs.microsoft.com/rest/api/storageservices/get-blob-properties">
        /// Get Blob Properties</see>.
        /// </summary>
        /// <param name="conditions">
        /// Optional <see cref="BlobRequestConditions"/> to add
        /// conditions on getting the blob's properties.
        /// </param>
        /// <param name="cancellationToken">
        /// Optional <see cref="CancellationToken"/> to propagate
        /// notifications that the operation should be cancelled.
        /// </param>
        /// <returns>
        /// A <see cref="Response{BlobProperties}"/> describing the
        /// blob's properties.
        /// </returns>
        /// <remarks>
        /// A <see cref="RequestFailedException"/> will be thrown if
        /// a failure occurs.
        /// </remarks>
        public virtual async Task<Response<BlobProperties>> GetPropertiesAsync(
            BlobRequestConditions conditions = default,
            CancellationToken cancellationToken = default) =>
            await GetPropertiesInternal(
                conditions,
                async: true,
                cancellationToken)
                .ConfigureAwait(false);

        /// <summary>
        /// The <see cref="GetPropertiesInternal"/> operation returns all
        /// user-defined metadata, standard HTTP properties, and system
        /// properties for the blob. It does not return the content of the
        /// blob.
        ///
        /// For more information, see
        /// <see href="https://docs.microsoft.com/rest/api/storageservices/get-blob-properties">
        /// Get Blob Properties</see>.
        /// </summary>
        /// <param name="conditions">
        /// Optional <see cref="BlobRequestConditions"/> to add
        /// conditions on getting the blob's properties.
        /// </param>
        /// <param name="async">
        /// Whether to invoke the operation asynchronously.
        /// </param>
        /// <param name="cancellationToken">
        /// Optional <see cref="CancellationToken"/> to propagate
        /// notifications that the operation should be cancelled.
        /// </param>
        /// <param name="operationName">
        /// The name of the calling operation.
        /// </param>
        /// <returns>
        /// A <see cref="Response{BlobProperties}"/> describing the
        /// blob's properties.
        /// </returns>
        /// <remarks>
        /// A <see cref="RequestFailedException"/> will be thrown if
        /// a failure occurs.
        /// </remarks>
        internal async Task<Response<BlobProperties>> GetPropertiesInternal(
            BlobRequestConditions conditions,
            bool async,
            CancellationToken cancellationToken,
            string operationName = default)
        {
            operationName ??= $"{nameof(BlobBaseClient)}.{nameof(GetProperties)}";
            using (ClientConfiguration.Pipeline.BeginLoggingScope(nameof(BlobBaseClient)))
            {
                ClientConfiguration.Pipeline.LogMethodEnter(
                    nameof(BlobBaseClient),
                    message:
                    $"{nameof(Uri)}: {Uri}\n" +
                    $"{nameof(conditions)}: {conditions}");

                operationName ??= $"{nameof(BlobBaseClient)}.{nameof(GetProperties)}";
                DiagnosticScope scope = ClientConfiguration.ClientDiagnostics.CreateScope(operationName);

                try
                {
                    scope.Start();
                    ResponseWithHeaders<BlobGetPropertiesHeaders> response;

                    if (async)
                    {
                        response = await BlobRestClient.GetPropertiesAsync(
                            leaseId: conditions?.LeaseId,
                            encryptionKey: ClientConfiguration.CustomerProvidedKey?.EncryptionKey,
                            encryptionKeySha256: ClientConfiguration.CustomerProvidedKey?.EncryptionKeyHash,
                            encryptionAlgorithm: ClientConfiguration.CustomerProvidedKey?.EncryptionAlgorithm == null ? null : EncryptionAlgorithmTypeInternal.AES256,
                            ifModifiedSince: conditions?.IfModifiedSince,
                            ifUnmodifiedSince: conditions?.IfUnmodifiedSince,
                            ifMatch: conditions?.IfMatch?.ToString(),
                            ifNoneMatch: conditions?.IfNoneMatch?.ToString(),
                            ifTags: conditions?.TagConditions,
                            cancellationToken: cancellationToken)
                            .ConfigureAwait(false);
                    }
                    else
                    {
                        response = BlobRestClient.GetProperties(
                            leaseId: conditions?.LeaseId,
                            encryptionKey: ClientConfiguration.CustomerProvidedKey?.EncryptionKey,
                            encryptionKeySha256: ClientConfiguration.CustomerProvidedKey?.EncryptionKeyHash,
                            encryptionAlgorithm: ClientConfiguration.CustomerProvidedKey?.EncryptionAlgorithm == null ? null : EncryptionAlgorithmTypeInternal.AES256,
                            ifModifiedSince: conditions?.IfModifiedSince,
                            ifUnmodifiedSince: conditions?.IfUnmodifiedSince,
                            ifMatch: conditions?.IfMatch?.ToString(),
                            ifNoneMatch: conditions?.IfNoneMatch?.ToString(),
                            ifTags: conditions?.TagConditions,
                            cancellationToken: cancellationToken);
                    }

                    return Response.FromValue(
                        response.ToBlobProperties(),
                        response.GetRawResponse());
                }
                catch (Exception ex)
                {
                    ClientConfiguration.Pipeline.LogException(ex);
                    scope.Failed(ex);
                    throw;
                }
                finally
                {
                    ClientConfiguration.Pipeline.LogMethodExit(nameof(BlobBaseClient));
                    scope.Dispose();
                }
            }
        }
        #endregion GetProperties

        #region SetHttpHeaders
        /// <summary>
        /// The <see cref="SetHttpHeaders"/> operation sets system
        /// properties on the blob.
        ///
        /// For more information, see
        /// <see href="https://docs.microsoft.com/rest/api/storageservices/set-blob-properties">
        /// Set Blob Properties</see>.
        /// </summary>
        /// <param name="httpHeaders">
        /// Optional. The standard HTTP header system properties to set.
        /// If not specified, existing values will be cleared.
        /// </param>
        /// <param name="conditions">
        /// Optional <see cref="BlobRequestConditions"/> to add conditions on
        /// setting the blob's HTTP headers.
        /// </param>
        /// <param name="cancellationToken">
        /// Optional <see cref="CancellationToken"/> to propagate
        /// notifications that the operation should be cancelled.
        /// </param>
        /// <returns>
        /// A <see cref="Response{BlobInfo}"/> describing the updated
        /// blob.
        /// </returns>
        /// <remarks>
        /// A <see cref="RequestFailedException"/> will be thrown if
        /// a failure occurs.
        /// </remarks>
        public virtual Response<BlobInfo> SetHttpHeaders(
            BlobHttpHeaders httpHeaders = default,
            BlobRequestConditions conditions = default,
            CancellationToken cancellationToken = default) =>
            SetHttpHeadersInternal(
                httpHeaders,
                conditions,
                false, // async
                cancellationToken)
                .EnsureCompleted();

        /// <summary>
        /// The <see cref="SetHttpHeadersAsync"/> operation sets system
        /// properties on the blob.
        ///
        /// For more information, see
        /// <see href="https://docs.microsoft.com/rest/api/storageservices/set-blob-properties">
        /// Set Blob Properties</see>.
        /// </summary>
        /// <param name="httpHeaders">
        /// Optional. The standard HTTP header system properties to set.  If not specified, existing values will be cleared.
        /// </param>
        /// <param name="conditions">
        /// Optional <see cref="BlobRequestConditions"/> to add conditions on
        /// setting the blob's HTTP headers.
        /// </param>
        /// <param name="cancellationToken">
        /// Optional <see cref="CancellationToken"/> to propagate
        /// notifications that the operation should be cancelled.
        /// </param>
        /// <returns>
        /// A <see cref="Response{BlobInfo}"/> describing the updated
        /// blob.
        /// </returns>
        /// <remarks>
        /// A <see cref="RequestFailedException"/> will be thrown if
        /// a failure occurs.
        /// </remarks>
        public virtual async Task<Response<BlobInfo>> SetHttpHeadersAsync(
            BlobHttpHeaders httpHeaders = default,
            BlobRequestConditions conditions = default,
            CancellationToken cancellationToken = default) =>
            await SetHttpHeadersInternal(
                httpHeaders,
                conditions,
                true, // async
                cancellationToken)
                .ConfigureAwait(false);

        /// <summary>
        /// The <see cref="SetHttpHeadersInternal"/> operation sets system
        /// properties on the blob.
        ///
        /// For more information, see
        /// <see href="https://docs.microsoft.com/rest/api/storageservices/set-blob-properties">
        /// Set Blob Properties</see>.
        /// </summary>
        /// <param name="httpHeaders">
        /// Optional. The standard HTTP header system properties to set.  If not specified, existing values will be cleared.
        /// </param>
        /// <param name="conditions">
        /// Optional <see cref="BlobRequestConditions"/> to add conditions on
        /// setting the blob's HTTP headers.
        /// </param>
        /// <param name="async">
        /// Whether to invoke the operation asynchronously.
        /// </param>
        /// <param name="cancellationToken">
        /// Optional <see cref="CancellationToken"/> to propagate
        /// notifications that the operation should be cancelled.
        /// </param>
        /// <returns>
        /// A <see cref="Response{BlobInfo}"/> describing the updated
        /// blob.
        /// </returns>
        /// <remarks>
        /// A <see cref="RequestFailedException"/> will be thrown if
        /// a failure occurs.
        /// </remarks>
        private async Task<Response<BlobInfo>> SetHttpHeadersInternal(
            BlobHttpHeaders httpHeaders,
            BlobRequestConditions conditions,
            bool async,
            CancellationToken cancellationToken)
        {
            using (ClientConfiguration.Pipeline.BeginLoggingScope(nameof(BlobBaseClient)))
            {
                ClientConfiguration.Pipeline.LogMethodEnter(
                    nameof(BlobBaseClient),
                    message:
                    $"{nameof(Uri)}: {Uri}\n" +
                    $"{nameof(httpHeaders)}: {httpHeaders}\n" +
                    $"{nameof(conditions)}: {conditions}");

                DiagnosticScope scope = ClientConfiguration.ClientDiagnostics.CreateScope($"{nameof(BlobBaseClient)}.{nameof(SetHttpHeaders)}");

                try
                {
                    scope.Start();
                    ResponseWithHeaders<BlobSetHttpHeadersHeaders> response;

                    if (async)
                    {
                        response = await BlobRestClient.SetHttpHeadersAsync(
                            blobCacheControl: httpHeaders?.CacheControl,
                            blobContentType: httpHeaders?.ContentType,
                            blobContentMD5: httpHeaders?.ContentHash,
                            blobContentEncoding: httpHeaders?.ContentEncoding,
                            blobContentLanguage: httpHeaders?.ContentLanguage,
                            leaseId: conditions?.LeaseId,
                            ifModifiedSince: conditions?.IfModifiedSince,
                            ifUnmodifiedSince: conditions?.IfUnmodifiedSince,
                            ifMatch: conditions?.IfMatch?.ToString(),
                            ifNoneMatch: conditions?.IfNoneMatch?.ToString(),
                            ifTags: conditions?.TagConditions,
                            blobContentDisposition: httpHeaders?.ContentDisposition,
                            cancellationToken: cancellationToken)
                            .ConfigureAwait(false);
                    }
                    else
                    {
                        response = BlobRestClient.SetHttpHeaders(
                            blobCacheControl: httpHeaders?.CacheControl,
                            blobContentType: httpHeaders?.ContentType,
                            blobContentMD5: httpHeaders?.ContentHash,
                            blobContentEncoding: httpHeaders?.ContentEncoding,
                            blobContentLanguage: httpHeaders?.ContentLanguage,
                            leaseId: conditions?.LeaseId,
                            ifModifiedSince: conditions?.IfModifiedSince,
                            ifUnmodifiedSince: conditions?.IfUnmodifiedSince,
                            ifMatch: conditions?.IfMatch?.ToString(),
                            ifNoneMatch: conditions?.IfNoneMatch?.ToString(),
                            ifTags: conditions?.TagConditions,
                            blobContentDisposition: httpHeaders?.ContentDisposition,
                            cancellationToken: cancellationToken);
                    }

                    return Response.FromValue(
                        response.ToBlobInfo(),
                        response.GetRawResponse());
                }
                catch (Exception ex)
                {
                    ClientConfiguration.Pipeline.LogException(ex);
                    scope.Failed(ex);
                    throw;
                }
                finally
                {
                    ClientConfiguration.Pipeline.LogMethodExit(nameof(BlobBaseClient));
                    scope.Dispose();
                }
            }
        }
        #endregion SetHttpHeaders

        #region SetMetadata
        /// <summary>
        /// The <see cref="SetMetadata"/> operation sets user-defined
        /// metadata for the specified blob as one or more name-value pairs.
        ///
        /// For more information, see
        /// <see href="https://docs.microsoft.com/rest/api/storageservices/set-blob-metadata">
        /// Set Blob Metadata</see>.
        /// </summary>
        /// <param name="metadata">
        /// Custom metadata to set for this blob.
        /// </param>
        /// <param name="conditions">
        /// Optional <see cref="BlobRequestConditions"/> to add conditions on
        /// setting the blob's metadata.
        /// </param>
        /// <param name="cancellationToken">
        /// Optional <see cref="CancellationToken"/> to propagate
        /// notifications that the operation should be cancelled.
        /// </param>
        /// <returns>
        /// A <see cref="Response{BlobInfo}"/> describing the updated
        /// blob.
        /// </returns>
        /// <remarks>
        /// A <see cref="RequestFailedException"/> will be thrown if
        /// a failure occurs.
        /// </remarks>
        public virtual Response<BlobInfo> SetMetadata(
            Metadata metadata,
            BlobRequestConditions conditions = default,
            CancellationToken cancellationToken = default) =>
            SetMetadataInternal(
                metadata,
                conditions,
                false, // async
                cancellationToken)
                .EnsureCompleted();

        /// <summary>
        /// The <see cref="SetMetadataAsync"/> operation sets user-defined
        /// metadata for the specified blob as one or more name-value pairs.
        ///
        /// For more information, see
        /// <see href="https://docs.microsoft.com/rest/api/storageservices/set-blob-metadata">
        /// Set Blob Metadata</see>.
        /// </summary>
        /// <param name="metadata">
        /// Custom metadata to set for this blob.
        /// </param>
        /// <param name="conditions">
        /// Optional <see cref="BlobRequestConditions"/> to add conditions on
        /// setting the blob's metadata.
        /// </param>
        /// <param name="cancellationToken">
        /// Optional <see cref="CancellationToken"/> to propagate
        /// notifications that the operation should be cancelled.
        /// </param>
        /// <returns>
        /// A <see cref="Response{BlobInfo}"/> describing the updated
        /// blob.
        /// </returns>
        /// <remarks>
        /// A <see cref="RequestFailedException"/> will be thrown if
        /// a failure occurs.
        /// </remarks>
        public virtual async Task<Response<BlobInfo>> SetMetadataAsync(
            Metadata metadata,
            BlobRequestConditions conditions = default,
            CancellationToken cancellationToken = default) =>
            await SetMetadataInternal(
                metadata,
                conditions,
                true, // async
                cancellationToken)
                .ConfigureAwait(false);

        /// <summary>
        /// The <see cref="SetMetadataInternal"/> operation sets user-defined
        /// metadata for the specified blob as one or more name-value pairs.
        ///
        /// For more information, see
        /// <see href="https://docs.microsoft.com/rest/api/storageservices/set-blob-metadata">
        /// Set Blob Metadata</see>.
        /// </summary>
        /// <param name="metadata">
        /// Custom metadata to set for this blob.
        /// </param>
        /// <param name="conditions">
        /// Optional <see cref="BlobRequestConditions"/> to add conditions on
        /// setting the blob's metadata.
        /// </param>
        /// <param name="async">
        /// Whether to invoke the operation asynchronously.
        /// </param>
        /// <param name="cancellationToken">
        /// Optional <see cref="CancellationToken"/> to propagate
        /// notifications that the operation should be cancelled.
        /// </param>
        /// <returns>
        /// A <see cref="Response{BlobInfo}"/> describing the updated
        /// blob.
        /// </returns>
        /// <remarks>
        /// A <see cref="RequestFailedException"/> will be thrown if
        /// a failure occurs.
        /// </remarks>
        private async Task<Response<BlobInfo>> SetMetadataInternal(
            Metadata metadata,
            BlobRequestConditions conditions,
            bool async,
            CancellationToken cancellationToken)
        {
            using (ClientConfiguration.Pipeline.BeginLoggingScope(nameof(BlobBaseClient)))
            {
                ClientConfiguration.Pipeline.LogMethodEnter(
                    nameof(BlobBaseClient),
                    message:
                    $"{nameof(Uri)}: {Uri}\n" +
                    $"{nameof(conditions)}: {conditions}");

                DiagnosticScope scope = ClientConfiguration.ClientDiagnostics.CreateScope($"{nameof(BlobBaseClient)}.{nameof(SetMetadata)}");

                try
                {
                    scope.Start();
                    ResponseWithHeaders<BlobSetMetadataHeaders> response;

                    if (async)
                    {
                        response = await BlobRestClient.SetMetadataAsync(
                            metadata: metadata,
                            leaseId: conditions?.LeaseId,
                            encryptionKey: ClientConfiguration.CustomerProvidedKey?.EncryptionKey,
                            encryptionKeySha256: ClientConfiguration.CustomerProvidedKey?.EncryptionKeyHash,
                            encryptionAlgorithm: ClientConfiguration.CustomerProvidedKey?.EncryptionAlgorithm == null ? null : EncryptionAlgorithmTypeInternal.AES256,
                            encryptionScope: ClientConfiguration.EncryptionScope,
                            ifModifiedSince: conditions?.IfModifiedSince,
                            ifUnmodifiedSince: conditions?.IfUnmodifiedSince,
                            ifMatch: conditions?.IfMatch?.ToString(),
                            ifNoneMatch: conditions?.IfNoneMatch?.ToString(),
                            ifTags: conditions?.TagConditions,
                            cancellationToken: cancellationToken)
                            .ConfigureAwait(false);
                    }
                    else
                    {
                        response = BlobRestClient.SetMetadata(
                            metadata: metadata,
                            leaseId: conditions?.LeaseId,
                            encryptionKey: ClientConfiguration.CustomerProvidedKey?.EncryptionKey,
                            encryptionKeySha256: ClientConfiguration.CustomerProvidedKey?.EncryptionKeyHash,
                            encryptionAlgorithm: ClientConfiguration.CustomerProvidedKey?.EncryptionAlgorithm == null ? null : EncryptionAlgorithmTypeInternal.AES256,
                            encryptionScope: ClientConfiguration.EncryptionScope,
                            ifModifiedSince: conditions?.IfModifiedSince,
                            ifUnmodifiedSince: conditions?.IfUnmodifiedSince,
                            ifMatch: conditions?.IfMatch?.ToString(),
                            ifNoneMatch: conditions?.IfNoneMatch?.ToString(),
                            ifTags: conditions?.TagConditions,
                            cancellationToken: cancellationToken);
                    }

                    return Response.FromValue(
                        response.ToBlobInfo(),
                        response.GetRawResponse());
                }
                catch (Exception ex)
                {
                    ClientConfiguration.Pipeline.LogException(ex);
                    scope.Failed(ex);
                    throw;
                }
                finally
                {
                    ClientConfiguration.Pipeline.LogMethodExit(nameof(BlobBaseClient));
                    scope.Dispose();
                }
            }
        }
        #endregion SetMetadata

        #region CreateSnapshot
        /// <summary>
        /// The <see cref="CreateSnapshot"/> operation creates a
        /// read-only snapshot of a blob.
        ///
        /// For more information, see
        /// <see href="https://docs.microsoft.com/rest/api/storageservices/snapshot-blob">
        /// Snapshot Blob</see>.
        /// </summary>
        /// <param name="metadata">
        /// Optional custom metadata to set for this blob snapshot.
        /// </param>
        /// <param name="conditions">
        /// Optional <see cref="BlobRequestConditions"/> to add conditions on
        /// setting creating this snapshot.
        /// </param>
        /// <param name="cancellationToken">
        /// Optional <see cref="CancellationToken"/> to propagate
        /// notifications that the operation should be cancelled.
        /// </param>
        /// <returns>
        /// A <see cref="Response{BlobSnapshotInfo}"/> describing the
        /// new blob snapshot.
        /// </returns>
        /// <remarks>
        /// A <see cref="RequestFailedException"/> will be thrown if
        /// a failure occurs.
        /// </remarks>
        public virtual Response<BlobSnapshotInfo> CreateSnapshot(
            Metadata metadata = default,
            BlobRequestConditions conditions = default,
            CancellationToken cancellationToken = default) =>
            CreateSnapshotInternal(
                metadata,
                conditions,
                false, // async
                cancellationToken)
                .EnsureCompleted();

        /// <summary>
        /// The <see cref="CreateSnapshotAsync"/> operation creates a
        /// read-only snapshot of a blob.
        ///
        /// For more information, see
        /// <see href="https://docs.microsoft.com/rest/api/storageservices/snapshot-blob">
        /// Snapshot Blob</see>.
        /// </summary>
        /// <param name="metadata">
        /// Optional custom metadata to set for this blob snapshot.
        /// </param>
        /// <param name="conditions">
        /// Optional <see cref="BlobRequestConditions"/> to add conditions on
        /// setting creating this snapshot.
        /// </param>
        /// <param name="cancellationToken">
        /// Optional <see cref="CancellationToken"/> to propagate
        /// notifications that the operation should be cancelled.
        /// </param>
        /// <returns>
        /// A <see cref="Response{BlobSnapshotInfo}"/> describing the
        /// new blob snapshot.
        /// </returns>
        /// <remarks>
        /// A <see cref="RequestFailedException"/> will be thrown if
        /// a failure occurs.
        /// </remarks>
        public virtual async Task<Response<BlobSnapshotInfo>> CreateSnapshotAsync(
            Metadata metadata = default,
            BlobRequestConditions conditions = default,
            CancellationToken cancellationToken = default) =>
            await CreateSnapshotInternal(
                metadata,
                conditions,
                true, // async
                cancellationToken)
                .ConfigureAwait(false);

        /// <summary>
        /// The <see cref="CreateSnapshotInternal"/> operation creates a
        /// read-only snapshot of a blob.
        ///
        /// For more information, see
        /// <see href="https://docs.microsoft.com/rest/api/storageservices/snapshot-blob">
        /// Snapshot Blob</see>.
        /// </summary>
        /// <param name="metadata">
        /// Optional custom metadata to set for this blob snapshot.
        /// </param>
        /// <param name="conditions">
        /// Optional <see cref="BlobRequestConditions"/> to add conditions on
        /// setting creating this snapshot.
        /// </param>
        /// <param name="async">
        /// Whether to invoke the operation asynchronously.
        /// </param>
        /// <param name="cancellationToken">
        /// Optional <see cref="CancellationToken"/> to propagate
        /// notifications that the operation should be cancelled.
        /// </param>
        /// <returns>
        /// A <see cref="Response{BlobSnapshotInfo}"/> describing the
        /// new blob snapshot.
        /// </returns>
        /// <remarks>
        /// A <see cref="RequestFailedException"/> will be thrown if
        /// a failure occurs.
        /// </remarks>
        private async Task<Response<BlobSnapshotInfo>> CreateSnapshotInternal(
            Metadata metadata,
            BlobRequestConditions conditions,
            bool async,
            CancellationToken cancellationToken)
        {
            using (ClientConfiguration.Pipeline.BeginLoggingScope(nameof(BlobBaseClient)))
            {
                ClientConfiguration.Pipeline.LogMethodEnter(
                    nameof(BlobBaseClient),
                    message:
                    $"{nameof(Uri)}: {Uri}\n" +
                    $"{nameof(conditions)}: {conditions}");

                DiagnosticScope scope = ClientConfiguration.ClientDiagnostics.CreateScope($"{nameof(BlobBaseClient)}.{nameof(CreateSnapshot)}");

                try
                {
                    scope.Start();
                    ResponseWithHeaders<BlobCreateSnapshotHeaders> response;

                    if (async)
                    {
                        response = await BlobRestClient.CreateSnapshotAsync(
                            metadata: metadata,
                            encryptionKey: ClientConfiguration.CustomerProvidedKey?.EncryptionKey,
                            encryptionKeySha256: ClientConfiguration.CustomerProvidedKey?.EncryptionKeyHash,
                            encryptionAlgorithm: ClientConfiguration.CustomerProvidedKey?.EncryptionAlgorithm == null ? null : EncryptionAlgorithmTypeInternal.AES256,
                            encryptionScope: ClientConfiguration.EncryptionScope,
                            ifModifiedSince: conditions?.IfModifiedSince,
                            ifUnmodifiedSince: conditions?.IfUnmodifiedSince,
                            ifMatch: conditions?.IfMatch?.ToString(),
                            ifNoneMatch: conditions?.IfNoneMatch?.ToString(),
                            ifTags: conditions?.TagConditions,
                            leaseId: conditions?.LeaseId,
                            cancellationToken: cancellationToken)
                            .ConfigureAwait(false);
                    }
                    else
                    {
                        response = BlobRestClient.CreateSnapshot(
                            metadata: metadata,
                            encryptionKey: ClientConfiguration.CustomerProvidedKey?.EncryptionKey,
                            encryptionKeySha256: ClientConfiguration.CustomerProvidedKey?.EncryptionKeyHash,
                            encryptionAlgorithm: ClientConfiguration.CustomerProvidedKey?.EncryptionAlgorithm == null ? null : EncryptionAlgorithmTypeInternal.AES256,
                            encryptionScope: ClientConfiguration.EncryptionScope,
                            ifModifiedSince: conditions?.IfModifiedSince,
                            ifUnmodifiedSince: conditions?.IfUnmodifiedSince,
                            ifMatch: conditions?.IfMatch?.ToString(),
                            ifNoneMatch: conditions?.IfNoneMatch?.ToString(),
                            ifTags: conditions?.TagConditions,
                            leaseId: conditions?.LeaseId,
                            cancellationToken: cancellationToken);
                    }

                    return Response.FromValue(
                        response.ToBlobSnapshotInfo(),
                        response.GetRawResponse());
                }
                catch (Exception ex)
                {
                    ClientConfiguration.Pipeline.LogException(ex);
                    scope.Failed(ex);
                    throw;
                }
                finally
                {
                    ClientConfiguration.Pipeline.LogMethodExit(nameof(BlobBaseClient));
                    scope.Dispose();
                }
            }
        }
        #endregion CreateSnapshot

        #region SetAccessTier
        /// <summary>
        /// The <see cref="SetAccessTier"/> operation sets the tier on a blob.
        /// The operation is allowed on a page blob in a premium storage
        /// account and on a block blob in a blob storage or general purpose
        /// v2 account.
        ///
        /// A premium page blob's tier determines the allowed size, IOPS, and
        /// bandwidth of the blob.  A block blob's tier determines
        /// Hot/Cool/Archive storage type.  This operation does not update the
        /// blob's ETag.  For detailed information about block blob level
        /// tiering <see href="https://docs.microsoft.com/en-us/azure/storage/blobs/storage-blob-storage-tiers">
        /// Blob Storage Tiers</see>.
        ///
        /// For more information about setting the tier, see
        /// <see href="https://docs.microsoft.com/en-us/azure/storage/blobs/storage-blob-storage-tiers">
        /// Blob Storage Tiers</see>.
        /// </summary>
        /// <param name="accessTier">
        /// Indicates the tier to be set on the blob.
        /// </param>
        /// <param name="conditions">
        /// Optional <see cref="BlobRequestConditions"/> to add conditions on
        /// setting the access tier.
        /// </param>
        /// <param name="rehydratePriority">
        /// Optional <see cref="RehydratePriority"/>
        /// Indicates the priority with which to rehydrate an archived blob.
        /// </param>
        /// <param name="cancellationToken">
        /// Optional <see cref="CancellationToken"/> to propagate
        /// notifications that the operation should be cancelled.
        /// </param>
        /// <returns>
        /// A <see cref="Response"/> on successfully setting the tier.
        /// </returns>
        /// <remarks>
        /// A <see cref="RequestFailedException"/> will be thrown if
        /// a failure occurs.
        /// </remarks>
        public virtual Response SetAccessTier(
            AccessTier accessTier,
            BlobRequestConditions conditions = default,
            RehydratePriority? rehydratePriority = default,
            CancellationToken cancellationToken = default) =>
            SetAccessTierInternal(
                accessTier,
                conditions,
                rehydratePriority,
                false, // async
                cancellationToken)
                .EnsureCompleted();

        /// <summary>
        /// The <see cref="SetAccessTierAsync"/> operation sets the tier on a blob.
        /// The operation is allowed on a page blob in a premium storage
        /// account and on a block blob in a blob storage or general purpose
        /// v2 account.
        ///
        /// A premium page blob's tier determines the allowed size, IOPS, and
        /// bandwidth of the blob.  A block blob's tier determines
        /// Hot/Cool/Archive storage type.  This operation does not update the
        /// blob's ETag.  For detailed information about block blob level
        /// tiering <see href="https://docs.microsoft.com/en-us/azure/storage/blobs/storage-blob-storage-tiers">
        /// Blob Storage Tiers</see>.
        ///
        /// For more information about setting the tier, see
        /// <see href="https://docs.microsoft.com/en-us/azure/storage/blobs/storage-blob-storage-tiers">
        /// Blob Storage Tiers</see>.
        /// </summary>
        /// <param name="accessTier">
        /// Indicates the tier to be set on the blob.
        /// </param>
        /// <param name="conditions">
        /// Optional <see cref="BlobRequestConditions"/> to add conditions on
        /// setting the access tier.
        /// </param>
        /// <param name="rehydratePriority">
        /// Optional <see cref="RehydratePriority"/>
        /// Indicates the priority with which to rehydrate an archived blob.
        /// </param>
        /// <param name="cancellationToken">
        /// Optional <see cref="CancellationToken"/> to propagate
        /// notifications that the operation should be cancelled.
        /// </param>
        /// <returns>
        /// A <see cref="Response"/> on successfully setting the tier.
        /// </returns>
        /// <remarks>
        /// A <see cref="RequestFailedException"/> will be thrown if
        /// a failure occurs.
        /// </remarks>
        public virtual async Task<Response> SetAccessTierAsync(
            AccessTier accessTier,
            BlobRequestConditions conditions = default,
            RehydratePriority? rehydratePriority = default,
            CancellationToken cancellationToken = default) =>
            await SetAccessTierInternal(
                accessTier,
                conditions,
                rehydratePriority,
                true, // async
                cancellationToken)
                .ConfigureAwait(false);

        /// <summary>
        /// The <see cref="SetAccessTierInternal"/> operation sets the tier on a blob.
        /// The operation is allowed on a page blob in a premium storage
        /// account and on a block blob in a blob storage or general purpose
        /// v2 account.
        ///
        /// A premium page blob's tier determines the allowed size, IOPS, and
        /// bandwidth of the blob.  A block blob's tier determines
        /// Hot/Cool/Archive storage type.  This operation does not update the
        /// blob's ETag.  For detailed information about block blob level
        /// tiering <see href="https://docs.microsoft.com/en-us/azure/storage/blobs/storage-blob-storage-tiers">
        /// Blob Storage Tiers</see>.
        ///
        /// For more information about setting the tier, see
        /// <see href="https://docs.microsoft.com/en-us/azure/storage/blobs/storage-blob-storage-tiers">
        /// Blob Storage Tiers</see>.
        /// </summary>
        /// <param name="accessTier">
        /// Indicates the tier to be set on the blob.
        /// </param>
        /// <param name="conditions">
        /// Optional <see cref="BlobRequestConditions"/> to add conditions on
        /// setting the access tier.
        /// </param>
        /// <param name="rehydratePriority">
        /// Optional <see cref="RehydratePriority"/>
        /// Indicates the priority with which to rehydrate an archived blob.
        /// </param>
        /// <param name="async">
        /// Whether to invoke the operation asynchronously.
        /// </param>
        /// <param name="cancellationToken">
        /// Optional <see cref="CancellationToken"/> to propagate
        /// notifications that the operation should be cancelled.
        /// </param>
        /// <returns>
        /// A <see cref="Response"/> on successfully setting the tier.
        /// </returns>
        /// <remarks>
        /// A <see cref="RequestFailedException"/> will be thrown if
        /// a failure occurs.
        /// </remarks>
        private async Task<Response> SetAccessTierInternal(
            AccessTier accessTier,
            BlobRequestConditions conditions,
            RehydratePriority? rehydratePriority,
            bool async,
            CancellationToken cancellationToken)
        {
            using (ClientConfiguration.Pipeline.BeginLoggingScope(nameof(BlobBaseClient)))
            {
                ClientConfiguration.Pipeline.LogMethodEnter(
                    nameof(BlobBaseClient),
                    message:
                    $"{nameof(Uri)}: {Uri}\n" +
                    $"{nameof(accessTier)}: {accessTier}\n" +
                    $"{nameof(conditions)}: {conditions}");

                DiagnosticScope scope = ClientConfiguration.ClientDiagnostics.CreateScope($"{nameof(BlobBaseClient)}.{nameof(SetAccessTier)}");

                try
                {
                    scope.Start();
                    ResponseWithHeaders<BlobSetTierHeaders> response;

                    if (async)
                    {
                        response = await BlobRestClient.SetTierAsync(
                            tier: accessTier,
                            rehydratePriority: rehydratePriority,
                            leaseId: conditions?.LeaseId,
                            ifTags: conditions?.TagConditions,
                            cancellationToken: cancellationToken)
                            .ConfigureAwait(false);
                    }
                    else
                    {
                        response = BlobRestClient.SetTier(
                            tier: accessTier,
                            rehydratePriority: rehydratePriority,
                            leaseId: conditions?.LeaseId,
                            ifTags: conditions?.TagConditions,
                            cancellationToken: cancellationToken);
                    }

                    return response.GetRawResponse();
                }
                catch (Exception ex)
                {
                    ClientConfiguration.Pipeline.LogException(ex);
                    scope.Failed(ex);
                    throw;
                }
                finally
                {
                    ClientConfiguration.Pipeline.LogMethodExit(nameof(BlobBaseClient));
                    scope.Dispose();
                }
            }
        }
        #endregion SetAccessTier

        #region GetTags
        /// <summary>
        /// Gets the tags associated with the underlying blob.
        ///
        /// For more information, see
        /// <see href="https://docs.microsoft.com/en-us/rest/api/storageservices/get-blob-tags">
        /// Get Blob Tags</see>
        /// </summary>
        /// <param name="conditions">
        /// Optional <see cref="BlobRequestConditions"/> to add conditions on
        /// getting the blob's tags.  Note that TagConditions is currently the
        /// only condition supported by GetTags.
        /// </param>
        /// <param name="cancellationToken">
        /// Optional <see cref="CancellationToken"/> to propagate
        /// notifications that the operation should be cancelled.
        /// </param>
        /// <returns>
        /// A <see cref="Response{Tags}"/> on successfully getting tags.
        /// </returns>
        /// <remarks>
        /// A <see cref="RequestFailedException"/> will be thrown if
        /// a failure occurs.
        /// </remarks>
        public virtual Response<GetBlobTagResult> GetTags(
            BlobRequestConditions conditions = default,
            CancellationToken cancellationToken = default) =>
            GetTagsInternal(
                conditions: conditions,
                async: false,
                cancellationToken: cancellationToken)
            .EnsureCompleted();

        /// <summary>
        /// Gets the tags associated with the underlying blob.
        ///
        /// For more information, see
        /// <see href="https://docs.microsoft.com/en-us/rest/api/storageservices/get-blob-tags">
        /// Get Blob Tags</see>
        /// </summary>
        /// <param name="conditions">
        /// Optional <see cref="BlobRequestConditions"/> to add conditions on
        /// getting the blob's tags.  Note that TagConditions is currently the
        /// only condition supported by GetTags.
        /// </param>
        /// <param name="cancellationToken">
        /// Optional <see cref="CancellationToken"/> to propagate
        /// notifications that the operation should be cancelled.
        /// </param>
        /// <returns>
        /// A <see cref="Response{Tags}"/> on successfully getting tags.
        /// </returns>
        /// <remarks>
        /// A <see cref="RequestFailedException"/> will be thrown if
        /// a failure occurs.
        /// </remarks>
        public virtual async Task<Response<GetBlobTagResult>> GetTagsAsync(
            BlobRequestConditions conditions = default,
            CancellationToken cancellationToken = default) =>
            await GetTagsInternal(
                conditions: conditions,
                async: true,
                cancellationToken: cancellationToken)
            .ConfigureAwait(false);

        /// <summary>
        /// Gets the tags associated with the underlying blob.
        ///
        /// For more information, see
        /// <see href="https://docs.microsoft.com/en-us/rest/api/storageservices/get-blob-tags">
        /// Get Blob Tags</see>
        /// </summary>
        /// <param name="async">
        /// Whether to invoke the operation asynchronously.
        /// </param>
        /// <param name="conditions">
        /// Optional <see cref="BlobRequestConditions"/> to add conditions on
        /// getting the blob's tags.  Note that TagConditions is currently the
        /// only condition supported by GetTags.
        /// </param>
        /// <param name="cancellationToken">
        /// Optional <see cref="CancellationToken"/> to propagate
        /// notifications that the operation should be cancelled.
        /// </param>
        /// <returns>
        /// A <see cref="Response{Tags}"/> on successfully getting tags.
        /// </returns>
        /// <remarks>
        /// A <see cref="RequestFailedException"/> will be thrown if
        /// a failure occurs.
        /// </remarks>
        private async Task<Response<GetBlobTagResult>> GetTagsInternal(
            bool async,
            BlobRequestConditions conditions,
            CancellationToken cancellationToken)
        {
            using (ClientConfiguration.Pipeline.BeginLoggingScope(nameof(BlobBaseClient)))
            {
                ClientConfiguration.Pipeline.LogMethodEnter(
                    nameof(BlobBaseClient),
                    message:
                    $"{nameof(Uri)}: {Uri}");

                DiagnosticScope scope = ClientConfiguration.ClientDiagnostics.CreateScope($"{nameof(BlobBaseClient)}.{nameof(GetTags)}");

                try
                {
                    scope.Start();
                    ResponseWithHeaders<BlobTags, BlobGetTagsHeaders> response;

                    if (async)
                    {
                        response = await BlobRestClient.GetTagsAsync(
                            ifTags: conditions?.TagConditions,
                            leaseId: conditions?.LeaseId,
                            cancellationToken: cancellationToken)
                            .ConfigureAwait(false);
                    }
                    else
                    {
                        response = BlobRestClient.GetTags(
                            ifTags: conditions?.TagConditions,
                            leaseId: conditions?.LeaseId,
                            cancellationToken: cancellationToken);
                    }

                    GetBlobTagResult result = new GetBlobTagResult
                    {
                        Tags = response.Value.ToTagDictionary()
                    };

                    return Response.FromValue(
                        result,
                        response.GetRawResponse());
                }
                catch (Exception ex)
                {
                    ClientConfiguration.Pipeline.LogException(ex);
                    scope.Failed(ex);
                    throw;
                }
                finally
                {
                    ClientConfiguration.Pipeline.LogMethodExit(nameof(BlobBaseClient));
                    scope.Dispose();
                }
            }
        }
        #endregion

        #region SetTags
        /// <summary>
        /// Sets tags on the underlying blob.
        /// A blob can have up to 10 tags.  Tag keys must be between 1 and 128 characters.  Tag values must be between 0 and 256 characters.
        /// Valid tag key and value characters include lower and upper case letters, digits (0-9),
        /// space (' '), plus ('+'), minus ('-'), period ('.'), foward slash ('/'), colon (':'), equals ('='), and underscore ('_').
        ///
        /// For more information, see
        /// <see href="https://docs.microsoft.com/en-us/rest/api/storageservices/set-blob-tags">
        /// Set Blob Tags</see>.
        /// </summary>
        /// <param name="tags">
        /// The tags to set on the blob.
        /// </param>
        /// <param name="conditions">
        /// Optional <see cref="BlobRequestConditions"/> to add conditions on
        /// setting the blob's tags.  Note that TagConditions is currently the
        /// only condition supported by SetTags.
        /// </param>
        /// <param name="cancellationToken">
        /// Optional <see cref="CancellationToken"/> to propagate
        /// notifications that the operation should be cancelled.
        /// </param>
        /// <returns>
        /// A <see cref="Response"/> on successfully setting the blob tags..
        /// </returns>
        /// <remarks>
        /// A <see cref="RequestFailedException"/> will be thrown if
        /// a failure occurs.
        /// </remarks>
        public virtual Response SetTags(
            Tags tags,
            BlobRequestConditions conditions = default,
            CancellationToken cancellationToken = default) =>
            SetTagsInternal(
                tags: tags,
                conditions: conditions,
                async: false,
                cancellationToken: cancellationToken)
            .EnsureCompleted();

        /// <summary>
        /// Sets tags on the underlying blob.
        /// A blob can have up to 10 tags.  Tag keys must be between 1 and 128 characters.  Tag values must be between 0 and 256 characters.
        /// Valid tag key and value characters include lower and upper case letters, digits (0-9),
        /// space (' '), plus ('+'), minus ('-'), period ('.'), foward slash ('/'), colon (':'), equals ('='), and underscore ('_').
        ///
        /// For more information, see
        /// <see href="https://docs.microsoft.com/en-us/rest/api/storageservices/set-blob-tags">
        /// Set Blob Tags</see>.
        /// </summary>
        /// <param name="tags">
        /// The tags to set on the blob.
        /// </param>
        /// <param name="conditions">
        /// Optional <see cref="BlobRequestConditions"/> to add conditions on
        /// setting the blob's tags.  Note that TagConditions is currently the
        /// only condition supported by SetTags.
        /// </param>
        /// <param name="cancellationToken">
        /// Optional <see cref="CancellationToken"/> to propagate
        /// notifications that the operation should be cancelled.
        /// </param>
        /// <returns>
        /// A <see cref="Response"/> on successfully setting the blob tags..
        /// </returns>
        /// <remarks>
        /// A <see cref="RequestFailedException"/> will be thrown if
        /// a failure occurs.
        /// </remarks>
        public virtual async Task<Response> SetTagsAsync(
            Tags tags,
            BlobRequestConditions conditions = default,
            CancellationToken cancellationToken = default) =>
            await SetTagsInternal(
                tags: tags,
                conditions: conditions,
                async: true,
                cancellationToken: cancellationToken)
            .ConfigureAwait(false);

        /// <summary>
        /// Sets tags on the underlying blob.
        /// A blob can have up to 10 tags.  Tag keys must be between 1 and 128 characters.  Tag values must be between 0 and 256 characters.
        /// Valid tag key and value characters include lower and upper case letters, digits (0-9),
        /// space (' '), plus ('+'), minus ('-'), period ('.'), foward slash ('/'), colon (':'), equals ('='), and underscore ('_').
        ///
        /// For more information, see
        /// <see href="https://docs.microsoft.com/en-us/rest/api/storageservices/set-blob-tags">
        /// Set Blob Tags</see>.
        /// </summary>
        /// <param name="tags">
        /// The tags to set on the blob.
        /// </param>
        /// <param name="conditions">
        /// Optional <see cref="BlobRequestConditions"/> to add conditions on
        /// setting the blob's tags.  Note that TagConditions is currently the
        /// only condition supported by SetTags.
        /// </param>
        /// <param name="async">
        /// Whether to invoke the operation asynchronously.
        /// </param>
        /// <param name="cancellationToken">
        /// Optional <see cref="CancellationToken"/> to propagate
        /// notifications that the operation should be cancelled.
        /// </param>
        /// <returns>
        /// A <see cref="Response"/> on successfully setting the blob tags..
        /// </returns>
        /// <remarks>
        /// A <see cref="RequestFailedException"/> will be thrown if
        /// a failure occurs.
        /// </remarks>
        //TODO what about content CRC and content MD5?
        private async Task<Response> SetTagsInternal(
            Tags tags,
            BlobRequestConditions conditions,
            bool async,
            CancellationToken cancellationToken)
        {
            using (ClientConfiguration.Pipeline.BeginLoggingScope(nameof(BlobBaseClient)))
            {
                ClientConfiguration.Pipeline.LogMethodEnter(
                    nameof(BlobBaseClient),
                    message:
                    $"{nameof(Uri)}: {Uri}\n" +
                    $"{nameof(tags)}: {tags}");

                DiagnosticScope scope = ClientConfiguration.ClientDiagnostics.CreateScope($"{nameof(BlobBaseClient)}.{nameof(SetTags)}");

                try
                {
                    scope.Start();
                    ResponseWithHeaders<BlobSetTagsHeaders> response;

                    if (async)
                    {
                        response = await BlobRestClient.SetTagsAsync(
                            ifTags: conditions?.TagConditions,
                            leaseId: conditions?.LeaseId,
                            tags: tags.ToBlobTags(),
                            cancellationToken: cancellationToken)
                            .ConfigureAwait(false);
                    }
                    else
                    {
                        response = BlobRestClient.SetTags(
                            ifTags: conditions?.TagConditions,
                            leaseId: conditions?.LeaseId,
                            tags: tags.ToBlobTags(),
                            cancellationToken: cancellationToken);
                    }

                    return response.GetRawResponse();
                }
                catch (Exception ex)
                {
                    ClientConfiguration.Pipeline.LogException(ex);
                    scope.Failed(ex);
                    throw;
                }
                finally
                {
                    ClientConfiguration.Pipeline.LogMethodExit(nameof(BlobBaseClient));
                    scope.Dispose();
                }
            }
        }
        #endregion

        #region SetImmutabilityPolicy
        /// <summary>
        /// Sets the Immutability Policy on a Blob, Blob Snapshot, or Blob Version.
        /// Note that Blob Versioning must be enabled on your storage account, and the blob
        /// must be in a Container with Version Level Worm enabled to call
        /// this API.
        /// </summary>
        /// <param name="immutabilityPolicy">
        /// The <see cref="BlobImmutabilityPolicy"/> to set.
        /// </param>
        /// <param name="conditions">
        /// Optional <see cref="BlobRequestConditions"/> to add conditions on
        /// setting the blob's HTTP headers.
        /// </param>
        /// <param name="cancellationToken">
        /// Optional <see cref="CancellationToken"/> to propagate
        /// notifications that the operation should be cancelled.
        /// </param>
        /// <returns>
        /// A <see cref="Response{BlobImmutabilityPolicy}"/>.
        /// </returns>
        /// <remarks>
        /// A <see cref="RequestFailedException"/> will be thrown if
        /// a failure occurs.
        /// </remarks>
        public virtual Response<BlobImmutabilityPolicy> SetImmutabilityPolicy(
            BlobImmutabilityPolicy immutabilityPolicy,
            BlobRequestConditions conditions = default,
            CancellationToken cancellationToken = default) =>
            SetImmutabilityPolicyInternal(
                immutabilityPolicy: immutabilityPolicy,
                conditions: conditions,
                async: false,
                cancellationToken: cancellationToken)
            .EnsureCompleted();

        /// <summary>
        /// Sets the Immutability Policy on a Blob, Blob Snapshot, or Blob Version.
        /// Note that Blob Versioning must be enabled on your storage account, and the blob
        /// must be in a Container with Version Level Worm enabled to call
        /// this API.
        /// </summary>
        /// <param name="immutabilityPolicy">
        /// The <see cref="BlobImmutabilityPolicy"/> to set.
        /// </param>
        /// <param name="conditions">
        /// Optional <see cref="BlobRequestConditions"/> to add conditions on
        /// setting the blob's HTTP headers.
        /// </param>
        /// <param name="cancellationToken">
        /// Optional <see cref="CancellationToken"/> to propagate
        /// notifications that the operation should be cancelled.
        /// </param>
        /// <returns>
        /// A <see cref="Response{BlobImmutabilityPolicy}"/>.
        /// </returns>
        /// <remarks>
        /// A <see cref="RequestFailedException"/> will be thrown if
        /// a failure occurs.
        /// </remarks>
        public virtual async Task<Response<BlobImmutabilityPolicy>> SetImmutabilityPolicyAsync(
            BlobImmutabilityPolicy immutabilityPolicy,
            BlobRequestConditions conditions = default,
            CancellationToken cancellationToken = default) =>
            await SetImmutabilityPolicyInternal(
                immutabilityPolicy: immutabilityPolicy,
                conditions: conditions,
                async: true,
                cancellationToken: cancellationToken)
            .ConfigureAwait(false);

        /// <summary>
        /// Sets the Immutability Policy on a Blob, Blob Snapshot, or Blob Version.
        /// Note that Blob Versioning must be enabled on your storage account, and the blob
        /// must be in a Container with Version Level Worm enabled to call
        /// this API.
        /// </summary>
        /// <param name="immutabilityPolicy">
        /// The <see cref="BlobImmutabilityPolicy"/> to set.
        /// </param>
        /// <param name="conditions">
        /// Optional <see cref="BlobRequestConditions"/> to add conditions on
        /// setting the blob's HTTP headers.
        /// </param>
        /// <param name="async">
        /// Whether to invoke the operation asynchronously.
        /// </param>
        /// <param name="cancellationToken">
        /// Optional <see cref="CancellationToken"/> to propagate
        /// notifications that the operation should be cancelled.
        /// </param>
        /// <returns>
        /// A <see cref="Response{BlobImmutabilityPolicy}"/>.
        /// </returns>
        /// <remarks>
        /// A <see cref="RequestFailedException"/> will be thrown if
        /// a failure occurs.
        /// </remarks>
        private async Task<Response<BlobImmutabilityPolicy>> SetImmutabilityPolicyInternal(
            BlobImmutabilityPolicy immutabilityPolicy,
            BlobRequestConditions conditions,
            bool async,
            CancellationToken cancellationToken)
        {
            using (ClientConfiguration.Pipeline.BeginLoggingScope(nameof(BlobBaseClient)))
            {
                ClientConfiguration.Pipeline.LogMethodEnter(
                    nameof(BlobBaseClient),
                    message:
                    $"{nameof(Uri)}: {Uri}\n" +
                    $"{nameof(immutabilityPolicy)}: {immutabilityPolicy}");

                DiagnosticScope scope = ClientConfiguration.ClientDiagnostics.CreateScope($"{nameof(BlobBaseClient)}.{nameof(SetImmutabilityPolicy)}");

                if (immutabilityPolicy?.PolicyMode == BlobImmutabilityPolicyMode.Mutable)
                {
                    throw new ArgumentException($"{nameof(immutabilityPolicy.PolicyMode)} must be {BlobImmutabilityPolicyMode.Locked} or {BlobImmutabilityPolicyMode.Unlocked}");
                }

                try
                {
                    scope.Start();
                    ResponseWithHeaders<BlobSetImmutabilityPolicyHeaders> response;

                    if (async)
                    {
                        response = await BlobRestClient.SetImmutabilityPolicyAsync(
                            timeout: null,
                            ifUnmodifiedSince: conditions?.IfUnmodifiedSince,
                            immutabilityPolicyExpiry: immutabilityPolicy.ExpiresOn,
                            immutabilityPolicyMode: immutabilityPolicy.PolicyMode,
                            cancellationToken: cancellationToken)
                            .ConfigureAwait(false);
                    }
                    else
                    {
                        response = BlobRestClient.SetImmutabilityPolicy(
                            timeout: null,
                            ifUnmodifiedSince: conditions?.IfUnmodifiedSince,
                            immutabilityPolicyExpiry: immutabilityPolicy.ExpiresOn,
                            immutabilityPolicyMode: immutabilityPolicy.PolicyMode,
                            cancellationToken: cancellationToken);
                    }

                    return Response.FromValue(
                        response.ToBlobImmutabilityPolicy(),
                        response.GetRawResponse());
                }
                catch (Exception ex)
                {
                    ClientConfiguration.Pipeline.LogException(ex);
                    scope.Failed(ex);
                    throw;
                }
                finally
                {
                    ClientConfiguration.Pipeline.LogMethodExit(nameof(BlobBaseClient));
                    scope.Dispose();
                }
            }
        }
        #endregion

        #region DeleteImmutabilityPolicy
        /// <summary>
        /// Deletes the Immutability Policy associated with the Blob.
        /// Note that Blob Versioning must be enabled on your storage account, and the blob
        /// must be in a Container with Version Level Worm enabled to call
        /// this API.
        /// </summary>
        /// <param name="cancellationToken">
        /// Optional <see cref="CancellationToken"/> to propagate
        /// notifications that the operation should be cancelled.
        /// </param>
        /// <returns>
        /// A <see cref="Response"/>.
        /// </returns>
        /// <remarks>
        /// A <see cref="RequestFailedException"/> will be thrown if
        /// a failure occurs.
        /// </remarks>
        public virtual Response DeleteImmutabilityPolicy(
            CancellationToken cancellationToken = default)
            => DeleteImmutabilityPolicyInternal(
                async: false,
                cancellationToken: cancellationToken)
                .EnsureCompleted();

        /// <summary>
        /// Deletes the Immutability Policy associated with the Blob.
        /// Note that Blob Versioning must be enabled on your storage account, and the blob
        /// must be in a Container with Version Level Worm enabled to call
        /// this API.
        /// </summary>
        /// <param name="cancellationToken">
        /// Optional <see cref="CancellationToken"/> to propagate
        /// notifications that the operation should be cancelled.
        /// </param>
        /// <returns>
        /// A <see cref="Response"/>.
        /// </returns>
        /// <remarks>
        /// A <see cref="RequestFailedException"/> will be thrown if
        /// a failure occurs.
        /// </remarks>
        public virtual async Task<Response> DeleteImmutabilityPolicyAsync(
            CancellationToken cancellationToken = default)
            => await DeleteImmutabilityPolicyInternal(
                async: true,
                cancellationToken: cancellationToken)
                .ConfigureAwait(false);

        /// <summary>
        /// Deletes the Immutability Policy associated with the Blob.
        /// Note that Blob Versioning must be enabled on your storage account, and the blob
        /// must be in a Container with Version Level Worm enabled to call
        /// this API.
        /// </summary>
        /// <param name="async">
        /// Whether to invoke the operation asynchronously.
        /// </param>
        /// <param name="cancellationToken">
        /// Optional <see cref="CancellationToken"/> to propagate
        /// notifications that the operation should be cancelled.
        /// </param>
        /// <returns>
        /// A <see cref="Response"/>.
        /// </returns>
        /// <remarks>
        /// A <see cref="RequestFailedException"/> will be thrown if
        /// a failure occurs.
        /// </remarks>
        private async Task<Response> DeleteImmutabilityPolicyInternal(
            bool async,
            CancellationToken cancellationToken)
        {
            using (ClientConfiguration.Pipeline.BeginLoggingScope(nameof(BlobBaseClient)))
            {
                ClientConfiguration.Pipeline.LogMethodEnter(
                    nameof(BlobBaseClient),
                    message:
                    $"{nameof(Uri)}: {Uri}");

                DiagnosticScope scope = ClientConfiguration.ClientDiagnostics.CreateScope($"{nameof(BlobBaseClient)}.{nameof(DeleteImmutabilityPolicy)}");

                try
                {
                    scope.Start();
                    ResponseWithHeaders<BlobDeleteImmutabilityPolicyHeaders> response;

                    if (async)
                    {
                        response = await BlobRestClient.DeleteImmutabilityPolicyAsync(
                            cancellationToken: cancellationToken)
                            .ConfigureAwait(false);
                    }
                    else
                    {
                        response = BlobRestClient.DeleteImmutabilityPolicy(
                            cancellationToken: cancellationToken);
                    }

                    return response.GetRawResponse();
                }
                catch (Exception ex)
                {
                    ClientConfiguration.Pipeline.LogException(ex);
                    scope.Failed(ex);
                    throw;
                }
                finally
                {
                    ClientConfiguration.Pipeline.LogMethodExit(nameof(BlobBaseClient));
                    scope.Dispose();
                }
            }
        }
        #endregion

        #region SetLegalHold
        /// <summary>
        /// Sets a legal hold on the blob.
        /// Note that Blob Versioning must be enabled on your storage account, and the blob
        /// must be in a Container with Version Level Worm enabled to call
        /// this API.
        /// </summary>
        /// <param name="legalHoldEnabled">
        /// Set to true to set a legal hold on the blob.
        /// Set to false to remove an existing legal hold.
        /// </param>
        /// <param name="cancellationToken">
        /// Optional <see cref="CancellationToken"/> to propagate
        /// notifications that the operation should be cancelled.
        /// </param>
        /// <returns>
        /// A <see cref="Response{BlobLegalHoldInfo}"/>.
        /// </returns>
        /// <remarks>
        /// A <see cref="RequestFailedException"/> will be thrown if
        /// a failure occurs.
        /// </remarks>
        public virtual Response<BlobLegalHoldResult> SetLegalHold(
            bool legalHoldEnabled,
            CancellationToken cancellationToken = default)
            => SetLegalHoldInternal(
                legalHoldEnabled: legalHoldEnabled,
                async: false,
                cancellationToken: cancellationToken)
                .EnsureCompleted();

        /// <summary>
        /// Sets a legal hold on the blob.
        /// Note that Blob Versioning must be enabled on your storage account, and the blob
        /// must be in a Container with Version Level Worm enabled to call
        /// this API.
        /// </summary>
        /// <param name="legalHoldEnabled">
        /// Set to true to set a legal hold on the blob.
        /// Set to false to remove an existing legal hold.
        /// </param>
        /// <param name="cancellationToken">
        /// Optional <see cref="CancellationToken"/> to propagate
        /// notifications that the operation should be cancelled.
        /// </param>
        /// <returns>
        /// A <see cref="Response{BlobLegalHoldInfo}"/>.
        /// </returns>
        /// <remarks>
        /// A <see cref="RequestFailedException"/> will be thrown if
        /// a failure occurs.
        /// </remarks>
        public virtual async Task<Response<BlobLegalHoldResult>> SetLegalHoldAsync(
            bool legalHoldEnabled,
            CancellationToken cancellationToken = default)
            => await SetLegalHoldInternal(
                legalHoldEnabled: legalHoldEnabled,
                async: true,
                cancellationToken: cancellationToken)
                .ConfigureAwait(false);

        /// <summary>
        /// Sets a legal hold on the blob.
        /// Note that Blob Versioning must be enabled on your storage account, and the blob
        /// must be in a Container with Version Level Worm enabled to call
        /// this API.
        /// </summary>
        /// <param name="legalHoldEnabled">
        /// Set to true to set a legal hold on the blob.
        /// Set to false to remove an existing legal hold.
        /// </param>
        /// <param name="async">
        /// Whether to invoke the operation asynchronously.
        /// </param>
        /// <param name="cancellationToken">
        /// Optional <see cref="CancellationToken"/> to propagate
        /// notifications that the operation should be cancelled.
        /// </param>
        /// <returns>
        /// A <see cref="Response{BlobLegalHoldInfo}"/>.
        /// </returns>
        /// <remarks>
        /// A <see cref="RequestFailedException"/> will be thrown if
        /// a failure occurs.
        /// </remarks>
        private async Task<Response<BlobLegalHoldResult>> SetLegalHoldInternal(
            bool legalHoldEnabled,
            bool async,
            CancellationToken cancellationToken)
        {
            using (ClientConfiguration.Pipeline.BeginLoggingScope(nameof(BlobBaseClient)))
            {
                ClientConfiguration.Pipeline.LogMethodEnter(
                    nameof(BlobBaseClient),
                    message:
                    $"{nameof(Uri)}: {Uri}\n" +
                    $"{nameof(legalHoldEnabled)}: {legalHoldEnabled}");

                DiagnosticScope scope = ClientConfiguration.ClientDiagnostics.CreateScope($"{nameof(BlobBaseClient)}.{nameof(SetLegalHold)}");

                try
                {
                    scope.Start();
                    ResponseWithHeaders<BlobSetLegalHoldHeaders> response;

                    if (async)
                    {
                        response = await BlobRestClient.SetLegalHoldAsync(
                            legalHold: legalHoldEnabled,
                            timeout: null,
                            cancellationToken: cancellationToken)
                            .ConfigureAwait(false);
                    }
                    else
                    {
                        response = BlobRestClient.SetLegalHold(
                            legalHold: legalHoldEnabled,
                            timeout: null,
                            cancellationToken: cancellationToken);
                    }

                    return Response.FromValue(
                        response.ToBlobLegalHoldInfo(),
                        response.GetRawResponse());
                }
                catch (Exception ex)
                {
                    ClientConfiguration.Pipeline.LogException(ex);
                    scope.Failed(ex);
                    throw;
                }
                finally
                {
                    ClientConfiguration.Pipeline.LogMethodExit(nameof(BlobBaseClient));
                    scope.Dispose();
                }
            }
        }
        #endregion

        #region GenerateSas
        /// <summary>
        /// The <see cref="GenerateSasUri(BlobSasPermissions, DateTimeOffset)"/>
        /// returns a <see cref="Uri"/> that generates a Blob Service
        /// Shared Access Signature (SAS) Uri based on the Client properties and
        /// parameters passed. The SAS is signed by the shared key credential
        /// of the client.
        ///
        /// To check if the client is able to sign a Service Sas see
        /// <see cref="CanGenerateSasUri"/>.
        ///
        /// For more information, see
        /// <see href="https://docs.microsoft.com/en-us/rest/api/storageservices/constructing-a-service-sas">
        /// Constructing a service SAS</see>.
        /// </summary>
        /// <param name="permissions">
        /// Required. Specifies the list of permissions to be associated with the SAS.
        /// See <see cref="BlobSasPermissions"/>.
        /// </param>
        /// <param name="expiresOn">
        /// Required. Specifies the time at which the SAS becomes invalid. This field
        /// must be omitted if it has been specified in an associated stored access policy.
        /// </param>
        /// <returns>
        /// A <see cref="Uri"/> containing the SAS Uri.
        /// </returns>
        /// <remarks>
        /// A <see cref="Exception"/> will be thrown if a failure occurs.
        /// </remarks>
        public virtual Uri GenerateSasUri(BlobSasPermissions permissions, DateTimeOffset expiresOn) =>
            GenerateSasUri(new BlobSasBuilder(permissions, expiresOn)
            {
                BlobContainerName = BlobContainerName,
                BlobName = Name,
                Snapshot = _snapshot,
                BlobVersionId = _blobVersionId
            });

        /// <summary>
        /// The <see cref="GenerateSasUri(BlobSasBuilder)"/> returns a <see cref="Uri"/>
        /// that generates a Blob Service Shared Access Signature (SAS) Uri
        /// based on the Client properties and and builder. The SAS is signed
        /// by the shared key credential of the client.
        ///
        /// To check if the client is able to sign a Service Sas see
        /// <see cref="CanGenerateSasUri"/>.
        ///
        /// For more information, see
        /// <see href="https://docs.microsoft.com/en-us/rest/api/storageservices/constructing-a-service-sas">
        /// Constructing a Service SAS</see>.
        /// </summary>
        /// <param name="builder">
        /// Used to generate a Shared Access Signature (SAS).
        /// </param>
        /// <returns>
        /// A <see cref="Uri"/> containing the SAS Uri.
        /// </returns>
        /// <remarks>
        /// A <see cref="Exception"/> will be thrown if
        /// a failure occurs.
        /// </remarks>
        public virtual Uri GenerateSasUri(BlobSasBuilder builder)
        {
            if (builder == null)
            {
                throw Errors.ArgumentNull(nameof(builder));
            }

            // Deep copy of builder so we don't modify the user's original BlobSasBuilder.
            builder = BlobSasBuilder.DeepCopy(builder);

            // Assign builder's ContainerName, BlobName, Snapshot, and BlobVersionId, if they are null.
            builder.BlobContainerName ??= BlobContainerName;
            builder.BlobName ??= Name;
            builder.Snapshot ??= _snapshot;
            builder.BlobVersionId ??= _blobVersionId;

            if (!builder.BlobContainerName.Equals(BlobContainerName, StringComparison.InvariantCulture))
            {
                throw Errors.SasNamesNotMatching(
                    nameof(builder.BlobContainerName),
                    nameof(BlobSasBuilder),
                    nameof(BlobContainerName));
            }
            if (!builder.BlobName.Equals(Name, StringComparison.InvariantCulture))
            {
                throw Errors.SasNamesNotMatching(
                    nameof(builder.BlobName),
                    nameof(BlobSasBuilder),
                    nameof(Name));
            }
            if (string.Compare(_snapshot, builder.Snapshot, StringComparison.InvariantCulture) != 0)
            {
                throw Errors.SasNamesNotMatching(
                    nameof(builder.Snapshot),
                    nameof(BlobSasBuilder));
            }
            if (string.Compare(_blobVersionId, builder.BlobVersionId, StringComparison.InvariantCulture) != 0)
            {
                throw Errors.SasNamesNotMatching(
                    nameof(builder.BlobVersionId),
                    nameof(BlobSasBuilder));
            }
            BlobUriBuilder sasUri = new BlobUriBuilder(Uri)
            {
                Sas = builder.ToSasQueryParameters(ClientConfiguration.SharedKeyCredential)
            };
            return sasUri.ToUri();
        }
        #endregion

        #region GetParentBlobContainerClientCore

        private BlobContainerClient _parentBlobContainerClient;

        /// <summary>
        /// Create a new <see cref="BlobContainerClient"/> that pointing to this <see cref="BlobBaseClient"/>'s parent container.
        /// The new <see cref="BlockBlobClient"/>
        /// uses the same request policy pipeline as the
        /// <see cref="BlobBaseClient"/>.
        /// </summary>
        /// <returns>A new <see cref="BlobContainerClient"/> instance.</returns>
        protected internal virtual BlobContainerClient GetParentBlobContainerClientCore()
        {
            if (_parentBlobContainerClient == null)
            {
                BlobUriBuilder blobUriBuilder = new BlobUriBuilder(Uri)
                {
                    // erase parameters unrelated to container
                    BlobName = null,
                    VersionId = null,
                    Snapshot = null,
                };

                _parentBlobContainerClient = new BlobContainerClient(
                    blobUriBuilder.ToUri(),
                    ClientConfiguration,
                    ClientSideEncryption);
            }

            return _parentBlobContainerClient;
        }
        #endregion
    }

    /// <summary>
    /// Add easy to discover methods to <see cref="BlobContainerClient"/> for
    /// creating <see cref="BlobBaseClient"/> instances.
    /// </summary>
    public static partial class SpecializedBlobExtensions
    {
        /// <summary>
        /// Create a new <see cref="BlobContainerClient"/> that pointing to this <see cref="BlobBaseClient"/>'s parent container.
        /// The new <see cref="BlockBlobClient"/>
        /// uses the same request policy pipeline as the
        /// <see cref="BlobBaseClient"/>.
        /// </summary>
        /// <param name="client">The <see cref="BlobBaseClient"/>.</param>
        /// <returns>A new <see cref="BlobContainerClient"/> instance.</returns>
        public static BlobContainerClient GetParentBlobContainerClient(this BlobBaseClient client)
        {
            return client.GetParentBlobContainerClientCore();
        }

        /// <summary>
        /// Create a new <see cref="BlobBaseClient"/> object by concatenating
        /// <paramref name="blobName"/> to the end of the
        /// <paramref name="client"/>'s <see cref="BlobContainerClient.Uri"/>.
        /// The new <see cref="BlobBaseClient"/> uses the same request policy
        /// pipeline as the <see cref="BlobContainerClient"/>.
        /// </summary>
        /// <param name="client">The <see cref="BlobContainerClient"/>.</param>
        /// <param name="blobName">The name of the blob.</param>
        /// <returns>A new <see cref="BlobBaseClient"/> instance.</returns>
        public static BlobBaseClient GetBlobBaseClient(
            this BlobContainerClient client,
            string blobName) =>
            client.GetBlobBaseClientCore(blobName);

        /// <summary>
        /// Creates a new instance of the <see cref="BlobClient"/> class, maintaining all the same
        /// internals but specifying new <see cref="ClientSideEncryptionOptions"/>.
        /// </summary>
        /// <param name="client">Client to base off of.</param>
        /// <param name="clientSideEncryptionOptions">New encryption options. Setting this to <code>default</code> will clear client-side encryption.</param>
        /// <returns>New instance with provided options and same internals otherwise.</returns>
        public static BlobClient WithClientSideEncryptionOptions(this BlobClient client, ClientSideEncryptionOptions clientSideEncryptionOptions)
            => client.WithClientSideEncryptionOptionsCore(clientSideEncryptionOptions);
    }
}<|MERGE_RESOLUTION|>--- conflicted
+++ resolved
@@ -2847,12 +2847,9 @@
                 accessTier: options?.AccessTier,
                 sourceConditions: options?.SourceConditions,
                 destinationConditions: options?.DestinationConditions,
-<<<<<<< HEAD
                 destinationImmutabilityPolicy: options?.DestinationImmutabilityPolicy,
                 legalHold: options?.LegalHold,
-=======
                 sourceAuthentication: options?.SourceAuthentication,
->>>>>>> 21f95fb7
                 async: false,
                 cancellationToken: cancellationToken)
             .EnsureCompleted();
@@ -2903,12 +2900,9 @@
                 accessTier: options?.AccessTier,
                 sourceConditions: options?.SourceConditions,
                 destinationConditions: options?.DestinationConditions,
-<<<<<<< HEAD
                 destinationImmutabilityPolicy: options?.DestinationImmutabilityPolicy,
                 legalHold: options?.LegalHold,
-=======
                 sourceAuthentication: options?.SourceAuthentication,
->>>>>>> 21f95fb7
                 async: true,
                 cancellationToken: cancellationToken)
             .ConfigureAwait(false);
@@ -2951,7 +2945,6 @@
         /// Optional <see cref="BlobRequestConditions"/> to add conditions on
         /// the copying of data to this blob.
         /// </param>
-<<<<<<< HEAD
         /// <param name="destinationImmutabilityPolicy">
         /// Optional <see cref="BlobImmutabilityPolicy"/> to set on the blob.
         /// Note that is parameter is only applicable to a blob within a container that
@@ -2961,10 +2954,9 @@
         /// Optional.  Indicates if a legal hold should be placed on the blob.
         /// Note that is parameter is only applicable to a blob within a container that
         /// has version level worm enabled.
-=======
+        /// </param>
         /// <param name="sourceAuthentication">
         /// Optional. Source authentication used to access the source blob.
->>>>>>> 21f95fb7
         /// </param>
         /// <param name="async">
         /// Whether to invoke the operation asynchronously.
@@ -2988,12 +2980,9 @@
             AccessTier? accessTier,
             BlobRequestConditions sourceConditions,
             BlobRequestConditions destinationConditions,
-<<<<<<< HEAD
             BlobImmutabilityPolicy destinationImmutabilityPolicy,
             bool? legalHold,
-=======
             AuthenticationHeaderValue sourceAuthentication,
->>>>>>> 21f95fb7
             bool async,
             CancellationToken cancellationToken)
         {
@@ -3032,13 +3021,10 @@
                             ifTags: destinationConditions?.TagConditions,
                             leaseId: destinationConditions?.LeaseId,
                             blobTagsString: tags?.ToTagsString(),
-<<<<<<< HEAD
                             immutabilityPolicyExpiry: destinationImmutabilityPolicy?.ExpiresOn,
                             immutabilityPolicyMode: destinationImmutabilityPolicy?.PolicyMode,
                             legalHold: legalHold,
-=======
                             copySourceAuthorization: sourceAuthentication?.ToString(),
->>>>>>> 21f95fb7
                             cancellationToken: cancellationToken)
                             .ConfigureAwait(false);
                     }
@@ -3059,13 +3045,10 @@
                             ifTags: destinationConditions?.TagConditions,
                             leaseId: destinationConditions?.LeaseId,
                             blobTagsString: tags?.ToTagsString(),
-<<<<<<< HEAD
                             immutabilityPolicyExpiry: destinationImmutabilityPolicy?.ExpiresOn,
                             immutabilityPolicyMode: destinationImmutabilityPolicy?.PolicyMode,
                             legalHold: legalHold,
-=======
                             copySourceAuthorization: sourceAuthentication?.ToString(),
->>>>>>> 21f95fb7
                             cancellationToken: cancellationToken);
                     }
 
