﻿// Copyright (c) Microsoft Corporation. All rights reserved.
// Licensed under the MIT License.

using System;
using System.ComponentModel;
using System.Diagnostics;
using System.IO;
using System.Linq;
using System.Net.Http.Headers;
using System.Threading;
using System.Threading.Tasks;
using Azure.Core;
using Azure.Core.Pipeline;
using Azure.Storage.Blobs.Models;
using Azure.Storage.Cryptography;
using Azure.Storage.Sas;
using Azure.Storage.Shared;
using Metadata = System.Collections.Generic.IDictionary<string, string>;
using Tags = System.Collections.Generic.IDictionary<string, string>;

#pragma warning disable SA1402  // File may only contain a single type

namespace Azure.Storage.Blobs.Specialized
{
    /// <summary>
    /// The <see cref="BlobBaseClient"/> allows you to manipulate Azure Storage
    /// blobs.
    /// </summary>
    public class BlobBaseClient
    {
        /// <summary>
        /// The blob's primary <see cref="Uri"/> endpoint.
        /// </summary>
        private protected readonly Uri _uri;

        /// <summary>
        /// Gets the blob's primary <see cref="Uri"/> endpoint.
        /// </summary>
        public virtual Uri Uri => _uri;

        /// <summary>
        /// <see cref="BlobClientConfiguration"/>.
        /// </summary>
        internal readonly BlobClientConfiguration _clientConfiguration;

        /// <summary>
        /// <see cref="BlobClientConfiguration"/>.
        /// </summary>
        internal virtual BlobClientConfiguration ClientConfiguration => _clientConfiguration;

        /// <summary>
        /// The <see cref="ClientSideEncryptionOptions"/> to be used when sending/receiving requests.
        /// </summary>
        private readonly ClientSideEncryptionOptions _clientSideEncryption;

        /// <summary>
        /// The <see cref="ClientSideEncryptionOptions"/> to be used when sending/receiving requests.
        /// </summary>
        internal virtual ClientSideEncryptionOptions ClientSideEncryption => _clientSideEncryption;

        internal bool UsingClientSideEncryption => ClientSideEncryption != default;

        /// <summary>
        /// Optional. The snapshot of the blob.
        /// </summary>
        private string _snapshot;

        /// <summary>
        /// Optional. The version of the blob.
        /// </summary>
        private string _blobVersionId;

        /// <summary>
        /// The Storage account name corresponding to the blob client.
        /// </summary>
        private string _accountName;

        /// <summary>
        /// Gets the Storage account name corresponding to the blob client.
        /// </summary>
        public virtual string AccountName
        {
            get
            {
                SetNameFieldsIfNull();
                return _accountName;
            }
        }

        /// <summary>
        /// The container name corresponding to the blob client.
        /// </summary>
        private string _containerName;

        /// <summary>
        /// Gets the container name corresponding to the blob client.
        /// </summary>
        public virtual string BlobContainerName
        {
            get
            {
                SetNameFieldsIfNull();
                return _containerName;
            }
        }

        /// <summary>
        /// The name of the blob.
        /// </summary>
        private string _name;

        /// <summary>
        /// Gets the name of the blob.
        /// </summary>
        public virtual string Name
        {
            get
            {
                SetNameFieldsIfNull();
                return _name;
            }
        }

        /// <summary>
        /// Determines whether the client is able to generate a SAS.
        /// If the client is authenticated with a <see cref="StorageSharedKeyCredential"/>.
        /// </summary>
        public virtual bool CanGenerateSasUri => ClientConfiguration.SharedKeyCredential != null;

        /// <summary>
        /// BlobRestClient.
        /// </summary>
        private readonly BlobRestClient _blobRestClient;

        /// <summary>
        /// BlobRestClient.
        /// </summary>
        internal virtual BlobRestClient BlobRestClient => _blobRestClient;

        #region ctors
        /// <summary>
        /// Initializes a new instance of the <see cref="BlobBaseClient"/>
        /// class.
        /// </summary>
        protected BlobBaseClient()
        {
        }

        /// <summary>
        /// Initializes a new instance of the <see cref="BlobBaseClient"/>
        /// class.
        /// </summary>
        /// <param name="connectionString">
        /// A connection string includes the authentication information
        /// required for your application to access data in an Azure Storage
        /// account at runtime.
        ///
        /// For more information,
        /// <see href="https://docs.microsoft.com/azure/storage/common/storage-configure-connection-string">
        /// Configure Azure Storage connection strings</see>
        /// </param>
        /// <param name="blobContainerName">
        /// The name of the container containing this blob.
        /// </param>
        /// <param name="blobName">
        /// The name of this blob.
        /// </param>
        public BlobBaseClient(string connectionString, string blobContainerName, string blobName)
            : this(connectionString, blobContainerName, blobName, null)
        {
        }

        /// <summary>
        /// Initializes a new instance of the <see cref="BlobBaseClient"/>
        /// class.
        /// </summary>
        /// <param name="connectionString">
        /// A connection string includes the authentication information
        /// required for your application to access data in an Azure Storage
        /// account at runtime.
        ///
        /// For more information,
        /// <see href="https://docs.microsoft.com/azure/storage/common/storage-configure-connection-string">
        /// Configure Azure Storage connection strings</see>
        /// </param>
        /// <param name="blobContainerName">
        /// The name of the container containing this blob.
        /// </param>
        /// <param name="blobName">
        /// The name of this blob.
        /// </param>
        /// <param name="options">
        /// Optional client options that define the transport pipeline
        /// policies for authentication, retries, etc., that are applied to
        /// every request.
        /// </param>
        public BlobBaseClient(string connectionString, string blobContainerName, string blobName, BlobClientOptions options)
        {
            options ??= new BlobClientOptions();
            var conn = StorageConnectionString.Parse(connectionString);
            var builder =
                new BlobUriBuilder(conn.BlobEndpoint)
                {
                    BlobContainerName = blobContainerName,
                    BlobName = blobName
                };
            _uri = builder.ToUri();

            _clientConfiguration = new BlobClientConfiguration(
                pipeline: options.Build(conn.Credentials),
                sharedKeyCredential: conn.Credentials as StorageSharedKeyCredential,
                clientDiagnostics: new StorageClientDiagnostics(options),
                version: options.Version,
                customerProvidedKey: options.CustomerProvidedKey,
                encryptionScope: options.EncryptionScope);

            _clientSideEncryption = options._clientSideEncryptionOptions?.Clone();
            _blobRestClient = BuildBlobRestClient(_uri);

            BlobErrors.VerifyHttpsCustomerProvidedKey(_uri, _clientConfiguration.CustomerProvidedKey);
            BlobErrors.VerifyCpkAndEncryptionScopeNotBothSet(_clientConfiguration.CustomerProvidedKey, _clientConfiguration.EncryptionScope);
        }

        /// <summary>
        /// Initializes a new instance of the <see cref="BlobBaseClient"/>
        /// class.
        /// </summary>
        /// <param name="blobUri">
        /// A <see cref="Uri"/> referencing the blob that includes the
        /// name of the account, the name of the container, and the name of
        /// the blob.
        /// This is likely to be similar to "https://{account_name}.blob.core.windows.net/{container_name}/{blob_name}".
        /// </param>
        /// <param name="options">
        /// Optional client options that define the transport pipeline
        /// policies for authentication, retries, etc., that are applied to
        /// every request.
        /// </param>
        public BlobBaseClient(Uri blobUri, BlobClientOptions options = default)
            : this(blobUri, (HttpPipelinePolicy)null, options, null)
        {
            _blobRestClient = BuildBlobRestClient(blobUri);
        }

        /// <summary>
        /// Initializes a new instance of the <see cref="BlobBaseClient"/>
        /// class.
        /// </summary>
        /// <param name="blobUri">
        /// A <see cref="Uri"/> referencing the blob that includes the
        /// name of the account, the name of the container, and the name of
        /// the blob.
        /// This is likely to be similar to "https://{account_name}.blob.core.windows.net/{container_name}/{blob_name}".
        /// </param>
        /// <param name="credential">
        /// The shared key credential used to sign requests.
        /// </param>
        /// <param name="options">
        /// Optional client options that define the transport pipeline
        /// policies for authentication, retries, etc., that are applied to
        /// every request.
        /// </param>
        public BlobBaseClient(Uri blobUri, StorageSharedKeyCredential credential, BlobClientOptions options = default)
            : this(blobUri, credential.AsPolicy(), options, credential)
        {
            _blobRestClient = BuildBlobRestClient(blobUri);
        }

        /// <summary>
        /// Initializes a new instance of the <see cref="BlobBaseClient"/>
        /// class.
        /// </summary>
        /// <param name="blobUri">
        /// A <see cref="Uri"/> referencing the blob that includes the
        /// name of the account, the name of the container, and the name of
        /// the blob.
        /// This is likely to be similar to "https://{account_name}.blob.core.windows.net/{container_name}/{blob_name}".
        /// Must not contain shared access signature, which should be passed in the second parameter.
        /// </param>
        /// <param name="credential">
        /// The shared access signature credential used to sign requests.
        /// </param>
        /// <param name="options">
        /// Optional client options that define the transport pipeline
        /// policies for authentication, retries, etc., that are applied to
        /// every request.
        /// </param>
        /// <remarks>
        /// This constructor should only be used when shared access signature needs to be updated during lifespan of this client.
        /// </remarks>
        public BlobBaseClient(Uri blobUri, AzureSasCredential credential, BlobClientOptions options = default)
            : this(blobUri, credential.AsPolicy<BlobUriBuilder>(blobUri), options, null)
        {
            _blobRestClient = BuildBlobRestClient(blobUri);
        }

        /// <summary>
        /// Initializes a new instance of the <see cref="BlobBaseClient"/>
        /// class.
        /// </summary>
        /// <param name="blobUri">
        /// A <see cref="Uri"/> referencing the blob that includes the
        /// name of the account, the name of the container, and the name of
        /// the blob.
        /// This is likely to be similar to "https://{account_name}.blob.core.windows.net/{container_name}/{blob_name}".
        /// </param>
        /// <param name="credential">
        /// The token credential used to sign requests.
        /// </param>
        /// <param name="options">
        /// Optional client options that define the transport pipeline
        /// policies for authentication, retries, etc., that are applied to
        /// every request.
        /// </param>
        public BlobBaseClient(Uri blobUri, TokenCredential credential, BlobClientOptions options = default)
            : this(blobUri, credential.AsPolicy(options), options, null)
        {
            _blobRestClient = BuildBlobRestClient(blobUri);
            Errors.VerifyHttpsTokenAuth(blobUri);
        }

        /// <summary>
        /// Initializes a new instance of the <see cref="BlobBaseClient"/>
        /// class.
        /// </summary>
        /// <param name="blobUri">
        /// A <see cref="Uri"/> referencing the blob that includes the
        /// name of the account, the name of the container, and the name of
        /// the blob.
        /// This is likely to be similar to "https://{account_name}.blob.core.windows.net/{container_name}/{blob_name}".
        /// </param>
        /// <param name="authentication">
        /// An optional authentication policy used to sign requests.
        /// </param>
        /// <param name="options">
        /// Optional client options that define the transport pipeline
        /// policies for authentication, retries, etc., that are applied to
        /// every request.
        /// </param>
        /// <param name="storageSharedKeyCredential">
        /// The shared key credential used to sign requests.
        /// </param>
        internal BlobBaseClient(
            Uri blobUri,
            HttpPipelinePolicy authentication,
            BlobClientOptions options,
            StorageSharedKeyCredential storageSharedKeyCredential)
        {
            Argument.AssertNotNull(blobUri, nameof(blobUri));
            options ??= new BlobClientOptions();
            _uri = blobUri;
            if (!string.IsNullOrEmpty(blobUri.Query))
            {
                UriQueryParamsCollection queryParamsCollection = new UriQueryParamsCollection(blobUri.Query);
                if (queryParamsCollection.ContainsKey(Constants.SnapshotParameterName))
                {
                    _snapshot = System.Web.HttpUtility.ParseQueryString(blobUri.Query).Get(Constants.SnapshotParameterName);
                }
                if (queryParamsCollection.ContainsKey(Constants.VersionIdParameterName))
                {
                    _blobVersionId = System.Web.HttpUtility.ParseQueryString(blobUri.Query).Get(Constants.VersionIdParameterName);
                }
            }

            _clientConfiguration = new BlobClientConfiguration(
                pipeline: options.Build(authentication),
                sharedKeyCredential: storageSharedKeyCredential,
                clientDiagnostics: new StorageClientDiagnostics(options),
                version: options.Version,
                customerProvidedKey: options.CustomerProvidedKey,
                encryptionScope: options.EncryptionScope);

            _clientSideEncryption = options._clientSideEncryptionOptions?.Clone();
            _blobRestClient = BuildBlobRestClient(blobUri);

            BlobErrors.VerifyHttpsCustomerProvidedKey(_uri, _clientConfiguration.CustomerProvidedKey);
            BlobErrors.VerifyCpkAndEncryptionScopeNotBothSet(_clientConfiguration.CustomerProvidedKey, _clientConfiguration.EncryptionScope);
        }

        /// <summary>
        /// Initializes a new instance of the <see cref="BlobBaseClient"/>
        /// class.
        /// </summary>
        /// <param name="blobUri">
        /// A <see cref="Uri"/> referencing the blob that includes the
        /// name of the account, the name of the container, and the name of
        /// the blob.
        /// This is likely to be similar to "https://{account_name}.blob.core.windows.net/{container_name}/{blob_name}".
        /// </param>
        /// <param name="clientConfiguration">
        /// <see cref="BlobClientConfiguration"/>.
        /// </param>
        /// <param name="clientSideEncryption">
        /// Client-side encryption options.
        /// </param>
        internal BlobBaseClient(
            Uri blobUri,
            BlobClientConfiguration clientConfiguration,
            ClientSideEncryptionOptions clientSideEncryption)
        {
            _uri = blobUri;
            if (!string.IsNullOrEmpty(blobUri.Query))
            {
                UriQueryParamsCollection queryParamsCollection = new UriQueryParamsCollection(blobUri.Query);
                if (queryParamsCollection.ContainsKey(Constants.SnapshotParameterName))
                {
                    _snapshot = System.Web.HttpUtility.ParseQueryString(blobUri.Query).Get(Constants.SnapshotParameterName);
                }
                if (queryParamsCollection.ContainsKey(Constants.VersionIdParameterName))
                {
                    _blobVersionId = System.Web.HttpUtility.ParseQueryString(blobUri.Query).Get(Constants.VersionIdParameterName);
                }
            }

            _clientConfiguration = clientConfiguration;
            _clientSideEncryption = clientSideEncryption?.Clone();
            _blobRestClient = BuildBlobRestClient(blobUri);

            BlobErrors.VerifyHttpsCustomerProvidedKey(_uri, _clientConfiguration.CustomerProvidedKey);
            BlobErrors.VerifyCpkAndEncryptionScopeNotBothSet(_clientConfiguration.CustomerProvidedKey, _clientConfiguration.EncryptionScope);
        }

        private BlobRestClient BuildBlobRestClient(Uri blobUri)
        {
            return new BlobRestClient(
                clientDiagnostics: _clientConfiguration.ClientDiagnostics,
                pipeline: _clientConfiguration.Pipeline,
                url: blobUri.AbsoluteUri,
                version: _clientConfiguration.Version.ToVersionString());
        }
        #endregion ctors

        /// <summary>
        /// Initializes a new instance of the <see cref="BlobBaseClient"/>
        /// class with an identical <see cref="Uri"/> source but the specified
        /// <paramref name="snapshot"/> timestamp.
        ///
        /// For more information, see
        /// <see href="https://docs.microsoft.com/en-us/rest/api/storageservices/creating-a-snapshot-of-a-blob">
        /// Create a snapshot of a blob</see>.
        /// </summary>
        /// <param name="snapshot">The snapshot identifier.</param>
        /// <returns>A new <see cref="BlobBaseClient"/> instance.</returns>
        /// <remarks>
        /// Pass null or empty string to remove the snapshot returning a URL
        /// to the base blob.
        /// </remarks>
        public virtual BlobBaseClient WithSnapshot(string snapshot) => WithSnapshotCore(snapshot);

        /// <summary>
        /// Creates a new instance of the <see cref="BlobBaseClient"/> class
        /// with an identical <see cref="Uri"/> source but the specified
        /// <paramref name="snapshot"/> timestamp.
        /// </summary>
        /// <param name="snapshot">The snapshot identifier.</param>
        /// <returns>A new <see cref="BlobBaseClient"/> instance.</returns>
        protected virtual BlobBaseClient WithSnapshotCore(string snapshot)
        {
            _snapshot = snapshot;
            var blobUriBuilder = new BlobUriBuilder(Uri)
            {
                Snapshot = snapshot
            };

            return new BlobBaseClient(
                blobUriBuilder.ToUri(),
                ClientConfiguration,
                ClientSideEncryption);
        }

        /// <summary>
        /// Initializes a new instance of the <see cref="BlobBaseClient"/>
        /// class with an identical <see cref="Uri"/> source but the specified
        /// <paramref name="versionId"/> timestamp.
        ///
        /// </summary>
        /// <param name="versionId">The version identifier.</param>
        /// <returns>A new <see cref="BlobBaseClient"/> instance.</returns>
        /// <remarks>
        /// Pass null or empty string to remove the version returning a URL
        /// to the base blob.
        /// </remarks>
        public virtual BlobBaseClient WithVersion(string versionId) => WithVersionCore(versionId);

        /// <summary>
        /// Creates a new instance of the <see cref="BlobBaseClient"/> class
        /// with an identical <see cref="Uri"/> source but the specified
        /// <paramref name="versionId"/> timestamp.
        /// </summary>
        /// <param name="versionId">The version identifier.</param>
        /// <returns>A new <see cref="BlobBaseClient"/> instance.</returns>
        private protected virtual BlobBaseClient WithVersionCore(string versionId)
        {
            _blobVersionId = versionId;
            BlobUriBuilder blobUriBuilder = new BlobUriBuilder(Uri)
            {
                VersionId = versionId
            };

            return new BlobBaseClient(
                blobUriBuilder.ToUri(),
                ClientConfiguration,
                ClientSideEncryption);
        }

        /// <summary>
        /// Initializes a new instance of the <see cref="BlobBaseClient"/>
        /// class with an identical <see cref="Uri"/> source but the specified
        /// <paramref name="customerProvidedKey"/>.
        ///
        /// </summary>
        /// <param name="customerProvidedKey">The customer provided key.</param>
        /// <returns>A new <see cref="BlobBaseClient"/> instance.</returns>
        /// <remarks>
        /// Pass null to remove the customer provide key in the returned <see cref="BlobBaseClient"/>.
        /// </remarks>
        public virtual BlobBaseClient WithCustomerProvidedKey(CustomerProvidedKey? customerProvidedKey) => WithCustomerProvidedKeyCore(customerProvidedKey);

        private protected virtual BlobBaseClient WithCustomerProvidedKeyCore(CustomerProvidedKey? customerProvidedKey)
        {
            BlobClientConfiguration newClientConfiguration = BlobClientConfiguration.DeepCopy(ClientConfiguration);
            newClientConfiguration.CustomerProvidedKey = customerProvidedKey;
            return new BlobBaseClient(
                blobUri: Uri,
                clientConfiguration: newClientConfiguration,
                clientSideEncryption: ClientSideEncryption?.Clone());
        }

        /// <summary>
        /// Initializes a new instance of the <see cref="BlobBaseClient"/>
        /// class with an identical <see cref="Uri"/> source but the specified
        /// <paramref name="encryptionScope"/>.
        ///
        /// </summary>
        /// <param name="encryptionScope">The encryption scope.</param>
        /// <returns>A new <see cref="BlobBaseClient"/> instance.</returns>
        /// <remarks>
        /// Pass null to remove the encryption scope in the returned <see cref="BlobBaseClient"/>.
        /// </remarks>
        public virtual BlobBaseClient WithEncryptionScope(string encryptionScope) => WithEncryptionScopeCore(encryptionScope);

        private protected virtual BlobBaseClient WithEncryptionScopeCore(string encryptionScope)
        {
            BlobClientConfiguration newClientConfiguration = BlobClientConfiguration.DeepCopy(ClientConfiguration);
            newClientConfiguration.EncryptionScope = encryptionScope;
            return new BlobBaseClient(
                blobUri: Uri,
                clientConfiguration: newClientConfiguration,
                clientSideEncryption: ClientSideEncryption?.Clone());
        }

        /// <summary>
        /// Initializes a new instance of the <see cref="BlobLeaseClient"/> class.
        /// </summary>
        /// <param name="leaseId">
        /// An optional lease ID.  If no lease ID is provided, a random lease
        /// ID will be created.
        /// </param>
        protected internal virtual BlobLeaseClient GetBlobLeaseClientCore(string leaseId) =>
            new BlobLeaseClient(this, leaseId);

        /// <summary>
        /// Sets the various name fields if they are currently null.
        /// </summary>
        private void SetNameFieldsIfNull()
        {
            if (_name == null || _containerName == null || _accountName == null)
            {
                var builder = new BlobUriBuilder(Uri);
                _name = builder.BlobName;
                _containerName = builder.BlobContainerName;
                _accountName = builder.AccountName;
            }
        }

        ///// <summary>
        ///// Creates a clone of this instance that references a version ID rather than the base blob.
        ///// </summary>
        ///// /// <remarks>
        ///// Pass null or empty string to remove the version ID returning a URL to the base blob.
        ///// </remarks>
        ///// <param name="versionId">The version ID to use on this blob. An empty string or null indicates to use the base blob.</param>
        ///// <returns>The new <see cref="BlobBaseClient"/> instance referencing the versionId.</returns>
        //public virtual BlobBaseClient WithVersionId(string versionId) => this.WithVersionIdImpl(versionId);

        //protected virtual BlobBaseClient WithVersionIdImpl(string versionId)
        //{
        //    var builder = new BlobUriBuilder(this.Uri)
        //    {
        //        VersionId = versionId
        //    };
        //    return new BlobUri(builder.ToUri(), this.Pipeline);
        //}

        #region Download
        /// <summary>
        /// The <see cref="Download()"/> operation downloads a blob from
        /// the service, including its metadata and properties.
        ///
        /// For more information, see
        /// <see href="https://docs.microsoft.com/rest/api/storageservices/get-blob">
        /// Get Blob</see>.
        /// </summary>
        /// <returns>
        /// A <see cref="Response{BlobDownloadInfo}"/> describing the
        /// downloaded blob.  <see cref="BlobDownloadInfo.Content"/> contains
        /// the blob's data.
        /// </returns>
        /// <remarks>
        /// A <see cref="RequestFailedException"/> will be thrown if
        /// a failure occurs.
        ///
        /// This API has been deprecated. Consider the following alternatives:
        /// <list type="bullet">
        ///     <item>
        ///         <term>DownloadContent</term>
        ///         <description>as a prefered way of downloading small blobs that can fit into memory</description>
        ///     </item>
        ///     <item>
        ///         <term>DownloadTo</term>
        ///         <description>to stream blob content to a path or a <see cref="Stream"/></description>
        ///     </item>
        ///     <item>
        ///         <term>DownloadStreaming</term>
        ///         <description>as a replacement to this API. Use it to access network stream directly for any advanced scenario.</description>
        ///     </item>
        /// </list>
        /// </remarks>
        [EditorBrowsable(EditorBrowsableState.Never)]
        public virtual Response<BlobDownloadInfo> Download() =>
            Download(CancellationToken.None);

        /// <summary>
        /// The <see cref="DownloadAsync()"/> operation downloads a blob from
        /// the service, including its metadata and properties.
        ///
        /// For more information, see
        /// <see href="https://docs.microsoft.com/rest/api/storageservices/get-blob">
        /// Get Blob</see>.
        /// </summary>
        /// <returns>
        /// A <see cref="Response{BlobDownloadInfo}"/> describing the
        /// downloaded blob.  <see cref="BlobDownloadInfo.Content"/> contains
        /// the blob's data.
        /// </returns>
        /// <remarks>
        /// A <see cref="RequestFailedException"/> will be thrown if
        /// a failure occurs.
        ///
        /// This API has been deprecated. Consider the following alternatives:
        /// <list type="bullet">
        ///     <item>
        ///         <term>DownloadContentAsync</term>
        ///         <description>as a prefered way of downloading small blobs that can fit into memory</description>
        ///     </item>
        ///     <item>
        ///         <term>DownloadToAsync</term>
        ///         <description>to stream blob content to a path or a <see cref="Stream"/></description>
        ///     </item>
        ///     <item>
        ///         <term>DownloadStreamingAsync</term>
        ///         <description>as a replacement to this API. Use it to access network stream directly for any advanced scenario.</description>
        ///     </item>
        /// </list>
        /// </remarks>
        [EditorBrowsable(EditorBrowsableState.Never)]
        public virtual async Task<Response<BlobDownloadInfo>> DownloadAsync() =>
            await DownloadAsync(CancellationToken.None).ConfigureAwait(false);

        /// <summary>
        /// The <see cref="Download(CancellationToken)"/> operation downloads
        /// a blob from the service, including its metadata and properties.
        ///
        /// For more information, see
        /// <see href="https://docs.microsoft.com/rest/api/storageservices/get-blob">
        /// Get Blob</see>.
        /// </summary>
        /// <param name="cancellationToken">
        /// Optional <see cref="CancellationToken"/> to propagate
        /// notifications that the operation should be cancelled.
        /// </param>
        /// <returns>
        /// A <see cref="Response{BlobDownloadInfo}"/> describing the
        /// downloaded blob.  <see cref="BlobDownloadInfo.Content"/> contains
        /// the blob's data.
        /// </returns>
        /// <remarks>
        /// A <see cref="RequestFailedException"/> will be thrown if
        /// a failure occurs.
        ///
        /// This API has been deprecated. Consider the following alternatives:
        /// <list type="bullet">
        ///     <item>
        ///         <term>DownloadContent</term>
        ///         <description>as a prefered way of downloading small blobs that can fit into memory</description>
        ///     </item>
        ///     <item>
        ///         <term>DownloadTo</term>
        ///         <description>to stream blob content to a path or a <see cref="Stream"/></description>
        ///     </item>
        ///     <item>
        ///         <term>DownloadStreaming</term>
        ///         <description>as a replacement to this API. Use it to access network stream directly for any advanced scenario.</description>
        ///     </item>
        /// </list>
        /// </remarks>
        [EditorBrowsable(EditorBrowsableState.Never)]
        public virtual Response<BlobDownloadInfo> Download(
            CancellationToken cancellationToken = default) =>
            Download(
                conditions: default, // Pass anything else so we don't recurse on this overload
                cancellationToken: cancellationToken);

        /// <summary>
        /// The <see cref="DownloadAsync(CancellationToken)"/> operation
        /// downloads a blob from the service, including its metadata and
        /// properties.
        ///
        /// For more information, see
        /// <see href="https://docs.microsoft.com/rest/api/storageservices/get-blob">
        /// Get Blob</see>.
        /// </summary>
        /// <param name="cancellationToken">
        /// Optional <see cref="CancellationToken"/> to propagate
        /// notifications that the operation should be cancelled.
        /// </param>
        /// <returns>
        /// A <see cref="Response{BlobDownloadInfo}"/> describing the
        /// downloaded blob.  <see cref="BlobDownloadInfo.Content"/> contains
        /// the blob's data.
        /// </returns>
        /// <remarks>
        /// A <see cref="RequestFailedException"/> will be thrown if
        /// a failure occurs.
        ///
        /// This API has been deprecated. Consider the following alternatives:
        /// <list type="bullet">
        ///     <item>
        ///         <term>DownloadContentAsync</term>
        ///         <description>as a prefered way of downloading small blobs that can fit into memory</description>
        ///     </item>
        ///     <item>
        ///         <term>DownloadToAsync</term>
        ///         <description>to stream blob content to a path or a <see cref="Stream"/></description>
        ///     </item>
        ///     <item>
        ///         <term>DownloadStreamingAsync</term>
        ///         <description>as a replacement to this API. Use it to access network stream directly for any advanced scenario.</description>
        ///     </item>
        /// </list>
        /// </remarks>
        [EditorBrowsable(EditorBrowsableState.Never)]
        public virtual async Task<Response<BlobDownloadInfo>> DownloadAsync(
            CancellationToken cancellationToken) =>
            await DownloadAsync(
                conditions: default, // Pass anything else so we don't recurse on this overload
                cancellationToken: cancellationToken)
                .ConfigureAwait(false);

        /// <summary>
        /// The <see cref="Download(HttpRange, BlobRequestConditions, bool, CancellationToken)"/>
        /// operation downloads a blob from the service, including its metadata
        /// and properties.
        ///
        /// For more information, see
        /// <see href="https://docs.microsoft.com/rest/api/storageservices/get-blob">
        /// Get Blob</see>.
        /// </summary>
        /// <param name="range">
        /// If provided, only download the bytes of the blob in the specified
        /// range.  If not provided, download the entire blob.
        /// </param>
        /// <param name="conditions">
        /// Optional <see cref="BlobRequestConditions"/> to add conditions on
        /// downloading this blob.
        /// </param>
        /// <param name="rangeGetContentHash">
        /// When set to true and specified together with the <paramref name="range"/>,
        /// the service returns the MD5 hash for the range, as long as the
        /// range is less than or equal to 4 MB in size.  If this value is
        /// specified without <paramref name="range"/> or set to true when the
        /// range exceeds 4 MB in size, a <see cref="RequestFailedException"/>
        /// is thrown.
        /// </param>
        /// <param name="cancellationToken">
        /// Optional <see cref="CancellationToken"/> to propagate
        /// notifications that the operation should be cancelled.
        /// </param>
        /// <returns>
        /// A <see cref="Response{BlobDownloadInfo}"/> describing the
        /// downloaded blob.  <see cref="BlobDownloadInfo.Content"/> contains
        /// the blob's data.
        /// </returns>
        /// <remarks>
        /// A <see cref="RequestFailedException"/> will be thrown if
        /// a failure occurs.
        ///
        /// This API has been deprecated. Consider the following alternatives:
        /// <list type="bullet">
        ///     <item>
        ///         <term>DownloadContent</term>
        ///         <description>as a prefered way of downloading small blobs that can fit into memory</description>
        ///     </item>
        ///     <item>
        ///         <term>DownloadTo</term>
        ///         <description>to stream blob content to a path or a <see cref="Stream"/></description>
        ///     </item>
        ///     <item>
        ///         <term>DownloadStreaming</term>
        ///         <description>as a replacement to this API. Use it to access network stream directly for any advanced scenario.</description>
        ///     </item>
        /// </list>
        /// </remarks>
        [EditorBrowsable(EditorBrowsableState.Never)]
        public virtual Response<BlobDownloadInfo> Download(
            HttpRange range = default,
            BlobRequestConditions conditions = default,
            bool rangeGetContentHash = default,
            CancellationToken cancellationToken = default) =>
            DownloadInternal(
                range,
                conditions,
                rangeGetContentHash,
                false, // async
                cancellationToken)
                .EnsureCompleted();

        /// <summary>
        /// The <see cref="DownloadAsync(HttpRange, BlobRequestConditions, bool, CancellationToken)"/>
        /// operation downloads a blob from the service, including its metadata
        /// and properties.
        ///
        /// For more information, see
        /// <see href="https://docs.microsoft.com/rest/api/storageservices/get-blob">
        /// Get Blob</see>.
        /// </summary>
        /// <param name="range">
        /// If provided, only download the bytes of the blob in the specified
        /// range.  If not provided, download the entire blob.
        /// </param>
        /// <param name="conditions">
        /// Optional <see cref="BlobRequestConditions"/> to add conditions on
        /// downloading this blob.
        /// </param>
        /// <param name="rangeGetContentHash">
        /// When set to true and specified together with the <paramref name="range"/>,
        /// the service returns the MD5 hash for the range, as long as the
        /// range is less than or equal to 4 MB in size.  If this value is
        /// specified without <paramref name="range"/> or set to true when the
        /// range exceeds 4 MB in size, a <see cref="RequestFailedException"/>
        /// is thrown.
        /// </param>
        /// <param name="cancellationToken">
        /// Optional <see cref="CancellationToken"/> to propagate
        /// notifications that the operation should be cancelled.
        /// </param>
        /// <returns>
        /// A <see cref="Response{BlobDownloadInfo}"/> describing the
        /// downloaded blob.  <see cref="BlobDownloadInfo.Content"/> contains
        /// the blob's data.
        /// </returns>
        /// <remarks>
        /// A <see cref="RequestFailedException"/> will be thrown if
        /// a failure occurs.
        ///
        /// This API has been deprecated. Consider the following alternatives:
        /// <list type="bullet">
        ///     <item>
        ///         <term>DownloadContentAsync</term>
        ///         <description>as a prefered way of downloading small blobs that can fit into memory</description>
        ///     </item>
        ///     <item>
        ///         <term>DownloadToAsync</term>
        ///         <description>to stream blob content to a path or a <see cref="Stream"/></description>
        ///     </item>
        ///     <item>
        ///         <term>DownloadStreamingAsync</term>
        ///         <description>as a replacement to this API. Use it to access network stream directly for any advanced scenario.</description>
        ///     </item>
        /// </list>
        /// </remarks>
        [EditorBrowsable(EditorBrowsableState.Never)]
        public virtual async Task<Response<BlobDownloadInfo>> DownloadAsync(
            HttpRange range = default,
            BlobRequestConditions conditions = default,
            bool rangeGetContentHash = default,
            CancellationToken cancellationToken = default) =>
            await DownloadInternal(
                range,
                conditions,
                rangeGetContentHash,
                true, // async
                cancellationToken)
                .ConfigureAwait(false);

        /// <summary>
        /// The <see cref="DownloadInternal"/> operation downloads a blob
        /// from the service, including its metadata and properties.
        ///
        /// For more information, see
        /// <see href="https://docs.microsoft.com/rest/api/storageservices/get-blob">
        /// Get Blob</see>.
        /// </summary>
        /// <param name="range">
        /// If provided, only download the bytes of the blob in the specified
        /// range.  If not provided, download the entire blob.
        /// </param>
        /// <param name="conditions">
        /// Optional <see cref="BlobRequestConditions"/> to add conditions on
        /// downloading this blob.
        /// </param>
        /// <param name="rangeGetContentHash">
        /// When set to true and specified together with the <paramref name="range"/>,
        /// the service returns the MD5 hash for the range, as long as the
        /// range is less than or equal to 4 MB in size.  If this value is
        /// specified without <paramref name="range"/> or set to true when the
        /// range exceeds 4 MB in size, a <see cref="RequestFailedException"/>
        /// is thrown.
        /// </param>
        /// <param name="async">
        /// Whether to invoke the operation asynchronously.
        /// </param>
        /// <param name="cancellationToken">
        /// Optional <see cref="CancellationToken"/> to propagate
        /// notifications that the operation should be cancelled.
        /// </param>
        /// <returns>
        /// A <see cref="Response{BlobDownloadInfo}"/> describing the
        /// downloaded blob.  <see cref="BlobDownloadInfo.Content"/> contains
        /// the blob's data.
        /// </returns>
        /// <remarks>
        /// A <see cref="RequestFailedException"/> will be thrown if
        /// a failure occurs.
        /// </remarks>
        private async Task<Response<BlobDownloadInfo>> DownloadInternal(
            HttpRange range,
            BlobRequestConditions conditions,
            bool rangeGetContentHash,
            bool async,
            CancellationToken cancellationToken)
        {
            BlobDownloadOptions options = default;
            if (range != default || conditions != default || rangeGetContentHash != default)
            {
                options = new BlobDownloadOptions
                {
                    Range = range,
                    Conditions = conditions,
                    TransactionalHashingOptions = rangeGetContentHash
                        ? new DownloadTransactionalHashingOptions()
                        {
                            Algorithm = TransactionalHashAlgorithm.MD5
                        }
                        : default,
                };
            }
            Response<BlobDownloadStreamingResult> response = await DownloadStreamingInternal(
                options,
                $"{nameof(BlobBaseClient)}.{nameof(Download)}",
                async,
                cancellationToken).ConfigureAwait(false);

            // Return an exploding Response on 304
            if (response.IsUnavailable())
            {
                return response.GetRawResponse().AsNoBodyResponse<BlobDownloadInfo>();
            }

            BlobDownloadStreamingResult blobDownloadStreamingResult = response.Value;
            BlobDownloadDetails blobDownloadDetails = blobDownloadStreamingResult.Details;
            return Response.FromValue(
                new BlobDownloadInfo()
                {
                    Content = blobDownloadStreamingResult.Content,
                    Details = blobDownloadDetails,
                    BlobType = blobDownloadDetails.BlobType,
                    ContentHash = blobDownloadDetails.ContentHash,
                    ContentLength = blobDownloadDetails.ContentLength,
                    ContentType = blobDownloadDetails.ContentType,
                }, response.GetRawResponse());
        }
        #endregion

        #region DownloadStreaming
        /// <summary>
        /// The <see cref="DownloadStreaming(HttpRange, BlobRequestConditions, bool, CancellationToken)"/>
        /// operation downloads a blob from the service, including its metadata
        /// and properties.
        ///
        /// For more information, see
        /// <see href="https://docs.microsoft.com/rest/api/storageservices/get-blob">
        /// Get Blob</see>.
        /// </summary>
        /// <param name="range">
        /// If provided, only download the bytes of the blob in the specified
        /// range.  If not provided, download the entire blob.
        /// </param>
        /// <param name="conditions">
        /// Optional <see cref="BlobRequestConditions"/> to add conditions on
        /// downloading this blob.
        /// </param>
        /// <param name="rangeGetContentHash">
        /// When set to true and specified together with the <paramref name="range"/>,
        /// the service returns the MD5 hash for the range, as long as the
        /// range is less than or equal to 4 MB in size.  If this value is
        /// specified without <paramref name="range"/> or set to true when the
        /// range exceeds 4 MB in size, a <see cref="RequestFailedException"/>
        /// is thrown.
        /// </param>
        /// <param name="cancellationToken">
        /// Optional <see cref="CancellationToken"/> to propagate
        /// notifications that the operation should be cancelled.
        /// </param>
        /// <returns>
        /// A <see cref="Response{BlobDownloadStreamingResult}"/> describing the
        /// downloaded blob.  <see cref="BlobDownloadStreamingResult.Content"/> contains
        /// the blob's data.
        /// </returns>
        /// <remarks>
        /// A <see cref="RequestFailedException"/> will be thrown if
        /// a failure occurs.
        ///
        /// This API gives access directly to network stream that should be disposed after usage.
        /// Consider the following alternatives:
        /// <list type="bullet">
        ///     <item>
        ///         <term>DownloadContent</term>
        ///         <description>as a prefered way of downloading small blobs that can fit into memory</description>
        ///     </item>
        ///     <item>
        ///         <term>DownloadTo</term>
        ///         <description>to stream blob content to a path or a <see cref="Stream"/></description>
        ///     </item>
        /// </list>
        /// </remarks>
        public virtual Response<BlobDownloadStreamingResult> DownloadStreaming(
            HttpRange range = default,
            BlobRequestConditions conditions = default,
            bool rangeGetContentHash = default,
            CancellationToken cancellationToken = default)
        {
            BlobDownloadOptions options = default;
            if (range != default || conditions != default || rangeGetContentHash != default)
            {
                options = new BlobDownloadOptions
                {
                    Range = range,
                    Conditions = conditions,
                    TransactionalHashingOptions = rangeGetContentHash
                        ? new DownloadTransactionalHashingOptions()
                        {
                            Algorithm = TransactionalHashAlgorithm.MD5
                        }
                        : default
                };
            }
            return DownloadStreamingInternal(
                options,
                $"{nameof(BlobBaseClient)}.{nameof(DownloadStreaming)}",
                false, // async
                cancellationToken)
                .EnsureCompleted();
        }

        /// <summary>
        /// The <see cref="DownloadStreamingAsync(HttpRange, BlobRequestConditions, bool, CancellationToken)"/>
        /// operation downloads a blob from the service, including its metadata
        /// and properties.
        ///
        /// For more information, see
        /// <see href="https://docs.microsoft.com/rest/api/storageservices/get-blob">
        /// Get Blob</see>.
        /// </summary>
        /// <param name="range">
        /// If provided, only download the bytes of the blob in the specified
        /// range.  If not provided, download the entire blob.
        /// </param>
        /// <param name="conditions">
        /// Optional <see cref="BlobRequestConditions"/> to add conditions on
        /// downloading this blob.
        /// </param>
        /// <param name="rangeGetContentHash">
        /// When set to true and specified together with the <paramref name="range"/>,
        /// the service returns the MD5 hash for the range, as long as the
        /// range is less than or equal to 4 MB in size.  If this value is
        /// specified without <paramref name="range"/> or set to true when the
        /// range exceeds 4 MB in size, a <see cref="RequestFailedException"/>
        /// is thrown.
        /// </param>
        /// <param name="cancellationToken">
        /// Optional <see cref="CancellationToken"/> to propagate
        /// notifications that the operation should be cancelled.
        /// </param>
        /// <returns>
        /// A <see cref="Response{BlobDownloadStreamingResult}"/> describing the
        /// downloaded blob.  <see cref="BlobDownloadStreamingResult.Content"/> contains
        /// the blob's data.
        /// </returns>
        /// <remarks>
        /// A <see cref="RequestFailedException"/> will be thrown if
        /// a failure occurs.
        ///
        /// This API gives access directly to network stream that should be disposed after usage.
        /// Consider the following alternatives:
        /// <list type="bullet">
        ///     <item>
        ///         <term>DownloadContentAsync</term>
        ///         <description>as a prefered way of downloading small blobs that can fit into memory</description>
        ///     </item>
        ///     <item>
        ///         <term>DownloadToAsync</term>
        ///         <description>to stream blob content to a path or a <see cref="Stream"/></description>
        ///     </item>
        /// </list>
        /// </remarks>
        public virtual async Task<Response<BlobDownloadStreamingResult>> DownloadStreamingAsync(
            HttpRange range = default,
            BlobRequestConditions conditions = default,
            bool rangeGetContentHash = default,
            CancellationToken cancellationToken = default)
        {
            BlobDownloadOptions options = default;
            if (range != default || conditions != default || rangeGetContentHash != default)
            {
                options = new BlobDownloadOptions
                {
                    Range = range,
                    Conditions = conditions,
                    TransactionalHashingOptions = rangeGetContentHash
                        ? new DownloadTransactionalHashingOptions()
                        {
                            Algorithm = TransactionalHashAlgorithm.MD5
                        }
                        : default
                };
            }
            return await DownloadStreamingInternal(
                options,
                $"{nameof(BlobBaseClient)}.{nameof(DownloadStreaming)}",
                true, // async
                cancellationToken)
                .ConfigureAwait(false);
        }

        /// <summary>
        /// The <see cref="DownloadStreaming(BlobDownloadOptions, CancellationToken)"/>
        /// operation downloads a blob from the service, including its metadata
        /// and properties.
        ///
        /// For more information, see
        /// <see href="https://docs.microsoft.com/rest/api/storageservices/get-blob">
        /// Get Blob</see>.
        /// </summary>
        /// <param name="options">
        /// Optional parameters.
        /// </param>
        /// <param name="cancellationToken">
        /// Optional <see cref="CancellationToken"/> to propagate
        /// notifications that the operation should be cancelled.
        /// </param>
        /// <returns>
        /// A <see cref="Response{BlobDownloadStreamingResult}"/> describing the
        /// downloaded blob.  <see cref="BlobDownloadStreamingResult.Content"/> contains
        /// the blob's data.
        /// </returns>
        /// <remarks>
        /// A <see cref="RequestFailedException"/> will be thrown if
        /// a failure occurs.
        ///
        /// This API gives access directly to network stream that should be disposed after usage.
        /// Consider the following alternatives:
        /// <list type="bullet">
        ///     <item>
        ///         <term>DownloadContentAsync</term>
        ///         <description>as a prefered way of downloading small blobs that can fit into memory</description>
        ///     </item>
        ///     <item>
        ///         <term>DownloadToAsync</term>
        ///         <description>to stream blob content to a path or a <see cref="Stream"/></description>
        ///     </item>
        /// </list>
        /// </remarks>
        public virtual Response<BlobDownloadStreamingResult> DownloadStreaming(
            BlobDownloadOptions options,
            CancellationToken cancellationToken = default)
        {
            return DownloadStreamingInternal(
                options,
                $"{nameof(BlobBaseClient)}.{nameof(DownloadStreaming)}",
                async: false,
                cancellationToken).EnsureCompleted();
        }

        /// <summary>
        /// The <see cref="DownloadStreamingAsync(BlobDownloadOptions, CancellationToken)"/>
        /// operation downloads a blob from the service, including its metadata
        /// and properties.
        ///
        /// For more information, see
        /// <see href="https://docs.microsoft.com/rest/api/storageservices/get-blob">
        /// Get Blob</see>.
        /// </summary>
        /// <param name="options">Optional parameters.</param>
        /// <param name="cancellationToken"></param>
        /// <returns>
        /// A <see cref="Response{BlobDownloadStreamingResult}"/> describing the
        /// downloaded blob.  <see cref="BlobDownloadStreamingResult.Content"/> contains
        /// the blob's data.
        /// </returns>
        /// <remarks>
        /// A <see cref="RequestFailedException"/> will be thrown if
        /// a failure occurs.
        ///
        /// This API gives access directly to network stream that should be disposed after usage.
        /// Consider the following alternatives:
        /// <list type="bullet">
        ///     <item>
        ///         <term>DownloadContentAsync</term>
        ///         <description>as a prefered way of downloading small blobs that can fit into memory</description>
        ///     </item>
        ///     <item>
        ///         <term>DownloadToAsync</term>
        ///         <description>to stream blob content to a path or a <see cref="Stream"/></description>
        ///     </item>
        /// </list>
        /// </remarks>
        public virtual async Task<Response<BlobDownloadStreamingResult>> DownloadStreamingAsync(
            BlobDownloadOptions options,
            CancellationToken cancellationToken = default)
        {
            return await DownloadStreamingInternal(
                options,
                $"{nameof(BlobBaseClient)}.{nameof(DownloadStreaming)}",
                async: true,
                cancellationToken).ConfigureAwait(false);
        }

        private async Task<Response<BlobDownloadStreamingResult>> DownloadStreamingInternal(
            BlobDownloadOptions options,
            string operationName,
            bool async,
            CancellationToken cancellationToken)
        {
            if (UsingClientSideEncryption && options?.TransactionalHashingOptions != default)
            {
                throw Errors.TransactionalHashingNotSupportedWithClientSideEncryption();
            }

            HttpRange requestedRange = options?.Range ?? default;
            using (ClientConfiguration.Pipeline.BeginLoggingScope(nameof(BlobBaseClient)))
            {
                ClientConfiguration.Pipeline.LogMethodEnter(nameof(BlobBaseClient), message: $"{nameof(Uri)}: {Uri}");

                DiagnosticScope scope = ClientConfiguration.ClientDiagnostics.CreateScope(operationName);

                try
                {
                    scope.Start();

                    if (UsingClientSideEncryption)
                    {
                        options ??= new BlobDownloadOptions();
                        options.Range = BlobClientSideDecryptor.GetEncryptedBlobRange(options.Range);
                    }

                    // Start downloading the blob
                    Response<BlobDownloadStreamingResult> response = await StartDownloadAsync(
                        options,
                        async: async,
                        cancellationToken: cancellationToken)
                        .ConfigureAwait(false);

                    // Return an exploding Response on 304
                    if (response.IsUnavailable())
                    {
                        return response.GetRawResponse().AsNoBodyResponse<BlobDownloadStreamingResult>();
                    }

                    ETag etag = response.Value.Details.ETag;
                    BlobRequestConditions conditionsWithEtag = options?.Conditions?.WithIfMatch(etag) ?? new BlobRequestConditions { IfMatch = etag };

                    // Wrap the response Content in a RetriableStream so we
                    // can return it before it's finished downloading, but still
                    // allow retrying if it fails.
                    Stream stream = RetriableStream.Create(
                        response.Value.Content,
                        startOffset =>
                            StartDownloadAsync(
                                    options,
                                    startOffset,
                                    async,
                                    cancellationToken)
                                .EnsureCompleted()
                            .Value.Content,
                        async startOffset =>
                            (await StartDownloadAsync(
                                options,
                                startOffset,
                                async,
                                cancellationToken)
                                .ConfigureAwait(false))
                            .Value.Content,
                        ClientConfiguration.Pipeline.ResponseClassifier,
                        Constants.MaxReliabilityRetries);

                    /* NOTE: we do not currently support both features together. This remains here for the
                     * potential future where we do.
                     * Comparing hash results comes BEFORE decryption.
                     * Buffer response stream and ensure it matches the transactional hash if any.
                     * Storage will not return a hash for payload >4MB, so this buffer is capped similarly.
                     * Hashing is opt-in, so this buffer is part of that opt-in */
                    if (options?.TransactionalHashingOptions != default && options.TransactionalHashingOptions.Validate)
                    {
                        // safe-buffer; transactional hash download limit well below maxInt
                        var readDestStream = new MemoryStream((int)response.Value.Details.ContentLength);
                        if (async)
                        {
                            await stream.CopyToAsync(readDestStream).ConfigureAwait(false);
                        }
                        else
                        {
                            stream.CopyTo(readDestStream);
                        }
                        readDestStream.Position = 0;

                        ContentHasher.AssertResponseHashMatch(readDestStream, options.TransactionalHashingOptions.Algorithm, response.GetRawResponse());

                        // we've consumed the network stream to hash it; return buffered stream to the user
                        stream = readDestStream;
                    }

                    // if using clientside encryption, wrap the auto-retry stream in a decryptor
                    // we already return a nonseekable stream; returning a crypto stream is fine
                    if (UsingClientSideEncryption)
                    {
                        stream = await new BlobClientSideDecryptor(
                            new ClientSideDecryptor(ClientSideEncryption)).DecryptInternal(
                                stream,
                                response.Value.Details.Metadata,
                                requestedRange,
                                response.Value.Details.ContentRange,
                                async,
                                cancellationToken).ConfigureAwait(false);
                    }

                    response.Value.Content = stream;
                    return response;
                }
                catch (Exception ex)
                {
                    ClientConfiguration.Pipeline.LogException(ex);
                    scope.Failed(ex);
                    throw;
                }
                finally
                {
                    ClientConfiguration.Pipeline.LogMethodExit(nameof(BlobBaseClient));
                    scope.Dispose();
                }
            }
        }

        /// <summary>
        /// The <see cref="StartDownloadAsync"/> operation starts downloading
        /// a blob from the service from a given <paramref name="startOffset"/>.
        /// </summary>
        /// <param name="options">
        /// Optional parameters.
        /// </param>
        /// <param name="startOffset">
        /// Starting offset to request - in the event of a retry.
        /// </param>
        /// <param name="async">
        /// Whether to invoke the operation asynchronously.
        /// </param>
        /// <param name="cancellationToken">
        /// Optional <see cref="CancellationToken"/> to propagate
        /// notifications that the operation should be cancelled.
        /// </param>
        /// <returns>
        /// A <see cref="Response{BlobDownloadInfo}"/> describing the
        /// downloaded blob.  <see cref="BlobDownloadInfo.Content"/> contains
        /// the blob's data.
        /// </returns>
        /// <remarks>
        /// A <see cref="RequestFailedException"/> will be thrown if
        /// a failure occurs.
        /// </remarks>
        private async Task<Response<BlobDownloadStreamingResult>> StartDownloadAsync(
            BlobDownloadOptions options,
            long startOffset = 0,
            bool async = true,
            CancellationToken cancellationToken = default)
        {
            HttpRange? pageRange = null;
            if ((options?.Range ?? default) != default || startOffset != 0)
            {
                pageRange = new HttpRange(
                    options.Range.Offset + startOffset,
                    options.Range.Length.HasValue ?
                        options.Range.Length.Value - startOffset :
                        (long?)null);
            }

            ClientConfiguration.Pipeline.LogTrace($"Download {Uri} with range: {pageRange}");

            ResponseWithHeaders<Stream, BlobDownloadHeaders> response;

            // All BlobRequestConditions are valid.
            options?.Conditions.ValidateConditionsNotPresent(
                invalidConditions: BlobRequestConditionProperty.None,
                operationName: nameof(BlobBaseClient.Download),
                parameterName: nameof(options.Conditions));

            if (async)
            {
                response = await BlobRestClient.DownloadAsync(
                    range: pageRange?.ToString(),
                    leaseId: options?.Conditions?.LeaseId,
                    rangeGetContentMD5: options?.TransactionalHashingOptions?.Algorithm == TransactionalHashAlgorithm.MD5 ? true : null,
                    rangeGetContentCRC64: options?.TransactionalHashingOptions?.Algorithm == TransactionalHashAlgorithm.StorageCrc64 ? true : null,
                    encryptionKey: ClientConfiguration.CustomerProvidedKey?.EncryptionKey,
                    encryptionKeySha256: ClientConfiguration.CustomerProvidedKey?.EncryptionKeyHash,
                    encryptionAlgorithm: ClientConfiguration.CustomerProvidedKey?.EncryptionAlgorithm == null ? null : EncryptionAlgorithmTypeInternal.AES256,
                    ifModifiedSince: options?.Conditions?.IfModifiedSince,
                    ifUnmodifiedSince: options?.Conditions?.IfUnmodifiedSince,
                    ifMatch: options?.Conditions?.IfMatch?.ToString(),
                    ifNoneMatch: options?.Conditions?.IfNoneMatch?.ToString(),
                    ifTags: options?.Conditions?.TagConditions,
                    cancellationToken: cancellationToken)
                    .ConfigureAwait(false);
            }
            else
            {
                response = BlobRestClient.Download(
                    range: pageRange?.ToString(),
                    leaseId: options?.Conditions?.LeaseId,
                    rangeGetContentMD5: options?.TransactionalHashingOptions?.Algorithm == TransactionalHashAlgorithm.MD5 ? true : null,
                    rangeGetContentCRC64: options?.TransactionalHashingOptions?.Algorithm == TransactionalHashAlgorithm.StorageCrc64 ? true : null,
                    encryptionKey: ClientConfiguration.CustomerProvidedKey?.EncryptionKey,
                    encryptionKeySha256: ClientConfiguration.CustomerProvidedKey?.EncryptionKeyHash,
                    encryptionAlgorithm: ClientConfiguration.CustomerProvidedKey?.EncryptionAlgorithm == null ? null : EncryptionAlgorithmTypeInternal.AES256,
                    ifModifiedSince: options?.Conditions?.IfModifiedSince,
                    ifUnmodifiedSince: options?.Conditions?.IfUnmodifiedSince,
                    ifMatch: options?.Conditions?.IfMatch?.ToString(),
                    ifNoneMatch: options?.Conditions?.IfNoneMatch?.ToString(),
                    ifTags: options?.Conditions?.TagConditions,
                    cancellationToken: cancellationToken);
            }

            // Watch out for exploding Responses
            long length = response.IsUnavailable() ? 0 : response.Headers.ContentLength ?? 0;
            ClientConfiguration.Pipeline.LogTrace($"Response: {response.GetRawResponse().Status}, ContentLength: {length}");

            return Response.FromValue(
                response.ToBlobDownloadStreamingResult(),
                response.GetRawResponse());
        }
        #endregion

        #region DownloadContent
        /// <summary>
        /// The <see cref="DownloadContent()"/> operation downloads a blob from
        /// the service, including its metadata and properties.
        ///
        /// For more information, see
        /// <see href="https://docs.microsoft.com/rest/api/storageservices/get-blob">
        /// Get Blob</see>.
        /// </summary>
        /// <returns>
        /// A <see cref="Response{BlobDownloadResult}"/> describing the
        /// downloaded blob.  <see cref="BlobDownloadResult.Content"/> contains
        /// the blob's data.
        /// </returns>
        /// <remarks>
        /// A <see cref="RequestFailedException"/> will be thrown if
        /// a failure occurs.
        ///
        /// This API is a prefered way to fetch blobs that can fit into memory.
        /// The content is provided as <see cref="BinaryData"/> that provides a lightweight abstraction for a payload of bytes.
        /// It provides convenient helper methods to get out commonly used primitives, such as streams, strings, or bytes.
        /// Consider the following alternatives:
        /// <list type="bullet">
        ///     <item>
        ///         <term>DownloadTo</term>
        ///         <description>to stream blob content to a path or a <see cref="Stream"/></description>
        ///     </item>
        ///     <item>
        ///         <term>DownloadStreaming</term>
        ///         <description>as a replacement to this API. Use it to access network stream directly for any advanced scenario.</description>
        ///     </item>
        /// </list>
        /// </remarks>
        public virtual Response<BlobDownloadResult> DownloadContent() =>
            DownloadContent(CancellationToken.None);

        /// <summary>
        /// The <see cref="DownloadContentAsync()"/> operation downloads a blob from
        /// the service, including its metadata and properties.
        ///
        /// For more information, see
        /// <see href="https://docs.microsoft.com/rest/api/storageservices/get-blob">
        /// Get Blob</see>.
        /// </summary>
        /// <returns>
        /// A <see cref="Response{BlobDownloadResult}"/> describing the
        /// downloaded blob.  <see cref="BlobDownloadResult.Content"/> contains
        /// the blob's data.
        /// </returns>
        /// <remarks>
        /// A <see cref="RequestFailedException"/> will be thrown if
        /// a failure occurs.
        ///
        /// This API is a prefered way to fetch blobs that can fit into memory.
        /// The content is provided as <see cref="BinaryData"/> that provides a lightweight abstraction for a payload of bytes.
        /// It provides convenient helper methods to get out commonly used primitives, such as streams, strings, or bytes.
        /// Consider the following alternatives:
        /// <list type="bullet">
        ///     <item>
        ///         <term>DownloadToAsync</term>
        ///         <description>to stream blob content to a path or a <see cref="Stream"/></description>
        ///     </item>
        ///     <item>
        ///         <term>DownloadStreamingAsync</term>
        ///         <description>as a replacement to this API. Use it to access network stream directly for any advanced scenario.</description>
        ///     </item>
        /// </list>
        /// </remarks>
        public virtual async Task<Response<BlobDownloadResult>> DownloadContentAsync() =>
            await DownloadContentAsync(CancellationToken.None).ConfigureAwait(false);

        /// <summary>
        /// The <see cref="DownloadContent(CancellationToken)"/> operation downloads
        /// a blob from the service, including its metadata and properties.
        ///
        /// For more information, see
        /// <see href="https://docs.microsoft.com/rest/api/storageservices/get-blob">
        /// Get Blob</see>.
        /// </summary>
        /// <param name="cancellationToken">
        /// Optional <see cref="CancellationToken"/> to propagate
        /// notifications that the operation should be cancelled.
        /// </param>
        /// <returns>
        /// A <see cref="Response{BlobDownloadResult}"/> describing the
        /// downloaded blob.  <see cref="BlobDownloadResult.Content"/> contains
        /// the blob's data.
        /// </returns>
        /// <remarks>
        /// A <see cref="RequestFailedException"/> will be thrown if
        /// a failure occurs.
        ///
        /// This API is a prefered way to fetch blobs that can fit into memory.
        /// The content is provided as <see cref="BinaryData"/> that provides a lightweight abstraction for a payload of bytes.
        /// It provides convenient helper methods to get out commonly used primitives, such as streams, strings, or bytes.
        /// Consider the following alternatives:
        /// <list type="bullet">
        ///     <item>
        ///         <term>DownloadTo</term>
        ///         <description>to stream blob content to a path or a <see cref="Stream"/></description>
        ///     </item>
        ///     <item>
        ///         <term>DownloadStreaming</term>
        ///         <description>as a replacement to this API. Use it to access network stream directly for any advanced scenario.</description>
        ///     </item>
        /// </list>
        /// </remarks>
        public virtual Response<BlobDownloadResult> DownloadContent(
            CancellationToken cancellationToken = default) =>
            DownloadContent(
                conditions: default, // Pass anything else so we don't recurse on this overload
                cancellationToken: cancellationToken);

        /// <summary>
        /// The <see cref="DownloadContentAsync(CancellationToken)"/> operation
        /// downloads a blob from the service, including its metadata and
        /// properties.
        ///
        /// For more information, see
        /// <see href="https://docs.microsoft.com/rest/api/storageservices/get-blob">
        /// Get Blob</see>.
        /// </summary>
        /// <param name="cancellationToken">
        /// Optional <see cref="CancellationToken"/> to propagate
        /// notifications that the operation should be cancelled.
        /// </param>
        /// <returns>
        /// A <see cref="Response{BlobDownloadResult}"/> describing the
        /// downloaded blob.  <see cref="BlobDownloadResult.Content"/> contains
        /// the blob's data.
        /// </returns>
        /// <remarks>
        /// A <see cref="RequestFailedException"/> will be thrown if
        /// a failure occurs.
        ///
        /// This API is a prefered way to fetch blobs that can fit into memory.
        /// The content is provided as <see cref="BinaryData"/> that provides a lightweight abstraction for a payload of bytes.
        /// It provides convenient helper methods to get out commonly used primitives, such as streams, strings, or bytes.
        /// Consider the following alternatives:
        /// <list type="bullet">
        ///     <item>
        ///         <term>DownloadToAsync</term>
        ///         <description>to stream blob content to a path or a <see cref="Stream"/></description>
        ///     </item>
        ///     <item>
        ///         <term>DownloadStreamingAsync</term>
        ///         <description>as a replacement to this API. Use it to access network stream directly for any advanced scenario.</description>
        ///     </item>
        /// </list>
        /// </remarks>
        public virtual async Task<Response<BlobDownloadResult>> DownloadContentAsync(
            CancellationToken cancellationToken) =>
            await DownloadContentAsync(
                conditions: default, // Pass anything else so we don't recurse on this overload
                cancellationToken: cancellationToken)
                .ConfigureAwait(false);

        /// <summary>
        /// The <see cref="DownloadContent(BlobRequestConditions, CancellationToken)"/>
        /// operation downloads a blob from the service, including its metadata
        /// and properties.
        ///
        /// For more information, see
        /// <see href="https://docs.microsoft.com/rest/api/storageservices/get-blob">
        /// Get Blob</see>.
        /// </summary>
        /// <param name="conditions">
        /// Optional <see cref="BlobRequestConditions"/> to add conditions on
        /// downloading this blob.
        /// </param>
        /// <param name="cancellationToken">
        /// Optional <see cref="CancellationToken"/> to propagate
        /// notifications that the operation should be cancelled.
        /// </param>
        /// <returns>
        /// A <see cref="Response{BlobDownloadResult}"/> describing the
        /// downloaded blob.  <see cref="BlobDownloadResult.Content"/> contains
        /// the blob's data.
        /// </returns>
        /// <remarks>
        /// A <see cref="RequestFailedException"/> will be thrown if
        /// a failure occurs.
        ///
        /// This API is a prefered way to fetch blobs that can fit into memory.
        /// The content is provided as <see cref="BinaryData"/> that provides a lightweight abstraction for a payload of bytes.
        /// It provides convenient helper methods to get out commonly used primitives, such as streams, strings, or bytes.
        /// Consider the following alternatives:
        /// <list type="bullet">
        ///     <item>
        ///         <term>DownloadTo</term>
        ///         <description>to stream blob content to a path or a <see cref="Stream"/></description>
        ///     </item>
        ///     <item>
        ///         <term>DownloadStreaming</term>
        ///         <description>as a replacement to this API. Use it to access network stream directly for any advanced scenario.</description>
        ///     </item>
        /// </list>
        /// </remarks>
        [EditorBrowsable(EditorBrowsableState.Never)]
        public virtual Response<BlobDownloadResult> DownloadContent(
            BlobRequestConditions conditions = default,
            CancellationToken cancellationToken = default) =>
            DownloadContentInternal(
                new BlobDownloadOptions { Conditions = conditions },
                false, // async
                cancellationToken)
                .EnsureCompleted();

        /// <summary>
        /// The <see cref="DownloadContentAsync(BlobRequestConditions, CancellationToken)"/>
        /// operation downloads a blob from the service, including its metadata
        /// and properties.
        ///
        /// For more information, see
        /// <see href="https://docs.microsoft.com/rest/api/storageservices/get-blob">
        /// Get Blob</see>.
        /// </summary>
        /// <param name="conditions">
        /// Optional <see cref="BlobRequestConditions"/> to add conditions on
        /// downloading this blob.
        /// </param>
        /// <param name="cancellationToken">
        /// Optional <see cref="CancellationToken"/> to propagate
        /// notifications that the operation should be cancelled.
        /// </param>
        /// <returns>
        /// A <see cref="Response{BlobDownloadResult}"/> describing the
        /// downloaded blob.  <see cref="BlobDownloadResult.Content"/> contains
        /// the blob's data.
        /// </returns>
        /// <remarks>
        /// A <see cref="RequestFailedException"/> will be thrown if
        /// a failure occurs.
        ///
        /// This API is a prefered way to fetch blobs that can fit into memory.
        /// The content is provided as <see cref="BinaryData"/> that provides a lightweight abstraction for a payload of bytes.
        /// It provides convenient helper methods to get out commonly used primitives, such as streams, strings, or bytes.
        /// Consider the following alternatives:
        /// <list type="bullet">
        ///     <item>
        ///         <term>DownloadToAsync</term>
        ///         <description>to stream blob content to a path or a <see cref="Stream"/></description>
        ///     </item>
        ///     <item>
        ///         <term>DownloadStreamingAsync</term>
        ///         <description>as a replacement to this API. Use it to access network stream directly for any advanced scenario.</description>
        ///     </item>
        /// </list>
        /// </remarks>
        [EditorBrowsable(EditorBrowsableState.Never)]
        public virtual async Task<Response<BlobDownloadResult>> DownloadContentAsync(
            BlobRequestConditions conditions = default,
            CancellationToken cancellationToken = default) =>
            await DownloadContentInternal(
                new BlobDownloadOptions { Conditions = conditions },
                true, // async
                cancellationToken)
                .ConfigureAwait(false);

        /// <summary>
        /// The <see cref="DownloadContent(BlobDownloadOptions, CancellationToken)"/>
        /// operation downloads a blob from the service, including its metadata
        /// and properties.
        ///
        /// For more information, see
        /// <see href="https://docs.microsoft.com/rest/api/storageservices/get-blob">
        /// Get Blob</see>.
        /// </summary>
        /// <param name="options">
        /// Optional parameters for downloading this blob.
        /// </param>
        /// <param name="cancellationToken">
        /// Optional <see cref="CancellationToken"/> to propagate
        /// notifications that the operation should be cancelled.
        /// </param>
        /// <returns>
        /// A <see cref="Response{BlobDownloadResult}"/> describing the
        /// downloaded blob.  <see cref="BlobDownloadResult.Content"/> contains
        /// the blob's data.
        /// </returns>
        /// <remarks>
        /// A <see cref="RequestFailedException"/> will be thrown if
        /// a failure occurs.
        ///
        /// This API is a prefered way to fetch blobs that can fit into memory.
        /// The content is provided as <see cref="BinaryData"/> that provides a lightweight abstraction for a payload of bytes.
        /// It provides convenient helper methods to get out commonly used primitives, such as streams, strings, or bytes.
        /// Consider the following alternatives:
        /// <list type="bullet">
        ///     <item>
        ///         <term>DownloadTo</term>
        ///         <description>to stream blob content to a path or a <see cref="Stream"/></description>
        ///     </item>
        ///     <item>
        ///         <term>DownloadStreaming</term>
        ///         <description>as a replacement to this API. Use it to access network stream directly for any advanced scenario.</description>
        ///     </item>
        /// </list>
        /// </remarks>
        public virtual Response<BlobDownloadResult> DownloadContent(
            BlobDownloadOptions options,
            CancellationToken cancellationToken = default) =>
            DownloadContentInternal(
                options,
                false, // async
                cancellationToken)
                .EnsureCompleted();

        /// <summary>
        /// The <see cref="DownloadContentAsync(BlobDownloadOptions, CancellationToken)"/>
        /// operation downloads a blob from the service, including its metadata
        /// and properties.
        ///
        /// For more information, see
        /// <see href="https://docs.microsoft.com/rest/api/storageservices/get-blob">
        /// Get Blob</see>.
        /// </summary>
        /// <param name="options">
        /// Optional parameters for downloading this blob.
        /// </param>
        /// <param name="cancellationToken">
        /// Optional <see cref="CancellationToken"/> to propagate
        /// notifications that the operation should be cancelled.
        /// </param>
        /// <returns>
        /// A <see cref="Response{BlobDownloadResult}"/> describing the
        /// downloaded blob.  <see cref="BlobDownloadResult.Content"/> contains
        /// the blob's data.
        /// </returns>
        /// <remarks>
        /// A <see cref="RequestFailedException"/> will be thrown if
        /// a failure occurs.
        ///
        /// This API is a prefered way to fetch blobs that can fit into memory.
        /// The content is provided as <see cref="BinaryData"/> that provides a lightweight abstraction for a payload of bytes.
        /// It provides convenient helper methods to get out commonly used primitives, such as streams, strings, or bytes.
        /// Consider the following alternatives:
        /// <list type="bullet">
        ///     <item>
        ///         <term>DownloadToAsync</term>
        ///         <description>to stream blob content to a path or a <see cref="Stream"/></description>
        ///     </item>
        ///     <item>
        ///         <term>DownloadStreamingAsync</term>
        ///         <description>as a replacement to this API. Use it to access network stream directly for any advanced scenario.</description>
        ///     </item>
        /// </list>
        /// </remarks>
        public virtual async Task<Response<BlobDownloadResult>> DownloadContentAsync(
            BlobDownloadOptions options,
            CancellationToken cancellationToken = default) =>
            await DownloadContentInternal(
                options,
                true, // async
                cancellationToken)
                .ConfigureAwait(false);

        private async Task<Response<BlobDownloadResult>> DownloadContentInternal(
            BlobDownloadOptions options,
            bool async,
            CancellationToken cancellationToken)
        {
            Response<BlobDownloadStreamingResult> response = await DownloadStreamingInternal(
                options,
                $"{nameof(BlobBaseClient)}.{nameof(DownloadContent)}",
                async: async,
                cancellationToken: cancellationToken).ConfigureAwait(false);

            // Return an exploding Response on 304
            if (response.IsUnavailable())
            {
                return response.GetRawResponse().AsNoBodyResponse<BlobDownloadResult>();
            }

            using BlobDownloadStreamingResult blobDownloadStreamingResult = response.Value;
            BinaryData data;
            if (async)
            {
                data = await BinaryData.FromStreamAsync(blobDownloadStreamingResult.Content, cancellationToken).ConfigureAwait(false);
            }
            else
            {
                data = BinaryData.FromStream(blobDownloadStreamingResult.Content);
            }
            return Response.FromValue(
                new BlobDownloadResult()
                {
                    Content = data,
                    Details = blobDownloadStreamingResult.Details,
                }, response.GetRawResponse());
        }
        #endregion

        #region Parallel Download
        /// <summary>
        /// The <see cref="DownloadTo(Stream)"/> operation downloads a blob using parallel requests,
        /// and writes the content to <paramref name="destination"/>.
        /// </summary>
        /// <param name="destination">
        /// A <see cref="Stream"/> to write the downloaded content to.
        /// </param>
        /// <returns>
        /// A <see cref="Response"/> describing the operation.
        /// </returns>
        /// <remarks>
        /// A <see cref="RequestFailedException"/> will be thrown if
        /// a failure occurs.
        /// </remarks>
        public virtual Response DownloadTo(Stream destination) =>
            DownloadTo(destination, CancellationToken.None);

        /// <summary>
        /// The <see cref="DownloadTo(string)"/> operation downloads a blob using parallel requests,
        /// and writes the content to <paramref name="path"/>.
        /// </summary>
        /// <param name="path">
        /// A file path to write the downloaded content to.
        /// </param>
        /// <returns>
        /// A <see cref="Response"/> describing the operation.
        /// </returns>
        /// <remarks>
        /// A <see cref="RequestFailedException"/> will be thrown if
        /// a failure occurs.
        /// </remarks>
        public virtual Response DownloadTo(string path) =>
            DownloadTo(path, CancellationToken.None);

        /// <summary>
        /// The <see cref="DownloadToAsync(Stream)"/> downloads a blob using parallel requests,
        /// and writes the content to <paramref name="destination"/>.
        /// </summary>
        /// <param name="destination">
        /// A <see cref="Stream"/> to write the downloaded content to.
        /// </param>
        /// <returns>
        /// A <see cref="Response"/> describing the operation.
        /// </returns>
        /// <remarks>
        /// A <see cref="RequestFailedException"/> will be thrown if
        /// a failure occurs.
        /// </remarks>
        public virtual async Task<Response> DownloadToAsync(Stream destination) =>
            await DownloadToAsync(destination, CancellationToken.None).ConfigureAwait(false);

        /// <summary>
        /// The <see cref="DownloadToAsync(string)"/> downloads a blob using parallel requests,
        /// and writes the content to <paramref name="path"/>.
        /// </summary>
        /// <param name="path">
        /// A file path to write the downloaded content to.
        /// </param>
        /// <returns>
        /// A <see cref="Response"/> describing the operation.
        /// </returns>
        /// <remarks>
        /// A <see cref="RequestFailedException"/> will be thrown if
        /// a failure occurs.
        /// </remarks>
        public virtual async Task<Response> DownloadToAsync(string path) =>
            await DownloadToAsync(path, CancellationToken.None).ConfigureAwait(false);

        /// <summary>
        /// The <see cref="DownloadTo(Stream, CancellationToken)"/> operation
        /// downloads a blob using parallel requests,
        /// and writes the content to <paramref name="destination"/>.
        /// </summary>
        /// <param name="destination">
        /// A <see cref="Stream"/> to write the downloaded content to.
        /// </param>
        /// <param name="cancellationToken">
        /// Optional <see cref="CancellationToken"/> to propagate
        /// notifications that the operation should be cancelled.
        /// </param>
        /// <returns>
        /// A <see cref="Response"/> describing the operation.
        /// </returns>
        /// <remarks>
        /// A <see cref="RequestFailedException"/> will be thrown if
        /// a failure occurs.
        /// </remarks>
        public virtual Response DownloadTo(
            Stream destination,
            CancellationToken cancellationToken) =>
            DownloadTo(
                destination,
                conditions: default, // Pass anything else so we don't recurse on this overload
                cancellationToken: cancellationToken);

        /// <summary>
        /// The <see cref="DownloadTo(string, CancellationToken)"/> operation
        /// downloads a blob using parallel requests,
        /// and writes the content to <paramref name="path"/>.
        /// </summary>
        /// <param name="path">
        /// A file path to write the downloaded content to.
        /// </param>
        /// <param name="cancellationToken">
        /// Optional <see cref="CancellationToken"/> to propagate
        /// notifications that the operation should be cancelled.
        /// </param>
        /// <returns>
        /// A <see cref="Response"/> describing the operation.
        /// </returns>
        /// <remarks>
        /// A <see cref="RequestFailedException"/> will be thrown if
        /// a failure occurs.
        /// </remarks>
        public virtual Response DownloadTo(
            string path,
            CancellationToken cancellationToken) =>
            DownloadTo(
                path,
                conditions: default, // Pass anything else so we don't recurse on this overload
                cancellationToken: cancellationToken);

        /// <summary>
        /// The <see cref="DownloadToAsync(Stream, CancellationToken)"/> operation
        /// downloads a blob using parallel requests,
        /// and writes the content to <paramref name="destination"/>.
        /// </summary>
        /// <param name="destination">
        /// A <see cref="Stream"/> to write the downloaded content to.
        /// </param>
        /// <param name="cancellationToken">
        /// Optional <see cref="CancellationToken"/> to propagate
        /// notifications that the operation should be cancelled.
        /// </param>
        /// <returns>
        /// A <see cref="Response"/> describing the operation.
        /// </returns>
        /// <remarks>
        /// A <see cref="RequestFailedException"/> will be thrown if
        /// a failure occurs.
        /// </remarks>
        public virtual async Task<Response> DownloadToAsync(
            Stream destination,
            CancellationToken cancellationToken) =>
            await DownloadToAsync(
                destination,
                conditions: default, // Pass anything else so we don't recurse on this overload
                cancellationToken: cancellationToken)
                .ConfigureAwait(false);

        /// <summary>
        /// The <see cref="DownloadToAsync(string, CancellationToken)"/> operation
        /// downloads a blob using parallel requests,
        /// and writes the content to <paramref name="path"/>.
        /// </summary>
        /// <param name="path">
        /// A file path to write the downloaded content to.
        /// </param>
        /// <param name="cancellationToken">
        /// Optional <see cref="CancellationToken"/> to propagate
        /// notifications that the operation should be cancelled.
        /// </param>
        /// <returns>
        /// A <see cref="Response"/> describing the operation.
        /// </returns>
        /// <remarks>
        /// A <see cref="RequestFailedException"/> will be thrown if
        /// a failure occurs.
        /// </remarks>
        public virtual async Task<Response> DownloadToAsync(
            string path,
            CancellationToken cancellationToken) =>
            await DownloadToAsync(
                path,
                conditions: default, // Pass anything else so we don't recurse on this overload
                cancellationToken: cancellationToken)
                .ConfigureAwait(false);

        /// <summary>
<<<<<<< HEAD
        /// The <see cref="DownloadTo(Stream, BlobRequestConditions, IProgress{long}, StorageTransferOptions, CancellationToken)"/>
=======
        /// The <see cref="DownloadTo(string, BlobRequestConditions, StorageTransferOptions, CancellationToken)"/>
        /// operation downloads a blob using parallel requests,
        /// and writes the content to <paramref name="options.Path"/> or <paramref name="options.Stream"/>.
        /// </summary>
        /// <param name="destination">
        /// Stream to write download content to.
        /// </param>
        /// <param name="options">
        /// Parameters for download.
        /// </param>
        /// <param name="cancellationToken">
        /// Optional <see cref="CancellationToken"/> to propagate
        /// notifications that the operation should be cancelled.
        /// </param>
        /// <returns>
        /// A <see cref="Response"/> describing the operation.
        /// </returns>
        /// <remarks>
        /// A <see cref="RequestFailedException"/> will be thrown if
        /// a failure occurs.
        /// </remarks>
        public virtual Response DownloadTo(
            Stream destination,
            BlobDownloadToOptions options,
            CancellationToken cancellationToken = default)
        {
            return StagedDownloadAsync(
                destination,
                options?.Conditions,
                //options.ProgressHandler, // TODO: #8506
                options?.TransferOptions ?? default,
                options?.TransactionalHashingOptions,
                async: false,
                cancellationToken: cancellationToken)
                .EnsureCompleted();
        }

        /// <summary>
        /// The <see cref="DownloadTo(string, BlobRequestConditions, StorageTransferOptions, CancellationToken)"/>
        /// operation downloads a blob using parallel requests,
        /// and writes the content to <paramref name="options.Path"/> or <paramref name="options.Stream"/>.
        /// </summary>
        /// <param name="path">
        /// File path to write download content to.
        /// </param>
        /// <param name="options">
        /// Parameters for download.
        /// </param>
        /// <param name="cancellationToken">
        /// Optional <see cref="CancellationToken"/> to propagate
        /// notifications that the operation should be cancelled.
        /// </param>
        /// <returns>
        /// A <see cref="Response"/> describing the operation.
        /// </returns>
        /// <remarks>
        /// A <see cref="RequestFailedException"/> will be thrown if
        /// a failure occurs.
        /// </remarks>
        public virtual Response DownloadTo(
            string path,
            BlobDownloadToOptions options,
            CancellationToken cancellationToken = default)
        {
            using Stream destination = File.Create(path);
            return StagedDownloadAsync(
                destination,
                options?.Conditions,
                //options.ProgressHandler, // TODO: #8506
                options?.TransferOptions ?? default,
                options?.TransactionalHashingOptions,
                async: false,
                cancellationToken: cancellationToken)
                .EnsureCompleted();
        }

        /// <summary>
        /// The <see cref="DownloadToAsync(Stream, BlobRequestConditions, StorageTransferOptions, CancellationToken)"/>
        /// operation downloads a blob using parallel requests,
        /// and writes the content to <paramref name="options.Path"/> or <paramref name="options.Stream"/>.
        /// </summary>
        /// <param name="destination">
        /// Stream to write download content to.
        /// </param>
        /// <param name="options">
        /// Parameters for download.
        /// </param>
        /// <param name="cancellationToken">
        /// Optional <see cref="CancellationToken"/> to propagate
        /// notifications that the operation should be cancelled.
        /// </param>
        /// <returns>
        /// A <see cref="Response"/> describing the operation.
        /// </returns>
        /// <remarks>
        /// A <see cref="RequestFailedException"/> will be thrown if
        /// a failure occurs.
        /// </remarks>
        public virtual async Task<Response> DownloadToAsync(
            Stream destination,
            BlobDownloadToOptions options,
            CancellationToken cancellationToken = default)
        {
            return await StagedDownloadAsync(
                destination,
                options?.Conditions,
                //options.ProgressHandler, // TODO: #8506
                options?.TransferOptions ?? default,
                options?.TransactionalHashingOptions,
                async: true,
                cancellationToken: cancellationToken)
                .ConfigureAwait(false);
        }

        /// <summary>
        /// The <see cref="DownloadToAsync(Stream, BlobRequestConditions, StorageTransferOptions, CancellationToken)"/>
        /// operation downloads a blob using parallel requests,
        /// and writes the content to <paramref name="options.Path"/> or <paramref name="options.Stream"/>.
        /// </summary>
        /// <param name="path">
        /// File path to write download content to.
        /// </param>
        /// <param name="options">
        /// Parameters for download.
        /// </param>
        /// <param name="cancellationToken">
        /// Optional <see cref="CancellationToken"/> to propagate
        /// notifications that the operation should be cancelled.
        /// </param>
        /// <returns>
        /// A <see cref="Response"/> describing the operation.
        /// </returns>
        /// <remarks>
        /// A <see cref="RequestFailedException"/> will be thrown if
        /// a failure occurs.
        /// </remarks>
        public virtual async Task<Response> DownloadToAsync(
            string path,
            BlobDownloadToOptions options,
            CancellationToken cancellationToken = default)
        {
            using Stream destination = File.Create(path);
            return await StagedDownloadAsync(
                destination,
                options?.Conditions,
                //options.ProgressHandler, // TODO: #8506
                options?.TransferOptions ?? default,
                options?.TransactionalHashingOptions,
                async: true,
                cancellationToken: cancellationToken)
                .ConfigureAwait(false);
        }

        /// <summary>
        /// The <see cref="DownloadTo(Stream, BlobRequestConditions, StorageTransferOptions, CancellationToken)"/>
>>>>>>> 72463356
        /// operation downloads a blob using parallel requests,
        /// and writes the content to <paramref name="destination"/>.
        /// </summary>
        /// <param name="destination">
        /// A <see cref="Stream"/> to write the downloaded content to.
        /// </param>
        /// <param name="conditions">
        /// Optional <see cref="BlobRequestConditions"/> to add conditions on
        /// the creation of this new block blob.
        /// </param>
        /// <param name="progressHandler"></param>
        /// <param name="transferOptions">
        /// Optional <see cref="StorageTransferOptions"/> to configure
        /// parallel transfer behavior.
        /// </param>
        /// <param name="cancellationToken">
        /// Optional <see cref="CancellationToken"/> to propagate
        /// notifications that the operation should be cancelled.
        /// </param>
        /// <returns>
        /// A <see cref="Response"/> describing the operation.
        /// </returns>
        /// <remarks>
        /// A <see cref="RequestFailedException"/> will be thrown if
        /// a failure occurs.
        /// </remarks>
        [EditorBrowsable(EditorBrowsableState.Never)]
        public virtual Response DownloadTo(
            Stream destination,
            BlobRequestConditions conditions = default,
            IProgress<long> progressHandler = default,
            StorageTransferOptions transferOptions = default,
            CancellationToken cancellationToken = default) =>
            StagedDownloadAsync(
                destination,
                conditions,
                progressHandler, // TODO: #8506
                transferOptions: transferOptions,
                async: false,
                cancellationToken: cancellationToken)
                .EnsureCompleted();

        /// <summary>
        /// The <see cref="DownloadTo(string, BlobRequestConditions, IProgress{long}, StorageTransferOptions, CancellationToken)"/>
        /// operation downloads a blob using parallel requests,
        /// and writes the content to <paramref name="path"/>.
        /// </summary>
        /// <param name="path">
        /// A file path to write the downloaded content to.
        /// </param>
        /// <param name="conditions">
        /// Optional <see cref="BlobRequestConditions"/> to add conditions on
        /// the creation of this new block blob.
        /// </param>
        /// <param name="progressHandler"></param>
        /// <param name="transferOptions">
        /// Optional <see cref="StorageTransferOptions"/> to configure
        /// parallel transfer behavior.
        /// </param>
        /// <param name="cancellationToken">
        /// Optional <see cref="CancellationToken"/> to propagate
        /// notifications that the operation should be cancelled.
        /// </param>
        /// <returns>
        /// A <see cref="Response"/> describing the operation.
        /// </returns>
        /// <remarks>
        /// A <see cref="RequestFailedException"/> will be thrown if
        /// a failure occurs.
        /// </remarks>
        [EditorBrowsable(EditorBrowsableState.Never)]
        public virtual Response DownloadTo(
            string path,
            BlobRequestConditions conditions = default,
            IProgress<long> progressHandler = default,
            StorageTransferOptions transferOptions = default,
            CancellationToken cancellationToken = default)
        {
            using Stream destination = File.Create(path);
            return StagedDownloadAsync(
                destination,
                conditions,
                progressHandler, // TODO: #8506
                transferOptions: transferOptions,
                async: false,
                cancellationToken: cancellationToken)
                .EnsureCompleted();
        }

        /// <summary>
        /// The <see cref="DownloadToAsync(Stream, BlobRequestConditions, IProgress{long}, StorageTransferOptions, CancellationToken)"/>
        /// operation downloads a blob using parallel requests,
        /// and writes the content to <paramref name="destination"/>.
        /// </summary>
        /// <param name="destination">
        /// A <see cref="Stream"/> to write the downloaded content to.
        /// </param>
        /// <param name="conditions">
        /// Optional <see cref="BlobRequestConditions"/> to add conditions on
        /// the creation of this new block blob.
        /// </param>
        /// <param name="progressHandler"></param>
        /// <param name="transferOptions">
        /// Optional <see cref="StorageTransferOptions"/> to configure
        /// parallel transfer behavior.
        /// </param>
        /// <param name="cancellationToken">
        /// Optional <see cref="CancellationToken"/> to propagate
        /// notifications that the operation should be cancelled.
        /// </param>
        /// <returns>
        /// A <see cref="Response"/> describing the operation.
        /// </returns>
        /// <remarks>
        /// A <see cref="RequestFailedException"/> will be thrown if
        /// a failure occurs.
        /// </remarks>
        [EditorBrowsable(EditorBrowsableState.Never)]
        public virtual async Task<Response> DownloadToAsync(
            Stream destination,
            BlobRequestConditions conditions = default,
            IProgress<long> progressHandler = default,
            StorageTransferOptions transferOptions = default,
            CancellationToken cancellationToken = default) =>
            await StagedDownloadAsync(
                destination,
                conditions,
                progressHandler, // TODO: #8506
                transferOptions: transferOptions,
                async: true,
                cancellationToken: cancellationToken)
                .ConfigureAwait(false);

        /// <summary>
        /// The <see cref="DownloadToAsync(string, BlobRequestConditions, IProgress{long}, StorageTransferOptions, CancellationToken)"/>
        /// operation downloads a blob using parallel requests,
        /// and writes the content to <paramref name="path"/>.
        /// </summary>
        /// <param name="path">
        /// A file path to write the downloaded content to.
        /// </param>
        /// <param name="conditions">
        /// Optional <see cref="BlobRequestConditions"/> to add conditions on
        /// the creation of this new block blob.
        /// </param>
        /// <param name="progressHandler"></param>
        /// <param name="transferOptions">
        /// Optional <see cref="StorageTransferOptions"/> to configure
        /// parallel transfer behavior.
        /// </param>
        /// <param name="cancellationToken">
        /// Optional <see cref="CancellationToken"/> to propagate
        /// notifications that the operation should be cancelled.
        /// </param>
        /// <returns>
        /// A <see cref="Response"/> describing the operation.
        /// </returns>
        /// <remarks>
        /// A <see cref="RequestFailedException"/> will be thrown if
        /// a failure occurs.
        /// </remarks>
        [EditorBrowsable(EditorBrowsableState.Never)]
        public virtual async Task<Response> DownloadToAsync(
            string path,
            BlobRequestConditions conditions = default,
            IProgress<long> progressHandler = default,
            StorageTransferOptions transferOptions = default,
            CancellationToken cancellationToken = default)
        {
            using Stream destination = File.Create(path);
            return await StagedDownloadAsync(
                destination,
                conditions,
                progressHandler, // TODO: #8506
                transferOptions: transferOptions,
                async: true,
                cancellationToken: cancellationToken)
                .ConfigureAwait(false);
        }

        /// <summary>
        /// This operation will download a blob of arbitrary size by downloading it as individually staged
        /// partitions if it's larger than the
        /// <paramref name="transferOptions"/> MaximumTransferLength.
        /// </summary>
        /// <param name="destination">
        /// A <see cref="Stream"/> to write the downloaded content to.
        /// </param>
        /// <param name="conditions">
        /// Optional <see cref="BlobRequestConditions"/> to add conditions on
        /// the creation of this new block blob.
        /// </param>
        /// <param name="progressHandler"></param>
        /// <param name="transferOptions">
        /// Optional <see cref="StorageTransferOptions"/> to configure
        /// parallel transfer behavior.
        /// </param>
        /// <param name="hashingOptions">
        /// Transactional hashing options.
        /// </param>
        /// <param name="async">
        /// Whether to invoke the operation asynchronously.
        /// </param>
        /// <param name="cancellationToken">
        /// Optional <see cref="CancellationToken"/> to propagate
        /// notifications that the operation should be cancelled.
        /// </param>
        /// <returns>
        /// A <see cref="Response"/> describing the operation.
        /// </returns>
        /// <remarks>
        /// A <see cref="RequestFailedException"/> will be thrown if
        /// a failure occurs.
        /// </remarks>
        internal async Task<Response> StagedDownloadAsync(
            Stream destination,
            BlobRequestConditions conditions = default,
            IProgress<long> progressHandler, // TODO: #8506
            StorageTransferOptions transferOptions = default,
            DownloadTransactionalHashingOptions hashingOptions = default,
            bool async = true,
            CancellationToken cancellationToken = default)
        {
            PartitionedDownloader downloader = new PartitionedDownloader(this, transferOptions, hashingOptions);

            if (UsingClientSideEncryption)
            {
                if (hashingOptions != default)
                {
                    throw Errors.TransactionalHashingNotSupportedWithClientSideEncryption();
                }

                ClientSideDecryptor.BeginContentEncryptionKeyCaching();
            }
            if (async)
            {
                return await downloader.DownloadToAsync(destination, conditions, cancellationToken).ConfigureAwait(false);
            }
            else
            {
                return downloader.DownloadTo(destination, conditions, cancellationToken);
            }
        }
        #endregion Parallel Download

        #region OpenRead
        /// <summary>
        /// Opens a stream for reading from the blob.  The stream will only download
        /// the blob as the stream is read from.
        /// </summary>
        /// <param name="options">
        /// Optional parameters.
        /// </param>
        /// <param name="cancellationToken">
        /// Optional <see cref="CancellationToken"/> to propagate
        /// notifications that the operation should be cancelled.
        /// </param>
        /// <returns>
        /// Returns a stream that will download the blob as the stream
        /// is read from.
        /// </returns>
#pragma warning disable AZC0015 // Unexpected client method return type.
        public virtual Stream OpenRead(
#pragma warning restore AZC0015 // Unexpected client method return type.
            BlobOpenReadOptions options,
            CancellationToken cancellationToken = default)
            => OpenReadInternal(
                options?.Position ?? 0,
                options?.BufferSize,
                options?.Conditions,
                allowModifications: options?.AllowModifications ?? false,
                hashingOptions: options?.TransactionalHashingOptions,
                async: false,
                cancellationToken).EnsureCompleted();

        /// <summary>
        /// Opens a stream for reading from the blob.  The stream will only download
        /// the blob as the stream is read from.
        /// </summary>
        /// <param name="options">
        /// Optional parameters.
        /// </param>
        /// <param name="cancellationToken">
        /// Optional <see cref="CancellationToken"/> to propagate
        /// notifications that the operation should be cancelled.
        /// </param>
        /// <returns>
        /// Returns a stream that will download the blob as the stream
        /// is read from.
        /// </returns>
#pragma warning disable AZC0015 // Unexpected client method return type.
        public virtual async Task<Stream> OpenReadAsync(
#pragma warning restore AZC0015 // Unexpected client method return type.
            BlobOpenReadOptions options,
            CancellationToken cancellationToken = default)
            => await OpenReadInternal(
                options?.Position ?? 0,
                options?.BufferSize,
                options?.Conditions,
                allowModifications: options?.AllowModifications ?? false,
                hashingOptions: options?.TransactionalHashingOptions,
                async: true,
                cancellationToken).ConfigureAwait(false);

        /// <summary>
        /// Opens a stream for reading from the blob.  The stream will only download
        /// the blob as the stream is read from.
        /// </summary>
        /// <param name="position">
        /// The position within the blob to begin the stream.
        /// Defaults to the beginning of the blob.
        /// </param>
        /// <param name="bufferSize">
        /// The buffer size to use when the stream downloads parts
        /// of the blob.  Defaults to 1 MB.
        /// </param>
        /// <param name="conditions">
        /// Optional <see cref="BlobRequestConditions"/> to add conditions on
        /// the download of the blob.
        /// </param>
        /// <param name="cancellationToken">
        /// Optional <see cref="CancellationToken"/> to propagate
        /// notifications that the operation should be cancelled.
        /// </param>
        /// <returns>
        /// Returns a stream that will download the blob as the stream
        /// is read from.
        /// </returns>
        [EditorBrowsable(EditorBrowsableState.Never)]
#pragma warning disable AZC0015 // Unexpected client method return type.
        public virtual Stream OpenRead(
#pragma warning restore AZC0015 // Unexpected client method return type.
            long position = 0,
            int? bufferSize = default,
            BlobRequestConditions conditions = default,
            CancellationToken cancellationToken = default)
            => OpenReadInternal(
                position,
                bufferSize,
                conditions,
                allowModifications: false,
                hashingOptions: default,
                async: false,
                cancellationToken).EnsureCompleted();

        /// <summary>
        /// Opens a stream for reading from the blob.  The stream will only download
        /// the blob as the stream is read from.
        /// </summary>
        /// <param name="allowBlobModifications">
        /// If true, you can continue streaming a blob even if it has been modified.
        /// </param>
        /// <param name="position">
        /// The position within the blob to begin the stream.
        /// Defaults to the beginning of the blob.
        /// </param>
        /// <param name="bufferSize">
        /// The buffer size to use when the stream downloads parts
        /// of the blob.  Defaults to 1 MB.
        /// </param>
        /// <param name="cancellationToken">
        /// Optional <see cref="CancellationToken"/> to propagate
        /// notifications that the operation should be cancelled.
        /// </param>
        /// <returns>
        /// Returns a stream that will download the blob as the stream
        /// is read from.
        /// </returns>
        [EditorBrowsable(EditorBrowsableState.Never)]
#pragma warning disable AZC0015 // Unexpected client method return type.
        public virtual Stream OpenRead(
#pragma warning restore AZC0015 // Unexpected client method return type.
            bool allowBlobModifications,
            long position = 0,
            int? bufferSize = default,
            CancellationToken cancellationToken = default)
                => OpenRead(
                    position,
                    bufferSize,
                    allowBlobModifications ? new BlobRequestConditions() : null,
                    cancellationToken);

        /// <summary>
        /// Opens a stream for reading from the blob.  The stream will only download
        /// the blob as the stream is read from.
        /// </summary>
        /// <param name="position">
        /// The position within the blob to begin the stream.
        /// Defaults to the beginning of the blob.
        /// </param>
        /// <param name="bufferSize">
        /// The buffer size to use when the stream downloads parts
        /// of the blob.  Defaults to 1 MB.
        /// </param>
        /// <param name="conditions">
        /// Optional <see cref="BlobRequestConditions"/> to add conditions on
        /// the download of the blob.
        /// </param>
        /// <param name="cancellationToken">
        /// Optional <see cref="CancellationToken"/> to propagate
        /// notifications that the operation should be cancelled.
        /// </param>
        /// <returns>
        /// Returns a stream that will download the blob as the stream
        /// is read from.
        /// </returns>
        [EditorBrowsable(EditorBrowsableState.Never)]
#pragma warning disable AZC0015 // Unexpected client method return type.
        public virtual async Task<Stream> OpenReadAsync(
#pragma warning restore AZC0015 // Unexpected client method return type.
            long position = 0,
            int? bufferSize = default,
            BlobRequestConditions conditions = default,
            CancellationToken cancellationToken = default)
            => await OpenReadInternal(
                position,
                bufferSize,
                conditions,
                allowModifications: false,
                hashingOptions: default,
                async: true,
                cancellationToken).ConfigureAwait(false);

        /// <summary>
        /// Opens a stream for reading from the blob.  The stream will only download
        /// the blob as the stream is read from.
        /// </summary>
        /// <param name="allowBlobModifications">
        /// If true, you can continue streaming a blob even if it has been modified.
        /// </param>
        /// <param name="position">
        /// The position within the blob to begin the stream.
        /// Defaults to the beginning of the blob.
        /// </param>
        /// <param name="bufferSize">
        /// The buffer size to use when the stream downloads parts
        /// of the blob.  Defaults to 1 MB.
        /// </param>
        /// <param name="cancellationToken">
        /// Optional <see cref="CancellationToken"/> to propagate
        /// notifications that the operation should be cancelled.
        /// </param>
        /// <returns>
        /// Returns a stream that will download the blob as the stream
        /// is read from.
        /// </returns>
        [EditorBrowsable(EditorBrowsableState.Never)]
#pragma warning disable AZC0015 // Unexpected client method return type.
        public virtual async Task<Stream> OpenReadAsync(
#pragma warning restore AZC0015 // Unexpected client method return type.
            bool allowBlobModifications,
            long position = 0,
            int? bufferSize = default,
            CancellationToken cancellationToken = default)
                => await OpenReadAsync(
                    position,
                    bufferSize,
                    allowBlobModifications ? new BlobRequestConditions() : null,
                    cancellationToken)
                    .ConfigureAwait(false);

        /// <summary>
        /// Opens a stream for reading from the blob.  The stream will only download
        /// the blob as the stream is read from.
        /// </summary>
        /// <param name="position">
        /// The position within the blob to begin the stream.
        /// Defaults to the beginning of the blob.
        /// </param>
        /// <param name="bufferSize">
        /// The buffer size to use when the stream downloads parts
        /// of the blob.  Defaults to 1 MB.
        /// </param>
        /// <param name="conditions">
        /// Optional <see cref="BlobRequestConditions"/> to add conditions on
        /// the download of the blob.
        /// </param>
        /// <param name="allowModifications">
        /// Whether to allow modifications during the read.
        /// </param>
        /// <param name="hashingOptions">
        /// Optional transactional hashing options.
        /// </param>
        /// <param name="async">
        /// Whether to invoke the operation asynchronously.
        /// </param>
        /// <param name="cancellationToken">
        /// Optional <see cref="CancellationToken"/> to propagate
        /// notifications that the operation should be cancelled.
        /// </param>
        /// <returns>
        /// Returns a stream that will download the blob as the stream
        /// is read from.
        /// </returns>
#pragma warning disable CS1998 // Async method lacks 'await' operators and will run synchronously
        internal async Task<Stream> OpenReadInternal(
#pragma warning restore CS1998 // Async method lacks 'await' operators and will run synchronously
            long position,
            int? bufferSize,
            BlobRequestConditions conditions,
            bool allowModifications,
            DownloadTransactionalHashingOptions hashingOptions,
#pragma warning disable CA1801
            bool async,
            CancellationToken cancellationToken)
#pragma warning restore CA1801
        {
            using (ClientConfiguration.Pipeline.BeginLoggingScope(nameof(BlobBaseClient)))
            {
                ClientConfiguration.Pipeline.LogMethodEnter(
                nameof(BlobBaseClient),
                message:
                $"{nameof(position)}: {position}\n" +
                $"{nameof(bufferSize)}: {bufferSize}\n" +
                $"{nameof(conditions)}: {conditions}");

                string operationName = $"{nameof(BlobBaseClient)}.{nameof(OpenRead)}";
                DiagnosticScope scope = ClientConfiguration.ClientDiagnostics.CreateScope(operationName);
                try
                {
                    scope.Start();

                    if (UsingClientSideEncryption && hashingOptions != default)
                    {
                        throw Errors.TransactionalHashingNotSupportedWithClientSideEncryption();
                    }

                    // This also makes sure that we fail fast if file doesn't exist.
                    var blobProperties = await GetPropertiesInternal(conditions: conditions, async, cancellationToken).ConfigureAwait(false);

                    var etag = blobProperties.Value.ETag;
                    var readConditions = conditions;
                    if (!allowModifications)
                    {
                        readConditions = readConditions?.WithIfMatch(etag) ?? new BlobRequestConditions { IfMatch = etag };
                    }

                    ClientSideDecryptor.ContentEncryptionKeyCache contentEncryptionKeyCache = default;
                    if (UsingClientSideEncryption && !allowModifications)
                    {
                        contentEncryptionKeyCache = new();
                    }

                    return new LazyLoadingReadOnlyStream<BlobProperties>(
                        async (HttpRange range,
                        DownloadTransactionalHashingOptions hashingOptions,
                        bool async,
                        CancellationToken cancellationToken) =>
                        {
                            if (UsingClientSideEncryption)
                            {
                                ClientSideDecryptor.BeginContentEncryptionKeyCaching(contentEncryptionKeyCache);
                            }
                            Response<BlobDownloadStreamingResult> response = await DownloadStreamingInternal(
                                // no need to check args before making instance; OpenRead stream will always generate a range
                                new BlobDownloadOptions
                                {
                                    Range = range,
                                    Conditions = readConditions,
                                    TransactionalHashingOptions = hashingOptions
                                },
                                operationName,
                                async,
                                cancellationToken).ConfigureAwait(false);

                            return Response.FromValue(
                                (IDownloadedContent)response.Value,
                                response.GetRawResponse());
                        },
                        async (bool async, CancellationToken cancellationToken)
                            => await GetPropertiesInternal(conditions: default, async, cancellationToken).ConfigureAwait(false),
                        hashingOptions,
                        allowModifications,
                        blobProperties.Value.ContentLength,
                        position,
                        bufferSize);
                }
                catch (Exception ex)
                {
                    scope.Failed(ex);
                    ClientConfiguration.Pipeline.LogException(ex);
                    throw;
                }
                finally
                {
                    scope.Dispose();
                    ClientConfiguration.Pipeline.LogMethodExit(nameof(BlobContainerClient));
                }
            }
        }

        #endregion OpenRead

        #region StartCopyFromUri
        /// <summary>
        /// The <see cref="StartCopyFromUri(Uri, BlobCopyFromUriOptions, CancellationToken)"/>
        /// operation begins an asynchronous copy of the data from the <paramref name="source"/> to this blob.
        /// You can check the <see cref="BlobProperties.CopyStatus"/>
        /// returned from the <see cref="GetProperties"/> to determine if the
        /// copy has completed.
        ///
        /// For more information, see
        /// <see href="https://docs.microsoft.com/en-us/rest/api/storageservices/copy-blob">
        /// Copy Blob</see>.
        /// </summary>
        /// <param name="source">
        /// Specifies the <see cref="Uri"/> of the source blob.  The value may
        /// be a <see cref="Uri" /> of up to 2 KB in length that specifies a
        /// blob.  A source blob in the same storage account can be
        /// authenticated via Shared Key.  However, if the source is a blob in
        /// another account, the source blob must either be public or must be
        /// authenticated via a shared access signature. If the source blob
        /// is public, no authentication is required to perform the copy
        /// operation.
        ///
        /// The source object may be a file in the Azure File service.  If the
        /// source object is a file that is to be copied to a blob, then the
        /// source file must be authenticated using a shared access signature,
        /// whether it resides in the same account or in a different account.
        /// </param>
        /// <param name="options">
        /// Optional parameters.
        /// </param>
        /// <param name="cancellationToken">
        /// Optional <see cref="CancellationToken"/> to propagate
        /// notifications that the operation should be cancelled.
        /// </param>
        /// <returns>
        /// A <see cref="CopyFromUriOperation"/> describing the
        /// state of the copy operation.
        /// </returns>
        /// <remarks>
        /// A <see cref="RequestFailedException"/> will be thrown if
        /// a failure occurs.
        /// </remarks>
        public virtual CopyFromUriOperation StartCopyFromUri(
            Uri source,
            BlobCopyFromUriOptions options,
            CancellationToken cancellationToken = default)
        {
            Response<BlobCopyInfo> response = StartCopyFromUriInternal(
                source,
                options?.Metadata,
                options?.Tags,
                options?.AccessTier,
                options?.SourceConditions,
                options?.DestinationConditions,
                options?.RehydratePriority,
                options?.ShouldSealDestination,
                options?.DestinationImmutabilityPolicy,
                options?.LegalHold,
                async: false,
                cancellationToken)
                .EnsureCompleted();
            return new CopyFromUriOperation(
                this,
                response.Value.CopyId,
                response.GetRawResponse(),
                cancellationToken);
        }

        /// <summary>
        /// The <see cref="StartCopyFromUri(Uri, Metadata, AccessTier?, BlobRequestConditions, BlobRequestConditions, RehydratePriority?, CancellationToken)"/>
        /// operation begins an asynchronous copy of the data from the <paramref name="source"/> to this blob.
        /// You can check the <see cref="BlobProperties.CopyStatus"/>
        /// returned from the <see cref="GetProperties"/> to determine if the
        /// copy has completed.
        ///
        /// For more information, see
        /// <see href="https://docs.microsoft.com/en-us/rest/api/storageservices/copy-blob">
        /// Copy Blob</see>.
        /// </summary>
        /// <param name="source">
        /// Specifies the <see cref="Uri"/> of the source blob.  The value may
        /// be a <see cref="Uri" /> of up to 2 KB in length that specifies a
        /// blob.  A source blob in the same storage account can be
        /// authenticated via Shared Key.  However, if the source is a blob in
        /// another account, the source blob must either be public or must be
        /// authenticated via a shared access signature. If the source blob
        /// is public, no authentication is required to perform the copy
        /// operation.
        ///
        /// The source object may be a file in the Azure File service.  If the
        /// source object is a file that is to be copied to a blob, then the
        /// source file must be authenticated using a shared access signature,
        /// whether it resides in the same account or in a different account.
        /// </param>
        /// <param name="metadata">
        /// Optional custom metadata to set for this blob.
        /// </param>
        /// <param name="accessTier">
        /// Optional <see cref="AccessTier"/>
        /// Indicates the tier to be set on the blob.
        /// </param>
        /// <param name="sourceConditions">
        /// Optional <see cref="BlobRequestConditions"/> to add
        /// conditions on the copying of data from this source blob.
        /// </param>
        /// <param name="destinationConditions">
        /// Optional <see cref="BlobRequestConditions"/> to add conditions on
        /// the copying of data to this blob.
        /// </param>
        /// <param name="rehydratePriority">
        /// Optional <see cref="RehydratePriority"/>
        /// Indicates the priority with which to rehydrate an archived blob.
        /// </param>
        /// <param name="cancellationToken">
        /// Optional <see cref="CancellationToken"/> to propagate
        /// notifications that the operation should be cancelled.
        /// </param>
        /// <returns>
        /// A <see cref="CopyFromUriOperation"/> describing the
        /// state of the copy operation.
        /// </returns>
        /// <remarks>
        /// A <see cref="RequestFailedException"/> will be thrown if
        /// a failure occurs.
        /// </remarks>
        [EditorBrowsable(EditorBrowsableState.Never)]
        public virtual CopyFromUriOperation StartCopyFromUri(
            Uri source,
            Metadata metadata = default,
            AccessTier? accessTier = default,
            BlobRequestConditions sourceConditions = default,
            BlobRequestConditions destinationConditions = default,
            RehydratePriority? rehydratePriority = default,
            CancellationToken cancellationToken = default)
        {
            Response<BlobCopyInfo> response = StartCopyFromUriInternal(
                source,
                metadata,
                default,
                accessTier,
                sourceConditions,
                destinationConditions,
                rehydratePriority,
                sealBlob: default,
                destinationImmutabilityPolicy: default,
                legalHold: default,
                async: false,
                cancellationToken)
                .EnsureCompleted();
            return new CopyFromUriOperation(
                this,
                response.Value.CopyId,
                response.GetRawResponse(),
                cancellationToken);
        }

        /// <summary>
        /// The <see cref="StartCopyFromUri(Uri, Metadata, AccessTier?, BlobRequestConditions, BlobRequestConditions, RehydratePriority?, CancellationToken)"/>
        /// operation begins an asynchronous copy of the data from the <paramref name="source"/>
        /// to this blob.  You can check the <see cref="BlobProperties.CopyStatus"/>
        /// returned from the <see cref="GetPropertiesAsync"/> to determine if
        /// the copy has completed.
        ///
        /// For more information, see
        /// <see href="https://docs.microsoft.com/en-us/rest/api/storageservices/copy-blob">
        /// Copy Blob</see>.
        /// </summary>
        /// <param name="source">
        /// Specifies the <see cref="Uri"/> of the source blob.  The value may
        /// be a <see cref="Uri" /> of up to 2 KB in length that specifies a
        /// blob.  A source blob in the same storage account can be
        /// authenticated via Shared Key.  However, if the source is a blob in
        /// another account, the source blob must either be public or must be
        /// authenticated via a shared access signature. If the source blob
        /// is public, no authentication is required to perform the copy
        /// operation.
        ///
        /// The source object may be a file in the Azure File service.  If the
        /// source object is a file that is to be copied to a blob, then the
        /// source file must be authenticated using a shared access signature,
        /// whether it resides in the same account or in a different account.
        /// </param>
        /// <param name="options">
        /// Optional parameters.
        /// </param>
        /// <param name="cancellationToken">
        /// Optional <see cref="CancellationToken"/> to propagate
        /// notifications that the operation should be cancelled.
        /// </param>
        /// <returns>
        /// A <see cref="CopyFromUriOperation"/> describing the
        /// state of the copy operation.
        /// </returns>
        /// <remarks>
        /// A <see cref="RequestFailedException"/> will be thrown if
        /// a failure occurs.
        /// </remarks>
        public virtual async Task<CopyFromUriOperation> StartCopyFromUriAsync(
            Uri source,
            BlobCopyFromUriOptions options,
            CancellationToken cancellationToken = default)
        {
            Response<BlobCopyInfo> response = await StartCopyFromUriInternal(
                source,
                options?.Metadata,
                options?.Tags,
                options?.AccessTier,
                options?.SourceConditions,
                options?.DestinationConditions,
                options?.RehydratePriority,
                options?.ShouldSealDestination,
                options?.DestinationImmutabilityPolicy,
                options?.LegalHold,
                async: true,
                cancellationToken)
                .ConfigureAwait(false);
            return new CopyFromUriOperation(
                this,
                response.Value.CopyId,
                response.GetRawResponse(),
                cancellationToken);
        }

        /// <summary>
        /// The <see cref="StartCopyFromUri(Uri, Metadata, AccessTier?, BlobRequestConditions, BlobRequestConditions, RehydratePriority?, CancellationToken)"/>
        /// operation begins an asynchronous copy of the data from the <paramref name="source"/>
        /// to this blob.You can check the <see cref="BlobProperties.CopyStatus"/>
        /// returned from the <see cref="GetPropertiesAsync"/> to determine if
        /// the copy has completed.
        ///
        /// For more information, see
        /// <see href="https://docs.microsoft.com/en-us/rest/api/storageservices/copy-blob">
        /// Copy Blob</see>.
        /// </summary>
        /// <param name="source">
        /// Specifies the <see cref="Uri"/> of the source blob.  The value may
        /// be a <see cref="Uri" /> of up to 2 KB in length that specifies a
        /// blob.  A source blob in the same storage account can be
        /// authenticated via Shared Key.  However, if the source is a blob in
        /// another account, the source blob must either be public or must be
        /// authenticated via a shared access signature. If the source blob
        /// is public, no authentication is required to perform the copy
        /// operation.
        ///
        /// The source object may be a file in the Azure File service.  If the
        /// source object is a file that is to be copied to a blob, then the
        /// source file must be authenticated using a shared access signature,
        /// whether it resides in the same account or in a different account.
        /// </param>
        /// <param name="metadata">
        /// Optional custom metadata to set for this blob.
        /// </param>
        /// <param name="accessTier">
        /// Optional <see cref="AccessTier"/>
        /// Indicates the tier to be set on the blob.
        /// </param>
        /// <param name="sourceConditions">
        /// Optional <see cref="BlobRequestConditions"/> to add
        /// conditions on the copying of data from this source blob.
        /// </param>
        /// <param name="destinationConditions">
        /// Optional <see cref="BlobRequestConditions"/> to add conditions on
        /// the copying of data to this blob.
        /// </param>
        /// <param name="rehydratePriority">
        /// Optional <see cref="RehydratePriority"/>
        /// Indicates the priority with which to rehydrate an archived blob.
        /// </param>
        /// <param name="cancellationToken">
        /// Optional <see cref="CancellationToken"/> to propagate
        /// notifications that the operation should be cancelled.
        /// </param>
        /// <returns>
        /// A <see cref="CopyFromUriOperation"/> describing the
        /// state of the copy operation.
        /// </returns>
        /// <remarks>
        /// A <see cref="RequestFailedException"/> will be thrown if
        /// a failure occurs.
        /// </remarks>
        [EditorBrowsable(EditorBrowsableState.Never)]
        public virtual async Task<CopyFromUriOperation> StartCopyFromUriAsync(
            Uri source,
            Metadata metadata = default,
            AccessTier? accessTier = default,
            BlobRequestConditions sourceConditions = default,
            BlobRequestConditions destinationConditions = default,
            RehydratePriority? rehydratePriority = default,
            CancellationToken cancellationToken = default)
        {
            Response<BlobCopyInfo> response = await StartCopyFromUriInternal(
                source,
                metadata,
                default,
                accessTier,
                sourceConditions,
                destinationConditions,
                rehydratePriority,
                sealBlob: default,
                destinationImmutabilityPolicy: default,
                legalHold: default,
                async: true,
                cancellationToken)
                .ConfigureAwait(false);
            return new CopyFromUriOperation(
                this,
                response.Value.CopyId,
                response.GetRawResponse(),
                cancellationToken);
        }

        /// <summary>
        /// The <see cref="StartCopyFromUriInternal"/> operation begins an
        /// asynchronous copy of the data from the <paramref name="source"/>
        /// to this blob.  You can check <see cref="BlobProperties.CopyStatus"/>
        /// returned from the<see cref="GetPropertiesAsync"/> to determine if
        /// the copy has completed.
        ///
        /// For more information, see
        /// <see href="https://docs.microsoft.com/en-us/rest/api/storageservices/copy-blob">
        /// Copy Blob</see>.
        /// </summary>
        /// <param name="source">
        /// Specifies the <see cref="Uri"/> of the source blob.  The value may
        /// be a <see cref="Uri" /> of up to 2 KB in length that specifies a
        /// blob.  A source blob in the same storage account can be
        /// authenticated via Shared Key.  However, if the source is a blob in
        /// another account, the source blob must either be public or must be
        /// authenticated via a shared access signature. If the source blob
        /// is public, no authentication is required to perform the copy
        /// operation.
        ///
        /// The source object may be a file in the Azure File service.  If the
        /// source object is a file that is to be copied to a blob, then the
        /// source file must be authenticated using a shared access signature,
        /// whether it resides in the same account or in a different account.
        /// </param>
        /// <param name="metadata">
        /// Optional custom metadata to set for this blob.
        /// </param>
        /// <param name="tags">
        /// Optional tags to set for this blob.
        /// </param>
        /// <param name="accessTier">
        /// Optional <see cref="AccessTier"/>
        /// Indicates the tier to be set on the blob.
        /// </param>
        /// <param name="sourceConditions">
        /// Optional <see cref="BlobRequestConditions"/> to add
        /// conditions on the copying of data from this source blob.
        /// </param>
        /// <param name="destinationConditions">
        /// Optional <see cref="BlobRequestConditions"/> to add conditions on
        /// the copying of data to this blob.
        /// </param>
        /// <param name="rehydratePriority">
        /// Optional <see cref="RehydratePriority"/>
        /// Indicates the priority with which to rehydrate an archived blob.
        /// </param>
        /// <param name="sealBlob">
        /// If the destination blob should be sealed.
        /// Only applicable for Append Blobs.
        /// </param>
        /// <param name="destinationImmutabilityPolicy">
        /// Optional <see cref="BlobImmutabilityPolicy"/> to set on the blob.
        /// Note that is parameter is only applicable to a blob within a container that
        /// has immutable storage with versioning enabled.
        /// </param>
        /// <param name="legalHold">
        /// Optional.  Indicates if a legal hold should be placed on the blob.
        /// Note that is parameter is only applicable to a blob within a container that
        /// has immutable storage with versioning enabled.
        /// </param>
        /// <param name="async">
        /// Whether to invoke the operation asynchronously.
        /// </param>
        /// <param name="cancellationToken">
        /// Optional <see cref="CancellationToken"/> to propagate
        /// notifications that the operation should be cancelled.
        /// </param>
        /// <returns>
        /// A <see cref="Response{BlobCopyInfo}"/> describing the
        /// state of the copy operation.
        /// </returns>
        /// <remarks>
        /// A <see cref="RequestFailedException"/> will be thrown if
        /// a failure occurs.
        /// </remarks>
        private async Task<Response<BlobCopyInfo>> StartCopyFromUriInternal(
            Uri source,
            Metadata metadata,
            Tags tags,
            AccessTier? accessTier,
            BlobRequestConditions sourceConditions,
            BlobRequestConditions destinationConditions,
            RehydratePriority? rehydratePriority,
            bool? sealBlob,
            BlobImmutabilityPolicy destinationImmutabilityPolicy,
            bool? legalHold,
            bool async,
            CancellationToken cancellationToken)
        {
            using (ClientConfiguration.Pipeline.BeginLoggingScope(nameof(BlobBaseClient)))
            {
                ClientConfiguration.Pipeline.LogMethodEnter(
                    nameof(BlobBaseClient),
                    message:
                    $"{nameof(Uri)}: {Uri}\n" +
                    $"{nameof(source)}: {source}\n" +
                    $"{nameof(sourceConditions)}: {sourceConditions}\n" +
                    $"{nameof(destinationConditions)}: {destinationConditions}");

                DiagnosticScope scope = ClientConfiguration.ClientDiagnostics.CreateScope($"{nameof(BlobBaseClient)}.{nameof(StartCopyFromUri)}");

                // All BlobRequestConditions are valid.
                destinationConditions.ValidateConditionsNotPresent(
                    invalidConditions: BlobRequestConditionProperty.None,
                    operationName: nameof(BlobBaseClient.StartCopyFromUri),
                    parameterName: nameof(destinationConditions));

                sourceConditions.ValidateConditionsNotPresent(
                    invalidConditions:
                        BlobRequestConditionProperty.LeaseId,
                    operationName: nameof(BlobBaseClient.StartCopyFromUri),
                    parameterName: nameof(sourceConditions));

                try
                {
                    scope.Start();
                    ResponseWithHeaders<BlobStartCopyFromURLHeaders> response;

                    if (async)
                    {
                        response = await BlobRestClient.StartCopyFromURLAsync(
                            copySource: source.AbsoluteUri,
                            metadata: metadata,
                            tier: accessTier,
                            rehydratePriority: rehydratePriority,
                            sourceIfModifiedSince: sourceConditions?.IfModifiedSince,
                            sourceIfUnmodifiedSince: sourceConditions?.IfUnmodifiedSince,
                            sourceIfMatch: sourceConditions?.IfMatch?.ToString(),
                            sourceIfNoneMatch: sourceConditions?.IfNoneMatch?.ToString(),
                            sourceIfTags: sourceConditions?.TagConditions,
                            ifModifiedSince: destinationConditions?.IfModifiedSince,
                            ifUnmodifiedSince: destinationConditions?.IfUnmodifiedSince,
                            ifMatch: destinationConditions?.IfMatch?.ToString(),
                            ifNoneMatch: destinationConditions?.IfNoneMatch?.ToString(),
                            leaseId: destinationConditions?.LeaseId,
                            ifTags: destinationConditions?.TagConditions,
                            blobTagsString: tags?.ToTagsString(),
                            sealBlob: sealBlob,
                            immutabilityPolicyExpiry: destinationImmutabilityPolicy?.ExpiresOn,
                            immutabilityPolicyMode: destinationImmutabilityPolicy?.PolicyMode,
                            legalHold: legalHold,
                            cancellationToken: cancellationToken)
                            .ConfigureAwait(false);
                    }
                    else
                    {
                        response = BlobRestClient.StartCopyFromURL(
                            copySource: source.AbsoluteUri,
                            metadata: metadata,
                            tier: accessTier,
                            rehydratePriority: rehydratePriority,
                            sourceIfModifiedSince: sourceConditions?.IfModifiedSince,
                            sourceIfUnmodifiedSince: sourceConditions?.IfUnmodifiedSince,
                            sourceIfMatch: sourceConditions?.IfMatch?.ToString(),
                            sourceIfNoneMatch: sourceConditions?.IfNoneMatch?.ToString(),
                            sourceIfTags: sourceConditions?.TagConditions,
                            ifModifiedSince: destinationConditions?.IfModifiedSince,
                            ifUnmodifiedSince: destinationConditions?.IfUnmodifiedSince,
                            ifMatch: destinationConditions?.IfMatch?.ToString(),
                            ifNoneMatch: destinationConditions?.IfNoneMatch?.ToString(),
                            leaseId: destinationConditions?.LeaseId,
                            ifTags: destinationConditions?.TagConditions,
                            blobTagsString: tags?.ToTagsString(),
                            sealBlob: sealBlob,
                            immutabilityPolicyExpiry: destinationImmutabilityPolicy?.ExpiresOn,
                            immutabilityPolicyMode: destinationImmutabilityPolicy?.PolicyMode,
                            legalHold: legalHold,
                            cancellationToken: cancellationToken);
                    }

                    return Response.FromValue(
                        response.ToBlobCopyInfo(),
                        response.GetRawResponse());
                }
                catch (Exception ex)
                {
                    ClientConfiguration.Pipeline.LogException(ex);
                    scope.Failed(ex);
                    throw;
                }
                finally
                {
                    ClientConfiguration.Pipeline.LogMethodExit(nameof(BlobBaseClient));
                    scope.Dispose();
                }
            }
        }
        #endregion StartCopyFromUri

        #region AbortCopyFromUri
        /// <summary>
        /// The <see cref="AbortCopyFromUri"/> operation aborts a pending
        /// <see cref="CopyFromUriOperation"/>, and leaves a this
        /// blob with zero length and full metadata.
        ///
        /// For more information, see
        /// <see href="https://docs.microsoft.com/en-us/rest/api/storageservices/abort-copy-blob">
        /// Abort Copy Blob</see>.
        /// </summary>
        /// <param name="copyId">
        /// ID of the copy operation to abort.
        /// </param>
        /// <param name="conditions">
        /// Optional <see cref="BlobRequestConditions"/> to add
        /// conditions on aborting the copy operation.
        /// </param>
        /// <param name="cancellationToken">
        /// Optional <see cref="CancellationToken"/> to propagate
        /// notifications that the operation should be cancelled.
        /// </param>
        /// <returns>
        /// A <see cref="Response"/> on successfully aborting.
        /// </returns>
        /// <remarks>
        /// A <see cref="RequestFailedException"/> will be thrown if
        /// a failure occurs.
        /// </remarks>
        public virtual Response AbortCopyFromUri(
            string copyId,
            BlobRequestConditions conditions = default,
            CancellationToken cancellationToken = default) =>
            AbortCopyFromUriInternal(
                copyId,
                conditions,
                false, // async
                cancellationToken)
                .EnsureCompleted();

        /// <summary>
        /// The <see cref="AbortCopyFromUriAsync"/> operation aborts a pending
        /// <see cref="CopyFromUriOperation"/>, and leaves a this
        /// blob with zero length and full metadata.
        ///
        /// For more information, see
        /// <see href="https://docs.microsoft.com/en-us/rest/api/storageservices/abort-copy-blob">
        /// Abort Copy Blob</see>.
        /// </summary>
        /// <param name="copyId">
        /// ID of the copy operation to abort.
        /// </param>
        /// <param name="conditions">
        /// Optional <see cref="BlobRequestConditions"/> to add
        /// conditions on aborting the copy operation.
        /// </param>
        /// <param name="cancellationToken">
        /// Optional <see cref="CancellationToken"/> to propagate
        /// notifications that the operation should be cancelled.
        /// </param>
        /// <returns>
        /// A <see cref="Response"/> on successfully aborting.
        /// </returns>
        /// <remarks>
        /// A <see cref="RequestFailedException"/> will be thrown if
        /// a failure occurs.
        /// </remarks>
        public virtual async Task<Response> AbortCopyFromUriAsync(
            string copyId,
            BlobRequestConditions conditions = default,
            CancellationToken cancellationToken = default) =>
            await AbortCopyFromUriInternal(
                copyId,
                conditions,
                true, // async
                cancellationToken)
                .ConfigureAwait(false);

        /// <summary>
        /// The <see cref="AbortCopyFromUriAsync"/> operation aborts a pending
        /// <see cref="CopyFromUriOperation"/>, and leaves a this
        /// blob with zero length and full metadata.
        ///
        /// For more information, see
        /// <see href="https://docs.microsoft.com/en-us/rest/api/storageservices/abort-copy-blob">
        /// Abort Copy Blob</see>.
        /// </summary>
        /// <param name="copyId">
        /// ID of the copy operation to abort.
        /// </param>
        /// <param name="conditions">
        /// Optional <see cref="BlobRequestConditions"/> to add
        /// conditions on aborting the copy operation.
        /// </param>
        /// <param name="async">
        /// Whether to invoke the operation asynchronously.
        /// </param>
        /// <param name="cancellationToken">
        /// Optional <see cref="CancellationToken"/> to propagate
        /// notifications that the operation should be cancelled.
        /// </param>
        /// <returns>
        /// A <see cref="Response"/> on successfully aborting.
        /// </returns>
        /// <remarks>
        /// A <see cref="RequestFailedException"/> will be thrown if
        /// a failure occurs.
        /// </remarks>
        private async Task<Response> AbortCopyFromUriInternal(
            string copyId,
            BlobRequestConditions conditions,
            bool async,
            CancellationToken cancellationToken)
        {
            using (ClientConfiguration.Pipeline.BeginLoggingScope(nameof(BlobBaseClient)))
            {
                ClientConfiguration.Pipeline.LogMethodEnter(
                    nameof(BlobBaseClient),
                    message:
                    $"{nameof(Uri)}: {Uri}\n" +
                    $"{nameof(copyId)}: {copyId}\n" +
                    $"{nameof(conditions)}: {conditions}");

                DiagnosticScope scope = ClientConfiguration.ClientDiagnostics.CreateScope($"{nameof(BlobBaseClient)}.{nameof(AbortCopyFromUri)}");

                conditions.ValidateConditionsNotPresent(
                    invalidConditions:
                        BlobRequestConditionProperty.IfModifiedSince
                        | BlobRequestConditionProperty.IfUnmodifiedSince
                        | BlobRequestConditionProperty.IfMatch
                        | BlobRequestConditionProperty.IfNoneMatch
                        | BlobRequestConditionProperty.TagConditions,
                    operationName: nameof(BlobBaseClient.AbortCopyFromUri),
                    parameterName: nameof(conditions));

                try
                {
                    scope.Start();
                    ResponseWithHeaders<BlobAbortCopyFromURLHeaders> response;

                    if (async)
                    {
                        response = await BlobRestClient.AbortCopyFromURLAsync(
                            copyId: copyId,
                            leaseId: conditions?.LeaseId,
                            cancellationToken: cancellationToken)
                            .ConfigureAwait(false);
                    }
                    else
                    {
                        response = BlobRestClient.AbortCopyFromURL(
                            copyId: copyId,
                            leaseId: conditions?.LeaseId,
                            cancellationToken: cancellationToken);
                    }

                    return response.GetRawResponse();
                }
                catch (Exception ex)
                {
                    ClientConfiguration.Pipeline.LogException(ex);
                    scope.Failed(ex);
                    throw;
                }
                finally
                {
                    ClientConfiguration.Pipeline.LogMethodExit(nameof(BlobBaseClient));
                    scope.Dispose();
                }
            }
        }
        #endregion AbortCopyFromUri

        #region CopyFromUri
        /// <summary>
        /// The Copy Blob From URL operation copies a blob to a destination within the storage account synchronously
        /// for source blob sizes up to 256 MB. This API is available starting in version 2018-03-28.
        /// The source for a Copy Blob From URL operation can be any committed block blob in any Azure storage account
        /// which is either public or authorized with a shared access signature.
        ///
        /// The size of the source blob can be a maximum length of up to 256 MB.
        ///
        /// For more information, see
        /// <see href="https://docs.microsoft.com/en-us/rest/api/storageservices/copy-blob-from-url">
        /// Copy Blob From URL</see>.
        /// </summary>
        /// <param name="source">
        /// Required. Specifies the URL of the source blob. The value may be a URL of up to 2 KB in length
        /// that specifies a blob. The value should be URL-encoded as it would appear in a request URI. The
        /// source blob must either be public or must be authorized via a shared access signature. If the
        /// source blob is public, no authorization is required to perform the operation. If the size of the
        /// source blob is greater than 256 MB, the request will fail with 409 (Conflict). The blob type of
        /// the source blob has to be block blob.
        /// </param>
        /// <param name="options">
        /// Optional parameters.
        /// </param>
        /// <param name="cancellationToken">
        /// Optional <see cref="CancellationToken"/> to propagate
        /// notifications that the operation should be cancelled.
        /// </param>
        /// <returns>
        /// A <see cref="Response{BlobCopyInfo}"/> describing the
        /// state of the copy operation.
        /// </returns>
        /// <remarks>
        /// A <see cref="RequestFailedException"/> will be thrown if
        /// a failure occurs.
        /// </remarks>
        public virtual Response<BlobCopyInfo> SyncCopyFromUri(
            Uri source,
            BlobCopyFromUriOptions options = default,
            CancellationToken cancellationToken = default)
            => SyncCopyFromUriInternal(
                source: source,
                metadata: options?.Metadata,
                tags: options?.Tags,
                accessTier: options?.AccessTier,
                sourceConditions: options?.SourceConditions,
                destinationConditions: options?.DestinationConditions,
                destinationImmutabilityPolicy: options?.DestinationImmutabilityPolicy,
                legalHold: options?.LegalHold,
                sourceAuthentication: options?.SourceAuthentication,
                async: false,
                cancellationToken: cancellationToken)
            .EnsureCompleted();

        /// <summary>
        /// The Copy Blob From URL operation copies a blob to a destination within the storage account synchronously
        /// for source blob sizes up to 256 MB. This API is available starting in version 2018-03-28.
        /// The source for a Copy Blob From URL operation can be any committed block blob in any Azure storage account
        /// which is either public or authorized with a shared access signature.
        ///
        /// The size of the source blob can be a maximum length of up to 256 MB.
        ///
        /// For more information, see
        /// <see href="https://docs.microsoft.com/en-us/rest/api/storageservices/copy-blob-from-url">
        /// Copy Blob From URL</see>.
        /// </summary>
        /// <param name="source">
        /// Required. Specifies the URL of the source blob. The value may be a URL of up to 2 KB in length
        /// that specifies a blob. The value should be URL-encoded as it would appear in a request URI. The
        /// source blob must either be public or must be authorized via a shared access signature. If the
        /// source blob is public, no authorization is required to perform the operation. If the size of the
        /// source blob is greater than 256 MB, the request will fail with 409 (Conflict). The blob type of
        /// the source blob has to be block blob.
        /// </param>
        /// <param name="options">
        /// Optional parameters.
        /// </param>
        /// <param name="cancellationToken">
        /// Optional <see cref="CancellationToken"/> to propagate
        /// notifications that the operation should be cancelled.
        /// </param>
        /// <returns>
        /// A <see cref="Response{BlobCopyInfo}"/> describing the
        /// state of the copy operation.
        /// </returns>
        /// <remarks>
        /// A <see cref="RequestFailedException"/> will be thrown if
        /// a failure occurs.
        /// </remarks>
        public virtual async Task<Response<BlobCopyInfo>> SyncCopyFromUriAsync(
            Uri source,
            BlobCopyFromUriOptions options = default,
            CancellationToken cancellationToken = default)
            => await SyncCopyFromUriInternal(
                source: source,
                metadata: options?.Metadata,
                tags: options?.Tags,
                accessTier: options?.AccessTier,
                sourceConditions: options?.SourceConditions,
                destinationConditions: options?.DestinationConditions,
                destinationImmutabilityPolicy: options?.DestinationImmutabilityPolicy,
                legalHold: options?.LegalHold,
                sourceAuthentication: options?.SourceAuthentication,
                async: true,
                cancellationToken: cancellationToken)
            .ConfigureAwait(false);

        /// <summary>
        /// The Copy Blob From URL operation copies a blob to a destination within the storage account synchronously
        /// for source blob sizes up to 256 MB. This API is available starting in version 2018-03-28.
        /// The source for a Copy Blob From URL operation can be any committed block blob in any Azure storage account
        /// which is either public or authorized with a shared access signature.
        ///
        /// The size of the source blob can be a maximum length of up to 256 MB.
        ///
        /// For more information, see
        /// <see href="https://docs.microsoft.com/en-us/rest/api/storageservices/copy-blob-from-url">
        /// Copy Blob From URL</see>.
        /// </summary>
        /// <param name="source">
        /// Required. Specifies the URL of the source blob. The value may be a URL of up to 2 KB in length
        /// that specifies a blob. The value should be URL-encoded as it would appear in a request URI. The
        /// source blob must either be public or must be authorized via a shared access signature. If the
        /// source blob is public, no authorization is required to perform the operation. If the size of the
        /// source blob is greater than 256 MB, the request will fail with 409 (Conflict). The blob type of
        /// the source blob has to be block blob.
        /// </param>
        /// <param name="metadata">
        /// Optional custom metadata to set for this blob.
        /// </param>
        /// <param name="tags">
        /// Optional tags to set for this blob.
        /// </param>
        /// <param name="accessTier">
        /// Optional <see cref="AccessTier"/>
        /// Indicates the tier to be set on the blob.
        /// </param>
        /// <param name="sourceConditions">
        /// Optional <see cref="BlobRequestConditions"/> to add
        /// conditions on the copying of data from this source blob.
        /// </param>
        /// <param name="destinationConditions">
        /// Optional <see cref="BlobRequestConditions"/> to add conditions on
        /// the copying of data to this blob.
        /// </param>
        /// <param name="destinationImmutabilityPolicy">
        /// Optional <see cref="BlobImmutabilityPolicy"/> to set on the blob.
        /// Note that is parameter is only applicable to a blob within a container that
        /// hasimmutable storage with versioning enabled.
        /// </param>
        /// <param name="legalHold">
        /// Optional.  Indicates if a legal hold should be placed on the blob.
        /// Note that is parameter is only applicable to a blob within a container that
        /// has immutable storage with versioning enabled.
        /// </param>
        /// <param name="sourceAuthentication">
        /// Optional. Source authentication used to access the source blob.
        /// </param>
        /// <param name="async">
        /// Whether to invoke the operation asynchronously.
        /// </param>
        /// <param name="cancellationToken">
        /// Optional <see cref="CancellationToken"/> to propagate
        /// notifications that the operation should be cancelled.
        /// </param>
        /// <returns>
        /// A <see cref="Response{BlobCopyInfo}"/> describing the
        /// state of the copy operation.
        /// </returns>
        /// <remarks>
        /// A <see cref="RequestFailedException"/> will be thrown if
        /// a failure occurs.
        /// </remarks>
        private async Task<Response<BlobCopyInfo>> SyncCopyFromUriInternal(
            Uri source,
            Metadata metadata,
            Tags tags,
            AccessTier? accessTier,
            BlobRequestConditions sourceConditions,
            BlobRequestConditions destinationConditions,
            BlobImmutabilityPolicy destinationImmutabilityPolicy,
            bool? legalHold,
            HttpAuthorization sourceAuthentication,
            bool async,
            CancellationToken cancellationToken)
        {
            using (ClientConfiguration.Pipeline.BeginLoggingScope(nameof(BlobBaseClient)))
            {
                DiagnosticScope scope = ClientConfiguration.ClientDiagnostics.CreateScope($"{nameof(BlobBaseClient)}.{nameof(SyncCopyFromUri)}");

                // All BlobRequestConditions are valid for destinationConditions.
                destinationConditions.ValidateConditionsNotPresent(
                    invalidConditions: BlobRequestConditionProperty.None,
                    operationName: nameof(BlobBaseClient.SyncCopyFromUri),
                    parameterName: nameof(destinationConditions));

                sourceConditions.ValidateConditionsNotPresent(
                    invalidConditions: BlobRequestConditionProperty.LeaseId,
                    operationName: nameof(BlobBaseClient.SyncCopyFromUri),
                    parameterName: nameof(sourceConditions));

                try
                {
                    ClientConfiguration.Pipeline.LogMethodEnter(
                    nameof(BlobBaseClient),
                    message:
                    $"{nameof(Uri)}: {Uri}\n" +
                    $"{nameof(source)}: {source}\n" +
                    $"{nameof(sourceConditions)}: {sourceConditions}\n" +
                    $"{nameof(destinationConditions)}: {destinationConditions}");

                    scope.Start();

                    ResponseWithHeaders<BlobCopyFromURLHeaders> response;

                    if (async)
                    {
                        response = await BlobRestClient.CopyFromURLAsync(
                            copySource: source.AbsoluteUri,
                            metadata: metadata,
                            tier: accessTier,
                            sourceIfModifiedSince: sourceConditions?.IfModifiedSince,
                            sourceIfUnmodifiedSince: sourceConditions?.IfUnmodifiedSince,
                            sourceIfMatch: sourceConditions?.IfMatch.ToString(),
                            sourceIfNoneMatch: sourceConditions?.IfNoneMatch.ToString(),
                            ifModifiedSince: destinationConditions?.IfModifiedSince,
                            ifUnmodifiedSince: destinationConditions?.IfUnmodifiedSince,
                            ifMatch: destinationConditions?.IfMatch?.ToString(),
                            ifNoneMatch: destinationConditions?.IfNoneMatch?.ToString(),
                            ifTags: destinationConditions?.TagConditions,
                            leaseId: destinationConditions?.LeaseId,
                            blobTagsString: tags?.ToTagsString(),
                            immutabilityPolicyExpiry: destinationImmutabilityPolicy?.ExpiresOn,
                            immutabilityPolicyMode: destinationImmutabilityPolicy?.PolicyMode,
                            legalHold: legalHold,
                            copySourceAuthorization: sourceAuthentication?.ToString(),
                            encryptionScope: ClientConfiguration.EncryptionScope,
                            cancellationToken: cancellationToken)
                            .ConfigureAwait(false);
                    }
                    else
                    {
                        response = BlobRestClient.CopyFromURL(
                            copySource: source.AbsoluteUri,
                            metadata: metadata,
                            tier: accessTier,
                            sourceIfModifiedSince: sourceConditions?.IfModifiedSince,
                            sourceIfUnmodifiedSince: sourceConditions?.IfUnmodifiedSince,
                            sourceIfMatch: sourceConditions?.IfMatch.ToString(),
                            sourceIfNoneMatch: sourceConditions?.IfNoneMatch.ToString(),
                            ifModifiedSince: destinationConditions?.IfModifiedSince,
                            ifUnmodifiedSince: destinationConditions?.IfUnmodifiedSince,
                            ifMatch: destinationConditions?.IfMatch?.ToString(),
                            ifNoneMatch: destinationConditions?.IfNoneMatch?.ToString(),
                            ifTags: destinationConditions?.TagConditions,
                            leaseId: destinationConditions?.LeaseId,
                            blobTagsString: tags?.ToTagsString(),
                            immutabilityPolicyExpiry: destinationImmutabilityPolicy?.ExpiresOn,
                            immutabilityPolicyMode: destinationImmutabilityPolicy?.PolicyMode,
                            legalHold: legalHold,
                            copySourceAuthorization: sourceAuthentication?.ToString(),
                            encryptionScope: ClientConfiguration.EncryptionScope,
                            cancellationToken: cancellationToken);
                    }

                    return Response.FromValue(
                        response.ToBlobCopyInfo(),
                        response.GetRawResponse());
                }
                catch (Exception ex)
                {
                    ClientConfiguration.Pipeline.LogException(ex);
                    scope.Failed(ex);
                    throw;
                }
                finally
                {
                    ClientConfiguration.Pipeline.LogMethodExit(nameof(BlobBaseClient));
                    scope.Dispose();
                }
            }
        }
        #endregion CopyFromUri

        #region Delete
        /// <summary>
        /// The <see cref="Delete"/> operation marks the specified blob
        /// or snapshot for  deletion. The blob is later deleted during
        /// garbage collection.
        ///
        /// Note that in order to delete a blob, you must delete all of its
        /// snapshots. You can delete both at the same time using
        /// <see cref="DeleteSnapshotsOption.IncludeSnapshots"/>.
        ///
        /// For more information, see
        /// <see href="https://docs.microsoft.com/rest/api/storageservices/delete-blob">
        /// Delete Blob</see>.
        /// </summary>
        /// <param name="snapshotsOption">
        /// Specifies options for deleting blob snapshots.
        /// </param>
        /// <param name="conditions">
        /// Optional <see cref="BlobRequestConditions"/> to add conditions on
        /// deleting this blob.
        /// </param>
        /// <param name="cancellationToken">
        /// Optional <see cref="CancellationToken"/> to propagate
        /// notifications that the operation should be cancelled.
        /// </param>
        /// <returns>
        /// A <see cref="Response"/> on successfully deleting.
        /// </returns>
        /// <remarks>
        /// A <see cref="RequestFailedException"/> will be thrown if
        /// a failure occurs.
        /// </remarks>
        public virtual Response Delete(
            DeleteSnapshotsOption snapshotsOption = default,
            BlobRequestConditions conditions = default,
            CancellationToken cancellationToken = default) =>
            DeleteInternal(
                snapshotsOption,
                conditions,
                false, // async
                cancellationToken)
                .EnsureCompleted();

        /// <summary>
        /// The <see cref="DeleteAsync"/> operation marks the specified blob
        /// or snapshot for  deletion. The blob is later deleted during
        /// garbage collection.
        ///
        /// Note that in order to delete a blob, you must delete all of its
        /// snapshots. You can delete both at the same time using
        /// <see cref="DeleteSnapshotsOption.IncludeSnapshots"/>.
        ///
        /// For more information, see
        /// <see href="https://docs.microsoft.com/rest/api/storageservices/delete-blob">
        /// Delete Blob</see>.
        /// </summary>
        /// <param name="snapshotsOption">
        /// Specifies options for deleting blob snapshots.
        /// </param>
        /// <param name="conditions">
        /// Optional <see cref="BlobRequestConditions"/> to add conditions on
        /// deleting this blob.
        /// </param>
        /// <param name="cancellationToken">
        /// Optional <see cref="CancellationToken"/> to propagate
        /// notifications that the operation should be cancelled.
        /// </param>
        /// <returns>
        /// A <see cref="Response"/> on successfully deleting.
        /// </returns>
        /// <remarks>
        /// A <see cref="RequestFailedException"/> will be thrown if
        /// a failure occurs.
        /// </remarks>
        public virtual async Task<Response> DeleteAsync(
            DeleteSnapshotsOption snapshotsOption = default,
            BlobRequestConditions conditions = default,
            CancellationToken cancellationToken = default) =>
            await DeleteInternal(
                snapshotsOption,
                conditions,
                true, // async
                cancellationToken)
                .ConfigureAwait(false);

        /// <summary>
        /// The <see cref="DeleteIfExists"/> operation marks the specified blob
        /// or snapshot for deletion, if the blob exists. The blob is later deleted
        /// during garbage collection.
        ///
        /// Note that in order to delete a blob, you must delete all of its
        /// snapshots. You can delete both at the same time using
        /// <see cref="DeleteSnapshotsOption.IncludeSnapshots"/>.
        ///
        /// For more information, see
        /// <see href="https://docs.microsoft.com/rest/api/storageservices/delete-blob">
        /// Delete Blob</see>.
        /// </summary>
        /// <param name="snapshotsOption">
        /// Specifies options for deleting blob snapshots.
        /// </param>
        /// <param name="conditions">
        /// Optional <see cref="BlobRequestConditions"/> to add conditions on
        /// deleting this blob.
        /// </param>
        /// <param name="cancellationToken">
        /// Optional <see cref="CancellationToken"/> to propagate
        /// notifications that the operation should be cancelled.
        /// </param>
        /// <returns>
        /// A <see cref="Response"/> Returns true if blob exists and was
        /// deleted, return false otherwise.
        /// </returns>
        /// <remarks>
        /// A <see cref="RequestFailedException"/> will be thrown if
        /// a failure occurs.
        /// </remarks>
        public virtual Response<bool> DeleteIfExists(
            DeleteSnapshotsOption snapshotsOption = default,
            BlobRequestConditions conditions = default,
            CancellationToken cancellationToken = default) =>
            DeleteIfExistsInternal(
                snapshotsOption,
                conditions ?? default,
                false, // async
                cancellationToken)
                .EnsureCompleted();

        /// <summary>
        /// The <see cref="DeleteIfExistsAsync"/> operation marks the specified blob
        /// or snapshot for deletion, if the blob exists. The blob is later deleted
        /// during garbage collection.
        ///
        /// Note that in order to delete a blob, you must delete all of its
        /// snapshots. You can delete both at the same time using
        /// <see cref="DeleteSnapshotsOption.IncludeSnapshots"/>.
        ///
        /// For more information, see
        /// <see href="https://docs.microsoft.com/rest/api/storageservices/delete-blob">
        /// Delete Blob</see>.
        /// </summary>
        /// <param name="snapshotsOption">
        /// Specifies options for deleting blob snapshots.
        /// </param>
        /// <param name="conditions">
        /// Optional <see cref="BlobRequestConditions"/> to add conditions on
        /// deleting this blob.
        /// </param>
        /// <param name="cancellationToken">
        /// Optional <see cref="CancellationToken"/> to propagate
        /// notifications that the operation should be cancelled.
        /// </param>
        /// <returns>
        /// A <see cref="Response"/> Returns true if blob exists and was
        /// deleted, return false otherwise.
        /// </returns>
        /// <remarks>
        /// A <see cref="RequestFailedException"/> will be thrown if
        /// a failure occurs.
        /// </remarks>
        public virtual async Task<Response<bool>> DeleteIfExistsAsync(
            DeleteSnapshotsOption snapshotsOption = default,
            BlobRequestConditions conditions = default,
            CancellationToken cancellationToken = default) =>
            await DeleteIfExistsInternal(
                snapshotsOption,
                conditions ?? default,
                true, // async
                cancellationToken)
                .ConfigureAwait(false);

        /// <summary>
        /// The <see cref="DeleteIfExistsInternal"/> operation marks the specified blob
        /// or snapshot for deletion, if the blob exists. The blob is later deleted
        /// during garbage collection.
        ///
        /// Note that in order to delete a blob, you must delete all of its
        /// snapshots. You can delete both at the same time using
        /// <see cref="DeleteSnapshotsOption.IncludeSnapshots"/>.
        ///
        /// For more information, see
        /// <see href="https://docs.microsoft.com/rest/api/storageservices/delete-blob">
        /// Delete Blob</see>.
        /// </summary>
        /// <param name="snapshotsOption">
        /// Specifies options for deleting blob snapshots.
        /// </param>
        /// <param name="conditions">
        /// Optional <see cref="BlobRequestConditions"/> to add conditions on
        /// deleting this blob.
        /// </param>
        /// <param name="async">
        /// Whether to invoke the operation asynchronously.
        /// </param>
        /// <param name="cancellationToken">
        /// Optional <see cref="CancellationToken"/> to propagate
        /// notifications that the operation should be cancelled.
        /// </param>
        /// <returns>
        /// A <see cref="Response"/> on successfully deleting.
        /// </returns>
        /// <remarks>
        /// A <see cref="RequestFailedException"/> will be thrown if
        /// a failure occurs.
        /// </remarks>
        internal async Task<Response<bool>> DeleteIfExistsInternal(
            DeleteSnapshotsOption snapshotsOption,
            BlobRequestConditions conditions,
            bool async,
            CancellationToken cancellationToken)
        {
            using (ClientConfiguration.Pipeline.BeginLoggingScope(nameof(BlobBaseClient)))
            {
                ClientConfiguration.Pipeline.LogMethodEnter(
                    nameof(BlobBaseClient),
                    message:
                    $"{nameof(Uri)}: {Uri}\n" +
                    $"{nameof(snapshotsOption)}: {snapshotsOption}\n" +
                    $"{nameof(conditions)}: {conditions}");

                string operationName = $"{nameof(BlobBaseClient)}.{nameof(DeleteIfExists)}";
                DiagnosticScope scope = ClientConfiguration.ClientDiagnostics.CreateScope(operationName);

                try
                {
                    Response response = await DeleteInternal(
                        snapshotsOption,
                        conditions,
                        async,
                        cancellationToken,
                        operationName)
                        .ConfigureAwait(false);
                    return Response.FromValue(true, response);
                }
                catch (RequestFailedException storageRequestFailedException)
                when (storageRequestFailedException.ErrorCode == BlobErrorCode.BlobNotFound
                    || storageRequestFailedException.ErrorCode == BlobErrorCode.ContainerNotFound)
                {
                    return Response.FromValue(false, default);
                }
                catch (Exception ex)
                {
                    ClientConfiguration.Pipeline.LogException(ex);
                    throw;
                }
                finally
                {
                    ClientConfiguration.Pipeline.LogMethodExit(nameof(BlobBaseClient));
                }
            }
        }

        /// <summary>
        /// The <see cref="DeleteInternal"/> operation marks the specified blob
        /// or snapshot for  deletion. The blob is later deleted during
        /// garbage collection.
        ///
        /// Note that in order to delete a blob, you must delete all of its
        /// snapshots. You can delete both at the same time using
        /// <see cref="DeleteSnapshotsOption.IncludeSnapshots"/>.
        ///
        /// For more information, see
        /// <see href="https://docs.microsoft.com/rest/api/storageservices/delete-blob">
        /// Delete Blob</see>.
        /// </summary>
        /// <param name="snapshotsOption">
        /// Specifies options for deleting blob snapshots.
        /// </param>
        /// <param name="conditions">
        /// Optional <see cref="BlobRequestConditions"/> to add conditions on
        /// deleting this blob.
        /// </param>
        /// <param name="async">
        /// Whether to invoke the operation asynchronously.
        /// </param>
        /// <param name="cancellationToken">
        /// Optional <see cref="CancellationToken"/> to propagate
        /// notifications that the operation should be cancelled.
        /// </param>
        /// <param name="operationName">
        /// Optional. To indicate if the name of the operation.
        /// </param>
        /// <returns>
        /// A <see cref="Response"/> on successfully deleting.
        /// </returns>
        /// <remarks>
        /// A <see cref="RequestFailedException"/> will be thrown if
        /// a failure occurs.
        /// </remarks>
        private async Task<Response> DeleteInternal(
            DeleteSnapshotsOption snapshotsOption,
            BlobRequestConditions conditions,
            bool async,
            CancellationToken cancellationToken,
            string operationName = null)
        {
            using (ClientConfiguration.Pipeline.BeginLoggingScope(nameof(BlobBaseClient)))
            {
                ClientConfiguration.Pipeline.LogMethodEnter(
                    nameof(BlobBaseClient),
                    message:
                    $"{nameof(Uri)}: {Uri}\n" +
                    $"{nameof(snapshotsOption)}: {snapshotsOption}\n" +
                    $"{nameof(conditions)}: {conditions}");

                operationName ??= $"{nameof(BlobBaseClient)}.{nameof(Delete)}";
                DiagnosticScope scope = ClientConfiguration.ClientDiagnostics.CreateScope(operationName);

                // All BlobRequestConditions are valid.
                conditions.ValidateConditionsNotPresent(
                    invalidConditions: BlobRequestConditionProperty.None,
                    operationName: nameof(BlobBaseClient.Delete),
                    parameterName: nameof(conditions));

                try
                {
                    scope.Start();
                    ResponseWithHeaders<BlobDeleteHeaders> response;

                    if (async)
                    {
                        response = await BlobRestClient.DeleteAsync(
                            leaseId: conditions?.LeaseId,
                            deleteSnapshots: snapshotsOption == DeleteSnapshotsOption.None ? null : (DeleteSnapshotsOption?)snapshotsOption,
                            ifModifiedSince: conditions?.IfModifiedSince,
                            ifUnmodifiedSince: conditions?.IfUnmodifiedSince,
                            ifMatch: conditions?.IfMatch?.ToString(),
                            ifNoneMatch: conditions?.IfNoneMatch?.ToString(),
                            ifTags: conditions?.TagConditions,
                            cancellationToken: cancellationToken)
                            .ConfigureAwait(false);
                    }
                    else
                    {
                        response = BlobRestClient.Delete(
                            leaseId: conditions?.LeaseId,
                            deleteSnapshots: snapshotsOption == DeleteSnapshotsOption.None ? null : (DeleteSnapshotsOption?)snapshotsOption,
                            ifModifiedSince: conditions?.IfModifiedSince,
                            ifUnmodifiedSince: conditions?.IfUnmodifiedSince,
                            ifMatch: conditions?.IfMatch?.ToString(),
                            ifNoneMatch: conditions?.IfNoneMatch?.ToString(),
                            ifTags: conditions?.TagConditions,
                            cancellationToken: cancellationToken);
                    }

                    return response.GetRawResponse();
                }
                catch (Exception ex)
                {
                    ClientConfiguration.Pipeline.LogException(ex);
                    scope.Failed(ex);
                    throw;
                }
                finally
                {
                    ClientConfiguration.Pipeline.LogMethodExit(nameof(BlobBaseClient));
                    scope.Dispose();
                }
            }
        }
        #endregion Delete

        #region Exists
        /// <summary>
        /// The <see cref="Exists"/> operation can be called on a
        /// <see cref="BlobBaseClient"/> to see if the associated blob
        /// exists in the container on the storage account in the
        /// storage service.
        /// </summary>
        /// <param name="cancellationToken">
        /// Optional <see cref="CancellationToken"/> to propagate
        /// notifications that the operation should be cancelled.
        /// </param>
        /// <returns>
        /// Returns true if the blob exists.
        /// </returns>
        /// <remarks>
        /// A <see cref="RequestFailedException"/> will be thrown if
        /// a failure occurs.
        /// </remarks>
        public virtual Response<bool> Exists(
            CancellationToken cancellationToken = default) =>
            ExistsInternal(
                async: false,
                cancellationToken).EnsureCompleted();

        /// <summary>
        /// The <see cref="ExistsAsync"/> operation can be called on a
        /// <see cref="BlobBaseClient"/> to see if the associated blob
        /// exists in the container on the storage account in the storage service.
        /// </summary>
        /// <param name="cancellationToken">
        /// Optional <see cref="CancellationToken"/> to propagate
        /// notifications that the operation should be cancelled.
        /// </param>
        /// <returns>
        /// Returns true if the blob exists.
        /// </returns>
        /// <remarks>
        /// A <see cref="RequestFailedException"/> will be thrown if
        /// a failure occurs.
        /// </remarks>
        public virtual async Task<Response<bool>> ExistsAsync(
            CancellationToken cancellationToken = default) =>
            await ExistsInternal(
                async: true,
                cancellationToken).ConfigureAwait(false);

        /// <summary>
        /// The <see cref="ExistsInternal"/> operation can be called on a
        /// <see cref="BlobBaseClient"/> to see if the associated blob
        /// exists on the storage account in the storage service.
        /// </summary>
        /// <param name="async">
        /// Whether to invoke the operation asynchronously.
        /// </param>
        /// <param name="cancellationToken">
        /// Optional <see cref="CancellationToken"/> to propagate
        /// notifications that the operation should be cancelled.
        /// </param>
        /// <returns>
        /// Returns true if the blob exists.
        /// </returns>
        /// <remarks>
        /// A <see cref="RequestFailedException"/> will be thrown if
        /// a failure occurs.
        /// </remarks>
        private async Task<Response<bool>> ExistsInternal(
            bool async,
            CancellationToken cancellationToken)
        {
            using (ClientConfiguration.Pipeline.BeginLoggingScope(nameof(BlobBaseClient)))
            {
                ClientConfiguration.Pipeline.LogMethodEnter(
                    nameof(BlobBaseClient),
                    message:
                    $"{nameof(Uri)}: {Uri}");

                string operationName = $"{nameof(BlobBaseClient)}.{nameof(Exists)}";

                try
                {
                    Response<BlobProperties> response = await GetPropertiesInternal(
                        conditions: default,
                        async: async,
                        cancellationToken: cancellationToken,
                        operationName)
                        .ConfigureAwait(false);

                    return Response.FromValue(true, response.GetRawResponse());
                }
                catch (RequestFailedException storageRequestFailedException)
                when (storageRequestFailedException.ErrorCode == BlobErrorCode.BlobNotFound
                    || storageRequestFailedException.ErrorCode == BlobErrorCode.ContainerNotFound)
                {
                    return Response.FromValue(false, default);
                }
                catch (RequestFailedException storageRequestFailedException)
                when (storageRequestFailedException.ErrorCode == BlobErrorCode.BlobUsesCustomerSpecifiedEncryption)
                {
                    return Response.FromValue(true, default);
                }
                catch (Exception ex)
                {
                    ClientConfiguration.Pipeline.LogException(ex);
                    throw;
                }
                finally
                {
                    ClientConfiguration.Pipeline.LogMethodExit(nameof(BlobBaseClient));
                }
            }
        }
        #endregion Exists

        #region Undelete
        /// <summary>
        /// The <see cref="Undelete"/> operation restores the contents
        /// and metadata of a soft deleted blob and any associated soft
        /// deleted snapshots.
        ///
        /// For more information, see
        /// <see href="https://docs.microsoft.com/rest/api/storageservices/undelete-blob">
        /// Undelete Blob</see>.
        /// </summary>
        /// <param name="cancellationToken">
        /// Optional <see cref="CancellationToken"/> to propagate
        /// notifications that the operation should be cancelled.
        /// </param>
        /// <returns>
        /// A <see cref="Response"/> on successfully deleting.
        /// </returns>
        /// <remarks>
        /// A <see cref="RequestFailedException"/> will be thrown if
        /// a failure occurs.
        /// </remarks>
        public virtual Response Undelete(
            CancellationToken cancellationToken = default) =>
            UndeleteInternal(
                false, // async
                cancellationToken)
                .EnsureCompleted();

        /// <summary>
        /// The <see cref="UndeleteAsync"/> operation restores the contents
        /// and metadata of a soft deleted blob and any associated soft
        /// deleted snapshots.
        ///
        /// For more information, see
        /// <see href="https://docs.microsoft.com/rest/api/storageservices/undelete-blob">
        /// Undelete Blob</see>.
        /// </summary>
        /// <param name="cancellationToken">
        /// Optional <see cref="CancellationToken"/> to propagate
        /// notifications that the operation should be cancelled.
        /// </param>
        /// <returns>
        /// A <see cref="Response"/> on successfully deleting.
        /// </returns>
        /// <remarks>
        /// A <see cref="RequestFailedException"/> will be thrown if
        /// a failure occurs.
        /// </remarks>
        public virtual async Task<Response> UndeleteAsync(
            CancellationToken cancellationToken = default) =>
            await UndeleteInternal(
                true, // async
                cancellationToken)
                .ConfigureAwait(false);

        /// <summary>
        /// The <see cref="UndeleteInternal"/> operation restores the contents
        /// and metadata of a soft deleted blob and any associated soft
        /// deleted snapshots.
        ///
        /// For more information, see
        /// <see href="https://docs.microsoft.com/rest/api/storageservices/undelete-blob">
        /// Undelete Blob</see>.
        /// </summary>
        /// <param name="async">
        /// Whether to invoke the operation asynchronously.
        /// </param>
        /// <param name="cancellationToken">
        /// Optional <see cref="CancellationToken"/> to propagate
        /// notifications that the operation should be cancelled.
        /// </param>
        /// <returns>
        /// A <see cref="Response"/> on successfully deleting.
        /// </returns>
        /// <remarks>
        /// A <see cref="RequestFailedException"/> will be thrown if
        /// a failure occurs.
        /// </remarks>
        private async Task<Response> UndeleteInternal(
            bool async,
            CancellationToken cancellationToken)
        {
            using (ClientConfiguration.Pipeline.BeginLoggingScope(nameof(BlobBaseClient)))
            {
                ClientConfiguration.Pipeline.LogMethodEnter(nameof(BlobBaseClient), message: $"{nameof(Uri)}: {Uri}");

                DiagnosticScope scope = ClientConfiguration.ClientDiagnostics.CreateScope($"{nameof(BlobBaseClient)}.{nameof(Undelete)}");

                try
                {
                    scope.Start();
                    ResponseWithHeaders<BlobUndeleteHeaders> response;

                    if (async)
                    {
                        response = await BlobRestClient.UndeleteAsync(
                            cancellationToken: cancellationToken)
                            .ConfigureAwait(false);
                    }
                    else
                    {
                        response = BlobRestClient.Undelete(
                            cancellationToken: cancellationToken);
                    }

                    return response.GetRawResponse();
                }
                catch (Exception ex)
                {
                    ClientConfiguration.Pipeline.LogException(ex);
                    scope.Failed(ex);
                    throw;
                }
                finally
                {
                    ClientConfiguration.Pipeline.LogMethodExit(nameof(BlobBaseClient));
                    scope.Dispose();
                }
            }
        }
        #endregion Undelete

        #region GetProperties
        /// <summary>
        /// The <see cref="GetProperties"/> operation returns all
        /// user-defined metadata, standard HTTP properties, and system
        /// properties for the blob. It does not return the content of the
        /// blob.
        ///
        /// For more information, see
        /// <see href="https://docs.microsoft.com/rest/api/storageservices/get-blob-properties">
        /// Get Blob Properties</see>.
        /// </summary>
        /// <param name="conditions">
        /// Optional <see cref="BlobRequestConditions"/> to add
        /// conditions on getting the blob's properties.
        /// </param>
        /// <param name="cancellationToken">
        /// Optional <see cref="CancellationToken"/> to propagate
        /// notifications that the operation should be cancelled.
        /// </param>
        /// <returns>
        /// A <see cref="Response{BlobProperties}"/> describing the
        /// blob's properties.
        /// </returns>
        /// <remarks>
        /// A <see cref="RequestFailedException"/> will be thrown if
        /// a failure occurs.
        /// </remarks>
        public virtual Response<BlobProperties> GetProperties(
            BlobRequestConditions conditions = default,
            CancellationToken cancellationToken = default) =>
            GetPropertiesInternal(
                conditions,
                async: false,
                cancellationToken)
                .EnsureCompleted();

        /// <summary>
        /// The <see cref="GetPropertiesAsync"/> operation returns all
        /// user-defined metadata, standard HTTP properties, and system
        /// properties for the blob. It does not return the content of the
        /// blob.
        ///
        /// For more information, see
        /// <see href="https://docs.microsoft.com/rest/api/storageservices/get-blob-properties">
        /// Get Blob Properties</see>.
        /// </summary>
        /// <param name="conditions">
        /// Optional <see cref="BlobRequestConditions"/> to add
        /// conditions on getting the blob's properties.
        /// </param>
        /// <param name="cancellationToken">
        /// Optional <see cref="CancellationToken"/> to propagate
        /// notifications that the operation should be cancelled.
        /// </param>
        /// <returns>
        /// A <see cref="Response{BlobProperties}"/> describing the
        /// blob's properties.
        /// </returns>
        /// <remarks>
        /// A <see cref="RequestFailedException"/> will be thrown if
        /// a failure occurs.
        /// </remarks>
        public virtual async Task<Response<BlobProperties>> GetPropertiesAsync(
            BlobRequestConditions conditions = default,
            CancellationToken cancellationToken = default) =>
            await GetPropertiesInternal(
                conditions,
                async: true,
                cancellationToken)
                .ConfigureAwait(false);

        /// <summary>
        /// The <see cref="GetPropertiesInternal"/> operation returns all
        /// user-defined metadata, standard HTTP properties, and system
        /// properties for the blob. It does not return the content of the
        /// blob.
        ///
        /// For more information, see
        /// <see href="https://docs.microsoft.com/rest/api/storageservices/get-blob-properties">
        /// Get Blob Properties</see>.
        /// </summary>
        /// <param name="conditions">
        /// Optional <see cref="BlobRequestConditions"/> to add
        /// conditions on getting the blob's properties.
        /// </param>
        /// <param name="async">
        /// Whether to invoke the operation asynchronously.
        /// </param>
        /// <param name="cancellationToken">
        /// Optional <see cref="CancellationToken"/> to propagate
        /// notifications that the operation should be cancelled.
        /// </param>
        /// <param name="operationName">
        /// The name of the calling operation.
        /// </param>
        /// <returns>
        /// A <see cref="Response{BlobProperties}"/> describing the
        /// blob's properties.
        /// </returns>
        /// <remarks>
        /// A <see cref="RequestFailedException"/> will be thrown if
        /// a failure occurs.
        /// </remarks>
        internal async Task<Response<BlobProperties>> GetPropertiesInternal(
            BlobRequestConditions conditions,
            bool async,
            CancellationToken cancellationToken,
            string operationName = default)
        {
            operationName ??= $"{nameof(BlobBaseClient)}.{nameof(GetProperties)}";
            using (ClientConfiguration.Pipeline.BeginLoggingScope(nameof(BlobBaseClient)))
            {
                ClientConfiguration.Pipeline.LogMethodEnter(
                    nameof(BlobBaseClient),
                    message:
                    $"{nameof(Uri)}: {Uri}\n" +
                    $"{nameof(conditions)}: {conditions}");

                operationName ??= $"{nameof(BlobBaseClient)}.{nameof(GetProperties)}";
                DiagnosticScope scope = ClientConfiguration.ClientDiagnostics.CreateScope(operationName);

                // All BlobRequestConditions are valid.
                conditions.ValidateConditionsNotPresent(
                    invalidConditions: BlobRequestConditionProperty.None,
                    operationName: nameof(BlobBaseClient.GetProperties),
                    parameterName: nameof(conditions));

                try
                {
                    scope.Start();
                    ResponseWithHeaders<BlobGetPropertiesHeaders> response;

                    if (async)
                    {
                        response = await BlobRestClient.GetPropertiesAsync(
                            leaseId: conditions?.LeaseId,
                            encryptionKey: ClientConfiguration.CustomerProvidedKey?.EncryptionKey,
                            encryptionKeySha256: ClientConfiguration.CustomerProvidedKey?.EncryptionKeyHash,
                            encryptionAlgorithm: ClientConfiguration.CustomerProvidedKey?.EncryptionAlgorithm == null ? null : EncryptionAlgorithmTypeInternal.AES256,
                            ifModifiedSince: conditions?.IfModifiedSince,
                            ifUnmodifiedSince: conditions?.IfUnmodifiedSince,
                            ifMatch: conditions?.IfMatch?.ToString(),
                            ifNoneMatch: conditions?.IfNoneMatch?.ToString(),
                            ifTags: conditions?.TagConditions,
                            cancellationToken: cancellationToken)
                            .ConfigureAwait(false);
                    }
                    else
                    {
                        response = BlobRestClient.GetProperties(
                            leaseId: conditions?.LeaseId,
                            encryptionKey: ClientConfiguration.CustomerProvidedKey?.EncryptionKey,
                            encryptionKeySha256: ClientConfiguration.CustomerProvidedKey?.EncryptionKeyHash,
                            encryptionAlgorithm: ClientConfiguration.CustomerProvidedKey?.EncryptionAlgorithm == null ? null : EncryptionAlgorithmTypeInternal.AES256,
                            ifModifiedSince: conditions?.IfModifiedSince,
                            ifUnmodifiedSince: conditions?.IfUnmodifiedSince,
                            ifMatch: conditions?.IfMatch?.ToString(),
                            ifNoneMatch: conditions?.IfNoneMatch?.ToString(),
                            ifTags: conditions?.TagConditions,
                            cancellationToken: cancellationToken);
                    }

                    return Response.FromValue(
                        response.ToBlobProperties(),
                        response.GetRawResponse());
                }
                catch (Exception ex)
                {
                    ClientConfiguration.Pipeline.LogException(ex);
                    scope.Failed(ex);
                    throw;
                }
                finally
                {
                    ClientConfiguration.Pipeline.LogMethodExit(nameof(BlobBaseClient));
                    scope.Dispose();
                }
            }
        }
        #endregion GetProperties

        #region SetHttpHeaders
        /// <summary>
        /// The <see cref="SetHttpHeaders"/> operation sets system
        /// properties on the blob.
        ///
        /// For more information, see
        /// <see href="https://docs.microsoft.com/rest/api/storageservices/set-blob-properties">
        /// Set Blob Properties</see>.
        /// </summary>
        /// <param name="httpHeaders">
        /// Optional. The standard HTTP header system properties to set.
        /// If not specified, existing values will be cleared.
        /// </param>
        /// <param name="conditions">
        /// Optional <see cref="BlobRequestConditions"/> to add conditions on
        /// setting the blob's HTTP headers.
        /// </param>
        /// <param name="cancellationToken">
        /// Optional <see cref="CancellationToken"/> to propagate
        /// notifications that the operation should be cancelled.
        /// </param>
        /// <returns>
        /// A <see cref="Response{BlobInfo}"/> describing the updated
        /// blob.
        /// </returns>
        /// <remarks>
        /// A <see cref="RequestFailedException"/> will be thrown if
        /// a failure occurs.
        /// </remarks>
        public virtual Response<BlobInfo> SetHttpHeaders(
            BlobHttpHeaders httpHeaders = default,
            BlobRequestConditions conditions = default,
            CancellationToken cancellationToken = default) =>
            SetHttpHeadersInternal(
                httpHeaders,
                conditions,
                false, // async
                cancellationToken)
                .EnsureCompleted();

        /// <summary>
        /// The <see cref="SetHttpHeadersAsync"/> operation sets system
        /// properties on the blob.
        ///
        /// For more information, see
        /// <see href="https://docs.microsoft.com/rest/api/storageservices/set-blob-properties">
        /// Set Blob Properties</see>.
        /// </summary>
        /// <param name="httpHeaders">
        /// Optional. The standard HTTP header system properties to set.  If not specified, existing values will be cleared.
        /// </param>
        /// <param name="conditions">
        /// Optional <see cref="BlobRequestConditions"/> to add conditions on
        /// setting the blob's HTTP headers.
        /// </param>
        /// <param name="cancellationToken">
        /// Optional <see cref="CancellationToken"/> to propagate
        /// notifications that the operation should be cancelled.
        /// </param>
        /// <returns>
        /// A <see cref="Response{BlobInfo}"/> describing the updated
        /// blob.
        /// </returns>
        /// <remarks>
        /// A <see cref="RequestFailedException"/> will be thrown if
        /// a failure occurs.
        /// </remarks>
        public virtual async Task<Response<BlobInfo>> SetHttpHeadersAsync(
            BlobHttpHeaders httpHeaders = default,
            BlobRequestConditions conditions = default,
            CancellationToken cancellationToken = default) =>
            await SetHttpHeadersInternal(
                httpHeaders,
                conditions,
                true, // async
                cancellationToken)
                .ConfigureAwait(false);

        /// <summary>
        /// The <see cref="SetHttpHeadersInternal"/> operation sets system
        /// properties on the blob.
        ///
        /// For more information, see
        /// <see href="https://docs.microsoft.com/rest/api/storageservices/set-blob-properties">
        /// Set Blob Properties</see>.
        /// </summary>
        /// <param name="httpHeaders">
        /// Optional. The standard HTTP header system properties to set.  If not specified, existing values will be cleared.
        /// </param>
        /// <param name="conditions">
        /// Optional <see cref="BlobRequestConditions"/> to add conditions on
        /// setting the blob's HTTP headers.
        /// </param>
        /// <param name="async">
        /// Whether to invoke the operation asynchronously.
        /// </param>
        /// <param name="cancellationToken">
        /// Optional <see cref="CancellationToken"/> to propagate
        /// notifications that the operation should be cancelled.
        /// </param>
        /// <returns>
        /// A <see cref="Response{BlobInfo}"/> describing the updated
        /// blob.
        /// </returns>
        /// <remarks>
        /// A <see cref="RequestFailedException"/> will be thrown if
        /// a failure occurs.
        /// </remarks>
        private async Task<Response<BlobInfo>> SetHttpHeadersInternal(
            BlobHttpHeaders httpHeaders,
            BlobRequestConditions conditions,
            bool async,
            CancellationToken cancellationToken)
        {
            using (ClientConfiguration.Pipeline.BeginLoggingScope(nameof(BlobBaseClient)))
            {
                ClientConfiguration.Pipeline.LogMethodEnter(
                    nameof(BlobBaseClient),
                    message:
                    $"{nameof(Uri)}: {Uri}\n" +
                    $"{nameof(httpHeaders)}: {httpHeaders}\n" +
                    $"{nameof(conditions)}: {conditions}");

                DiagnosticScope scope = ClientConfiguration.ClientDiagnostics.CreateScope($"{nameof(BlobBaseClient)}.{nameof(SetHttpHeaders)}");

                // All BlobRequestConditions are valid.
                conditions.ValidateConditionsNotPresent(
                    invalidConditions: BlobRequestConditionProperty.None,
                    operationName: nameof(BlobBaseClient.SetHttpHeaders),
                    parameterName: nameof(conditions));

                try
                {
                    scope.Start();
                    ResponseWithHeaders<BlobSetHttpHeadersHeaders> response;

                    if (async)
                    {
                        response = await BlobRestClient.SetHttpHeadersAsync(
                            blobCacheControl: httpHeaders?.CacheControl,
                            blobContentType: httpHeaders?.ContentType,
                            blobContentMD5: httpHeaders?.ContentHash,
                            blobContentEncoding: httpHeaders?.ContentEncoding,
                            blobContentLanguage: httpHeaders?.ContentLanguage,
                            leaseId: conditions?.LeaseId,
                            ifModifiedSince: conditions?.IfModifiedSince,
                            ifUnmodifiedSince: conditions?.IfUnmodifiedSince,
                            ifMatch: conditions?.IfMatch?.ToString(),
                            ifNoneMatch: conditions?.IfNoneMatch?.ToString(),
                            ifTags: conditions?.TagConditions,
                            blobContentDisposition: httpHeaders?.ContentDisposition,
                            cancellationToken: cancellationToken)
                            .ConfigureAwait(false);
                    }
                    else
                    {
                        response = BlobRestClient.SetHttpHeaders(
                            blobCacheControl: httpHeaders?.CacheControl,
                            blobContentType: httpHeaders?.ContentType,
                            blobContentMD5: httpHeaders?.ContentHash,
                            blobContentEncoding: httpHeaders?.ContentEncoding,
                            blobContentLanguage: httpHeaders?.ContentLanguage,
                            leaseId: conditions?.LeaseId,
                            ifModifiedSince: conditions?.IfModifiedSince,
                            ifUnmodifiedSince: conditions?.IfUnmodifiedSince,
                            ifMatch: conditions?.IfMatch?.ToString(),
                            ifNoneMatch: conditions?.IfNoneMatch?.ToString(),
                            ifTags: conditions?.TagConditions,
                            blobContentDisposition: httpHeaders?.ContentDisposition,
                            cancellationToken: cancellationToken);
                    }

                    return Response.FromValue(
                        response.ToBlobInfo(),
                        response.GetRawResponse());
                }
                catch (Exception ex)
                {
                    ClientConfiguration.Pipeline.LogException(ex);
                    scope.Failed(ex);
                    throw;
                }
                finally
                {
                    ClientConfiguration.Pipeline.LogMethodExit(nameof(BlobBaseClient));
                    scope.Dispose();
                }
            }
        }
        #endregion SetHttpHeaders

        #region SetMetadata
        /// <summary>
        /// The <see cref="SetMetadata"/> operation sets user-defined
        /// metadata for the specified blob as one or more name-value pairs.
        ///
        /// For more information, see
        /// <see href="https://docs.microsoft.com/rest/api/storageservices/set-blob-metadata">
        /// Set Blob Metadata</see>.
        /// </summary>
        /// <param name="metadata">
        /// Custom metadata to set for this blob.
        /// </param>
        /// <param name="conditions">
        /// Optional <see cref="BlobRequestConditions"/> to add conditions on
        /// setting the blob's metadata.
        /// </param>
        /// <param name="cancellationToken">
        /// Optional <see cref="CancellationToken"/> to propagate
        /// notifications that the operation should be cancelled.
        /// </param>
        /// <returns>
        /// A <see cref="Response{BlobInfo}"/> describing the updated
        /// blob.
        /// </returns>
        /// <remarks>
        /// A <see cref="RequestFailedException"/> will be thrown if
        /// a failure occurs.
        /// </remarks>
        public virtual Response<BlobInfo> SetMetadata(
            Metadata metadata,
            BlobRequestConditions conditions = default,
            CancellationToken cancellationToken = default) =>
            SetMetadataInternal(
                metadata,
                conditions,
                false, // async
                cancellationToken)
                .EnsureCompleted();

        /// <summary>
        /// The <see cref="SetMetadataAsync"/> operation sets user-defined
        /// metadata for the specified blob as one or more name-value pairs.
        ///
        /// For more information, see
        /// <see href="https://docs.microsoft.com/rest/api/storageservices/set-blob-metadata">
        /// Set Blob Metadata</see>.
        /// </summary>
        /// <param name="metadata">
        /// Custom metadata to set for this blob.
        /// </param>
        /// <param name="conditions">
        /// Optional <see cref="BlobRequestConditions"/> to add conditions on
        /// setting the blob's metadata.
        /// </param>
        /// <param name="cancellationToken">
        /// Optional <see cref="CancellationToken"/> to propagate
        /// notifications that the operation should be cancelled.
        /// </param>
        /// <returns>
        /// A <see cref="Response{BlobInfo}"/> describing the updated
        /// blob.
        /// </returns>
        /// <remarks>
        /// A <see cref="RequestFailedException"/> will be thrown if
        /// a failure occurs.
        /// </remarks>
        public virtual async Task<Response<BlobInfo>> SetMetadataAsync(
            Metadata metadata,
            BlobRequestConditions conditions = default,
            CancellationToken cancellationToken = default) =>
            await SetMetadataInternal(
                metadata,
                conditions,
                true, // async
                cancellationToken)
                .ConfigureAwait(false);

        /// <summary>
        /// The <see cref="SetMetadataInternal"/> operation sets user-defined
        /// metadata for the specified blob as one or more name-value pairs.
        ///
        /// For more information, see
        /// <see href="https://docs.microsoft.com/rest/api/storageservices/set-blob-metadata">
        /// Set Blob Metadata</see>.
        /// </summary>
        /// <param name="metadata">
        /// Custom metadata to set for this blob.
        /// </param>
        /// <param name="conditions">
        /// Optional <see cref="BlobRequestConditions"/> to add conditions on
        /// setting the blob's metadata.
        /// </param>
        /// <param name="async">
        /// Whether to invoke the operation asynchronously.
        /// </param>
        /// <param name="cancellationToken">
        /// Optional <see cref="CancellationToken"/> to propagate
        /// notifications that the operation should be cancelled.
        /// </param>
        /// <returns>
        /// A <see cref="Response{BlobInfo}"/> describing the updated
        /// blob.
        /// </returns>
        /// <remarks>
        /// A <see cref="RequestFailedException"/> will be thrown if
        /// a failure occurs.
        /// </remarks>
        private async Task<Response<BlobInfo>> SetMetadataInternal(
            Metadata metadata,
            BlobRequestConditions conditions,
            bool async,
            CancellationToken cancellationToken)
        {
            using (ClientConfiguration.Pipeline.BeginLoggingScope(nameof(BlobBaseClient)))
            {
                ClientConfiguration.Pipeline.LogMethodEnter(
                    nameof(BlobBaseClient),
                    message:
                    $"{nameof(Uri)}: {Uri}\n" +
                    $"{nameof(conditions)}: {conditions}");

                DiagnosticScope scope = ClientConfiguration.ClientDiagnostics.CreateScope($"{nameof(BlobBaseClient)}.{nameof(SetMetadata)}");

                // All BlobRequestConditions are valid.
                conditions.ValidateConditionsNotPresent(
                    invalidConditions: BlobRequestConditionProperty.None,
                    operationName: nameof(BlobBaseClient.SetMetadata),
                    parameterName: nameof(conditions));

                try
                {
                    scope.Start();
                    ResponseWithHeaders<BlobSetMetadataHeaders> response;

                    if (async)
                    {
                        response = await BlobRestClient.SetMetadataAsync(
                            metadata: metadata,
                            leaseId: conditions?.LeaseId,
                            encryptionKey: ClientConfiguration.CustomerProvidedKey?.EncryptionKey,
                            encryptionKeySha256: ClientConfiguration.CustomerProvidedKey?.EncryptionKeyHash,
                            encryptionAlgorithm: ClientConfiguration.CustomerProvidedKey?.EncryptionAlgorithm == null ? null : EncryptionAlgorithmTypeInternal.AES256,
                            encryptionScope: ClientConfiguration.EncryptionScope,
                            ifModifiedSince: conditions?.IfModifiedSince,
                            ifUnmodifiedSince: conditions?.IfUnmodifiedSince,
                            ifMatch: conditions?.IfMatch?.ToString(),
                            ifNoneMatch: conditions?.IfNoneMatch?.ToString(),
                            ifTags: conditions?.TagConditions,
                            cancellationToken: cancellationToken)
                            .ConfigureAwait(false);
                    }
                    else
                    {
                        response = BlobRestClient.SetMetadata(
                            metadata: metadata,
                            leaseId: conditions?.LeaseId,
                            encryptionKey: ClientConfiguration.CustomerProvidedKey?.EncryptionKey,
                            encryptionKeySha256: ClientConfiguration.CustomerProvidedKey?.EncryptionKeyHash,
                            encryptionAlgorithm: ClientConfiguration.CustomerProvidedKey?.EncryptionAlgorithm == null ? null : EncryptionAlgorithmTypeInternal.AES256,
                            encryptionScope: ClientConfiguration.EncryptionScope,
                            ifModifiedSince: conditions?.IfModifiedSince,
                            ifUnmodifiedSince: conditions?.IfUnmodifiedSince,
                            ifMatch: conditions?.IfMatch?.ToString(),
                            ifNoneMatch: conditions?.IfNoneMatch?.ToString(),
                            ifTags: conditions?.TagConditions,
                            cancellationToken: cancellationToken);
                    }

                    return Response.FromValue(
                        response.ToBlobInfo(),
                        response.GetRawResponse());
                }
                catch (Exception ex)
                {
                    ClientConfiguration.Pipeline.LogException(ex);
                    scope.Failed(ex);
                    throw;
                }
                finally
                {
                    ClientConfiguration.Pipeline.LogMethodExit(nameof(BlobBaseClient));
                    scope.Dispose();
                }
            }
        }
        #endregion SetMetadata

        #region CreateSnapshot
        /// <summary>
        /// The <see cref="CreateSnapshot"/> operation creates a
        /// read-only snapshot of a blob.
        ///
        /// For more information, see
        /// <see href="https://docs.microsoft.com/rest/api/storageservices/snapshot-blob">
        /// Snapshot Blob</see>.
        /// </summary>
        /// <param name="metadata">
        /// Optional custom metadata to set for this blob snapshot.
        /// </param>
        /// <param name="conditions">
        /// Optional <see cref="BlobRequestConditions"/> to add conditions on
        /// setting creating this snapshot.
        /// </param>
        /// <param name="cancellationToken">
        /// Optional <see cref="CancellationToken"/> to propagate
        /// notifications that the operation should be cancelled.
        /// </param>
        /// <returns>
        /// A <see cref="Response{BlobSnapshotInfo}"/> describing the
        /// new blob snapshot.
        /// </returns>
        /// <remarks>
        /// A <see cref="RequestFailedException"/> will be thrown if
        /// a failure occurs.
        /// </remarks>
        public virtual Response<BlobSnapshotInfo> CreateSnapshot(
            Metadata metadata = default,
            BlobRequestConditions conditions = default,
            CancellationToken cancellationToken = default) =>
            CreateSnapshotInternal(
                metadata,
                conditions,
                false, // async
                cancellationToken)
                .EnsureCompleted();

        /// <summary>
        /// The <see cref="CreateSnapshotAsync"/> operation creates a
        /// read-only snapshot of a blob.
        ///
        /// For more information, see
        /// <see href="https://docs.microsoft.com/rest/api/storageservices/snapshot-blob">
        /// Snapshot Blob</see>.
        /// </summary>
        /// <param name="metadata">
        /// Optional custom metadata to set for this blob snapshot.
        /// </param>
        /// <param name="conditions">
        /// Optional <see cref="BlobRequestConditions"/> to add conditions on
        /// setting creating this snapshot.
        /// </param>
        /// <param name="cancellationToken">
        /// Optional <see cref="CancellationToken"/> to propagate
        /// notifications that the operation should be cancelled.
        /// </param>
        /// <returns>
        /// A <see cref="Response{BlobSnapshotInfo}"/> describing the
        /// new blob snapshot.
        /// </returns>
        /// <remarks>
        /// A <see cref="RequestFailedException"/> will be thrown if
        /// a failure occurs.
        /// </remarks>
        public virtual async Task<Response<BlobSnapshotInfo>> CreateSnapshotAsync(
            Metadata metadata = default,
            BlobRequestConditions conditions = default,
            CancellationToken cancellationToken = default) =>
            await CreateSnapshotInternal(
                metadata,
                conditions,
                true, // async
                cancellationToken)
                .ConfigureAwait(false);

        /// <summary>
        /// The <see cref="CreateSnapshotInternal"/> operation creates a
        /// read-only snapshot of a blob.
        ///
        /// For more information, see
        /// <see href="https://docs.microsoft.com/rest/api/storageservices/snapshot-blob">
        /// Snapshot Blob</see>.
        /// </summary>
        /// <param name="metadata">
        /// Optional custom metadata to set for this blob snapshot.
        /// </param>
        /// <param name="conditions">
        /// Optional <see cref="BlobRequestConditions"/> to add conditions on
        /// setting creating this snapshot.
        /// </param>
        /// <param name="async">
        /// Whether to invoke the operation asynchronously.
        /// </param>
        /// <param name="cancellationToken">
        /// Optional <see cref="CancellationToken"/> to propagate
        /// notifications that the operation should be cancelled.
        /// </param>
        /// <returns>
        /// A <see cref="Response{BlobSnapshotInfo}"/> describing the
        /// new blob snapshot.
        /// </returns>
        /// <remarks>
        /// A <see cref="RequestFailedException"/> will be thrown if
        /// a failure occurs.
        /// </remarks>
        private async Task<Response<BlobSnapshotInfo>> CreateSnapshotInternal(
            Metadata metadata,
            BlobRequestConditions conditions,
            bool async,
            CancellationToken cancellationToken)
        {
            using (ClientConfiguration.Pipeline.BeginLoggingScope(nameof(BlobBaseClient)))
            {
                ClientConfiguration.Pipeline.LogMethodEnter(
                    nameof(BlobBaseClient),
                    message:
                    $"{nameof(Uri)}: {Uri}\n" +
                    $"{nameof(conditions)}: {conditions}");

                DiagnosticScope scope = ClientConfiguration.ClientDiagnostics.CreateScope($"{nameof(BlobBaseClient)}.{nameof(CreateSnapshot)}");

                // All BlobRequestConditions are valid.
                conditions.ValidateConditionsNotPresent(
                    invalidConditions:BlobRequestConditionProperty.None,
                    operationName: nameof(BlobBaseClient.CreateSnapshot),
                    parameterName: nameof(conditions));

                try
                {
                    scope.Start();
                    ResponseWithHeaders<BlobCreateSnapshotHeaders> response;

                    if (async)
                    {
                        response = await BlobRestClient.CreateSnapshotAsync(
                            metadata: metadata,
                            encryptionKey: ClientConfiguration.CustomerProvidedKey?.EncryptionKey,
                            encryptionKeySha256: ClientConfiguration.CustomerProvidedKey?.EncryptionKeyHash,
                            encryptionAlgorithm: ClientConfiguration.CustomerProvidedKey?.EncryptionAlgorithm == null ? null : EncryptionAlgorithmTypeInternal.AES256,
                            encryptionScope: ClientConfiguration.EncryptionScope,
                            ifModifiedSince: conditions?.IfModifiedSince,
                            ifUnmodifiedSince: conditions?.IfUnmodifiedSince,
                            ifMatch: conditions?.IfMatch?.ToString(),
                            ifNoneMatch: conditions?.IfNoneMatch?.ToString(),
                            ifTags: conditions?.TagConditions,
                            leaseId: conditions?.LeaseId,
                            cancellationToken: cancellationToken)
                            .ConfigureAwait(false);
                    }
                    else
                    {
                        response = BlobRestClient.CreateSnapshot(
                            metadata: metadata,
                            encryptionKey: ClientConfiguration.CustomerProvidedKey?.EncryptionKey,
                            encryptionKeySha256: ClientConfiguration.CustomerProvidedKey?.EncryptionKeyHash,
                            encryptionAlgorithm: ClientConfiguration.CustomerProvidedKey?.EncryptionAlgorithm == null ? null : EncryptionAlgorithmTypeInternal.AES256,
                            encryptionScope: ClientConfiguration.EncryptionScope,
                            ifModifiedSince: conditions?.IfModifiedSince,
                            ifUnmodifiedSince: conditions?.IfUnmodifiedSince,
                            ifMatch: conditions?.IfMatch?.ToString(),
                            ifNoneMatch: conditions?.IfNoneMatch?.ToString(),
                            ifTags: conditions?.TagConditions,
                            leaseId: conditions?.LeaseId,
                            cancellationToken: cancellationToken);
                    }

                    return Response.FromValue(
                        response.ToBlobSnapshotInfo(),
                        response.GetRawResponse());
                }
                catch (Exception ex)
                {
                    ClientConfiguration.Pipeline.LogException(ex);
                    scope.Failed(ex);
                    throw;
                }
                finally
                {
                    ClientConfiguration.Pipeline.LogMethodExit(nameof(BlobBaseClient));
                    scope.Dispose();
                }
            }
        }
        #endregion CreateSnapshot

        #region SetAccessTier
        /// <summary>
        /// The <see cref="SetAccessTier"/> operation sets the tier on a blob.
        /// The operation is allowed on a page blob in a premium storage
        /// account and on a block blob in a blob storage or general purpose
        /// v2 account.
        ///
        /// A premium page blob's tier determines the allowed size, IOPS, and
        /// bandwidth of the blob.  A block blob's tier determines
        /// Hot/Cool/Archive storage type.  This operation does not update the
        /// blob's ETag.  For detailed information about block blob level
        /// tiering <see href="https://docs.microsoft.com/en-us/azure/storage/blobs/storage-blob-storage-tiers">
        /// Blob Storage Tiers</see>.
        ///
        /// For more information about setting the tier, see
        /// <see href="https://docs.microsoft.com/en-us/azure/storage/blobs/storage-blob-storage-tiers">
        /// Blob Storage Tiers</see>.
        /// </summary>
        /// <param name="accessTier">
        /// Indicates the tier to be set on the blob.
        /// </param>
        /// <param name="conditions">
        /// Optional <see cref="BlobRequestConditions"/> to add conditions on
        /// setting the access tier.
        /// </param>
        /// <param name="rehydratePriority">
        /// Optional <see cref="RehydratePriority"/>
        /// Indicates the priority with which to rehydrate an archived blob.
        /// </param>
        /// <param name="cancellationToken">
        /// Optional <see cref="CancellationToken"/> to propagate
        /// notifications that the operation should be cancelled.
        /// </param>
        /// <returns>
        /// A <see cref="Response"/> on successfully setting the tier.
        /// </returns>
        /// <remarks>
        /// A <see cref="RequestFailedException"/> will be thrown if
        /// a failure occurs.
        /// </remarks>
        public virtual Response SetAccessTier(
            AccessTier accessTier,
            BlobRequestConditions conditions = default,
            RehydratePriority? rehydratePriority = default,
            CancellationToken cancellationToken = default) =>
            SetAccessTierInternal(
                accessTier,
                conditions,
                rehydratePriority,
                false, // async
                cancellationToken)
                .EnsureCompleted();

        /// <summary>
        /// The <see cref="SetAccessTierAsync"/> operation sets the tier on a blob.
        /// The operation is allowed on a page blob in a premium storage
        /// account and on a block blob in a blob storage or general purpose
        /// v2 account.
        ///
        /// A premium page blob's tier determines the allowed size, IOPS, and
        /// bandwidth of the blob.  A block blob's tier determines
        /// Hot/Cool/Archive storage type.  This operation does not update the
        /// blob's ETag.  For detailed information about block blob level
        /// tiering <see href="https://docs.microsoft.com/en-us/azure/storage/blobs/storage-blob-storage-tiers">
        /// Blob Storage Tiers</see>.
        ///
        /// For more information about setting the tier, see
        /// <see href="https://docs.microsoft.com/en-us/azure/storage/blobs/storage-blob-storage-tiers">
        /// Blob Storage Tiers</see>.
        /// </summary>
        /// <param name="accessTier">
        /// Indicates the tier to be set on the blob.
        /// </param>
        /// <param name="conditions">
        /// Optional <see cref="BlobRequestConditions"/> to add conditions on
        /// setting the access tier.
        /// </param>
        /// <param name="rehydratePriority">
        /// Optional <see cref="RehydratePriority"/>
        /// Indicates the priority with which to rehydrate an archived blob.
        /// </param>
        /// <param name="cancellationToken">
        /// Optional <see cref="CancellationToken"/> to propagate
        /// notifications that the operation should be cancelled.
        /// </param>
        /// <returns>
        /// A <see cref="Response"/> on successfully setting the tier.
        /// </returns>
        /// <remarks>
        /// A <see cref="RequestFailedException"/> will be thrown if
        /// a failure occurs.
        /// </remarks>
        public virtual async Task<Response> SetAccessTierAsync(
            AccessTier accessTier,
            BlobRequestConditions conditions = default,
            RehydratePriority? rehydratePriority = default,
            CancellationToken cancellationToken = default) =>
            await SetAccessTierInternal(
                accessTier,
                conditions,
                rehydratePriority,
                true, // async
                cancellationToken)
                .ConfigureAwait(false);

        /// <summary>
        /// The <see cref="SetAccessTierInternal"/> operation sets the tier on a blob.
        /// The operation is allowed on a page blob in a premium storage
        /// account and on a block blob in a blob storage or general purpose
        /// v2 account.
        ///
        /// A premium page blob's tier determines the allowed size, IOPS, and
        /// bandwidth of the blob.  A block blob's tier determines
        /// Hot/Cool/Archive storage type.  This operation does not update the
        /// blob's ETag.  For detailed information about block blob level
        /// tiering <see href="https://docs.microsoft.com/en-us/azure/storage/blobs/storage-blob-storage-tiers">
        /// Blob Storage Tiers</see>.
        ///
        /// For more information about setting the tier, see
        /// <see href="https://docs.microsoft.com/en-us/azure/storage/blobs/storage-blob-storage-tiers">
        /// Blob Storage Tiers</see>.
        /// </summary>
        /// <param name="accessTier">
        /// Indicates the tier to be set on the blob.
        /// </param>
        /// <param name="conditions">
        /// Optional <see cref="BlobRequestConditions"/> to add conditions on
        /// setting the access tier.
        /// </param>
        /// <param name="rehydratePriority">
        /// Optional <see cref="RehydratePriority"/>
        /// Indicates the priority with which to rehydrate an archived blob.
        /// </param>
        /// <param name="async">
        /// Whether to invoke the operation asynchronously.
        /// </param>
        /// <param name="cancellationToken">
        /// Optional <see cref="CancellationToken"/> to propagate
        /// notifications that the operation should be cancelled.
        /// </param>
        /// <returns>
        /// A <see cref="Response"/> on successfully setting the tier.
        /// </returns>
        /// <remarks>
        /// A <see cref="RequestFailedException"/> will be thrown if
        /// a failure occurs.
        /// </remarks>
        private async Task<Response> SetAccessTierInternal(
            AccessTier accessTier,
            BlobRequestConditions conditions,
            RehydratePriority? rehydratePriority,
            bool async,
            CancellationToken cancellationToken)
        {
            using (ClientConfiguration.Pipeline.BeginLoggingScope(nameof(BlobBaseClient)))
            {
                ClientConfiguration.Pipeline.LogMethodEnter(
                    nameof(BlobBaseClient),
                    message:
                    $"{nameof(Uri)}: {Uri}\n" +
                    $"{nameof(accessTier)}: {accessTier}\n" +
                    $"{nameof(conditions)}: {conditions}");

                DiagnosticScope scope = ClientConfiguration.ClientDiagnostics.CreateScope($"{nameof(BlobBaseClient)}.{nameof(SetAccessTier)}");

                conditions.ValidateConditionsNotPresent(
                    invalidConditions:
                        BlobRequestConditionProperty.IfModifiedSince
                        | BlobRequestConditionProperty.IfUnmodifiedSince
                        | BlobRequestConditionProperty.IfMatch
                        | BlobRequestConditionProperty.IfNoneMatch,
                    operationName: nameof(BlobBaseClient.SetAccessTier),
                    parameterName: nameof(conditions));

                try
                {
                    scope.Start();
                    ResponseWithHeaders<BlobSetTierHeaders> response;

                    if (async)
                    {
                        response = await BlobRestClient.SetTierAsync(
                            tier: accessTier,
                            rehydratePriority: rehydratePriority,
                            leaseId: conditions?.LeaseId,
                            ifTags: conditions?.TagConditions,
                            cancellationToken: cancellationToken)
                            .ConfigureAwait(false);
                    }
                    else
                    {
                        response = BlobRestClient.SetTier(
                            tier: accessTier,
                            rehydratePriority: rehydratePriority,
                            leaseId: conditions?.LeaseId,
                            ifTags: conditions?.TagConditions,
                            cancellationToken: cancellationToken);
                    }

                    return response.GetRawResponse();
                }
                catch (Exception ex)
                {
                    ClientConfiguration.Pipeline.LogException(ex);
                    scope.Failed(ex);
                    throw;
                }
                finally
                {
                    ClientConfiguration.Pipeline.LogMethodExit(nameof(BlobBaseClient));
                    scope.Dispose();
                }
            }
        }
        #endregion SetAccessTier

        #region GetTags
        /// <summary>
        /// Gets the tags associated with the underlying blob.
        ///
        /// For more information, see
        /// <see href="https://docs.microsoft.com/en-us/rest/api/storageservices/get-blob-tags">
        /// Get Blob Tags</see>
        /// </summary>
        /// <param name="conditions">
        /// Optional <see cref="BlobRequestConditions"/> to add conditions on
        /// getting the blob's tags.  Note that TagConditions is currently the
        /// only condition supported by GetTags.
        /// </param>
        /// <param name="cancellationToken">
        /// Optional <see cref="CancellationToken"/> to propagate
        /// notifications that the operation should be cancelled.
        /// </param>
        /// <returns>
        /// A <see cref="Response{Tags}"/> on successfully getting tags.
        /// </returns>
        /// <remarks>
        /// A <see cref="RequestFailedException"/> will be thrown if
        /// a failure occurs.
        /// </remarks>
        public virtual Response<GetBlobTagResult> GetTags(
            BlobRequestConditions conditions = default,
            CancellationToken cancellationToken = default) =>
            GetTagsInternal(
                conditions: conditions,
                async: false,
                cancellationToken: cancellationToken)
            .EnsureCompleted();

        /// <summary>
        /// Gets the tags associated with the underlying blob.
        ///
        /// For more information, see
        /// <see href="https://docs.microsoft.com/en-us/rest/api/storageservices/get-blob-tags">
        /// Get Blob Tags</see>
        /// </summary>
        /// <param name="conditions">
        /// Optional <see cref="BlobRequestConditions"/> to add conditions on
        /// getting the blob's tags.  Note that TagConditions is currently the
        /// only condition supported by GetTags.
        /// </param>
        /// <param name="cancellationToken">
        /// Optional <see cref="CancellationToken"/> to propagate
        /// notifications that the operation should be cancelled.
        /// </param>
        /// <returns>
        /// A <see cref="Response{Tags}"/> on successfully getting tags.
        /// </returns>
        /// <remarks>
        /// A <see cref="RequestFailedException"/> will be thrown if
        /// a failure occurs.
        /// </remarks>
        public virtual async Task<Response<GetBlobTagResult>> GetTagsAsync(
            BlobRequestConditions conditions = default,
            CancellationToken cancellationToken = default) =>
            await GetTagsInternal(
                conditions: conditions,
                async: true,
                cancellationToken: cancellationToken)
            .ConfigureAwait(false);

        /// <summary>
        /// Gets the tags associated with the underlying blob.
        ///
        /// For more information, see
        /// <see href="https://docs.microsoft.com/en-us/rest/api/storageservices/get-blob-tags">
        /// Get Blob Tags</see>
        /// </summary>
        /// <param name="async">
        /// Whether to invoke the operation asynchronously.
        /// </param>
        /// <param name="conditions">
        /// Optional <see cref="BlobRequestConditions"/> to add conditions on
        /// getting the blob's tags.  Note that TagConditions is currently the
        /// only condition supported by GetTags.
        /// </param>
        /// <param name="cancellationToken">
        /// Optional <see cref="CancellationToken"/> to propagate
        /// notifications that the operation should be cancelled.
        /// </param>
        /// <returns>
        /// A <see cref="Response{Tags}"/> on successfully getting tags.
        /// </returns>
        /// <remarks>
        /// A <see cref="RequestFailedException"/> will be thrown if
        /// a failure occurs.
        /// </remarks>
        private async Task<Response<GetBlobTagResult>> GetTagsInternal(
            bool async,
            BlobRequestConditions conditions,
            CancellationToken cancellationToken)
        {
            using (ClientConfiguration.Pipeline.BeginLoggingScope(nameof(BlobBaseClient)))
            {
                ClientConfiguration.Pipeline.LogMethodEnter(
                    nameof(BlobBaseClient),
                    message:
                    $"{nameof(Uri)}: {Uri}");

                DiagnosticScope scope = ClientConfiguration.ClientDiagnostics.CreateScope($"{nameof(BlobBaseClient)}.{nameof(GetTags)}");

                conditions.ValidateConditionsNotPresent(
                    invalidConditions:
                        BlobRequestConditionProperty.IfModifiedSince
                        | BlobRequestConditionProperty.IfUnmodifiedSince
                        | BlobRequestConditionProperty.IfMatch
                        | BlobRequestConditionProperty.IfNoneMatch,
                    operationName: nameof(BlobBaseClient.GetTags),
                    parameterName: nameof(conditions));

                try
                {
                    scope.Start();
                    ResponseWithHeaders<BlobTags, BlobGetTagsHeaders> response;

                    if (async)
                    {
                        response = await BlobRestClient.GetTagsAsync(
                            ifTags: conditions?.TagConditions,
                            leaseId: conditions?.LeaseId,
                            cancellationToken: cancellationToken)
                            .ConfigureAwait(false);
                    }
                    else
                    {
                        response = BlobRestClient.GetTags(
                            ifTags: conditions?.TagConditions,
                            leaseId: conditions?.LeaseId,
                            cancellationToken: cancellationToken);
                    }

                    GetBlobTagResult result = new GetBlobTagResult
                    {
                        Tags = response.Value.ToTagDictionary()
                    };

                    return Response.FromValue(
                        result,
                        response.GetRawResponse());
                }
                catch (Exception ex)
                {
                    ClientConfiguration.Pipeline.LogException(ex);
                    scope.Failed(ex);
                    throw;
                }
                finally
                {
                    ClientConfiguration.Pipeline.LogMethodExit(nameof(BlobBaseClient));
                    scope.Dispose();
                }
            }
        }
        #endregion

        #region SetTags
        /// <summary>
        /// Sets tags on the underlying blob.
        /// A blob can have up to 10 tags.  Tag keys must be between 1 and 128 characters.  Tag values must be between 0 and 256 characters.
        /// Valid tag key and value characters include lower and upper case letters, digits (0-9),
        /// space (' '), plus ('+'), minus ('-'), period ('.'), foward slash ('/'), colon (':'), equals ('='), and underscore ('_').
        ///
        /// For more information, see
        /// <see href="https://docs.microsoft.com/en-us/rest/api/storageservices/set-blob-tags">
        /// Set Blob Tags</see>.
        /// </summary>
        /// <param name="tags">
        /// The tags to set on the blob.
        /// </param>
        /// <param name="conditions">
        /// Optional <see cref="BlobRequestConditions"/> to add conditions on
        /// setting the blob's tags.  Note that TagConditions is currently the
        /// only condition supported by SetTags.
        /// </param>
        /// <param name="cancellationToken">
        /// Optional <see cref="CancellationToken"/> to propagate
        /// notifications that the operation should be cancelled.
        /// </param>
        /// <returns>
        /// A <see cref="Response"/> on successfully setting the blob tags..
        /// </returns>
        /// <remarks>
        /// A <see cref="RequestFailedException"/> will be thrown if
        /// a failure occurs.
        /// </remarks>
        public virtual Response SetTags(
            Tags tags,
            BlobRequestConditions conditions = default,
            CancellationToken cancellationToken = default) =>
            SetTagsInternal(
                tags: tags,
                conditions: conditions,
                async: false,
                cancellationToken: cancellationToken)
            .EnsureCompleted();

        /// <summary>
        /// Sets tags on the underlying blob.
        /// A blob can have up to 10 tags.  Tag keys must be between 1 and 128 characters.  Tag values must be between 0 and 256 characters.
        /// Valid tag key and value characters include lower and upper case letters, digits (0-9),
        /// space (' '), plus ('+'), minus ('-'), period ('.'), foward slash ('/'), colon (':'), equals ('='), and underscore ('_').
        ///
        /// For more information, see
        /// <see href="https://docs.microsoft.com/en-us/rest/api/storageservices/set-blob-tags">
        /// Set Blob Tags</see>.
        /// </summary>
        /// <param name="tags">
        /// The tags to set on the blob.
        /// </param>
        /// <param name="conditions">
        /// Optional <see cref="BlobRequestConditions"/> to add conditions on
        /// setting the blob's tags.  Note that TagConditions is currently the
        /// only condition supported by SetTags.
        /// </param>
        /// <param name="cancellationToken">
        /// Optional <see cref="CancellationToken"/> to propagate
        /// notifications that the operation should be cancelled.
        /// </param>
        /// <returns>
        /// A <see cref="Response"/> on successfully setting the blob tags..
        /// </returns>
        /// <remarks>
        /// A <see cref="RequestFailedException"/> will be thrown if
        /// a failure occurs.
        /// </remarks>
        public virtual async Task<Response> SetTagsAsync(
            Tags tags,
            BlobRequestConditions conditions = default,
            CancellationToken cancellationToken = default) =>
            await SetTagsInternal(
                tags: tags,
                conditions: conditions,
                async: true,
                cancellationToken: cancellationToken)
            .ConfigureAwait(false);

        /// <summary>
        /// Sets tags on the underlying blob.
        /// A blob can have up to 10 tags.  Tag keys must be between 1 and 128 characters.  Tag values must be between 0 and 256 characters.
        /// Valid tag key and value characters include lower and upper case letters, digits (0-9),
        /// space (' '), plus ('+'), minus ('-'), period ('.'), foward slash ('/'), colon (':'), equals ('='), and underscore ('_').
        ///
        /// For more information, see
        /// <see href="https://docs.microsoft.com/en-us/rest/api/storageservices/set-blob-tags">
        /// Set Blob Tags</see>.
        /// </summary>
        /// <param name="tags">
        /// The tags to set on the blob.
        /// </param>
        /// <param name="conditions">
        /// Optional <see cref="BlobRequestConditions"/> to add conditions on
        /// setting the blob's tags.  Note that TagConditions is currently the
        /// only condition supported by SetTags.
        /// </param>
        /// <param name="async">
        /// Whether to invoke the operation asynchronously.
        /// </param>
        /// <param name="cancellationToken">
        /// Optional <see cref="CancellationToken"/> to propagate
        /// notifications that the operation should be cancelled.
        /// </param>
        /// <returns>
        /// A <see cref="Response"/> on successfully setting the blob tags..
        /// </returns>
        /// <remarks>
        /// A <see cref="RequestFailedException"/> will be thrown if
        /// a failure occurs.
        /// </remarks>
        //TODO what about content CRC and content MD5?
        private async Task<Response> SetTagsInternal(
            Tags tags,
            BlobRequestConditions conditions,
            bool async,
            CancellationToken cancellationToken)
        {
            using (ClientConfiguration.Pipeline.BeginLoggingScope(nameof(BlobBaseClient)))
            {
                ClientConfiguration.Pipeline.LogMethodEnter(
                    nameof(BlobBaseClient),
                    message:
                    $"{nameof(Uri)}: {Uri}\n" +
                    $"{nameof(tags)}: {tags}");

                DiagnosticScope scope = ClientConfiguration.ClientDiagnostics.CreateScope($"{nameof(BlobBaseClient)}.{nameof(SetTags)}");

                conditions.ValidateConditionsNotPresent(
                    invalidConditions:
                        BlobRequestConditionProperty.IfModifiedSince
                        | BlobRequestConditionProperty.IfUnmodifiedSince
                        | BlobRequestConditionProperty.IfMatch
                        | BlobRequestConditionProperty.IfNoneMatch,
                    operationName: nameof(BlobBaseClient.SetTags),
                    parameterName: nameof(conditions));

                try
                {
                    scope.Start();
                    ResponseWithHeaders<BlobSetTagsHeaders> response;

                    if (async)
                    {
                        response = await BlobRestClient.SetTagsAsync(
                            ifTags: conditions?.TagConditions,
                            leaseId: conditions?.LeaseId,
                            tags: tags.ToBlobTags(),
                            cancellationToken: cancellationToken)
                            .ConfigureAwait(false);
                    }
                    else
                    {
                        response = BlobRestClient.SetTags(
                            ifTags: conditions?.TagConditions,
                            leaseId: conditions?.LeaseId,
                            tags: tags.ToBlobTags(),
                            cancellationToken: cancellationToken);
                    }

                    return response.GetRawResponse();
                }
                catch (Exception ex)
                {
                    ClientConfiguration.Pipeline.LogException(ex);
                    scope.Failed(ex);
                    throw;
                }
                finally
                {
                    ClientConfiguration.Pipeline.LogMethodExit(nameof(BlobBaseClient));
                    scope.Dispose();
                }
            }
        }
        #endregion

        #region SetImmutabilityPolicy
        /// <summary>
        /// Sets the Immutability Policy on a Blob, Blob Snapshot, or Blob Version.
        /// Note that Blob Versioning must be enabled on your storage account, and the blob
        /// must be in a Container with immutable storage with versioning enabled to call
        /// this API.
        /// </summary>
        /// <param name="immutabilityPolicy">
        /// The <see cref="BlobImmutabilityPolicy"/> to set.
        /// </param>
        /// <param name="conditions">
        /// Optional <see cref="BlobRequestConditions"/> to add conditions on
        /// setting the blob's HTTP headers.
        /// Note that If Unmodified Since is the only request condition applicable to this API.
        /// </param>
        /// <param name="cancellationToken">
        /// Optional <see cref="CancellationToken"/> to propagate
        /// notifications that the operation should be cancelled.
        /// </param>
        /// <returns>
        /// A <see cref="Response{BlobImmutabilityPolicy}"/>.
        /// </returns>
        /// <remarks>
        /// A <see cref="RequestFailedException"/> will be thrown if
        /// a failure occurs.
        /// </remarks>
        public virtual Response<BlobImmutabilityPolicy> SetImmutabilityPolicy(
            BlobImmutabilityPolicy immutabilityPolicy,
            BlobRequestConditions conditions = default,
            CancellationToken cancellationToken = default) =>
            SetImmutabilityPolicyInternal(
                immutabilityPolicy: immutabilityPolicy,
                conditions: conditions,
                async: false,
                cancellationToken: cancellationToken)
            .EnsureCompleted();

        /// <summary>
        /// Sets the Immutability Policy on a Blob, Blob Snapshot, or Blob Version.
        /// Note that Blob Versioning must be enabled on your storage account, and the blob
        /// must be in a Container with immutable storage with versioning enabled to call
        /// this API.
        /// </summary>
        /// <param name="immutabilityPolicy">
        /// The <see cref="BlobImmutabilityPolicy"/> to set.
        /// </param>
        /// <param name="conditions">
        /// Optional <see cref="BlobRequestConditions"/> to add conditions on
        /// setting the blob's HTTP headers.
        /// Note that If Unmodified Since is the only request condition applicable to this API.
        /// </param>
        /// <param name="cancellationToken">
        /// Optional <see cref="CancellationToken"/> to propagate
        /// notifications that the operation should be cancelled.
        /// </param>
        /// <returns>
        /// A <see cref="Response{BlobImmutabilityPolicy}"/>.
        /// </returns>
        /// <remarks>
        /// A <see cref="RequestFailedException"/> will be thrown if
        /// a failure occurs.
        /// </remarks>
        public virtual async Task<Response<BlobImmutabilityPolicy>> SetImmutabilityPolicyAsync(
            BlobImmutabilityPolicy immutabilityPolicy,
            BlobRequestConditions conditions = default,
            CancellationToken cancellationToken = default) =>
            await SetImmutabilityPolicyInternal(
                immutabilityPolicy: immutabilityPolicy,
                conditions: conditions,
                async: true,
                cancellationToken: cancellationToken)
            .ConfigureAwait(false);

        /// <summary>
        /// Sets the Immutability Policy on a Blob, Blob Snapshot, or Blob Version.
        /// Note that Blob Versioning must be enabled on your storage account, and the blob
        /// must be in a Container with immutable storage with versioning enabled to call
        /// this API.
        /// </summary>
        /// <param name="immutabilityPolicy">
        /// The <see cref="BlobImmutabilityPolicy"/> to set.
        /// </param>
        /// <param name="conditions">
        /// Optional <see cref="BlobRequestConditions"/> to add conditions on
        /// setting the blob's HTTP headers.
        /// Note that If Unmodified Since is the only request condition applicable to this API.
        /// </param>
        /// <param name="async">
        /// Whether to invoke the operation asynchronously.
        /// </param>
        /// <param name="cancellationToken">
        /// Optional <see cref="CancellationToken"/> to propagate
        /// notifications that the operation should be cancelled.
        /// </param>
        /// <returns>
        /// A <see cref="Response{BlobImmutabilityPolicy}"/>.
        /// </returns>
        /// <remarks>
        /// A <see cref="RequestFailedException"/> will be thrown if
        /// a failure occurs.
        /// </remarks>
        private async Task<Response<BlobImmutabilityPolicy>> SetImmutabilityPolicyInternal(
            BlobImmutabilityPolicy immutabilityPolicy,
            BlobRequestConditions conditions,
            bool async,
            CancellationToken cancellationToken)
        {
            using (ClientConfiguration.Pipeline.BeginLoggingScope(nameof(BlobBaseClient)))
            {
                ClientConfiguration.Pipeline.LogMethodEnter(
                    nameof(BlobBaseClient),
                    message:
                    $"{nameof(Uri)}: {Uri}\n" +
                    $"{nameof(immutabilityPolicy)}: {immutabilityPolicy}");

                DiagnosticScope scope = ClientConfiguration.ClientDiagnostics.CreateScope($"{nameof(BlobBaseClient)}.{nameof(SetImmutabilityPolicy)}");

                if (immutabilityPolicy?.PolicyMode == BlobImmutabilityPolicyMode.Mutable)
                {
                    throw new ArgumentException($"{nameof(immutabilityPolicy.PolicyMode)} must be {BlobImmutabilityPolicyMode.Locked} or {BlobImmutabilityPolicyMode.Unlocked}");
                }

                conditions.ValidateConditionsNotPresent(
                    invalidConditions:
                        BlobRequestConditionProperty.IfMatch
                        | BlobRequestConditionProperty.IfNoneMatch
                        | BlobRequestConditionProperty.IfModifiedSince
                        | BlobRequestConditionProperty.LeaseId
                        | BlobRequestConditionProperty.TagConditions,
                    operationName: nameof(BlobBaseClient.SetImmutabilityPolicy),
                    parameterName: nameof(conditions));

                try
                {
                    scope.Start();
                    ResponseWithHeaders<BlobSetImmutabilityPolicyHeaders> response;

                    if (async)
                    {
                        response = await BlobRestClient.SetImmutabilityPolicyAsync(
                            timeout: null,
                            ifUnmodifiedSince: conditions?.IfUnmodifiedSince,
                            immutabilityPolicyExpiry: immutabilityPolicy.ExpiresOn,
                            immutabilityPolicyMode: immutabilityPolicy.PolicyMode,
                            cancellationToken: cancellationToken)
                            .ConfigureAwait(false);
                    }
                    else
                    {
                        response = BlobRestClient.SetImmutabilityPolicy(
                            timeout: null,
                            ifUnmodifiedSince: conditions?.IfUnmodifiedSince,
                            immutabilityPolicyExpiry: immutabilityPolicy.ExpiresOn,
                            immutabilityPolicyMode: immutabilityPolicy.PolicyMode,
                            cancellationToken: cancellationToken);
                    }

                    return Response.FromValue(
                        response.ToBlobImmutabilityPolicy(),
                        response.GetRawResponse());
                }
                catch (Exception ex)
                {
                    ClientConfiguration.Pipeline.LogException(ex);
                    scope.Failed(ex);
                    throw;
                }
                finally
                {
                    ClientConfiguration.Pipeline.LogMethodExit(nameof(BlobBaseClient));
                    scope.Dispose();
                }
            }
        }
        #endregion

        #region DeleteImmutabilityPolicy
        /// <summary>
        /// Deletes the Immutability Policy associated with the Blob.
        /// Note that Blob Versioning must be enabled on your storage account, and the blob
        /// must be in a Container with immutable storage with versioning enabled to call
        /// this API.
        /// </summary>
        /// <param name="cancellationToken">
        /// Optional <see cref="CancellationToken"/> to propagate
        /// notifications that the operation should be cancelled.
        /// </param>
        /// <returns>
        /// A <see cref="Response"/>.
        /// </returns>
        /// <remarks>
        /// A <see cref="RequestFailedException"/> will be thrown if
        /// a failure occurs.
        /// </remarks>
        public virtual Response DeleteImmutabilityPolicy(
            CancellationToken cancellationToken = default)
            => DeleteImmutabilityPolicyInternal(
                async: false,
                cancellationToken: cancellationToken)
                .EnsureCompleted();

        /// <summary>
        /// Deletes the Immutability Policy associated with the Blob.
        /// Note that Blob Versioning must be enabled on your storage account, and the blob
        /// must be in a Container with immutable storage with versioning enabled to call
        /// this API.
        /// </summary>
        /// <param name="cancellationToken">
        /// Optional <see cref="CancellationToken"/> to propagate
        /// notifications that the operation should be cancelled.
        /// </param>
        /// <returns>
        /// A <see cref="Response"/>.
        /// </returns>
        /// <remarks>
        /// A <see cref="RequestFailedException"/> will be thrown if
        /// a failure occurs.
        /// </remarks>
        public virtual async Task<Response> DeleteImmutabilityPolicyAsync(
            CancellationToken cancellationToken = default)
            => await DeleteImmutabilityPolicyInternal(
                async: true,
                cancellationToken: cancellationToken)
                .ConfigureAwait(false);

        /// <summary>
        /// Deletes the Immutability Policy associated with the Blob.
        /// Note that Blob Versioning must be enabled on your storage account, and the blob
        /// must be in a Container with immutable storage with versioning enabled to call
        /// this API.
        /// </summary>
        /// <param name="async">
        /// Whether to invoke the operation asynchronously.
        /// </param>
        /// <param name="cancellationToken">
        /// Optional <see cref="CancellationToken"/> to propagate
        /// notifications that the operation should be cancelled.
        /// </param>
        /// <returns>
        /// A <see cref="Response"/>.
        /// </returns>
        /// <remarks>
        /// A <see cref="RequestFailedException"/> will be thrown if
        /// a failure occurs.
        /// </remarks>
        private async Task<Response> DeleteImmutabilityPolicyInternal(
            bool async,
            CancellationToken cancellationToken)
        {
            using (ClientConfiguration.Pipeline.BeginLoggingScope(nameof(BlobBaseClient)))
            {
                ClientConfiguration.Pipeline.LogMethodEnter(
                    nameof(BlobBaseClient),
                    message:
                    $"{nameof(Uri)}: {Uri}");

                DiagnosticScope scope = ClientConfiguration.ClientDiagnostics.CreateScope($"{nameof(BlobBaseClient)}.{nameof(DeleteImmutabilityPolicy)}");

                try
                {
                    scope.Start();
                    ResponseWithHeaders<BlobDeleteImmutabilityPolicyHeaders> response;

                    if (async)
                    {
                        response = await BlobRestClient.DeleteImmutabilityPolicyAsync(
                            cancellationToken: cancellationToken)
                            .ConfigureAwait(false);
                    }
                    else
                    {
                        response = BlobRestClient.DeleteImmutabilityPolicy(
                            cancellationToken: cancellationToken);
                    }

                    return response.GetRawResponse();
                }
                catch (Exception ex)
                {
                    ClientConfiguration.Pipeline.LogException(ex);
                    scope.Failed(ex);
                    throw;
                }
                finally
                {
                    ClientConfiguration.Pipeline.LogMethodExit(nameof(BlobBaseClient));
                    scope.Dispose();
                }
            }
        }
        #endregion

        #region SetLegalHold
        /// <summary>
        /// Sets a legal hold on the blob.
        /// Note that Blob Versioning must be enabled on your storage account, and the blob
        /// must be in a Container with immutable storage with versioning enabled to call
        /// this API.
        /// </summary>
        /// <param name="hasLegalHold">
        /// Set to true to set a legal hold on the blob.
        /// Set to false to remove an existing legal hold.
        /// </param>
        /// <param name="cancellationToken">
        /// Optional <see cref="CancellationToken"/> to propagate
        /// notifications that the operation should be cancelled.
        /// </param>
        /// <returns>
        /// A <see cref="Response{BlobLegalHoldInfo}"/>.
        /// </returns>
        /// <remarks>
        /// A <see cref="RequestFailedException"/> will be thrown if
        /// a failure occurs.
        /// </remarks>
        public virtual Response<BlobLegalHoldResult> SetLegalHold(
            bool hasLegalHold,
            CancellationToken cancellationToken = default)
            => SetLegalHoldInternal(
                hasLegalHold: hasLegalHold,
                async: false,
                cancellationToken: cancellationToken)
                .EnsureCompleted();

        /// <summary>
        /// Sets a legal hold on the blob.
        /// Note that Blob Versioning must be enabled on your storage account, and the blob
        /// must be in a Container with immutable storage with versioning enabled to call
        /// this API.
        /// </summary>
        /// <param name="hasLegalHold">
        /// Set to true to set a legal hold on the blob.
        /// Set to false to remove an existing legal hold.
        /// </param>
        /// <param name="cancellationToken">
        /// Optional <see cref="CancellationToken"/> to propagate
        /// notifications that the operation should be cancelled.
        /// </param>
        /// <returns>
        /// A <see cref="Response{BlobLegalHoldInfo}"/>.
        /// </returns>
        /// <remarks>
        /// A <see cref="RequestFailedException"/> will be thrown if
        /// a failure occurs.
        /// </remarks>
        public virtual async Task<Response<BlobLegalHoldResult>> SetLegalHoldAsync(
            bool hasLegalHold,
            CancellationToken cancellationToken = default)
            => await SetLegalHoldInternal(
                hasLegalHold: hasLegalHold,
                async: true,
                cancellationToken: cancellationToken)
                .ConfigureAwait(false);

        /// <summary>
        /// Sets a legal hold on the blob.
        /// Note that Blob Versioning must be enabled on your storage account, and the blob
        /// must be in a Container with immutable storage with versioning enabled to call
        /// this API.
        /// </summary>
        /// <param name="hasLegalHold">
        /// Set to true to set a legal hold on the blob.
        /// Set to false to remove an existing legal hold.
        /// </param>
        /// <param name="async">
        /// Whether to invoke the operation asynchronously.
        /// </param>
        /// <param name="cancellationToken">
        /// Optional <see cref="CancellationToken"/> to propagate
        /// notifications that the operation should be cancelled.
        /// </param>
        /// <returns>
        /// A <see cref="Response{BlobLegalHoldInfo}"/>.
        /// </returns>
        /// <remarks>
        /// A <see cref="RequestFailedException"/> will be thrown if
        /// a failure occurs.
        /// </remarks>
        private async Task<Response<BlobLegalHoldResult>> SetLegalHoldInternal(
            bool hasLegalHold,
            bool async,
            CancellationToken cancellationToken)
        {
            using (ClientConfiguration.Pipeline.BeginLoggingScope(nameof(BlobBaseClient)))
            {
                ClientConfiguration.Pipeline.LogMethodEnter(
                    nameof(BlobBaseClient),
                    message:
                    $"{nameof(Uri)}: {Uri}\n" +
                    $"{nameof(hasLegalHold)}: {hasLegalHold}");

                DiagnosticScope scope = ClientConfiguration.ClientDiagnostics.CreateScope($"{nameof(BlobBaseClient)}.{nameof(SetLegalHold)}");

                try
                {
                    scope.Start();
                    ResponseWithHeaders<BlobSetLegalHoldHeaders> response;

                    if (async)
                    {
                        response = await BlobRestClient.SetLegalHoldAsync(
                            legalHold: hasLegalHold,
                            timeout: null,
                            cancellationToken: cancellationToken)
                            .ConfigureAwait(false);
                    }
                    else
                    {
                        response = BlobRestClient.SetLegalHold(
                            legalHold: hasLegalHold,
                            timeout: null,
                            cancellationToken: cancellationToken);
                    }

                    return Response.FromValue(
                        response.ToBlobLegalHoldInfo(),
                        response.GetRawResponse());
                }
                catch (Exception ex)
                {
                    ClientConfiguration.Pipeline.LogException(ex);
                    scope.Failed(ex);
                    throw;
                }
                finally
                {
                    ClientConfiguration.Pipeline.LogMethodExit(nameof(BlobBaseClient));
                    scope.Dispose();
                }
            }
        }
        #endregion

        #region GenerateSas
        /// <summary>
        /// The <see cref="GenerateSasUri(BlobSasPermissions, DateTimeOffset)"/>
        /// returns a <see cref="Uri"/> that generates a Blob Service
        /// Shared Access Signature (SAS) Uri based on the Client properties and
        /// parameters passed. The SAS is signed by the shared key credential
        /// of the client.
        ///
        /// To check if the client is able to sign a Service Sas see
        /// <see cref="CanGenerateSasUri"/>.
        ///
        /// For more information, see
        /// <see href="https://docs.microsoft.com/en-us/rest/api/storageservices/constructing-a-service-sas">
        /// Constructing a service SAS</see>.
        /// </summary>
        /// <param name="permissions">
        /// Required. Specifies the list of permissions to be associated with the SAS.
        /// See <see cref="BlobSasPermissions"/>.
        /// </param>
        /// <param name="expiresOn">
        /// Required. Specifies the time at which the SAS becomes invalid. This field
        /// must be omitted if it has been specified in an associated stored access policy.
        /// </param>
        /// <returns>
        /// A <see cref="Uri"/> containing the SAS Uri.
        /// </returns>
        /// <remarks>
        /// A <see cref="Exception"/> will be thrown if a failure occurs.
        /// </remarks>
        public virtual Uri GenerateSasUri(BlobSasPermissions permissions, DateTimeOffset expiresOn) =>
            GenerateSasUri(new BlobSasBuilder(permissions, expiresOn)
            {
                BlobContainerName = BlobContainerName,
                BlobName = Name,
                Snapshot = _snapshot,
                BlobVersionId = _blobVersionId,
                EncryptionScope = _clientConfiguration.EncryptionScope
            });

        /// <summary>
        /// The <see cref="GenerateSasUri(BlobSasBuilder)"/> returns a <see cref="Uri"/>
        /// that generates a Blob Service Shared Access Signature (SAS) Uri
        /// based on the Client properties and and builder. The SAS is signed
        /// by the shared key credential of the client.
        ///
        /// To check if the client is able to sign a Service Sas see
        /// <see cref="CanGenerateSasUri"/>.
        ///
        /// For more information, see
        /// <see href="https://docs.microsoft.com/en-us/rest/api/storageservices/constructing-a-service-sas">
        /// Constructing a Service SAS</see>.
        /// </summary>
        /// <param name="builder">
        /// Used to generate a Shared Access Signature (SAS).
        /// </param>
        /// <returns>
        /// A <see cref="Uri"/> containing the SAS Uri.
        /// </returns>
        /// <remarks>
        /// A <see cref="Exception"/> will be thrown if
        /// a failure occurs.
        /// </remarks>
        public virtual Uri GenerateSasUri(BlobSasBuilder builder)
        {
            if (builder == null)
            {
                throw Errors.ArgumentNull(nameof(builder));
            }

            // Deep copy of builder so we don't modify the user's original BlobSasBuilder.
            builder = BlobSasBuilder.DeepCopy(builder);

            // Assign builder's ContainerName, BlobName, Snapshot, BlobVersionId, and EncryptionScope if they are null.
            builder.BlobContainerName ??= BlobContainerName;
            builder.BlobName ??= Name;
            builder.Snapshot ??= _snapshot;
            builder.BlobVersionId ??= _blobVersionId;
            builder.EncryptionScope ??= _clientConfiguration.EncryptionScope;

            if (!builder.BlobContainerName.Equals(BlobContainerName, StringComparison.InvariantCulture))
            {
                throw Errors.SasNamesNotMatching(
                    nameof(builder.BlobContainerName),
                    nameof(BlobSasBuilder),
                    nameof(BlobContainerName));
            }
            if (!builder.BlobName.Equals(Name, StringComparison.InvariantCulture))
            {
                throw Errors.SasNamesNotMatching(
                    nameof(builder.BlobName),
                    nameof(BlobSasBuilder),
                    nameof(Name));
            }
            if (string.Compare(_snapshot, builder.Snapshot, StringComparison.InvariantCulture) != 0)
            {
                throw Errors.SasNamesNotMatching(
                    nameof(builder.Snapshot),
                    nameof(BlobSasBuilder));
            }
            if (string.Compare(_blobVersionId, builder.BlobVersionId, StringComparison.InvariantCulture) != 0)
            {
                throw Errors.SasNamesNotMatching(
                    nameof(builder.BlobVersionId),
                    nameof(BlobSasBuilder));
            }
            BlobUriBuilder sasUri = new BlobUriBuilder(Uri)
            {
                Sas = builder.ToSasQueryParameters(ClientConfiguration.SharedKeyCredential)
            };
            return sasUri.ToUri();
        }
        #endregion

        #region GetParentBlobContainerClientCore

        private BlobContainerClient _parentBlobContainerClient;

        /// <summary>
        /// Create a new <see cref="BlobContainerClient"/> that pointing to this <see cref="BlobBaseClient"/>'s parent container.
        /// The new <see cref="BlockBlobClient"/>
        /// uses the same request policy pipeline as the
        /// <see cref="BlobBaseClient"/>.
        /// </summary>
        /// <returns>A new <see cref="BlobContainerClient"/> instance.</returns>
        protected internal virtual BlobContainerClient GetParentBlobContainerClientCore()
        {
            if (_parentBlobContainerClient == null)
            {
                BlobUriBuilder blobUriBuilder = new BlobUriBuilder(Uri)
                {
                    // erase parameters unrelated to container
                    BlobName = null,
                    VersionId = null,
                    Snapshot = null,
                };

                _parentBlobContainerClient = new BlobContainerClient(
                    blobUriBuilder.ToUri(),
                    ClientConfiguration,
                    ClientSideEncryption);
            }

            return _parentBlobContainerClient;
        }
        #endregion
    }

    /// <summary>
    /// Add easy to discover methods to <see cref="BlobContainerClient"/> for
    /// creating <see cref="BlobBaseClient"/> instances.
    /// </summary>
    public static partial class SpecializedBlobExtensions
    {
        /// <summary>
        /// Create a new <see cref="BlobContainerClient"/> that pointing to this <see cref="BlobBaseClient"/>'s parent container.
        /// The new <see cref="BlockBlobClient"/>
        /// uses the same request policy pipeline as the
        /// <see cref="BlobBaseClient"/>.
        /// </summary>
        /// <param name="client">The <see cref="BlobBaseClient"/>.</param>
        /// <returns>A new <see cref="BlobContainerClient"/> instance.</returns>
        public static BlobContainerClient GetParentBlobContainerClient(this BlobBaseClient client)
        {
            return client.GetParentBlobContainerClientCore();
        }

        /// <summary>
        /// Create a new <see cref="BlobBaseClient"/> object by concatenating
        /// <paramref name="blobName"/> to the end of the
        /// <paramref name="client"/>'s <see cref="BlobContainerClient.Uri"/>.
        /// The new <see cref="BlobBaseClient"/> uses the same request policy
        /// pipeline as the <see cref="BlobContainerClient"/>.
        /// </summary>
        /// <param name="client">The <see cref="BlobContainerClient"/>.</param>
        /// <param name="blobName">The name of the blob.</param>
        /// <returns>A new <see cref="BlobBaseClient"/> instance.</returns>
        public static BlobBaseClient GetBlobBaseClient(
            this BlobContainerClient client,
            string blobName) =>
            client.GetBlobBaseClientCore(blobName);

        /// <summary>
        /// Creates a new instance of the <see cref="BlobClient"/> class, maintaining all the same
        /// internals but specifying new <see cref="ClientSideEncryptionOptions"/>.
        /// </summary>
        /// <param name="client">Client to base off of.</param>
        /// <param name="clientSideEncryptionOptions">New encryption options. Setting this to <code>default</code> will clear client-side encryption.</param>
        /// <returns>New instance with provided options and same internals otherwise.</returns>
        public static BlobClient WithClientSideEncryptionOptions(this BlobClient client, ClientSideEncryptionOptions clientSideEncryptionOptions)
            => client.WithClientSideEncryptionOptionsCore(clientSideEncryptionOptions);
    }
}<|MERGE_RESOLUTION|>--- conflicted
+++ resolved
@@ -2032,9 +2032,6 @@
                 .ConfigureAwait(false);
 
         /// <summary>
-<<<<<<< HEAD
-        /// The <see cref="DownloadTo(Stream, BlobRequestConditions, IProgress{long}, StorageTransferOptions, CancellationToken)"/>
-=======
         /// The <see cref="DownloadTo(string, BlobRequestConditions, StorageTransferOptions, CancellationToken)"/>
         /// operation downloads a blob using parallel requests,
         /// and writes the content to <paramref name="options.Path"/> or <paramref name="options.Stream"/>.
@@ -2190,7 +2187,6 @@
 
         /// <summary>
         /// The <see cref="DownloadTo(Stream, BlobRequestConditions, StorageTransferOptions, CancellationToken)"/>
->>>>>>> 72463356
         /// operation downloads a blob using parallel requests,
         /// and writes the content to <paramref name="destination"/>.
         /// </summary>
