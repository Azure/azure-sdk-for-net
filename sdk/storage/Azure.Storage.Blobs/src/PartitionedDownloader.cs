--- conflicted
+++ resolved
@@ -137,11 +137,7 @@
                         conditions,
                         _validationOptions,
                         _progress,
-<<<<<<< HEAD
-                        $"{nameof(BlobBaseClient)}.{nameof(BlobBaseClient.DownloadStreaming)}",
-=======
-                        _innerOperationName,
->>>>>>> c460043e
+                        _innerOperationName,
                         async: true,
                         cancellationToken);
 
@@ -157,11 +153,7 @@
                         conditions,
                         _validationOptions,
                         _progress,
-<<<<<<< HEAD
-                        $"{nameof(BlobBaseClient)}.{nameof(BlobBaseClient.DownloadStreaming)}",
-=======
-                        _innerOperationName,
->>>>>>> c460043e
+                        _innerOperationName,
                         async: true,
                         cancellationToken)
                         .ConfigureAwait(false);
@@ -234,11 +226,7 @@
                         conditionsWithEtag,
                         _validationOptions,
                         _progress,
-<<<<<<< HEAD
-                        $"{nameof(BlobBaseClient)}.{nameof(BlobBaseClient.DownloadStreaming)}",
-=======
-                        _innerOperationName,
->>>>>>> c460043e
+                        _innerOperationName,
                         async: true,
                         cancellationToken));
 
@@ -321,16 +309,9 @@
                         conditions,
                         _validationOptions,
                         _progress,
-<<<<<<< HEAD
-                        $"{nameof(BlobBaseClient)}.{nameof(BlobBaseClient.DownloadStreaming)}",
-                        async: false,
-                        cancellationToken)
-                        .EnsureCompleted();
-=======
                         _innerOperationName,
                         async: false,
                         cancellationToken).EnsureCompleted();
->>>>>>> c460043e
                 }
                 catch (RequestFailedException ex) when (ex.ErrorCode == BlobErrorCode.InvalidRange)
                 {
@@ -339,16 +320,9 @@
                         conditions,
                         _validationOptions,
                         _progress,
-<<<<<<< HEAD
-                        $"{nameof(BlobBaseClient)}.{nameof(BlobBaseClient.DownloadStreaming)}",
-                        async: false,
-                        cancellationToken)
-                        .EnsureCompleted();
-=======
                         _innerOperationName,
                         async: false,
                         cancellationToken).EnsureCompleted();
->>>>>>> c460043e
                 }
 
                 // If the initial request returned no content (i.e., a 304),
@@ -402,16 +376,9 @@
                         conditionsWithEtag,
                         _validationOptions,
                         _progress,
-<<<<<<< HEAD
-                        $"{nameof(BlobBaseClient)}.{nameof(BlobBaseClient.DownloadStreaming)}",
-                        async: false,
-                        cancellationToken)
-                        .EnsureCompleted();
-=======
                         _innerOperationName,
                         async: false,
                         cancellationToken).EnsureCompleted();
->>>>>>> c460043e
                     CopyTo(result.Value, destination, cancellationToken);
                 }
 
