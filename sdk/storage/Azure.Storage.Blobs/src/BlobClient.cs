﻿// Copyright (c) Microsoft Corporation. All rights reserved.
// Licensed under the MIT License.

using System;
using System.Diagnostics;
using System.IO;
using System.Threading;
using System.Threading.Tasks;
using Azure.Core;
using Azure.Core.Pipeline;
using Azure.Storage.Blobs.Models;
using Azure.Storage.Blobs.Specialized;
using Metadata = System.Collections.Generic.IDictionary<string, string>;

namespace Azure.Storage.Blobs
{
    /// <summary>
    /// The <see cref="BlobClient"/> allows you to manipulate Azure Storage
    /// blobs.
    /// </summary>
    public class BlobClient : BlobBaseClient
    {
        #region ctors
        /// <summary>
        /// Initializes a new instance of the <see cref="BlobClient"/>
        /// class for mocking.
        /// </summary>
        protected BlobClient()
        {
        }

        /// <summary>
        /// Initializes a new instance of the <see cref="BlobClient"/>
        /// class.
        /// </summary>
        /// <param name="connectionString">
        /// A connection string includes the authentication information
        /// required for your application to access data in an Azure Storage
        /// account at runtime.
        ///
        /// For more information, <see href="https://docs.microsoft.com/en-us/azure/storage/common/storage-configure-connection-string"/>.
        /// </param>
        /// <param name="blobContainerName">
        /// The name of the container containing this blob.
        /// </param>
        /// <param name="blobName">
        /// The name of this blob.
        /// </param>
        public BlobClient(string connectionString, string blobContainerName, string blobName)
            : base(connectionString, blobContainerName, blobName)
        {
        }

        /// <summary>
        /// Initializes a new instance of the <see cref="BlobClient"/>
        /// class.
        /// </summary>
        /// <param name="connectionString">
        /// A connection string includes the authentication information
        /// required for your application to access data in an Azure Storage
        /// account at runtime.
        ///
        /// For more information, <see href="https://docs.microsoft.com/en-us/azure/storage/common/storage-configure-connection-string"/>.
        /// </param>
        /// <param name="blobContainerName">
        /// The name of the container containing this blob.
        /// </param>
        /// <param name="blobName">
        /// The name of this blob.
        /// </param>
        /// <param name="options">
        /// Optional client options that define the transport pipeline
        /// policies for authentication, retries, etc., that are applied to
        /// every request.
        /// </param>
        public BlobClient(string connectionString, string blobContainerName, string blobName, BlobClientOptions options)
            : base(connectionString, blobContainerName, blobName, options)
        {
        }

        /// <summary>
        /// Initializes a new instance of the <see cref="BlobClient"/>
        /// class.
        /// </summary>
        /// <param name="blobUri">
        /// A <see cref="Uri"/> referencing the blob that includes the
        /// name of the account, the name of the container, and the name of
        /// the blob.
        /// This is likely to be similar to "https://{account_name}.blob.core.windows.net/{container_name}/{blob_name}".
        /// </param>
        /// <param name="options">
        /// Optional client options that define the transport pipeline
        /// policies for authentication, retries, etc., that are applied to
        /// every request.
        /// </param>
        public BlobClient(Uri blobUri, BlobClientOptions options = default)
            : base(blobUri, options)
        {
        }

        /// <summary>
        /// Initializes a new instance of the <see cref="BlobClient"/>
        /// class.
        /// </summary>
        /// <param name="blobUri">
        /// A <see cref="Uri"/> referencing the blob that includes the
        /// name of the account, the name of the container, and the name of
        /// the blob.
        /// This is likely to be similar to "https://{account_name}.blob.core.windows.net/{container_name}/{blob_name}".
        /// </param>
        /// <param name="credential">
        /// The shared key credential used to sign requests.
        /// </param>
        /// <param name="options">
        /// Optional client options that define the transport pipeline
        /// policies for authentication, retries, etc., that are applied to
        /// every request.
        /// </param>
        public BlobClient(Uri blobUri, StorageSharedKeyCredential credential, BlobClientOptions options = default)
            : base(blobUri, credential, options)
        {
        }

        /// <summary>
        /// Initializes a new instance of the <see cref="BlobClient"/>
        /// class.
        /// </summary>
        /// <param name="blobUri">
        /// A <see cref="Uri"/> referencing the blob that includes the
        /// name of the account, the name of the container, and the name of
        /// the blob.
        /// This is likely to be similar to "https://{account_name}.blob.core.windows.net/{container_name}/{blob_name}".
        /// </param>
        /// <param name="credential">
        /// The token credential used to sign requests.
        /// </param>
        /// <param name="options">
        /// Optional client options that define the transport pipeline
        /// policies for authentication, retries, etc., that are applied to
        /// every request.
        /// </param>
        public BlobClient(Uri blobUri, TokenCredential credential, BlobClientOptions options = default)
            : base(blobUri, credential, options)
        {
        }

        /// <summary>
        /// Initializes a new instance of the <see cref="BlobClient"/>
        /// class.
        /// </summary>
        /// <param name="blobUri">
        /// A <see cref="Uri"/> referencing the blob that includes the
        /// name of the account, the name of the container, and the name of
        /// the blob.
        /// This is likely to be similar to "https://{account_name}.blob.core.windows.net/{container_name}/{blob_name}".
        /// </param>
        /// <param name="pipeline">
        /// The transport pipeline used to send every request.
        /// </param>
        /// <param name="version">
        /// The version of the service to use when sending requests.
        /// </param>
        /// <param name="clientDiagnostics">Client diagnostics.</param>
        /// <param name="customerProvidedKey">Customer provided key.</param>
<<<<<<< HEAD
        /// <param name="encryptionScope">Encryption scope.</param>
        internal BlobClient(
            Uri blobUri,
            HttpPipeline pipeline,
            ClientDiagnostics clientDiagnostics,
            CustomerProvidedKey? customerProvidedKey,
            EncryptionScope encryptionScope)
            : base(blobUri, pipeline, clientDiagnostics, customerProvidedKey, encryptionScope)
=======
        internal BlobClient(Uri blobUri, HttpPipeline pipeline, BlobClientOptions.ServiceVersion version, ClientDiagnostics clientDiagnostics, CustomerProvidedKey? customerProvidedKey)
            : base(blobUri, pipeline, version, clientDiagnostics, customerProvidedKey)
>>>>>>> 5a72877a
        {
        }
        #endregion ctors

        #region Upload
        /// <summary>
        /// The <see cref="Upload(Stream)"/> operation creates a new block blob
        /// or updates the content of an existing block blob.  Updating an
        /// existing block blob overwrites any existing metadata on the blob.
        ///
        /// For partial block blob updates and other advanced features, please
        /// see <see cref="BlockBlobClient"/>.  To create or modify page or
        /// append blobs, please see <see cref="PageBlobClient"/> or
        /// <see cref="AppendBlobClient"/>.
        ///
        /// For more information, see <see href="https://docs.microsoft.com/rest/api/storageservices/put-blob" />.
        /// </summary>
        /// <param name="content">
        /// A <see cref="Stream"/> containing the content to upload.
        /// </param>
        /// <returns>
        /// A <see cref="Response{BlobContentInfo}"/> describing the
        /// state of the updated block blob.
        /// </returns>
        /// <remarks>
        /// A <see cref="RequestFailedException"/> will be thrown if
        /// a failure occurs.
        /// </remarks>
        [ForwardsClientCalls]
#pragma warning disable AZC0002 // Client method should have cancellationToken as the last optional parameter
        public virtual Response<BlobContentInfo> Upload(Stream content) =>
            Upload(content, CancellationToken.None);
#pragma warning restore AZC0002 // Client method should have cancellationToken as the last optional parameter

        /// <summary>
        /// The <see cref="Upload(string)"/> operation creates a new block blob
        /// or updates the content of an existing block blob.  Updating an
        /// existing block blob overwrites any existing metadata on the blob.
        ///
        /// For partial block blob updates and other advanced features, please
        /// see <see cref="BlockBlobClient"/>.  To create or modify page or
        /// append blobs, please see <see cref="PageBlobClient"/> or
        /// <see cref="AppendBlobClient"/>.
        ///
        /// For more information, see <see href="https://docs.microsoft.com/rest/api/storageservices/put-blob" />.
        /// </summary>
        /// <param name="path">
        /// A file path containing the content to upload.
        /// </param>
        /// <returns>
        /// A <see cref="Response{BlobContentInfo}"/> describing the
        /// state of the updated block blob.
        /// </returns>
        /// <remarks>
        /// A <see cref="RequestFailedException"/> will be thrown if
        /// a failure occurs.
        /// </remarks>
        [ForwardsClientCalls]
#pragma warning disable AZC0002 // Client method should have cancellationToken as the last optional parameter
        public virtual Response<BlobContentInfo> Upload(string path) =>
            Upload(path, CancellationToken.None);
#pragma warning restore AZC0002 // Client method should have cancellationToken as the last optional parameter

        /// <summary>
        /// The <see cref="UploadAsync(Stream)"/> operation creates a new block blob
        /// or updates the content of an existing block blob.  Updating an
        /// existing block blob overwrites any existing metadata on the blob.
        ///
        /// For partial block blob updates and other advanced features, please
        /// see <see cref="BlockBlobClient"/>.  To create or modify page or
        /// append blobs, please see <see cref="PageBlobClient"/> or
        /// <see cref="AppendBlobClient"/>.
        ///
        /// For more information, see <see href="https://docs.microsoft.com/rest/api/storageservices/put-blob" />.
        /// </summary>
        /// <param name="content">
        /// A <see cref="Stream"/> containing the content to upload.
        /// </param>
        /// <returns>
        /// A <see cref="Response{BlobContentInfo}"/> describing the
        /// state of the updated block blob.
        /// </returns>
        /// <remarks>
        /// A <see cref="RequestFailedException"/> will be thrown if
        /// a failure occurs.
        /// </remarks>
        [ForwardsClientCalls]
#pragma warning disable AZC0002 // Client method should have cancellationToken as the last optional parameter
        public virtual async Task<Response<BlobContentInfo>> UploadAsync(Stream content) =>
            await UploadAsync(content, CancellationToken.None).ConfigureAwait(false);
#pragma warning restore AZC0002 // Client method should have cancellationToken as the last optional parameter

        /// <summary>
        /// The <see cref="UploadAsync(string)"/> operation creates a new block blob
        /// or updates the content of an existing block blob.  Updating an
        /// existing block blob overwrites any existing metadata on the blob.
        ///
        /// For partial block blob updates and other advanced features, please
        /// see <see cref="BlockBlobClient"/>.  To create or modify page or
        /// append blobs, please see <see cref="PageBlobClient"/> or
        /// <see cref="AppendBlobClient"/>.
        ///
        /// For more information, see <see href="https://docs.microsoft.com/rest/api/storageservices/put-blob" />.
        /// </summary>
        /// <param name="path">
        /// A file path containing the content to upload.
        /// </param>
        /// <returns>
        /// A <see cref="Response{BlobContentInfo}"/> describing the
        /// state of the updated block blob.
        /// </returns>
        /// <remarks>
        /// A <see cref="RequestFailedException"/> will be thrown if
        /// a failure occurs.
        /// </remarks>
        [ForwardsClientCalls]
#pragma warning disable AZC0002 // Client method should have cancellationToken as the last optional parameter
        public virtual async Task<Response<BlobContentInfo>> UploadAsync(string path) =>
            await UploadAsync(path, CancellationToken.None).ConfigureAwait(false);
#pragma warning restore AZC0002 // Client method should have cancellationToken as the last optional parameter

        /// <summary>
        /// The <see cref="Upload(Stream, CancellationToken)"/> operation
        /// creates a new block blob or updates the content of an existing
        /// block blob.  Updating an existing block blob overwrites any
        /// existing metadata on the blob.
        ///
        /// For partial block blob updates and other advanced features, please
        /// see <see cref="BlockBlobClient"/>.  To create or modify page or
        /// append blobs, please see <see cref="PageBlobClient"/> or
        /// <see cref="AppendBlobClient"/>.
        ///
        /// For more information, see <see href="https://docs.microsoft.com/rest/api/storageservices/put-blob" />.
        /// </summary>
        /// <param name="content">
        /// A <see cref="Stream"/> containing the content to upload.
        /// </param>
        /// <param name="cancellationToken">
        /// Optional <see cref="CancellationToken"/> to propagate
        /// notifications that the operation should be cancelled.
        /// </param>
        /// <returns>
        /// A <see cref="Response{BlobContentInfo}"/> describing the
        /// state of the updated block blob.
        /// </returns>
        /// <remarks>
        /// A <see cref="RequestFailedException"/> will be thrown if
        /// a failure occurs.
        /// </remarks>
        [ForwardsClientCalls]
#pragma warning disable AZC0002 // Client method should have cancellationToken as the last optional parameter
        public virtual Response<BlobContentInfo> Upload(
            Stream content,
            CancellationToken cancellationToken) =>
            Upload(
                content,
                overwrite: false,
                cancellationToken: cancellationToken);
#pragma warning restore AZC0002 // Client method should have cancellationToken as the last optional parameter

        /// <summary>
        /// The <see cref="Upload(string, CancellationToken)"/> operation
        /// creates a new block blob or updates the content of an existing
        /// block blob.  Updating an existing block blob overwrites any
        /// existing metadata on the blob.
        ///
        /// For partial block blob updates and other advanced features, please
        /// see <see cref="BlockBlobClient"/>.  To create or modify page or
        /// append blobs, please see <see cref="PageBlobClient"/> or
        /// <see cref="AppendBlobClient"/>.
        ///
        /// For more information, see <see href="https://docs.microsoft.com/rest/api/storageservices/put-blob" />.
        /// </summary>
        /// <param name="path">
        /// A file path containing the content to upload.
        /// </param>
        /// <param name="cancellationToken">
        /// Optional <see cref="CancellationToken"/> to propagate
        /// notifications that the operation should be cancelled.
        /// </param>
        /// <returns>
        /// A <see cref="Response{BlobContentInfo}"/> describing the
        /// state of the updated block blob.
        /// </returns>
        /// <remarks>
        /// A <see cref="RequestFailedException"/> will be thrown if
        /// a failure occurs.
        /// </remarks>
        [ForwardsClientCalls]
#pragma warning disable AZC0002 // Client method should have cancellationToken as the last optional parameter
        public virtual Response<BlobContentInfo> Upload(
            string path,
            CancellationToken cancellationToken) =>
            Upload(
                path,
                overwrite: false,
                cancellationToken: cancellationToken);
#pragma warning restore AZC0002 // Client method should have cancellationToken as the last optional parameter

        /// <summary>
        /// The <see cref="UploadAsync(Stream, CancellationToken)"/> operation
        /// creates a new block blob or updates the content of an existing
        /// block blob.  Updating an existing block blob overwrites any
        /// existing metadata on the blob.
        ///
        /// For partial block blob updates and other advanced features, please
        /// see <see cref="BlockBlobClient"/>.  To create or modify page or
        /// append blobs, please see <see cref="PageBlobClient"/> or
        /// <see cref="AppendBlobClient"/>.
        ///
        /// For more information, see <see href="https://docs.microsoft.com/rest/api/storageservices/put-blob" />.
        /// </summary>
        /// <param name="content">
        /// A <see cref="Stream"/> containing the content to upload.
        /// </param>
        /// <param name="cancellationToken">
        /// Optional <see cref="CancellationToken"/> to propagate
        /// notifications that the operation should be cancelled.
        /// </param>
        /// <returns>
        /// A <see cref="Response{BlobContentInfo}"/> describing the
        /// state of the updated block blob.
        /// </returns>
        /// <remarks>
        /// A <see cref="RequestFailedException"/> will be thrown if
        /// a failure occurs.
        /// </remarks>
        [ForwardsClientCalls]
#pragma warning disable AZC0002 // Client method should have cancellationToken as the last optional parameter
        public virtual Task<Response<BlobContentInfo>> UploadAsync(
            Stream content,
            CancellationToken cancellationToken) =>
            UploadAsync(
                content,
                overwrite: false,
                cancellationToken: cancellationToken);
#pragma warning restore AZC0002 // Client method should have cancellationToken as the last optional parameter

        /// <summary>
        /// The <see cref="UploadAsync(string, CancellationToken)"/> operation
        /// creates a new block blob or updates the content of an existing
        /// block blob.  Updating an existing block blob overwrites any
        /// existing metadata on the blob.
        ///
        /// For partial block blob updates and other advanced features, please
        /// see <see cref="BlockBlobClient"/>.  To create or modify page or
        /// append blobs, please see <see cref="PageBlobClient"/> or
        /// <see cref="AppendBlobClient"/>.
        ///
        /// For more information, see <see href="https://docs.microsoft.com/rest/api/storageservices/put-blob" />.
        /// </summary>
        /// <param name="path">
        /// A file path containing the content to upload.
        /// </param>
        /// <param name="cancellationToken">
        /// Optional <see cref="CancellationToken"/> to propagate
        /// notifications that the operation should be cancelled.
        /// </param>
        /// <returns>
        /// A <see cref="Response{BlobContentInfo}"/> describing the
        /// state of the updated block blob.
        /// </returns>
        /// <remarks>
        /// A <see cref="RequestFailedException"/> will be thrown if
        /// a failure occurs.
        /// </remarks>
        [ForwardsClientCalls]
#pragma warning disable AZC0002 // Client method should have cancellationToken as the last optional parameter
        public virtual async Task<Response<BlobContentInfo>> UploadAsync(
            string path,
            CancellationToken cancellationToken) =>
            await UploadAsync(
                path,
                overwrite: false,
                cancellationToken: cancellationToken)
                .ConfigureAwait(false);
#pragma warning restore AZC0002 // Client method should have cancellationToken as the last optional parameter

        /// <summary>
        /// The <see cref="Upload(Stream, CancellationToken)"/> operation
        /// creates a new block blob or updates the content of an existing
        /// block blob.  Updating an existing block blob overwrites any
        /// existing metadata on the blob.
        ///
        /// For partial block blob updates and other advanced features, please
        /// see <see cref="BlockBlobClient"/>.  To create or modify page or
        /// append blobs, please see <see cref="PageBlobClient"/> or
        /// <see cref="AppendBlobClient"/>.
        ///
        /// For more information, see <see href="https://docs.microsoft.com/rest/api/storageservices/put-blob" />.
        /// </summary>
        /// <param name="content">
        /// A <see cref="Stream"/> containing the content to upload.
        /// </param>
        /// <param name="overwrite">
        /// Whether the upload should overwrite any existing blobs.  The
        /// default value is false.
        /// </param>
        /// <param name="cancellationToken">
        /// Optional <see cref="CancellationToken"/> to propagate
        /// notifications that the operation should be cancelled.
        /// </param>
        /// <returns>
        /// A <see cref="Response{BlobContentInfo}"/> describing the
        /// state of the updated block blob.
        /// </returns>
        /// <remarks>
        /// A <see cref="RequestFailedException"/> will be thrown if
        /// a failure occurs.
        /// </remarks>
        [ForwardsClientCalls]
        public virtual Response<BlobContentInfo> Upload(
            Stream content,
            bool overwrite = false,
            CancellationToken cancellationToken = default) =>
            Upload(
                content,
                conditions: overwrite ? null : new BlobRequestConditions { IfNoneMatch = new ETag(Constants.Wildcard) },
                cancellationToken: cancellationToken);

        /// <summary>
        /// The <see cref="Upload(string, CancellationToken)"/> operation
        /// creates a new block blob or updates the content of an existing
        /// block blob.  Updating an existing block blob overwrites any
        /// existing metadata on the blob.
        ///
        /// For partial block blob updates and other advanced features, please
        /// see <see cref="BlockBlobClient"/>.  To create or modify page or
        /// append blobs, please see <see cref="PageBlobClient"/> or
        /// <see cref="AppendBlobClient"/>.
        ///
        /// For more information, see <see href="https://docs.microsoft.com/rest/api/storageservices/put-blob" />.
        /// </summary>
        /// <param name="path">
        /// A file path containing the content to upload.
        /// </param>
        /// <param name="overwrite">
        /// Whether the upload should overwrite any existing blobs.  The
        /// default value is false.
        /// </param>
        /// <param name="cancellationToken">
        /// Optional <see cref="CancellationToken"/> to propagate
        /// notifications that the operation should be cancelled.
        /// </param>
        /// <returns>
        /// A <see cref="Response{BlobContentInfo}"/> describing the
        /// state of the updated block blob.
        /// </returns>
        /// <remarks>
        /// A <see cref="RequestFailedException"/> will be thrown if
        /// a failure occurs.
        /// </remarks>
        [ForwardsClientCalls]
        public virtual Response<BlobContentInfo> Upload(
            string path,
            bool overwrite = false,
            CancellationToken cancellationToken = default) =>
            Upload(
                path,
                conditions: overwrite ? null : new BlobRequestConditions { IfNoneMatch = new ETag(Constants.Wildcard) },
                cancellationToken: cancellationToken);

        /// <summary>
        /// The <see cref="UploadAsync(Stream, CancellationToken)"/> operation
        /// creates a new block blob or updates the content of an existing
        /// block blob.  Updating an existing block blob overwrites any
        /// existing metadata on the blob.
        ///
        /// For partial block blob updates and other advanced features, please
        /// see <see cref="BlockBlobClient"/>.  To create or modify page or
        /// append blobs, please see <see cref="PageBlobClient"/> or
        /// <see cref="AppendBlobClient"/>.
        ///
        /// For more information, see <see href="https://docs.microsoft.com/rest/api/storageservices/put-blob" />.
        /// </summary>
        /// <param name="content">
        /// A <see cref="Stream"/> containing the content to upload.
        /// </param>
        /// <param name="overwrite">
        /// Whether the upload should overwrite any existing blobs.  The
        /// default value is false.
        /// </param>
        /// <param name="cancellationToken">
        /// Optional <see cref="CancellationToken"/> to propagate
        /// notifications that the operation should be cancelled.
        /// </param>
        /// <returns>
        /// A <see cref="Response{BlobContentInfo}"/> describing the
        /// state of the updated block blob.
        /// </returns>
        /// <remarks>
        /// A <see cref="RequestFailedException"/> will be thrown if
        /// a failure occurs.
        /// </remarks>
        [ForwardsClientCalls]
        public virtual Task<Response<BlobContentInfo>> UploadAsync(
            Stream content,
            bool overwrite = false,
            CancellationToken cancellationToken = default) =>
            UploadAsync(
                content,
                conditions: overwrite ? null : new BlobRequestConditions { IfNoneMatch = new ETag(Constants.Wildcard) },
                cancellationToken: cancellationToken);

        /// <summary>
        /// The <see cref="UploadAsync(string, CancellationToken)"/> operation
        /// creates a new block blob or updates the content of an existing
        /// block blob.  Updating an existing block blob overwrites any
        /// existing metadata on the blob.
        ///
        /// For partial block blob updates and other advanced features, please
        /// see <see cref="BlockBlobClient"/>.  To create or modify page or
        /// append blobs, please see <see cref="PageBlobClient"/> or
        /// <see cref="AppendBlobClient"/>.
        ///
        /// For more information, see <see href="https://docs.microsoft.com/rest/api/storageservices/put-blob" />.
        /// </summary>
        /// <param name="path">
        /// A file path containing the content to upload.
        /// </param>
        /// <param name="overwrite">
        /// Whether the upload should overwrite any existing blobs.  The
        /// default value is false.
        /// </param>
        /// <param name="cancellationToken">
        /// Optional <see cref="CancellationToken"/> to propagate
        /// notifications that the operation should be cancelled.
        /// </param>
        /// <returns>
        /// A <see cref="Response{BlobContentInfo}"/> describing the
        /// state of the updated block blob.
        /// </returns>
        /// <remarks>
        /// A <see cref="RequestFailedException"/> will be thrown if
        /// a failure occurs.
        /// </remarks>
        [ForwardsClientCalls]
        public virtual async Task<Response<BlobContentInfo>> UploadAsync(
            string path,
            bool overwrite = false,
            CancellationToken cancellationToken = default) =>
            await UploadAsync(
                path,
                conditions: overwrite ? null : new BlobRequestConditions { IfNoneMatch = new ETag(Constants.Wildcard) },
                cancellationToken: cancellationToken)
                .ConfigureAwait(false);

        /// <summary>
        /// The <see cref="Upload(Stream, BlobHttpHeaders, Metadata, BlobRequestConditions, IProgress{long}, AccessTier?, StorageTransferOptions, CancellationToken)"/>
        /// operation creates a new block blob or updates the content of an
        /// existing block blob.  Updating an existing block blob overwrites
        /// any existing metadata on the blob.
        ///
        /// For partial block blob updates and other advanced features, please
        /// see <see cref="BlockBlobClient"/>.  To create or modify page or
        /// append blobs, please see <see cref="PageBlobClient"/> or
        /// <see cref="AppendBlobClient"/>.
        ///
        /// For more information, see <see href="https://docs.microsoft.com/rest/api/storageservices/put-blob" />.
        /// </summary>
        /// <param name="content">
        /// A <see cref="Stream"/> containing the content to upload.
        /// </param>
        /// <param name="httpHeaders">
        /// Optional standard HTTP header properties that can be set for the
        /// block blob.
        /// </param>
        /// <param name="metadata">
        /// Optional custom metadata to set for this block blob.
        /// </param>
        /// <param name="conditions">
        /// Optional <see cref="BlobRequestConditions"/> to add conditions on
        /// the creation of this new block blob.
        /// </param>
        /// <param name="progressHandler">
        /// Optional <see cref="IProgress{Long}"/> to provide
        /// progress updates about data transfers.
        /// </param>
        /// <param name="accessTier">
        /// Optional <see cref="AccessTier"/>
        /// Indicates the tier to be set on the blob.
        /// </param>
        /// <param name="transferOptions">
        /// Optional <see cref="StorageTransferOptions"/> to configure
        /// parallel transfer behavior.
        /// </param>
        /// <param name="cancellationToken">
        /// Optional <see cref="CancellationToken"/> to propagate
        /// notifications that the operation should be cancelled.
        /// </param>
        /// <returns>
        /// A <see cref="Response{BlobContentInfo}"/> describing the
        /// state of the updated block blob.
        /// </returns>
        /// <remarks>
        /// A <see cref="RequestFailedException"/> will be thrown if
        /// a failure occurs.
        /// </remarks>
        [ForwardsClientCalls]
        public virtual Response<BlobContentInfo> Upload(
            Stream content,
            BlobHttpHeaders httpHeaders = default,
            Metadata metadata = default,
            BlobRequestConditions conditions = default,
            IProgress<long> progressHandler = default,
            AccessTier? accessTier = default,
            StorageTransferOptions transferOptions = default,
            CancellationToken cancellationToken = default) =>
            StagedUploadAsync(
                content,
                httpHeaders,
                metadata,
                conditions,
                progressHandler,
                accessTier,
                transferOptions: transferOptions,
                async: false,
                cancellationToken: cancellationToken)
                .EnsureCompleted();

        /// <summary>
        /// The <see cref="Upload(string, BlobHttpHeaders, Metadata, BlobRequestConditions, IProgress{long}, AccessTier?, StorageTransferOptions, CancellationToken)"/>
        /// operation creates a new block blob or updates the content of an
        /// existing block blob.  Updating an existing block blob overwrites
        /// any existing metadata on the blob.
        ///
        /// For partial block blob updates and other advanced features, please
        /// see <see cref="BlockBlobClient"/>.  To create or modify page or
        /// append blobs, please see <see cref="PageBlobClient"/> or
        /// <see cref="AppendBlobClient"/>.
        ///
        /// For more information, see <see href="https://docs.microsoft.com/rest/api/storageservices/put-blob" />.
        /// </summary>
        /// <param name="path">
        /// A file path containing the content to upload.
        /// </param>
        /// <param name="httpHeaders">
        /// Optional standard HTTP header properties that can be set for the
        /// block blob.
        /// </param>
        /// <param name="metadata">
        /// Optional custom metadata to set for this block blob.
        /// </param>
        /// <param name="conditions">
        /// Optional <see cref="BlobRequestConditions"/> to add conditions on
        /// the creation of this new block blob.
        /// </param>
        /// <param name="progressHandler">
        /// Optional <see cref="IProgress{Long}"/> to provide
        /// progress updates about data transfers.
        /// </param>
        /// <param name="accessTier">
        /// Optional <see cref="AccessTier"/>
        /// Indicates the tier to be set on the blob.
        /// </param>
        /// <param name="transferOptions">
        /// Optional <see cref="StorageTransferOptions"/> to configure
        /// parallel transfer behavior.
        /// </param>
        /// <param name="cancellationToken">
        /// Optional <see cref="CancellationToken"/> to propagate
        /// notifications that the operation should be cancelled.
        /// </param>
        /// <returns>
        /// A <see cref="Response{BlobContentInfo}"/> describing the
        /// state of the updated block blob.
        /// </returns>
        /// <remarks>
        /// A <see cref="RequestFailedException"/> will be thrown if
        /// a failure occurs.
        /// </remarks>
        [ForwardsClientCalls]
        public virtual Response<BlobContentInfo> Upload(
            string path,
            BlobHttpHeaders httpHeaders = default,
            Metadata metadata = default,
            BlobRequestConditions conditions = default,
            IProgress<long> progressHandler = default,
            AccessTier? accessTier = default,
            StorageTransferOptions transferOptions = default,
            CancellationToken cancellationToken = default)
        {
            using (FileStream stream = new FileStream(path, FileMode.Open))
            {
                return StagedUploadAsync(
                    stream,
                    httpHeaders,
                    metadata,
                    conditions,
                    progressHandler,
                    accessTier,
                    transferOptions: transferOptions,
                    async: false,
                    cancellationToken: cancellationToken)
                    .EnsureCompleted();
            }
        }

        /// <summary>
        /// The <see cref="UploadAsync(Stream, BlobHttpHeaders, Metadata, BlobRequestConditions, IProgress{long}, AccessTier?, StorageTransferOptions, CancellationToken)"/>
        /// operation creates a new block blob or updates the content of an
        /// existing block blob.  Updating an existing block blob overwrites
        /// any existing metadata on the blob.
        ///
        /// For partial block blob updates and other advanced features, please
        /// see <see cref="BlockBlobClient"/>.  To create or modify page or
        /// append blobs, please see <see cref="PageBlobClient"/> or
        /// <see cref="AppendBlobClient"/>.
        ///
        /// For more information, see <see href="https://docs.microsoft.com/rest/api/storageservices/put-blob" />.
        /// </summary>
        /// <param name="content">
        /// A <see cref="Stream"/> containing the content to upload.
        /// </param>
        /// <param name="httpHeaders">
        /// Optional standard HTTP header properties that can be set for the
        /// block blob.
        /// </param>
        /// <param name="metadata">
        /// Optional custom metadata to set for this block blob.
        /// </param>
        /// <param name="conditions">
        /// Optional <see cref="BlobRequestConditions"/> to add conditions on
        /// the creation of this new block blob.
        /// </param>
        /// <param name="transferOptions">
        /// Optional <see cref="StorageTransferOptions"/> to configure
        /// parallel transfer behavior.
        /// </param>
        /// <param name="progressHandler">
        /// Optional <see cref="IProgress{Long}"/> to provide
        /// progress updates about data transfers.
        /// </param>
        /// <param name="accessTier">
        /// Optional <see cref="AccessTier"/>
        /// Indicates the tier to be set on the blob.
        /// </param>
        /// <param name="cancellationToken">
        /// Optional <see cref="CancellationToken"/> to propagate
        /// notifications that the operation should be cancelled.
        /// </param>
        /// <returns>
        /// A <see cref="Response{BlobContentInfo}"/> describing the
        /// state of the updated block blob.
        /// </returns>
        /// <remarks>
        /// A <see cref="RequestFailedException"/> will be thrown if
        /// a failure occurs.
        /// </remarks>
        [ForwardsClientCalls]
        public virtual Task<Response<BlobContentInfo>> UploadAsync(
            Stream content,
            BlobHttpHeaders httpHeaders = default,
            Metadata metadata = default,
            BlobRequestConditions conditions = default,
            IProgress<long> progressHandler = default,
            AccessTier? accessTier = default,
            StorageTransferOptions transferOptions = default,
            CancellationToken cancellationToken = default) =>
            StagedUploadAsync(
                content,
                httpHeaders,
                metadata,
                conditions,
                progressHandler,
                accessTier,
                transferOptions: transferOptions,
                async: true,
                cancellationToken: cancellationToken);

        /// <summary>
        /// The <see cref="UploadAsync(string, BlobHttpHeaders, Metadata, BlobRequestConditions, IProgress{long}, AccessTier?, StorageTransferOptions, CancellationToken)"/>
        /// operation creates a new block blob or updates the content of an
        /// existing block blob.  Updating an existing block blob overwrites
        /// any existing metadata on the blob.
        ///
        /// For partial block blob updates and other advanced features, please
        /// see <see cref="BlockBlobClient"/>.  To create or modify page or
        /// append blobs, please see <see cref="PageBlobClient"/> or
        /// <see cref="AppendBlobClient"/>.
        ///
        /// For more information, see <see href="https://docs.microsoft.com/rest/api/storageservices/put-blob" />.
        /// </summary>
        /// <param name="path">
        /// A file path containing the content to upload.
        /// </param>
        /// <param name="httpHeaders">
        /// Optional standard HTTP header properties that can be set for the
        /// block blob.
        /// </param>
        /// <param name="metadata">
        /// Optional custom metadata to set for this block blob.
        /// </param>
        /// <param name="conditions">
        /// Optional <see cref="BlobRequestConditions"/> to add conditions on
        /// the creation of this new block blob.
        /// </param>
        /// <param name="progressHandler">
        /// Optional <see cref="IProgress{Long}"/> to provide
        /// progress updates about data transfers.
        /// </param>
        /// <param name="accessTier">
        /// Optional <see cref="AccessTier"/>
        /// Indicates the tier to be set on the blob.
        /// </param>
        /// <param name="transferOptions">
        /// Optional <see cref="StorageTransferOptions"/> to configure
        /// parallel transfer behavior.
        /// </param>
        /// <param name="cancellationToken">
        /// Optional <see cref="CancellationToken"/> to propagate
        /// notifications that the operation should be cancelled.
        /// </param>
        /// <returns>
        /// A <see cref="Response{BlobContentInfo}"/> describing the
        /// state of the updated block blob.
        /// </returns>
        /// <remarks>
        /// A <see cref="RequestFailedException"/> will be thrown if
        /// a failure occurs.
        /// </remarks>
        [ForwardsClientCalls]
        public virtual async Task<Response<BlobContentInfo>> UploadAsync(
            string path,
            BlobHttpHeaders httpHeaders = default,
            Metadata metadata = default,
            BlobRequestConditions conditions = default,
            IProgress<long> progressHandler = default,
            AccessTier? accessTier = default,
            StorageTransferOptions transferOptions = default,
            CancellationToken cancellationToken = default)
        {
            using (FileStream stream = new FileStream(path, FileMode.Open))
            {
                return await StagedUploadAsync(
                    stream,
                    httpHeaders,
                    metadata,
                    conditions,
                    progressHandler,
                    accessTier,
                    transferOptions: transferOptions,
                    async: true,
                    cancellationToken: cancellationToken)
                    .ConfigureAwait(false);
            }
        }

        /// <summary>
        /// This operation will create a new
        /// block blob of arbitrary size by uploading it as indiviually staged
        /// blocks if it's larger than the
        /// <paramref name="singleUploadThreshold"/>.
        /// </summary>
        /// <param name="content">
        /// A <see cref="Stream"/> containing the content to upload.
        /// </param>
        /// <param name="blobHttpHeaders">
        /// Optional standard HTTP header properties that can be set for the
        /// block blob.
        /// </param>
        /// <param name="metadata">
        /// Optional custom metadata to set for this block blob.
        /// </param>
        /// <param name="conditions">
        /// Optional <see cref="BlobRequestConditions"/> to add conditions on
        /// the creation of this new block blob.
        /// </param>
        /// <param name="progressHandler">
        /// Optional <see cref="IProgress{Long}"/> to provide
        /// progress updates about data transfers.
        /// </param>
        /// <param name="accessTier">
        /// Optional <see cref="AccessTier"/>
        /// Indicates the tier to be set on the blob.
        /// </param>
        /// <param name="singleUploadThreshold">
        /// The maximum size stream that we'll upload as a single block.  The
        /// default value is 256MB.
        /// </param>
        /// <param name="transferOptions">
        /// Optional <see cref="StorageTransferOptions"/> to configure
        /// parallel transfer behavior.
        /// </param>
        /// <param name="async">
        /// </param>
        /// <param name="cancellationToken">
        /// Optional <see cref="CancellationToken"/> to propagate
        /// notifications that the operation should be cancelled.
        /// </param>
        /// <returns>
        /// A <see cref="Response{BlobContentInfo}"/> describing the
        /// state of the updated block blob.
        /// </returns>
        /// <remarks>
        /// A <see cref="RequestFailedException"/> will be thrown if
        /// a failure occurs.
        /// </remarks>
        internal async Task<Response<BlobContentInfo>> StagedUploadAsync(
            Stream content,
            BlobHttpHeaders blobHttpHeaders,
            Metadata metadata,
            BlobRequestConditions conditions,
            IProgress<long> progressHandler,
            AccessTier? accessTier = default,
            long? singleUploadThreshold = default,
            StorageTransferOptions transferOptions = default,
            bool async = true,
            CancellationToken cancellationToken = default)
        {

<<<<<<< HEAD
            var client = new BlockBlobClient(Uri, Pipeline, ClientDiagnostics, CustomerProvidedKey, EncryptionScope);
=======
            var client = new BlockBlobClient(Uri, Pipeline, Version, ClientDiagnostics, CustomerProvidedKey);
>>>>>>> 5a72877a
            singleUploadThreshold ??= client.BlockBlobMaxUploadBlobBytes;
            Debug.Assert(singleUploadThreshold <= client.BlockBlobMaxUploadBlobBytes);

            var uploader = new PartitionedUploader(client, transferOptions, singleUploadThreshold);
            if (async)
            {
                return await uploader.UploadAsync(content, blobHttpHeaders, metadata, conditions, progressHandler, accessTier, cancellationToken).ConfigureAwait(false);
            }
            else
            {
                return uploader.Upload(content, blobHttpHeaders, metadata, conditions, progressHandler, accessTier, cancellationToken);
            }
        }

        /// <summary>
        /// This operation will create a new
        /// block blob of arbitrary size by uploading it as indiviually staged
        /// blocks if it's larger than the
        /// <paramref name="singleUploadThreshold"/>.
        /// </summary>
        /// <param name="path">
        /// A file path of the file to upload.
        /// </param>
        /// <param name="blobHttpHeaders">
        /// Optional standard HTTP header properties that can be set for the
        /// block blob.
        /// </param>
        /// <param name="metadata">
        /// Optional custom metadata to set for this block blob.
        /// </param>
        /// <param name="conditions">
        /// Optional <see cref="BlobRequestConditions"/> to add conditions on
        /// the creation of this new block blob.
        /// </param>
        /// <param name="progressHandler">
        /// Optional <see cref="IProgress{Long}"/> to provide
        /// progress updates about data transfers.
        /// </param>
        /// <param name="accessTier">
        /// Optional <see cref="AccessTier"/>
        /// Indicates the tier to be set on the blob.
        /// </param>
        /// <param name="singleUploadThreshold">
        /// The maximum size stream that we'll upload as a single block.  The
        /// default value is 256MB.
        /// </param>
        /// <param name="transferOptions">
        /// Optional <see cref="StorageTransferOptions"/> to configure
        /// parallel transfer behavior.
        /// </param>
        /// <param name="async">
        /// </param>
        /// <param name="cancellationToken">
        /// Optional <see cref="CancellationToken"/> to propagate
        /// notifications that the operation should be cancelled.
        /// </param>
        /// <returns>
        /// A <see cref="Response{BlobContentInfo}"/> describing the
        /// state of the updated block blob.
        /// </returns>
        /// <remarks>
        /// A <see cref="RequestFailedException"/> will be thrown if
        /// a failure occurs.
        /// </remarks>
        internal async Task<Response<BlobContentInfo>> StagedUploadAsync(
            string path,
            BlobHttpHeaders blobHttpHeaders,
            Metadata metadata,
            BlobRequestConditions conditions,
            IProgress<long> progressHandler,
            AccessTier? accessTier = default,
            long? singleUploadThreshold = default,
            StorageTransferOptions transferOptions = default,
            bool async = true,
            CancellationToken cancellationToken = default)
        {
            using (FileStream stream = new FileStream(path, FileMode.Open))
            {
                return await StagedUploadAsync(
                    stream,
                    blobHttpHeaders,
                    metadata,
                    conditions,
                    progressHandler,
                    accessTier,
                    singleUploadThreshold: singleUploadThreshold,
                    transferOptions: transferOptions,
                    async: async,
                    cancellationToken: cancellationToken)
                    .ConfigureAwait(false);
            }
        }
        #endregion Upload

        // NOTE: TransformContent is no longer called by the new implementation
        // of parallel upload.  Leaving the virtual stub in for now to avoid
        // any confusion.  Will need to be added back for encryption work per
        // #7127.

        /// <summary>
        /// Performs a transform on the data for uploads. It is a no-op by default.
        /// </summary>
        /// <param name="content">Content to transform.</param>
        /// <param name="metadata">Content metadata to transform.</param>
        /// <returns>Transformed content stream and metadata.</returns>
        internal virtual (Stream, Metadata) TransformContent(Stream content, Metadata metadata)
        {
            return (content, metadata); // no-op
        }
    }
}<|MERGE_RESOLUTION|>--- conflicted
+++ resolved
@@ -162,19 +162,15 @@
         /// </param>
         /// <param name="clientDiagnostics">Client diagnostics.</param>
         /// <param name="customerProvidedKey">Customer provided key.</param>
-<<<<<<< HEAD
         /// <param name="encryptionScope">Encryption scope.</param>
         internal BlobClient(
             Uri blobUri,
             HttpPipeline pipeline,
+            BlobClientOptions.ServiceVersion version,
             ClientDiagnostics clientDiagnostics,
             CustomerProvidedKey? customerProvidedKey,
             EncryptionScope encryptionScope)
-            : base(blobUri, pipeline, clientDiagnostics, customerProvidedKey, encryptionScope)
-=======
-        internal BlobClient(Uri blobUri, HttpPipeline pipeline, BlobClientOptions.ServiceVersion version, ClientDiagnostics clientDiagnostics, CustomerProvidedKey? customerProvidedKey)
-            : base(blobUri, pipeline, version, clientDiagnostics, customerProvidedKey)
->>>>>>> 5a72877a
+            : base(blobUri, pipeline, version, clientDiagnostics, customerProvidedKey, encryptionScope)
         {
         }
         #endregion ctors
@@ -986,11 +982,8 @@
             CancellationToken cancellationToken = default)
         {
 
-<<<<<<< HEAD
-            var client = new BlockBlobClient(Uri, Pipeline, ClientDiagnostics, CustomerProvidedKey, EncryptionScope);
-=======
-            var client = new BlockBlobClient(Uri, Pipeline, Version, ClientDiagnostics, CustomerProvidedKey);
->>>>>>> 5a72877a
+            var client = new BlockBlobClient(Uri, Pipeline, Version, ClientDiagnostics, CustomerProvidedKey, EncryptionScope);
+
             singleUploadThreshold ??= client.BlockBlobMaxUploadBlobBytes;
             Debug.Assert(singleUploadThreshold <= client.BlockBlobMaxUploadBlobBytes);
 
