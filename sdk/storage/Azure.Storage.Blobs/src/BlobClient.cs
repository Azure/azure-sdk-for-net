﻿// Copyright (c) Microsoft Corporation. All rights reserved.
// Licensed under the MIT License.

using System;
using System.Diagnostics;
using System.IO;
using System.Threading;
using System.Threading.Tasks;
using Azure.Core;
using Azure.Core.Pipeline;
using Azure.Storage.Blobs.Models;
using Azure.Storage.Blobs.Specialized;
using Metadata = System.Collections.Generic.IDictionary<string, string>;

namespace Azure.Storage.Blobs
{
    /// <summary>
    /// The <see cref="BlobClient"/> allows you to manipulate Azure Storage
    /// blobs.
    /// </summary>
    public class BlobClient : BlobBaseClient
    {
        #region ctors
        /// <summary>
        /// Initializes a new instance of the <see cref="BlobClient"/>
        /// class for mocking.
        /// </summary>
        protected BlobClient()
        {
        }

        /// <summary>
        /// Initializes a new instance of the <see cref="BlobClient"/>
        /// class.
        /// </summary>
        /// <param name="connectionString">
        /// A connection string includes the authentication information
        /// required for your application to access data in an Azure Storage
        /// account at runtime.
        ///
        /// For more information, <see href="https://docs.microsoft.com/en-us/azure/storage/common/storage-configure-connection-string"/>.
        /// </param>
        /// <param name="blobContainerName">
        /// The name of the container containing this blob.
        /// </param>
        /// <param name="blobName">
        /// The name of this blob.
        /// </param>
        public BlobClient(string connectionString, string blobContainerName, string blobName)
            : base(connectionString, blobContainerName, blobName)
        {
        }

        /// <summary>
        /// Initializes a new instance of the <see cref="BlobClient"/>
        /// class.
        /// </summary>
        /// <param name="connectionString">
        /// A connection string includes the authentication information
        /// required for your application to access data in an Azure Storage
        /// account at runtime.
        ///
        /// For more information, <see href="https://docs.microsoft.com/en-us/azure/storage/common/storage-configure-connection-string"/>.
        /// </param>
        /// <param name="blobContainerName">
        /// The name of the container containing this blob.
        /// </param>
        /// <param name="blobName">
        /// The name of this blob.
        /// </param>
        /// <param name="options">
        /// Optional client options that define the transport pipeline
        /// policies for authentication, retries, etc., that are applied to
        /// every request.
        /// </param>
        public BlobClient(string connectionString, string blobContainerName, string blobName, BlobClientOptions options)
            : base(connectionString, blobContainerName, blobName, options)
        {
        }

        /// <summary>
        /// Initializes a new instance of the <see cref="BlobClient"/>
        /// class.
        /// </summary>
        /// <param name="blobUri">
        /// A <see cref="Uri"/> referencing the blob that includes the
        /// name of the account, the name of the container, and the name of
        /// the blob.
        /// This is likely to be similar to "https://{account_name}.blob.core.windows.net/{container_name}/{blob_name}".
        /// </param>
        /// <param name="options">
        /// Optional client options that define the transport pipeline
        /// policies for authentication, retries, etc., that are applied to
        /// every request.
        /// </param>
        public BlobClient(Uri blobUri, BlobClientOptions options = default)
            : base(blobUri, options)
        {
        }

        /// <summary>
        /// Initializes a new instance of the <see cref="BlobClient"/>
        /// class.
        /// </summary>
        /// <param name="blobUri">
        /// A <see cref="Uri"/> referencing the blob that includes the
        /// name of the account, the name of the container, and the name of
        /// the blob.
        /// This is likely to be similar to "https://{account_name}.blob.core.windows.net/{container_name}/{blob_name}".
        /// </param>
        /// <param name="credential">
        /// The shared key credential used to sign requests.
        /// </param>
        /// <param name="options">
        /// Optional client options that define the transport pipeline
        /// policies for authentication, retries, etc., that are applied to
        /// every request.
        /// </param>
        public BlobClient(Uri blobUri, StorageSharedKeyCredential credential, BlobClientOptions options = default)
            : base(blobUri, credential, options)
        {
        }

        /// <summary>
        /// Initializes a new instance of the <see cref="BlobClient"/>
        /// class.
        /// </summary>
        /// <param name="blobUri">
        /// A <see cref="Uri"/> referencing the blob that includes the
        /// name of the account, the name of the container, and the name of
        /// the blob.
        /// This is likely to be similar to "https://{account_name}.blob.core.windows.net/{container_name}/{blob_name}".
        /// </param>
        /// <param name="credential">
        /// The token credential used to sign requests.
        /// </param>
        /// <param name="options">
        /// Optional client options that define the transport pipeline
        /// policies for authentication, retries, etc., that are applied to
        /// every request.
        /// </param>
        public BlobClient(Uri blobUri, TokenCredential credential, BlobClientOptions options = default)
            : base(blobUri, credential, options)
        {
        }

        /// <summary>
        /// Initializes a new instance of the <see cref="BlobClient"/>
        /// class.
        /// </summary>
        /// <param name="blobUri">
        /// A <see cref="Uri"/> referencing the blob that includes the
        /// name of the account, the name of the container, and the name of
        /// the blob.
        /// This is likely to be similar to "https://{account_name}.blob.core.windows.net/{container_name}/{blob_name}".
        /// </param>
        /// <param name="pipeline">
        /// The transport pipeline used to send every request.
        /// </param>
        /// <param name="version">
        /// The version of the service to use when sending requests.
        /// </param>
        /// <param name="clientDiagnostics">Client diagnostics.</param>
        /// <param name="customerProvidedKey">Customer provided key.</param>
        /// <param name="encryptionScope">Encryption scope.</param>
        internal BlobClient(
            Uri blobUri,
            HttpPipeline pipeline,
            BlobClientOptions.ServiceVersion version,
            ClientDiagnostics clientDiagnostics,
            CustomerProvidedKey? customerProvidedKey,
            EncryptionScope encryptionScope)
            : base(blobUri, pipeline, version, clientDiagnostics, customerProvidedKey, encryptionScope)
        {
        }
        #endregion ctors

        #region Upload
        /// <summary>
        /// The <see cref="Upload(Stream)"/> operation creates a new block blob
        /// or updates the content of an existing block blob.  Updating an
        /// existing block blob overwrites any existing metadata on the blob.
        ///
        /// For partial block blob updates and other advanced features, please
        /// see <see cref="BlockBlobClient"/>.  To create or modify page or
        /// append blobs, please see <see cref="PageBlobClient"/> or
        /// <see cref="AppendBlobClient"/>.
        ///
        /// For more information, see <see href="https://docs.microsoft.com/rest/api/storageservices/put-blob" />.
        /// </summary>
        /// <param name="content">
        /// A <see cref="Stream"/> containing the content to upload.
        /// </param>
        /// <returns>
        /// A <see cref="Response{BlobContentInfo}"/> describing the
        /// state of the updated block blob.
        /// </returns>
        /// <remarks>
        /// A <see cref="RequestFailedException"/> will be thrown if
        /// a failure occurs.
        /// </remarks>
        [ForwardsClientCalls]
#pragma warning disable AZC0002 // Client method should have cancellationToken as the last optional parameter
        public virtual Response<BlobContentInfo> Upload(Stream content) =>
            Upload(content, CancellationToken.None);
#pragma warning restore AZC0002 // Client method should have cancellationToken as the last optional parameter

        /// <summary>
        /// The <see cref="Upload(string)"/> operation creates a new block blob
        /// or updates the content of an existing block blob.  Updating an
        /// existing block blob overwrites any existing metadata on the blob.
        ///
        /// For partial block blob updates and other advanced features, please
        /// see <see cref="BlockBlobClient"/>.  To create or modify page or
        /// append blobs, please see <see cref="PageBlobClient"/> or
        /// <see cref="AppendBlobClient"/>.
        ///
        /// For more information, see <see href="https://docs.microsoft.com/rest/api/storageservices/put-blob" />.
        /// </summary>
        /// <param name="path">
        /// A file path containing the content to upload.
        /// </param>
        /// <returns>
        /// A <see cref="Response{BlobContentInfo}"/> describing the
        /// state of the updated block blob.
        /// </returns>
        /// <remarks>
        /// A <see cref="RequestFailedException"/> will be thrown if
        /// a failure occurs.
        /// </remarks>
        [ForwardsClientCalls]
#pragma warning disable AZC0002 // Client method should have cancellationToken as the last optional parameter
        public virtual Response<BlobContentInfo> Upload(string path) =>
            Upload(path, CancellationToken.None);
#pragma warning restore AZC0002 // Client method should have cancellationToken as the last optional parameter

        /// <summary>
        /// The <see cref="UploadAsync(Stream)"/> operation creates a new block blob
        /// or updates the content of an existing block blob.  Updating an
        /// existing block blob overwrites any existing metadata on the blob.
        ///
        /// For partial block blob updates and other advanced features, please
        /// see <see cref="BlockBlobClient"/>.  To create or modify page or
        /// append blobs, please see <see cref="PageBlobClient"/> or
        /// <see cref="AppendBlobClient"/>.
        ///
        /// For more information, see <see href="https://docs.microsoft.com/rest/api/storageservices/put-blob" />.
        /// </summary>
        /// <param name="content">
        /// A <see cref="Stream"/> containing the content to upload.
        /// </param>
        /// <returns>
        /// A <see cref="Response{BlobContentInfo}"/> describing the
        /// state of the updated block blob.
        /// </returns>
        /// <remarks>
        /// A <see cref="RequestFailedException"/> will be thrown if
        /// a failure occurs.
        /// </remarks>
        [ForwardsClientCalls]
#pragma warning disable AZC0002 // Client method should have cancellationToken as the last optional parameter
        public virtual async Task<Response<BlobContentInfo>> UploadAsync(Stream content) =>
            await UploadAsync(content, CancellationToken.None).ConfigureAwait(false);
#pragma warning restore AZC0002 // Client method should have cancellationToken as the last optional parameter

        /// <summary>
        /// The <see cref="UploadAsync(string)"/> operation creates a new block blob
        /// or updates the content of an existing block blob.  Updating an
        /// existing block blob overwrites any existing metadata on the blob.
        ///
        /// For partial block blob updates and other advanced features, please
        /// see <see cref="BlockBlobClient"/>.  To create or modify page or
        /// append blobs, please see <see cref="PageBlobClient"/> or
        /// <see cref="AppendBlobClient"/>.
        ///
        /// For more information, see <see href="https://docs.microsoft.com/rest/api/storageservices/put-blob" />.
        /// </summary>
        /// <param name="path">
        /// A file path containing the content to upload.
        /// </param>
        /// <returns>
        /// A <see cref="Response{BlobContentInfo}"/> describing the
        /// state of the updated block blob.
        /// </returns>
        /// <remarks>
        /// A <see cref="RequestFailedException"/> will be thrown if
        /// a failure occurs.
        /// </remarks>
        [ForwardsClientCalls]
#pragma warning disable AZC0002 // Client method should have cancellationToken as the last optional parameter
        public virtual async Task<Response<BlobContentInfo>> UploadAsync(string path) =>
            await UploadAsync(path, CancellationToken.None).ConfigureAwait(false);
#pragma warning restore AZC0002 // Client method should have cancellationToken as the last optional parameter

        /// <summary>
        /// The <see cref="Upload(Stream, CancellationToken)"/> operation
        /// creates a new block blob or updates the content of an existing
        /// block blob.  Updating an existing block blob overwrites any
        /// existing metadata on the blob.
        ///
        /// For partial block blob updates and other advanced features, please
        /// see <see cref="BlockBlobClient"/>.  To create or modify page or
        /// append blobs, please see <see cref="PageBlobClient"/> or
        /// <see cref="AppendBlobClient"/>.
        ///
        /// For more information, see <see href="https://docs.microsoft.com/rest/api/storageservices/put-blob" />.
        /// </summary>
        /// <param name="content">
        /// A <see cref="Stream"/> containing the content to upload.
        /// </param>
        /// <param name="cancellationToken">
        /// Optional <see cref="CancellationToken"/> to propagate
        /// notifications that the operation should be cancelled.
        /// </param>
        /// <returns>
        /// A <see cref="Response{BlobContentInfo}"/> describing the
        /// state of the updated block blob.
        /// </returns>
        /// <remarks>
        /// A <see cref="RequestFailedException"/> will be thrown if
        /// a failure occurs.
        /// </remarks>
        [ForwardsClientCalls]
#pragma warning disable AZC0002 // Client method should have cancellationToken as the last optional parameter
        public virtual Response<BlobContentInfo> Upload(
            Stream content,
            CancellationToken cancellationToken) =>
            Upload(
                content,
                overwrite: false,
                cancellationToken: cancellationToken);
#pragma warning restore AZC0002 // Client method should have cancellationToken as the last optional parameter

        /// <summary>
        /// The <see cref="Upload(string, CancellationToken)"/> operation
        /// creates a new block blob or updates the content of an existing
        /// block blob.  Updating an existing block blob overwrites any
        /// existing metadata on the blob.
        ///
        /// For partial block blob updates and other advanced features, please
        /// see <see cref="BlockBlobClient"/>.  To create or modify page or
        /// append blobs, please see <see cref="PageBlobClient"/> or
        /// <see cref="AppendBlobClient"/>.
        ///
        /// For more information, see <see href="https://docs.microsoft.com/rest/api/storageservices/put-blob" />.
        /// </summary>
        /// <param name="path">
        /// A file path containing the content to upload.
        /// </param>
        /// <param name="cancellationToken">
        /// Optional <see cref="CancellationToken"/> to propagate
        /// notifications that the operation should be cancelled.
        /// </param>
        /// <returns>
        /// A <see cref="Response{BlobContentInfo}"/> describing the
        /// state of the updated block blob.
        /// </returns>
        /// <remarks>
        /// A <see cref="RequestFailedException"/> will be thrown if
        /// a failure occurs.
        /// </remarks>
        [ForwardsClientCalls]
#pragma warning disable AZC0002 // Client method should have cancellationToken as the last optional parameter
        public virtual Response<BlobContentInfo> Upload(
            string path,
            CancellationToken cancellationToken) =>
            Upload(
                path,
                overwrite: false,
                cancellationToken: cancellationToken);
#pragma warning restore AZC0002 // Client method should have cancellationToken as the last optional parameter

        /// <summary>
        /// The <see cref="UploadAsync(Stream, CancellationToken)"/> operation
        /// creates a new block blob or updates the content of an existing
        /// block blob.  Updating an existing block blob overwrites any
        /// existing metadata on the blob.
        ///
        /// For partial block blob updates and other advanced features, please
        /// see <see cref="BlockBlobClient"/>.  To create or modify page or
        /// append blobs, please see <see cref="PageBlobClient"/> or
        /// <see cref="AppendBlobClient"/>.
        ///
        /// For more information, see <see href="https://docs.microsoft.com/rest/api/storageservices/put-blob" />.
        /// </summary>
        /// <param name="content">
        /// A <see cref="Stream"/> containing the content to upload.
        /// </param>
        /// <param name="cancellationToken">
        /// Optional <see cref="CancellationToken"/> to propagate
        /// notifications that the operation should be cancelled.
        /// </param>
        /// <returns>
        /// A <see cref="Response{BlobContentInfo}"/> describing the
        /// state of the updated block blob.
        /// </returns>
        /// <remarks>
        /// A <see cref="RequestFailedException"/> will be thrown if
        /// a failure occurs.
        /// </remarks>
        [ForwardsClientCalls]
#pragma warning disable AZC0002 // Client method should have cancellationToken as the last optional parameter
        public virtual Task<Response<BlobContentInfo>> UploadAsync(
            Stream content,
            CancellationToken cancellationToken) =>
            UploadAsync(
                content,
                overwrite: false,
                cancellationToken: cancellationToken);
#pragma warning restore AZC0002 // Client method should have cancellationToken as the last optional parameter

        /// <summary>
        /// The <see cref="UploadAsync(string, CancellationToken)"/> operation
        /// creates a new block blob or updates the content of an existing
        /// block blob.  Updating an existing block blob overwrites any
        /// existing metadata on the blob.
        ///
        /// For partial block blob updates and other advanced features, please
        /// see <see cref="BlockBlobClient"/>.  To create or modify page or
        /// append blobs, please see <see cref="PageBlobClient"/> or
        /// <see cref="AppendBlobClient"/>.
        ///
        /// For more information, see <see href="https://docs.microsoft.com/rest/api/storageservices/put-blob" />.
        /// </summary>
        /// <param name="path">
        /// A file path containing the content to upload.
        /// </param>
        /// <param name="cancellationToken">
        /// Optional <see cref="CancellationToken"/> to propagate
        /// notifications that the operation should be cancelled.
        /// </param>
        /// <returns>
        /// A <see cref="Response{BlobContentInfo}"/> describing the
        /// state of the updated block blob.
        /// </returns>
        /// <remarks>
        /// A <see cref="RequestFailedException"/> will be thrown if
        /// a failure occurs.
        /// </remarks>
        [ForwardsClientCalls]
#pragma warning disable AZC0002 // Client method should have cancellationToken as the last optional parameter
        public virtual async Task<Response<BlobContentInfo>> UploadAsync(
            string path,
            CancellationToken cancellationToken) =>
            await UploadAsync(
                path,
                overwrite: false,
                cancellationToken: cancellationToken)
                .ConfigureAwait(false);
#pragma warning restore AZC0002 // Client method should have cancellationToken as the last optional parameter

        /// <summary>
        /// The <see cref="Upload(Stream, CancellationToken)"/> operation
        /// creates a new block blob or updates the content of an existing
        /// block blob.  Updating an existing block blob overwrites any
        /// existing metadata on the blob.
        ///
        /// For partial block blob updates and other advanced features, please
        /// see <see cref="BlockBlobClient"/>.  To create or modify page or
        /// append blobs, please see <see cref="PageBlobClient"/> or
        /// <see cref="AppendBlobClient"/>.
        ///
        /// For more information, see <see href="https://docs.microsoft.com/rest/api/storageservices/put-blob" />.
        /// </summary>
        /// <param name="content">
        /// A <see cref="Stream"/> containing the content to upload.
        /// </param>
        /// <param name="overwrite">
        /// Whether the upload should overwrite any existing blobs.  The
        /// default value is false.
        /// </param>
        /// <param name="cancellationToken">
        /// Optional <see cref="CancellationToken"/> to propagate
        /// notifications that the operation should be cancelled.
        /// </param>
        /// <returns>
        /// A <see cref="Response{BlobContentInfo}"/> describing the
        /// state of the updated block blob.
        /// </returns>
        /// <remarks>
        /// A <see cref="RequestFailedException"/> will be thrown if
        /// a failure occurs.
        /// </remarks>
        [ForwardsClientCalls]
        public virtual Response<BlobContentInfo> Upload(
            Stream content,
            bool overwrite = false,
            CancellationToken cancellationToken = default) =>
            Upload(
                content,
                conditions: overwrite ? null : new BlobRequestConditions { IfNoneMatch = new ETag(Constants.Wildcard) },
                cancellationToken: cancellationToken);

        /// <summary>
        /// The <see cref="Upload(string, CancellationToken)"/> operation
        /// creates a new block blob or updates the content of an existing
        /// block blob.  Updating an existing block blob overwrites any
        /// existing metadata on the blob.
        ///
        /// For partial block blob updates and other advanced features, please
        /// see <see cref="BlockBlobClient"/>.  To create or modify page or
        /// append blobs, please see <see cref="PageBlobClient"/> or
        /// <see cref="AppendBlobClient"/>.
        ///
        /// For more information, see <see href="https://docs.microsoft.com/rest/api/storageservices/put-blob" />.
        /// </summary>
        /// <param name="path">
        /// A file path containing the content to upload.
        /// </param>
        /// <param name="overwrite">
        /// Whether the upload should overwrite any existing blobs.  The
        /// default value is false.
        /// </param>
        /// <param name="cancellationToken">
        /// Optional <see cref="CancellationToken"/> to propagate
        /// notifications that the operation should be cancelled.
        /// </param>
        /// <returns>
        /// A <see cref="Response{BlobContentInfo}"/> describing the
        /// state of the updated block blob.
        /// </returns>
        /// <remarks>
        /// A <see cref="RequestFailedException"/> will be thrown if
        /// a failure occurs.
        /// </remarks>
        [ForwardsClientCalls]
        public virtual Response<BlobContentInfo> Upload(
            string path,
            bool overwrite = false,
            CancellationToken cancellationToken = default) =>
            Upload(
                path,
                conditions: overwrite ? null : new BlobRequestConditions { IfNoneMatch = new ETag(Constants.Wildcard) },
                cancellationToken: cancellationToken);

        /// <summary>
        /// The <see cref="UploadAsync(Stream, CancellationToken)"/> operation
        /// creates a new block blob or updates the content of an existing
        /// block blob.  Updating an existing block blob overwrites any
        /// existing metadata on the blob.
        ///
        /// For partial block blob updates and other advanced features, please
        /// see <see cref="BlockBlobClient"/>.  To create or modify page or
        /// append blobs, please see <see cref="PageBlobClient"/> or
        /// <see cref="AppendBlobClient"/>.
        ///
        /// For more information, see <see href="https://docs.microsoft.com/rest/api/storageservices/put-blob" />.
        /// </summary>
        /// <param name="content">
        /// A <see cref="Stream"/> containing the content to upload.
        /// </param>
        /// <param name="overwrite">
        /// Whether the upload should overwrite any existing blobs.  The
        /// default value is false.
        /// </param>
        /// <param name="cancellationToken">
        /// Optional <see cref="CancellationToken"/> to propagate
        /// notifications that the operation should be cancelled.
        /// </param>
        /// <returns>
        /// A <see cref="Response{BlobContentInfo}"/> describing the
        /// state of the updated block blob.
        /// </returns>
        /// <remarks>
        /// A <see cref="RequestFailedException"/> will be thrown if
        /// a failure occurs.
        /// </remarks>
        [ForwardsClientCalls]
        public virtual Task<Response<BlobContentInfo>> UploadAsync(
            Stream content,
            bool overwrite = false,
            CancellationToken cancellationToken = default) =>
            UploadAsync(
                content,
                conditions: overwrite ? null : new BlobRequestConditions { IfNoneMatch = new ETag(Constants.Wildcard) },
                cancellationToken: cancellationToken);

        /// <summary>
        /// The <see cref="UploadAsync(string, CancellationToken)"/> operation
        /// creates a new block blob or updates the content of an existing
        /// block blob.  Updating an existing block blob overwrites any
        /// existing metadata on the blob.
        ///
        /// For partial block blob updates and other advanced features, please
        /// see <see cref="BlockBlobClient"/>.  To create or modify page or
        /// append blobs, please see <see cref="PageBlobClient"/> or
        /// <see cref="AppendBlobClient"/>.
        ///
        /// For more information, see <see href="https://docs.microsoft.com/rest/api/storageservices/put-blob" />.
        /// </summary>
        /// <param name="path">
        /// A file path containing the content to upload.
        /// </param>
        /// <param name="overwrite">
        /// Whether the upload should overwrite any existing blobs.  The
        /// default value is false.
        /// </param>
        /// <param name="cancellationToken">
        /// Optional <see cref="CancellationToken"/> to propagate
        /// notifications that the operation should be cancelled.
        /// </param>
        /// <returns>
        /// A <see cref="Response{BlobContentInfo}"/> describing the
        /// state of the updated block blob.
        /// </returns>
        /// <remarks>
        /// A <see cref="RequestFailedException"/> will be thrown if
        /// a failure occurs.
        /// </remarks>
        [ForwardsClientCalls]
        public virtual async Task<Response<BlobContentInfo>> UploadAsync(
            string path,
            bool overwrite = false,
            CancellationToken cancellationToken = default) =>
            await UploadAsync(
                path,
                conditions: overwrite ? null : new BlobRequestConditions { IfNoneMatch = new ETag(Constants.Wildcard) },
                cancellationToken: cancellationToken)
                .ConfigureAwait(false);

        /// <summary>
        /// The <see cref="Upload(Stream, BlobHttpHeaders, Metadata, BlobRequestConditions, IProgress{long}, AccessTier?, StorageTransferOptions, CancellationToken)"/>
        /// operation creates a new block blob or updates the content of an
        /// existing block blob.  Updating an existing block blob overwrites
        /// any existing metadata on the blob.
        ///
        /// For partial block blob updates and other advanced features, please
        /// see <see cref="BlockBlobClient"/>.  To create or modify page or
        /// append blobs, please see <see cref="PageBlobClient"/> or
        /// <see cref="AppendBlobClient"/>.
        ///
        /// For more information, see <see href="https://docs.microsoft.com/rest/api/storageservices/put-blob" />.
        /// </summary>
        /// <param name="content">
        /// A <see cref="Stream"/> containing the content to upload.
        /// </param>
        /// <param name="httpHeaders">
        /// Optional standard HTTP header properties that can be set for the
        /// block blob.
        /// </param>
        /// <param name="metadata">
        /// Optional custom metadata to set for this block blob.
        /// </param>
        /// <param name="conditions">
        /// Optional <see cref="BlobRequestConditions"/> to add conditions on
        /// the creation of this new block blob.
        /// </param>
        /// <param name="progressHandler">
        /// Optional <see cref="IProgress{Long}"/> to provide
        /// progress updates about data transfers.
        /// </param>
        /// <param name="accessTier">
        /// Optional <see cref="AccessTier"/>
        /// Indicates the tier to be set on the blob.
        /// </param>
        /// <param name="transferOptions">
        /// Optional <see cref="StorageTransferOptions"/> to configure
        /// parallel transfer behavior.
        /// </param>
        /// <param name="cancellationToken">
        /// Optional <see cref="CancellationToken"/> to propagate
        /// notifications that the operation should be cancelled.
        /// </param>
        /// <returns>
        /// A <see cref="Response{BlobContentInfo}"/> describing the
        /// state of the updated block blob.
        /// </returns>
        /// <remarks>
        /// A <see cref="RequestFailedException"/> will be thrown if
        /// a failure occurs.
        /// </remarks>
        [ForwardsClientCalls]
        public virtual Response<BlobContentInfo> Upload(
            Stream content,
            BlobHttpHeaders httpHeaders = default,
            Metadata metadata = default,
            BlobRequestConditions conditions = default,
            IProgress<long> progressHandler = default,
            AccessTier? accessTier = default,
            StorageTransferOptions transferOptions = default,
            CancellationToken cancellationToken = default) =>
            StagedUploadAsync(
                content,
                httpHeaders,
                metadata,
                conditions,
                progressHandler,
                accessTier,
                transferOptions: transferOptions,
                async: false,
                cancellationToken: cancellationToken)
                .EnsureCompleted();

        /// <summary>
        /// The <see cref="Upload(string, BlobHttpHeaders, Metadata, BlobRequestConditions, IProgress{long}, AccessTier?, StorageTransferOptions, CancellationToken)"/>
        /// operation creates a new block blob or updates the content of an
        /// existing block blob.  Updating an existing block blob overwrites
        /// any existing metadata on the blob.
        ///
        /// For partial block blob updates and other advanced features, please
        /// see <see cref="BlockBlobClient"/>.  To create or modify page or
        /// append blobs, please see <see cref="PageBlobClient"/> or
        /// <see cref="AppendBlobClient"/>.
        ///
        /// For more information, see <see href="https://docs.microsoft.com/rest/api/storageservices/put-blob" />.
        /// </summary>
        /// <param name="path">
        /// A file path containing the content to upload.
        /// </param>
        /// <param name="httpHeaders">
        /// Optional standard HTTP header properties that can be set for the
        /// block blob.
        /// </param>
        /// <param name="metadata">
        /// Optional custom metadata to set for this block blob.
        /// </param>
        /// <param name="conditions">
        /// Optional <see cref="BlobRequestConditions"/> to add conditions on
        /// the creation of this new block blob.
        /// </param>
        /// <param name="progressHandler">
        /// Optional <see cref="IProgress{Long}"/> to provide
        /// progress updates about data transfers.
        /// </param>
        /// <param name="accessTier">
        /// Optional <see cref="AccessTier"/>
        /// Indicates the tier to be set on the blob.
        /// </param>
        /// <param name="transferOptions">
        /// Optional <see cref="StorageTransferOptions"/> to configure
        /// parallel transfer behavior.
        /// </param>
        /// <param name="cancellationToken">
        /// Optional <see cref="CancellationToken"/> to propagate
        /// notifications that the operation should be cancelled.
        /// </param>
        /// <returns>
        /// A <see cref="Response{BlobContentInfo}"/> describing the
        /// state of the updated block blob.
        /// </returns>
        /// <remarks>
        /// A <see cref="RequestFailedException"/> will be thrown if
        /// a failure occurs.
        /// </remarks>
        [ForwardsClientCalls]
        public virtual Response<BlobContentInfo> Upload(
            string path,
            BlobHttpHeaders httpHeaders = default,
            Metadata metadata = default,
            BlobRequestConditions conditions = default,
            IProgress<long> progressHandler = default,
            AccessTier? accessTier = default,
            StorageTransferOptions transferOptions = default,
            CancellationToken cancellationToken = default)
        {
            using (FileStream stream = new FileStream(path, FileMode.Open))
            {
                return StagedUploadAsync(
                    stream,
                    httpHeaders,
                    metadata,
                    conditions,
                    progressHandler,
                    accessTier,
                    transferOptions: transferOptions,
                    async: false,
                    cancellationToken: cancellationToken)
                    .EnsureCompleted();
            }
        }

        /// <summary>
        /// The <see cref="UploadAsync(Stream, BlobHttpHeaders, Metadata, BlobRequestConditions, IProgress{long}, AccessTier?, StorageTransferOptions, CancellationToken)"/>
        /// operation creates a new block blob or updates the content of an
        /// existing block blob.  Updating an existing block blob overwrites
        /// any existing metadata on the blob.
        ///
        /// For partial block blob updates and other advanced features, please
        /// see <see cref="BlockBlobClient"/>.  To create or modify page or
        /// append blobs, please see <see cref="PageBlobClient"/> or
        /// <see cref="AppendBlobClient"/>.
        ///
        /// For more information, see <see href="https://docs.microsoft.com/rest/api/storageservices/put-blob" />.
        /// </summary>
        /// <param name="content">
        /// A <see cref="Stream"/> containing the content to upload.
        /// </param>
        /// <param name="httpHeaders">
        /// Optional standard HTTP header properties that can be set for the
        /// block blob.
        /// </param>
        /// <param name="metadata">
        /// Optional custom metadata to set for this block blob.
        /// </param>
        /// <param name="conditions">
        /// Optional <see cref="BlobRequestConditions"/> to add conditions on
        /// the creation of this new block blob.
        /// </param>
        /// <param name="transferOptions">
        /// Optional <see cref="StorageTransferOptions"/> to configure
        /// parallel transfer behavior.
        /// </param>
        /// <param name="progressHandler">
        /// Optional <see cref="IProgress{Long}"/> to provide
        /// progress updates about data transfers.
        /// </param>
        /// <param name="accessTier">
        /// Optional <see cref="AccessTier"/>
        /// Indicates the tier to be set on the blob.
        /// </param>
        /// <param name="cancellationToken">
        /// Optional <see cref="CancellationToken"/> to propagate
        /// notifications that the operation should be cancelled.
        /// </param>
        /// <returns>
        /// A <see cref="Response{BlobContentInfo}"/> describing the
        /// state of the updated block blob.
        /// </returns>
        /// <remarks>
        /// A <see cref="RequestFailedException"/> will be thrown if
        /// a failure occurs.
        /// </remarks>
        [ForwardsClientCalls]
        public virtual Task<Response<BlobContentInfo>> UploadAsync(
            Stream content,
            BlobHttpHeaders httpHeaders = default,
            Metadata metadata = default,
            BlobRequestConditions conditions = default,
            IProgress<long> progressHandler = default,
            AccessTier? accessTier = default,
            StorageTransferOptions transferOptions = default,
            CancellationToken cancellationToken = default) =>
            StagedUploadAsync(
                content,
                httpHeaders,
                metadata,
                conditions,
                progressHandler,
                accessTier,
                transferOptions: transferOptions,
                async: true,
                cancellationToken: cancellationToken);

        /// <summary>
        /// The <see cref="UploadAsync(string, BlobHttpHeaders, Metadata, BlobRequestConditions, IProgress{long}, AccessTier?, StorageTransferOptions, CancellationToken)"/>
        /// operation creates a new block blob or updates the content of an
        /// existing block blob.  Updating an existing block blob overwrites
        /// any existing metadata on the blob.
        ///
        /// For partial block blob updates and other advanced features, please
        /// see <see cref="BlockBlobClient"/>.  To create or modify page or
        /// append blobs, please see <see cref="PageBlobClient"/> or
        /// <see cref="AppendBlobClient"/>.
        ///
        /// For more information, see <see href="https://docs.microsoft.com/rest/api/storageservices/put-blob" />.
        /// </summary>
        /// <param name="path">
        /// A file path containing the content to upload.
        /// </param>
        /// <param name="httpHeaders">
        /// Optional standard HTTP header properties that can be set for the
        /// block blob.
        /// </param>
        /// <param name="metadata">
        /// Optional custom metadata to set for this block blob.
        /// </param>
        /// <param name="conditions">
        /// Optional <see cref="BlobRequestConditions"/> to add conditions on
        /// the creation of this new block blob.
        /// </param>
        /// <param name="progressHandler">
        /// Optional <see cref="IProgress{Long}"/> to provide
        /// progress updates about data transfers.
        /// </param>
        /// <param name="accessTier">
        /// Optional <see cref="AccessTier"/>
        /// Indicates the tier to be set on the blob.
        /// </param>
        /// <param name="transferOptions">
        /// Optional <see cref="StorageTransferOptions"/> to configure
        /// parallel transfer behavior.
        /// </param>
        /// <param name="cancellationToken">
        /// Optional <see cref="CancellationToken"/> to propagate
        /// notifications that the operation should be cancelled.
        /// </param>
        /// <returns>
        /// A <see cref="Response{BlobContentInfo}"/> describing the
        /// state of the updated block blob.
        /// </returns>
        /// <remarks>
        /// A <see cref="RequestFailedException"/> will be thrown if
        /// a failure occurs.
        /// </remarks>
        [ForwardsClientCalls]
        public virtual async Task<Response<BlobContentInfo>> UploadAsync(
            string path,
            BlobHttpHeaders httpHeaders = default,
            Metadata metadata = default,
            BlobRequestConditions conditions = default,
            IProgress<long> progressHandler = default,
            AccessTier? accessTier = default,
            StorageTransferOptions transferOptions = default,
            CancellationToken cancellationToken = default)
        {
            using (FileStream stream = new FileStream(path, FileMode.Open))
            {
                return await StagedUploadAsync(
                    stream,
                    httpHeaders,
                    metadata,
                    conditions,
                    progressHandler,
                    accessTier,
                    transferOptions: transferOptions,
                    async: true,
                    cancellationToken: cancellationToken)
                    .ConfigureAwait(false);
            }
        }

        /// <summary>
        /// This operation will create a new
        /// block blob of arbitrary size by uploading it as indiviually staged
        /// blocks if it's larger than the
        /// <paramref name="singleUploadThreshold"/>.
        /// </summary>
        /// <param name="content">
        /// A <see cref="Stream"/> containing the content to upload.
        /// </param>
        /// <param name="blobHttpHeaders">
        /// Optional standard HTTP header properties that can be set for the
        /// block blob.
        /// </param>
        /// <param name="metadata">
        /// Optional custom metadata to set for this block blob.
        /// </param>
        /// <param name="conditions">
        /// Optional <see cref="BlobRequestConditions"/> to add conditions on
        /// the creation of this new block blob.
        /// </param>
        /// <param name="progressHandler">
        /// Optional <see cref="IProgress{Long}"/> to provide
        /// progress updates about data transfers.
        /// </param>
        /// <param name="accessTier">
        /// Optional <see cref="AccessTier"/>
        /// Indicates the tier to be set on the blob.
        /// </param>
        /// <param name="singleUploadThreshold">
        /// The maximum size stream that we'll upload as a single block.  The
        /// default value is 256MB.
        /// </param>
        /// <param name="transferOptions">
        /// Optional <see cref="StorageTransferOptions"/> to configure
        /// parallel transfer behavior.
        /// </param>
        /// <param name="async">
        /// </param>
        /// <param name="cancellationToken">
        /// Optional <see cref="CancellationToken"/> to propagate
        /// notifications that the operation should be cancelled.
        /// </param>
        /// <returns>
        /// A <see cref="Response{BlobContentInfo}"/> describing the
        /// state of the updated block blob.
        /// </returns>
        /// <remarks>
        /// A <see cref="RequestFailedException"/> will be thrown if
        /// a failure occurs.
        /// </remarks>
        internal async Task<Response<BlobContentInfo>> StagedUploadAsync(
            Stream content,
            BlobHttpHeaders blobHttpHeaders,
            Metadata metadata,
            BlobRequestConditions conditions,
            IProgress<long> progressHandler,
            AccessTier? accessTier = default,
            long? singleUploadThreshold = default,
            StorageTransferOptions transferOptions = default,
            bool async = true,
            CancellationToken cancellationToken = default)
        {
<<<<<<< HEAD

            var client = new BlockBlobClient(Uri, Pipeline, Version, ClientDiagnostics, CustomerProvidedKey, EncryptionScope);

=======
            var client = new BlockBlobClient(Uri, Pipeline, Version, ClientDiagnostics, CustomerProvidedKey);
>>>>>>> 39df78d9
            singleUploadThreshold ??= client.BlockBlobMaxUploadBlobBytes;
            Debug.Assert(singleUploadThreshold <= client.BlockBlobMaxUploadBlobBytes);

            var uploader = new PartitionedUploader(client, transferOptions, singleUploadThreshold);
            if (async)
            {
                return await uploader.UploadAsync(content, blobHttpHeaders, metadata, conditions, progressHandler, accessTier, cancellationToken).ConfigureAwait(false);
            }
            else
            {
                return uploader.Upload(content, blobHttpHeaders, metadata, conditions, progressHandler, accessTier, cancellationToken);
            }
        }

        /// <summary>
        /// This operation will create a new
        /// block blob of arbitrary size by uploading it as indiviually staged
        /// blocks if it's larger than the
        /// <paramref name="singleUploadThreshold"/>.
        /// </summary>
        /// <param name="path">
        /// A file path of the file to upload.
        /// </param>
        /// <param name="blobHttpHeaders">
        /// Optional standard HTTP header properties that can be set for the
        /// block blob.
        /// </param>
        /// <param name="metadata">
        /// Optional custom metadata to set for this block blob.
        /// </param>
        /// <param name="conditions">
        /// Optional <see cref="BlobRequestConditions"/> to add conditions on
        /// the creation of this new block blob.
        /// </param>
        /// <param name="progressHandler">
        /// Optional <see cref="IProgress{Long}"/> to provide
        /// progress updates about data transfers.
        /// </param>
        /// <param name="accessTier">
        /// Optional <see cref="AccessTier"/>
        /// Indicates the tier to be set on the blob.
        /// </param>
        /// <param name="singleUploadThreshold">
        /// The maximum size stream that we'll upload as a single block.  The
        /// default value is 256MB.
        /// </param>
        /// <param name="transferOptions">
        /// Optional <see cref="StorageTransferOptions"/> to configure
        /// parallel transfer behavior.
        /// </param>
        /// <param name="async">
        /// </param>
        /// <param name="cancellationToken">
        /// Optional <see cref="CancellationToken"/> to propagate
        /// notifications that the operation should be cancelled.
        /// </param>
        /// <returns>
        /// A <see cref="Response{BlobContentInfo}"/> describing the
        /// state of the updated block blob.
        /// </returns>
        /// <remarks>
        /// A <see cref="RequestFailedException"/> will be thrown if
        /// a failure occurs.
        /// </remarks>
        internal async Task<Response<BlobContentInfo>> StagedUploadAsync(
            string path,
            BlobHttpHeaders blobHttpHeaders,
            Metadata metadata,
            BlobRequestConditions conditions,
            IProgress<long> progressHandler,
            AccessTier? accessTier = default,
            long? singleUploadThreshold = default,
            StorageTransferOptions transferOptions = default,
            bool async = true,
            CancellationToken cancellationToken = default)
        {
            using (FileStream stream = new FileStream(path, FileMode.Open))
            {
                return await StagedUploadAsync(
                    stream,
                    blobHttpHeaders,
                    metadata,
                    conditions,
                    progressHandler,
                    accessTier,
                    singleUploadThreshold: singleUploadThreshold,
                    transferOptions: transferOptions,
                    async: async,
                    cancellationToken: cancellationToken)
                    .ConfigureAwait(false);
            }
        }
        #endregion Upload

        // NOTE: TransformContent is no longer called by the new implementation
        // of parallel upload.  Leaving the virtual stub in for now to avoid
        // any confusion.  Will need to be added back for encryption work per
        // #7127.

        /// <summary>
        /// Performs a transform on the data for uploads. It is a no-op by default.
        /// </summary>
        /// <param name="content">Content to transform.</param>
        /// <param name="metadata">Content metadata to transform.</param>
        /// <returns>Transformed content stream and metadata.</returns>
        internal virtual (Stream, Metadata) TransformContent(Stream content, Metadata metadata)
        {
            return (content, metadata); // no-op
        }
    }
}<|MERGE_RESOLUTION|>--- conflicted
+++ resolved
@@ -981,13 +981,8 @@
             bool async = true,
             CancellationToken cancellationToken = default)
         {
-<<<<<<< HEAD
-
             var client = new BlockBlobClient(Uri, Pipeline, Version, ClientDiagnostics, CustomerProvidedKey, EncryptionScope);
 
-=======
-            var client = new BlockBlobClient(Uri, Pipeline, Version, ClientDiagnostics, CustomerProvidedKey);
->>>>>>> 39df78d9
             singleUploadThreshold ??= client.BlockBlobMaxUploadBlobBytes;
             Debug.Assert(singleUploadThreshold <= client.BlockBlobMaxUploadBlobBytes);
 
