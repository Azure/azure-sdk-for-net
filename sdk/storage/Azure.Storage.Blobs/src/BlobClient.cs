--- conflicted
+++ resolved
@@ -2,12 +2,8 @@
 // Licensed under the MIT License.
 
 using System;
-<<<<<<< HEAD
 using System.Buffers;
 using System.ComponentModel;
-using System.Diagnostics;
-=======
->>>>>>> c938cddd
 using System.IO;
 using System.Threading;
 using System.Threading.Tasks;
@@ -1128,8 +1124,8 @@
             if (UsingClientSideEncryption)
             {
                 // content is now unseekable, so PartitionedUploader will be forced to do a buffered multipart upload
-                (content, metadata) = await new BlobClientSideEncryptor(new ClientSideEncryptor(ClientSideEncryption))
-                    .ClientSideEncryptInternal(content, metadata, async, cancellationToken).ConfigureAwait(false);
+                (content, options.Metadata) = await new BlobClientSideEncryptor(new ClientSideEncryptor(ClientSideEncryption))
+                    .ClientSideEncryptInternal(content, options.Metadata, async, cancellationToken).ConfigureAwait(false);
             }
 
             var client = new BlockBlobClient(Uri, Pipeline, Version, ClientDiagnostics, CustomerProvidedKey, EncryptionScope);
@@ -1212,7 +1208,6 @@
             }
         }
         #endregion Upload
-<<<<<<< HEAD
 
         internal PartitionedUploader<UploadBlobOptions, BlobContentInfo> GetPartitionedUploader(
             StorageTransferOptions transferOptions,
@@ -1220,23 +1215,5 @@
             string operationName = null)
             => new BlockBlobClient(Uri, Pipeline, Version, ClientDiagnostics, CustomerProvidedKey, EncryptionScope)
                 .GetPartitionedUploader(transferOptions, arrayPool, operationName);
-
-        // NOTE: TransformContent is no longer called by the new implementation
-        // of parallel upload.  Leaving the virtual stub in for now to avoid
-        // any confusion.  Will need to be added back for encryption work per
-        // #7127.
-
-        /// <summary>
-        /// Performs a transform on the data for uploads. It is a no-op by default.
-        /// </summary>
-        /// <param name="content">Content to transform.</param>
-        /// <param name="metadata">Content metadata to transform.</param>
-        /// <returns>Transformed content stream and metadata.</returns>
-        internal virtual (Stream, Metadata) TransformContent(Stream content, Metadata metadata)
-        {
-            return (content, metadata); // no-op
-        }
-=======
->>>>>>> c938cddd
     }
 }