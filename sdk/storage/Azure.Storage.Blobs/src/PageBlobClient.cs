﻿// Copyright (c) Microsoft Corporation. All rights reserved.
// Licensed under the MIT License.

using System;
using System.ComponentModel;
using System.IO;
using System.Threading;
using System.Threading.Tasks;
using Azure.Core;
using Azure.Core.Pipeline;
using Azure.Storage.Blobs.Models;
using Metadata = System.Collections.Generic.IDictionary<string, string>;

#pragma warning disable SA1402  // File may only contain a single type

namespace Azure.Storage.Blobs.Specialized
{
    /// <summary>
    /// The <see cref="PageBlobClient"/> allows you to manipulate Azure
    /// Storage page blobs.
    ///
    /// Page blobs are a collection of 512-byte pages optimized for random
    /// read and write operations. To create a page blob, you initialize the
    /// page blob and specify the maximum size the page blob will grow. To add
    /// or update the contents of a page blob, you write a page or pages by
    /// specifying an offset and a range that align to 512-byte page
    /// boundaries.  A write to a page blob can overwrite just one page, some
    /// pages, or up to 4 MB of the page blob.  Writes to page blobs happen
    /// in-place and are immediately committed to the blob. The maximum size
    /// for a page blob is 8 TB.
    /// </summary>
    public class PageBlobClient : BlobBaseClient
    {
        /// <summary>
        /// Gets the number of bytes in a page (512).
        /// </summary>
		public virtual int PageBlobPageBytes => 512;

        /// <summary>
        /// Gets the maximum number of bytes that can be sent in a call
        /// to the <see cref="UploadPagesAsync"/> operation.
        /// </summary>
        public virtual int PageBlobMaxUploadPagesBytes => 4 * Constants.MB; // 4MB

        #region ctors
        /// <summary>
        /// Initializes a new instance of the <see cref="PageBlobClient"/>
        /// class for mocking.
        /// </summary>
        protected PageBlobClient()
        {
        }

        /// <summary>
        /// Initializes a new instance of the <see cref="PageBlobClient"/>
        /// class.
        /// </summary>
        /// <param name="connectionString">
        /// A connection string includes the authentication information
        /// required for your application to access data in an Azure Storage
        /// account at runtime.
        ///
        /// For more information, <see href="https://docs.microsoft.com/en-us/azure/storage/common/storage-configure-connection-string"/>.
        /// </param>
        /// <param name="blobContainerName">
        /// The name of the container containing this page blob.
        /// </param>
        /// <param name="blobName">
        /// The name of this page blob.
        /// </param>
        public PageBlobClient(string connectionString, string blobContainerName, string blobName)
            : base(connectionString, blobContainerName, blobName)
        {
        }

        /// <summary>
        /// Initializes a new instance of the <see cref="PageBlobClient"/>
        /// class.
        /// </summary>
        /// <param name="connectionString">
        /// A connection string includes the authentication information
        /// required for your application to access data in an Azure Storage
        /// account at runtime.
        ///
        /// For more information, <see href="https://docs.microsoft.com/en-us/azure/storage/common/storage-configure-connection-string"/>.
        /// </param>
        /// <param name="blobContainerName">
        /// The name of the container containing this page blob.
        /// </param>
        /// <param name="blobName">
        /// The name of this page blob.
        /// </param>
        /// <param name="options">
        /// Optional client options that define the transport pipeline
        /// policies for authentication, retries, etc., that are applied to
        /// every request.
        /// </param>
        public PageBlobClient(string connectionString, string blobContainerName, string blobName, BlobClientOptions options)
            : base(connectionString, blobContainerName, blobName, options)
        {
        }

        /// <summary>
        /// Initializes a new instance of the <see cref="PageBlobClient"/>
        /// class.
        /// </summary>
        /// <param name="blobUri">
        /// A <see cref="Uri"/> referencing the page blob that includes the
        /// name of the account, the name of the blob container, and the name of
        /// the blob.
        /// </param>
        /// <param name="options">
        /// Optional client options that define the transport pipeline
        /// policies for authentication, retries, etc., that are applied to
        /// every request.
        /// </param>
        public PageBlobClient(Uri blobUri, BlobClientOptions options = default)
            : base(blobUri, options)
        {
        }

        /// <summary>
        /// Initializes a new instance of the <see cref="PageBlobClient"/>
        /// class.
        /// </summary>
        /// <param name="blobUri">
        /// A <see cref="Uri"/> referencing the page blob that includes the
        /// name of the account, the name of the blob container, and the name of
        /// the blob.
        /// </param>
        /// <param name="credential">
        /// The shared key credential used to sign requests.
        /// </param>
        /// <param name="options">
        /// Optional client options that define the transport pipeline
        /// policies for authentication, retries, etc., that are applied to
        /// every request.
        /// </param>
        public PageBlobClient(Uri blobUri, StorageSharedKeyCredential credential, BlobClientOptions options = default)
            : base(blobUri, credential, options)
        {
        }

        /// <summary>
        /// Initializes a new instance of the <see cref="PageBlobClient"/>
        /// class.
        /// </summary>
        /// <param name="blobUri">
        /// A <see cref="Uri"/> referencing the page blob that includes the
        /// name of the account, the name of the blob container, and the name of
        /// the blob.
        /// </param>
        /// <param name="credential">
        /// The token credential used to sign requests.
        /// </param>
        /// <param name="options">
        /// Optional client options that define the transport pipeline
        /// policies for authentication, retries, etc., that are applied to
        /// every request.
        /// </param>
        public PageBlobClient(Uri blobUri, TokenCredential credential, BlobClientOptions options = default)
            : base(blobUri, credential, options)
        {
        }

        /// <summary>
        /// Initializes a new instance of the <see cref="PageBlobClient"/>
        /// class.
        /// </summary>
        /// <param name="blobUri">
        /// A <see cref="Uri"/> referencing the page blob that includes the
        /// name of the account, the name of the blob container, and the name of
        /// the blob.
        /// </param>
        /// <param name="pipeline">
        /// The transport pipeline used to send every request.
        /// </param>
        /// <param name="version">
        /// The version of the service to use when sending requests.
        /// </param>
        /// <param name="clientDiagnostics">Client diagnostics.</param>
        /// <param name="customerProvidedKey">Customer provided key.</param>
        /// <param name="encryptionScope">Encryption scope.</param>
        internal PageBlobClient(
            Uri blobUri,
            HttpPipeline pipeline,
            BlobClientOptions.ServiceVersion version,
            ClientDiagnostics clientDiagnostics,
            CustomerProvidedKey? customerProvidedKey,
            EncryptionScope encryptionScope)
            : base(blobUri, pipeline, version, clientDiagnostics, customerProvidedKey, encryptionScope)
        {
        }
        #endregion ctors

        /// <summary>
        /// Initializes a new instance of the <see cref="PageBlobClient"/>
        /// class with an identical <see cref="Uri"/> source but the specified
        /// snapshot timestamp.
        ///
        /// For more information, see <see href="https://docs.microsoft.com/en-us/rest/api/storageservices/creating-a-snapshot-of-a-blob" />.
        /// </summary>
        /// <param name="snapshot">The snapshot identifier.</param>
        /// <returns>A new <see cref="PageBlobClient"/> instance.</returns>
        /// <remarks>
        /// Pass null or empty string to remove the snapshot returning a URL
        /// to the base blob.
        /// </remarks>
        public new PageBlobClient WithSnapshot(string snapshot) => (PageBlobClient)WithSnapshotCore(snapshot);

        /// <summary>
        /// Creates a new instance of the <see cref="PageBlobClient"/> class
        /// with an identical <see cref="Uri"/> source but the specified
        /// snapshot timestamp.
        /// </summary>
        /// <param name="snapshot">The snapshot identifier.</param>
        /// <returns>A new <see cref="PageBlobClient"/> instance.</returns>
        protected sealed override BlobBaseClient WithSnapshotCore(string snapshot)
        {
            var builder = new BlobUriBuilder(Uri) { Snapshot = snapshot };

            return new PageBlobClient(builder.ToUri(), Pipeline, Version, ClientDiagnostics, CustomerProvidedKey, EncryptionScope);
        }

        ///// <summary>
        ///// Creates a new PageBlobClient object identical to the source but with the specified version ID.
        ///// Pass "" to remove the version ID returning a URL to the base blob.
        ///// </summary>
        ///// <param name="versionId">version ID</param>
        ///// <returns></returns>
        //public new PageBlobClient WithVersionId(string versionId) => (PageBlobUri)this.WithVersionIdImpl(versionId);

        //protected sealed override BlobBaseClient WithVersionIdImpl(string versionId)
        //{
        //    var builder = new BlobUriBuilder(this.Uri) { VersionId = versionId };
        //    return new PageBlobClient(builder.ToUri(), this.Pipeline);
        //}

        #region Create
        /// <summary>
        /// The <see cref="Create"/> operation creates a new page blob of
        /// the specified <paramref name="size"/>.  The content of any
        /// existing blob is overwritten with the newly initialized page blob
        /// To add content to the page blob, call the
        /// <see cref="UploadPages"/> operation.
        ///
        /// For more information, see https://docs.microsoft.com/rest/api/storageservices/put-blob.
        /// </summary>
        /// <param name="size">
        /// Specifies the maximum size for the page blob, up to 8 TB.  The
        /// size must be aligned to a 512-byte boundary.
        /// </param>
        /// <param name="sequenceNumber">
        /// Optional user-controlled value that you can use to track requests.
        /// The value of the <paramref name="sequenceNumber"/> must be between
        /// 0 and 2^63 - 1.  The default value is 0.
        /// </param>
        /// <param name="httpHeaders">
        /// Optional standard HTTP header properties that can be set for the
        /// new page blob.
        /// </param>
        /// <param name="metadata">
        /// Optional custom metadata to set for this page blob.
        /// </param>
        /// <param name="conditions">
        /// Optional <see cref="PageBlobRequestConditions"/> to add
        /// conditions on the creation of this new page blob.
        /// </param>
        /// <param name="cancellationToken">
        /// Optional <see cref="CancellationToken"/> to propagate
        /// notifications that the operation should be cancelled.
        /// </param>
        /// <returns>
        /// A <see cref="Response{BlobContentInfo}"/> describing the
        /// newly created page blob.
        /// </returns>
        /// <remarks>
        /// A <see cref="RequestFailedException"/> will be thrown if
        /// a failure occurs.
        /// </remarks>
        public virtual Response<BlobContentInfo> Create(
            long size,
            long? sequenceNumber = default,
            BlobHttpHeaders httpHeaders = default,
            Metadata metadata = default,
            PageBlobRequestConditions conditions = default,
            CancellationToken cancellationToken = default) =>
            CreateInternal(
                size,
                sequenceNumber,
                httpHeaders,
                metadata,
                conditions,
                false, // async
                cancellationToken)
                .EnsureCompleted();

        /// <summary>
        /// The <see cref="CreateAsync"/> operation creates a new page blob of
        /// the specified <paramref name="size"/>.  The content of any
        /// existing blob is overwritten with the newly initialized page blob
        /// To add content to the page blob, call the
        /// <see cref="UploadPagesAsync"/> operation.
        ///
        /// For more information, see https://docs.microsoft.com/rest/api/storageservices/put-blob.
        /// </summary>
        /// <param name="size">
        /// Specifies the maximum size for the page blob, up to 8 TB.  The
        /// size must be aligned to a 512-byte boundary.
        /// </param>
        /// <param name="sequenceNumber">
        /// Optional user-controlled value that you can use to track requests.
        /// The value of the <paramref name="sequenceNumber"/> must be between
        /// 0 and 2^63 - 1.  The default value is 0.
        /// </param>
        /// <param name="httpHeaders">
        /// Optional standard HTTP header properties that can be set for the
        /// new page blob.
        /// </param>
        /// <param name="metadata">
        /// Optional custom metadata to set for this page blob.
        /// </param>
        /// <param name="conditions">
        /// Optional <see cref="PageBlobRequestConditions"/> to add
        /// conditions on the creation of this new page blob.
        /// </param>
        /// <param name="cancellationToken">
        /// Optional <see cref="CancellationToken"/> to propagate
        /// notifications that the operation should be cancelled.
        /// </param>
        /// <returns>
        /// A <see cref="Response{BlobContentInfo}"/> describing the
        /// newly created page blob.
        /// </returns>
        /// <remarks>
        /// A <see cref="RequestFailedException"/> will be thrown if
        /// a failure occurs.
        /// </remarks>
        public virtual async Task<Response<BlobContentInfo>> CreateAsync(
            long size,
            long? sequenceNumber = default,
            BlobHttpHeaders httpHeaders = default,
            Metadata metadata = default,
            PageBlobRequestConditions conditions = default,
            CancellationToken cancellationToken = default) =>
            await CreateInternal(
                size,
                sequenceNumber,
                httpHeaders,
                metadata,
                conditions,
                true, // async
                cancellationToken)
                .ConfigureAwait(false);

        /// <summary>
        /// The <see cref="CreateIfNotExists"/> operation creates a new page blob
        /// of the specified <paramref name="size"/>.  If the blob already exists, the content of
        /// the existing blob will remain unchanged. If the blob does not already exists,
        /// a new page blob with the specified <paramref name="size"/> will be created.
        /// <see cref="UploadPages"/> operation.
        ///
        /// For more information, see https://docs.microsoft.com/rest/api/storageservices/put-blob.
        /// </summary>
        /// <param name="size">
        /// Specifies the maximum size for the page blob, up to 8 TB.  The
        /// size must be aligned to a 512-byte boundary.
        /// </param>
        /// <param name="sequenceNumber">
        /// Optional user-controlled value that you can use to track requests.
        /// The value of the <paramref name="sequenceNumber"/> must be between
        /// 0 and 2^63 - 1.  The default value is 0.
        /// </param>
        /// <param name="httpHeaders">
        /// Optional standard HTTP header properties that can be set for the
        /// new page blob.
        /// </param>
        /// <param name="metadata">
        /// Optional custom metadata to set for this page blob.
        /// </param>
        /// /// <param name="cancellationToken">
        /// Optional <see cref="CancellationToken"/> to propagate
        /// notifications that the operation should be cancelled.
        /// </param>
        /// <returns>
        /// If the page blob does not already exist, A <see cref="Response{BlobContentInfo}"/>
        /// describing the newly created page blob. Otherwise, <c>null</c>.
        /// </returns>
        /// <remarks>
        /// A <see cref="RequestFailedException"/> will be thrown if
        /// a failure occurs.
        /// </remarks>
        public virtual Response<BlobContentInfo> CreateIfNotExists(
            long size,
            long? sequenceNumber = default,
            BlobHttpHeaders httpHeaders = default,
            Metadata metadata = default,
            CancellationToken cancellationToken = default) =>
            CreateIfNotExistsInternal(
                size,
                sequenceNumber,
                httpHeaders,
                metadata,
                false, // async
                cancellationToken)
                .EnsureCompleted();

        /// <summary>
        /// The <see cref="CreateIfNotExistsAsync"/> operation creates a new page blob
        /// of the specified <paramref name="size"/>.  If the blob already exists, the content of
        /// the existing blob will remain unchanged. If the blob does not already exists,
        /// a new page blob with the specified <paramref name="size"/> will be created.
        /// <see cref="UploadPagesAsync"/> operation.
        ///
        /// For more information, see https://docs.microsoft.com/rest/api/storageservices/put-blob.
        /// </summary>
        /// <param name="size">
        /// Specifies the maximum size for the page blob, up to 8 TB.  The
        /// size must be aligned to a 512-byte boundary.
        /// </param>
        /// <param name="sequenceNumber">
        /// Optional user-controlled value that you can use to track requests.
        /// The value of the <paramref name="sequenceNumber"/> must be between
        /// 0 and 2^63 - 1.  The default value is 0.
        /// </param>
        /// <param name="httpHeaders">
        /// Optional standard HTTP header properties that can be set for the
        /// new page blob.
        /// </param>
        /// <param name="metadata">
        /// Optional custom metadata to set for this page blob.
        /// </param>
        /// <param name="cancellationToken">
        /// Optional <see cref="CancellationToken"/> to propagate
        /// notifications that the operation should be cancelled.
        /// </param>
        /// <returns>
        /// If the page blob does not already exist, A <see cref="Response{BlobContentInfo}"/>
        /// describing the newly created page blob. Otherwise, <c>null</c>.
        /// </returns>
        /// <remarks>
        /// A <see cref="RequestFailedException"/> will be thrown if
        /// a failure occurs.
        /// </remarks>
        public virtual async Task<Response<BlobContentInfo>> CreateIfNotExistsAsync(
            long size,
            long? sequenceNumber = default,
            BlobHttpHeaders httpHeaders = default,
            Metadata metadata = default,
            CancellationToken cancellationToken = default) =>
            await CreateIfNotExistsInternal(
                size,
                sequenceNumber,
                httpHeaders,
                metadata,
                true, // async
                cancellationToken)
                .ConfigureAwait(false);

        /// <summary>
        /// The <see cref="CreateIfNotExistsInternal"/> operation creates a new page blob
        /// of the specified <paramref name="size"/>.  If the blob already exists, the content of
        /// the existing blob will remain unchanged. If the blob does not already exists,
        /// a new page blob with the specified <paramref name="size"/> will be created.
        /// To add content to the page blob, call the
        /// <see cref="UploadPagesAsync"/> operation.
        ///
        /// For more information, see https://docs.microsoft.com/rest/api/storageservices/put-blob.
        /// </summary>
        /// <param name="size">
        /// Specifies the maximum size for the page blob, up to 8 TB.  The
        /// size must be aligned to a 512-byte boundary.
        /// </param>
        /// <param name="sequenceNumber">
        /// Optional user-controlled value that you can use to track requests.
        /// The value of the <paramref name="sequenceNumber"/> must be between
        /// 0 and 2^63 - 1.  The default value is 0.
        /// </param>
        /// <param name="httpHeaders">
        /// Optional standard HTTP header properties that can be set for the
        /// new page blob.
        /// </param>
        /// <param name="metadata">
        /// Optional custom metadata to set for this page blob.
        /// </param>
        /// <param name="async">
        /// Whether to invoke the operation asynchronously.
        /// </param>
        /// <param name="cancellationToken">
        /// Optional <see cref="CancellationToken"/> to propagate
        /// notifications that the operation should be cancelled.
        /// </param>
        /// <returns>
        /// If the page blob does not already exist, A <see cref="Response{BlobContentInfo}"/>
        /// describing the newly created page blob. Otherwise, <c>null</c>.
        /// </returns>
        /// <remarks>
        /// A <see cref="RequestFailedException"/> will be thrown if
        /// a failure occurs.
        /// </remarks>
        private async Task<Response<BlobContentInfo>> CreateIfNotExistsInternal(
            long size,
            long? sequenceNumber,
            BlobHttpHeaders httpHeaders,
            Metadata metadata,
            bool async,
            CancellationToken cancellationToken)
        {
            var conditions = new PageBlobRequestConditions { IfNoneMatch = new ETag(Constants.Wildcard) };
            try
            {
                return await CreateInternal(
                    size,
                    sequenceNumber,
                    httpHeaders,
                    metadata,
                    conditions,
                    async,
                    cancellationToken,
                    $"{nameof(PageBlobClient)}.{nameof(CreateIfNotExists)}")
                    .ConfigureAwait(false);
            }
            catch (RequestFailedException storageRequestFailedException)
            when (storageRequestFailedException.ErrorCode == BlobErrorCode.BlobAlreadyExists)
            {
                return default;
            }
        }

        /// <summary>
        /// The <see cref="CreateInternal"/> operation creates a new page blob
        /// of the specified <paramref name="size"/>.  The content of any
        /// existing blob is overwritten with the newly initialized page blob
        /// To add content to the page blob, call the
        /// <see cref="UploadPagesAsync"/> operation.
        ///
        /// For more information, see https://docs.microsoft.com/rest/api/storageservices/put-blob.
        /// </summary>
        /// <param name="size">
        /// Specifies the maximum size for the page blob, up to 8 TB.  The
        /// size must be aligned to a 512-byte boundary.
        /// </param>
        /// <param name="sequenceNumber">
        /// Optional user-controlled value that you can use to track requests.
        /// The value of the <paramref name="sequenceNumber"/> must be between
        /// 0 and 2^63 - 1.  The default value is 0.
        /// </param>
        /// <param name="httpHeaders">
        /// Optional standard HTTP header properties that can be set for the
        /// new page blob.
        /// </param>
        /// <param name="metadata">
        /// Optional custom metadata to set for this page blob.
        /// </param>
        /// <param name="conditions">
        /// Optional <see cref="PageBlobRequestConditions"/> to add
        /// conditions on the creation of this new page blob.
        /// </param>
        /// <param name="async">
        /// Whether to invoke the operation asynchronously.
        /// </param>
        /// <param name="cancellationToken">
        /// Optional <see cref="CancellationToken"/> to propagate
        /// notifications that the operation should be cancelled.
        /// </param>
        /// <param name="operationName">
        /// Optional. To indicate if the name of the operation.
        /// </param>
        /// <returns>
        /// A <see cref="Response{BlobContentInfo}"/> describing the
        /// newly created page blob.
        /// </returns>
        /// <remarks>
        /// A <see cref="RequestFailedException"/> will be thrown if
        /// a failure occurs.
        /// </remarks>
        private async Task<Response<BlobContentInfo>> CreateInternal(
            long size,
            long? sequenceNumber,
            BlobHttpHeaders httpHeaders,
            Metadata metadata,
            PageBlobRequestConditions conditions,
            bool async,
            CancellationToken cancellationToken,
            string operationName = null)
        {
            using (Pipeline.BeginLoggingScope(nameof(PageBlobClient)))
            {
                Pipeline.LogMethodEnter(
                    nameof(PageBlobClient),
                    message:
                    $"{nameof(Uri)}: {Uri}\n" +
                    $"{nameof(size)}: {size}\n" +
                    $"{nameof(sequenceNumber)}: {sequenceNumber}\n" +
                    $"{nameof(httpHeaders)}: {httpHeaders}");
                try
                {
                    return await BlobRestClient.PageBlob.CreateAsync(
                        ClientDiagnostics,
                        Pipeline,
                        Uri,
                        version: Version.ToVersionString(),
                        contentLength: default,
                        blobContentType: httpHeaders?.ContentType,
                        blobContentEncoding: httpHeaders?.ContentEncoding,
                        blobContentLanguage: httpHeaders?.ContentLanguage,
                        blobContentHash: httpHeaders?.ContentHash,
                        blobCacheControl: httpHeaders?.CacheControl,
                        metadata: metadata,
                        leaseId: conditions?.LeaseId,
                        encryptionKey: CustomerProvidedKey?.EncryptionKey,
                        encryptionKeySha256: CustomerProvidedKey?.EncryptionKeyHash,
                        encryptionAlgorithm: CustomerProvidedKey?.EncryptionAlgorithm,
                        encryptionScope: EncryptionScope?.EncryptionScopeKey,
                        blobContentDisposition: httpHeaders?.ContentDisposition,
                        ifModifiedSince: conditions?.IfModifiedSince,
                        ifUnmodifiedSince: conditions?.IfUnmodifiedSince,
                        ifMatch: conditions?.IfMatch,
                        ifNoneMatch: conditions?.IfNoneMatch,
                        blobContentLength: size,
                        blobSequenceNumber: sequenceNumber,
                        async: async,
                        operationName: operationName ?? $"{nameof(PageBlobClient)}.{nameof(Create)}",
                        cancellationToken: cancellationToken)
                        .ConfigureAwait(false);
                }
                catch (Exception ex)
                {
                    Pipeline.LogException(ex);
                    throw;
                }
                finally
                {
                    Pipeline.LogMethodExit(nameof(PageBlobClient));
                }
            }
        }
        #endregion Create

        #region UploadPages
        /// <summary>
        /// The <see cref="UploadPages"/> operation writes
        /// <paramref name="content"/> to a range of pages in a page blob,
        /// starting at <paramref name="offset"/>.
        ///
        /// For more information, see <see href="https://docs.microsoft.com/rest/api/storageservices/put-page" />.
        /// </summary>
        /// <param name="content">
        /// A <see cref="Stream"/> containing the content of the pages to
        /// upload.  The content can be up to 4 MB in size.
        /// </param>
        /// <param name="offset">
        /// Specifies the starting offset for the <paramref name="content"/>
        /// to be written as a page.  Given that pages must be aligned with
        /// 512-byte boundaries, the start offset must be a modulus of 512.
        /// </param>
        /// <param name="transactionalContentHash">
        /// Optional MD5 hash of the block content.  This hash is used to
        /// verify the integrity of the block during transport. When this hash
        /// is specified, the storage service compares the hash of the content
        /// that has arrived with this value.  Note that this MD5 hash is not
        /// stored with the blob.  If the two hashes do not match, the
        /// operation will fail with a <see cref="RequestFailedException"/>.
        /// </param>
        /// <param name="conditions">
        /// Optional <see cref="PageBlobRequestConditions"/> to add
        /// conditions on uploading pages to this page blob.
        /// </param>
        /// <param name="progressHandler">
        /// Optional <see cref="IProgress{Long}"/> to provide
        /// progress updates about data transfers.
        /// </param>
        /// <param name="cancellationToken">
        /// Optional <see cref="CancellationToken"/> to propagate
        /// notifications that the operation should be cancelled.
        /// </param>
        /// <returns>
        /// A <see cref="Response{PageInfo}"/> describing the
        /// state of the updated pages.
        /// </returns>
        /// <remarks>
        /// A <see cref="RequestFailedException"/> will be thrown if
        /// a failure occurs.
        /// </remarks>
        public virtual Response<PageInfo> UploadPages(
            Stream content,
            long offset,
            byte[] transactionalContentHash = default,
            PageBlobRequestConditions conditions = default,
            IProgress<long> progressHandler = default,
            CancellationToken cancellationToken = default) =>
            UploadPagesInternal(
                content,
                offset,
                transactionalContentHash,
                conditions,
                progressHandler,
                false, // async
                cancellationToken)
                .EnsureCompleted();

        /// <summary>
        /// The <see cref="UploadPagesAsync"/> operation writes
        /// <paramref name="content"/> to a range of pages in a page blob,
        /// starting at <paramref name="offset"/>.
        ///
        /// For more information, see <see href="https://docs.microsoft.com/rest/api/storageservices/put-page" />.
        /// </summary>
        /// <param name="content">
        /// A <see cref="Stream"/> containing the content of the pages to
        /// upload.  The content can be up to 4 MB in size.
        /// </param>
        /// <param name="offset">
        /// Specifies the starting offset for the <paramref name="content"/>
        /// to be written as a page.  Given that pages must be aligned with
        /// 512-byte boundaries, the start offset must be a modulus of 512.
        /// </param>
        /// <param name="transactionalContentHash">
        /// Optional MD5 hash of the block content.  This hash is used to
        /// verify the integrity of the block during transport. When this hash
        /// is specified, the storage service compares the hash of the content
        /// that has arrived with this value.  Note that this MD5 hash is not
        /// stored with the blob.  If the two hashes do not match, the
        /// operation will fail with a <see cref="RequestFailedException"/>.
        /// </param>
        /// <param name="conditions">
        /// Optional <see cref="PageBlobRequestConditions"/> to add
        /// conditions on uploading pages to this page blob.
        /// </param>
        /// <param name="progressHandler">
        /// Optional <see cref="IProgress{Long}"/> to provide
        /// progress updates about data transfers.
        /// </param>
        /// <param name="cancellationToken">
        /// Optional <see cref="CancellationToken"/> to propagate
        /// notifications that the operation should be cancelled.
        /// </param>
        /// <returns>
        /// A <see cref="Response{PageInfo}"/> describing the
        /// state of the updated pages.
        /// </returns>
        /// <remarks>
        /// A <see cref="RequestFailedException"/> will be thrown if
        /// a failure occurs.
        /// </remarks>
        public virtual async Task<Response<PageInfo>> UploadPagesAsync(
            Stream content,
            long offset,
            byte[] transactionalContentHash = default,
            PageBlobRequestConditions conditions = default,
            IProgress<long> progressHandler = default,
            CancellationToken cancellationToken = default) =>
            await UploadPagesInternal(
                content,
                offset,
                transactionalContentHash,
                conditions,
                progressHandler,
                true, // async
                cancellationToken)
                .ConfigureAwait(false);

        /// <summary>
        /// The <see cref="UploadPagesInternal"/> operation writes
        /// <paramref name="content"/> to a range of pages in a page blob,
        /// starting at <paramref name="offset"/>.
        ///
        /// For more information, see <see href="https://docs.microsoft.com/rest/api/storageservices/put-page" />.
        /// </summary>
        /// <param name="content">
        /// A <see cref="Stream"/> containing the content of the pages to
        /// upload.  The content can be up to 4 MB in size.
        /// </param>
        /// <param name="offset">
        /// Specifies the starting offset for the <paramref name="content"/>
        /// to be written as a page.  Given that pages must be aligned with
        /// 512-byte boundaries, the start offset must be a modulus of 512.
        /// </param>
        /// <param name="transactionalContentHash">
        /// Optional MD5 hash of the block content.  This hash is used to
        /// verify the integrity of the block during transport. When this hash
        /// is specified, the storage service compares the hash of the content
        /// that has arrived with this value.  Note that this MD5 hash is not
        /// stored with the blob.  If the two hashes do not match, the
        /// operation will fail with a <see cref="RequestFailedException"/>.
        /// </param>
        /// <param name="conditions">
        /// Optional <see cref="PageBlobRequestConditions"/> to add
        /// conditions on uploading pages to this page blob.
        /// </param>
        /// <param name="progressHandler">
        /// Optional <see cref="IProgress{Long}"/> to provide
        /// progress updates about data transfers.
        /// </param>
        /// <param name="async">
        /// Whether to invoke the operation asynchronously.
        /// </param>
        /// <param name="cancellationToken">
        /// Optional <see cref="CancellationToken"/> to propagate
        /// notifications that the operation should be cancelled.
        /// </param>
        /// <returns>
        /// A <see cref="Response{PageInfo}"/> describing the
        /// state of the updated pages.
        /// </returns>
        /// <remarks>
        /// A <see cref="RequestFailedException"/> will be thrown if
        /// a failure occurs.
        /// </remarks>
        private async Task<Response<PageInfo>> UploadPagesInternal(
            Stream content,
            long offset,
            byte[] transactionalContentHash,
            PageBlobRequestConditions conditions,
            IProgress<long> progressHandler,
            bool async,
            CancellationToken cancellationToken)
        {
            using (Pipeline.BeginLoggingScope(nameof(PageBlobClient)))
            {
                Pipeline.LogMethodEnter(
                    nameof(PageBlobClient),
                    message:
                    $"{nameof(Uri)}: {Uri}\n" +
                    $"{nameof(offset)}: {offset}\n" +
                    $"{nameof(conditions)}: {conditions}");
                try
                {
                    content = content?.WithNoDispose().WithProgress(progressHandler);
                    var range = new HttpRange(offset, content?.Length ?? null);

                    return await BlobRestClient.PageBlob.UploadPagesAsync(
                        ClientDiagnostics,
                        Pipeline,
                        Uri,
                        body: content,
                        contentLength: content?.Length ?? 0,
                        version: Version.ToVersionString(),
                        transactionalContentHash: transactionalContentHash,
                        timeout: default,
                        range: range.ToString(),
                        leaseId: conditions?.LeaseId,
                        encryptionKey: CustomerProvidedKey?.EncryptionKey,
                        encryptionKeySha256: CustomerProvidedKey?.EncryptionKeyHash,
                        encryptionAlgorithm: CustomerProvidedKey?.EncryptionAlgorithm,
                        encryptionScope: EncryptionScope?.EncryptionScopeKey,
                        ifSequenceNumberLessThanOrEqualTo: conditions?.IfSequenceNumberLessThanOrEqual,
                        ifSequenceNumberLessThan: conditions?.IfSequenceNumberLessThan,
                        ifSequenceNumberEqualTo: conditions?.IfSequenceNumberEqual,
                        ifModifiedSince: conditions?.IfModifiedSince,
                        ifUnmodifiedSince: conditions?.IfUnmodifiedSince,
                        ifMatch: conditions?.IfMatch,
                        ifNoneMatch: conditions?.IfNoneMatch,
                        async: async,
                        operationName: $"{nameof(PageBlobClient)}.{nameof(UploadPages)}",
                        cancellationToken: cancellationToken).ConfigureAwait(false);
                }
                catch (Exception ex)
                {
                    Pipeline.LogException(ex);
                    throw;
                }
                finally
                {
                    Pipeline.LogMethodExit(nameof(PageBlobClient));
                }
            }
        }
        #endregion UploadPages

        #region ClearPages
        /// <summary>
        /// The <see cref="ClearPages"/> operation clears one or more
        /// pages from the page blob, as specificed by the <paramref name="range"/>.
        ///
        /// For more information, see <see href="https://docs.microsoft.com/rest/api/storageservices/put-page" />.
        /// </summary>
        /// <param name="range">
        /// Specifies the range of bytes to be cleared. Both the start and
        /// end of the range must be specified.  For a page clear operation,
        /// the page range can be up to the value of the blob's full size.
        /// Given that pages must be aligned with 512-byte boundaries, the
        /// start of the range must be a modulus of 512 and the end of the
        /// range must be a modulus of 512 – 1.  Examples of valid byte ranges
        /// are 0-511, 512-1023, etc.
        /// </param>
        /// <param name="conditions">
        /// Optional <see cref="PageBlobRequestConditions"/> to add
        /// conditions on clearing pages from this page blob.
        /// </param>
        /// <param name="cancellationToken">
        /// Optional <see cref="CancellationToken"/> to propagate
        /// notifications that the operation should be cancelled.
        /// </param>
        /// <returns>
        /// A <see cref="Response{PageInfo}"/> describing the
        /// state of the updated pages.
        /// </returns>
        /// <remarks>
        /// A <see cref="RequestFailedException"/> will be thrown if
        /// a failure occurs.
        /// </remarks>
        public virtual Response<PageInfo> ClearPages(
            HttpRange range,
            PageBlobRequestConditions conditions = default,
            CancellationToken cancellationToken = default) =>
            ClearPagesInternal(
                range,
                conditions,
                false, // async
                cancellationToken)
                .EnsureCompleted();

        /// <summary>
        /// The <see cref="ClearPagesAsync"/> operation clears one or more
        /// pages from the page blob, as specificed by the <paramref name="range"/>.
        ///
        /// For more information, see <see href="https://docs.microsoft.com/rest/api/storageservices/put-page" />.
        /// </summary>
        /// <param name="range">
        /// Specifies the range of bytes to be cleared. Both the start and
        /// end of the range must be specified.  For a page clear operation,
        /// the page range can be up to the value of the blob's full size.
        /// Given that pages must be aligned with 512-byte boundaries, the
        /// start of the range must be a modulus of 512 and the end of the
        /// range must be a modulus of 512 – 1.  Examples of valid byte ranges
        /// are 0-511, 512-1023, etc.
        /// </param>
        /// <param name="conditions">
        /// Optional <see cref="PageBlobRequestConditions"/> to add
        /// conditions on clearing pages from this page blob.
        /// </param>
        /// <param name="cancellationToken">
        /// Optional <see cref="CancellationToken"/> to propagate
        /// notifications that the operation should be cancelled.
        /// </param>
        /// <returns>
        /// A <see cref="Response{PageInfo}"/> describing the
        /// state of the updated pages.
        /// </returns>
        /// <remarks>
        /// A <see cref="RequestFailedException"/> will be thrown if
        /// a failure occurs.
        /// </remarks>
        public virtual async Task<Response<PageInfo>> ClearPagesAsync(
            HttpRange range,
            PageBlobRequestConditions conditions = default,
            CancellationToken cancellationToken = default) =>
            await ClearPagesInternal(
                range,
                conditions,
                true, // async
                cancellationToken)
                .ConfigureAwait(false);

        /// <summary>
        /// The <see cref="ClearPagesInternal"/> operation clears one or more
        /// pages from the page blob, as specificed by the <paramref name="range"/>.
        ///
        /// For more information, see <see href="https://docs.microsoft.com/rest/api/storageservices/put-page" />.
        /// </summary>
        /// <param name="range">
        /// Specifies the range of bytes to be cleared. Both the start and
        /// end of the range must be specified.  For a page clear operation,
        /// the page range can be up to the value of the blob's full size.
        /// Given that pages must be aligned with 512-byte boundaries, the
        /// start of the range must be a modulus of 512 and the end of the
        /// range must be a modulus of 512 – 1.  Examples of valid byte ranges
        /// are 0-511, 512-1023, etc.
        /// </param>
        /// <param name="conditions">
        /// Optional <see cref="PageBlobRequestConditions"/> to add
        /// conditions on clearing pages from this page blob.
        /// </param>
        /// <param name="async">
        /// Whether to invoke the operation asynchronously.
        /// </param>
        /// <param name="cancellationToken">
        /// Optional <see cref="CancellationToken"/> to propagate
        /// notifications that the operation should be cancelled.
        /// </param>
        /// <returns>
        /// A <see cref="Response{PageInfo}"/> describing the
        /// state of the updated pages.
        /// </returns>
        /// <remarks>
        /// A <see cref="RequestFailedException"/> will be thrown if
        /// a failure occurs.
        /// </remarks>
        private async Task<Response<PageInfo>> ClearPagesInternal(
            HttpRange range,
            PageBlobRequestConditions conditions,
            bool async,
            CancellationToken cancellationToken)
        {
            using (Pipeline.BeginLoggingScope(nameof(PageBlobClient)))
            {
                Pipeline.LogMethodEnter(
                    nameof(PageBlobClient),
                    message:
                    $"{nameof(Uri)}: {Uri}\n" +
                    $"{nameof(conditions)}: {conditions}");
                try
                {
                    return await BlobRestClient.PageBlob.ClearPagesAsync(
                        ClientDiagnostics,
                        Pipeline,
                        Uri,
                        contentLength: default,
                        version: Version.ToVersionString(),
                        range: range.ToString(),
                        leaseId: conditions?.LeaseId,
                        encryptionKey: CustomerProvidedKey?.EncryptionKey,
                        encryptionKeySha256: CustomerProvidedKey?.EncryptionKeyHash,
                        encryptionAlgorithm: CustomerProvidedKey?.EncryptionAlgorithm,
                        encryptionScope: EncryptionScope?.EncryptionScopeKey,
                        ifSequenceNumberLessThanOrEqualTo: conditions?.IfSequenceNumberLessThanOrEqual,
                        ifSequenceNumberLessThan: conditions?.IfSequenceNumberLessThan,
                        ifSequenceNumberEqualTo: conditions?.IfSequenceNumberEqual,
                        ifModifiedSince: conditions?.IfModifiedSince,
                        ifUnmodifiedSince: conditions?.IfUnmodifiedSince,
                        ifMatch: conditions?.IfMatch,
                        ifNoneMatch: conditions?.IfNoneMatch,
                        async: async,
                        operationName: $"{nameof(PageBlobClient)}.{nameof(ClearPages)}",
                        cancellationToken: cancellationToken)
                        .ConfigureAwait(false);
                }
                catch (Exception ex)
                {
                    Pipeline.LogException(ex);
                    throw;
                }
                finally
                {
                    Pipeline.LogMethodExit(nameof(PageBlobClient));
                }
            }
        }
        #endregion ClearPages

        #region GetPageRanges
        /// <summary>
        /// The <see cref="GetPageRanges"/> operation returns the list of
        /// valid page ranges for a page blob or snapshot of a page blob.
        ///
        /// For more information, see <see href="https://docs.microsoft.com/en-us/rest/api/storageservices/get-page-ranges" />.
        /// </summary>
        /// <param name="range">
        /// Optionally specifies the range of bytes over which to list ranges,
        /// inclusively. If omitted, then all ranges for the blob are returned.
        /// </param>
        /// <param name="snapshot">
        /// Optionally specifies the blob snapshot to retrieve page ranges
        /// information from. For more information on working with blob snapshots,
        /// <see href="https://docs.microsoft.com/en-us/rest/api/storageservices/creating-a-snapshot-of-a-blob"/>.
        /// </param>
        /// <param name="conditions">
        /// Optional <see cref="PageBlobRequestConditions"/> to add
        /// conditions on getting page ranges for the this blob.
        /// </param>
        /// <param name="cancellationToken">
        /// Optional <see cref="CancellationToken"/> to propagate
        /// notifications that the operation should be cancelled.
        /// </param>
        /// <returns>
        /// A <see cref="Response{PageRangesInfo}"/> describing the
        /// valid page ranges for this blob.
        /// </returns>
        /// <remarks>
        /// A <see cref="RequestFailedException"/> will be thrown if
        /// a failure occurs.
        /// </remarks>
        public virtual Response<PageRangesInfo> GetPageRanges(
            HttpRange? range = default,
            string snapshot = default,
            PageBlobRequestConditions conditions = default,
            CancellationToken cancellationToken = default) =>
            GetPageRangesInternal(
                range,
                snapshot,
                conditions,
                false, // async
                cancellationToken)
                .EnsureCompleted();

        /// <summary>
        /// The <see cref="GetPageRangesAsync"/> operation returns the list of
        /// valid page ranges for a page blob or snapshot of a page blob.
        ///
        /// For more information, see <see href="https://docs.microsoft.com/en-us/rest/api/storageservices/get-page-ranges" />.
        /// </summary>
        /// <param name="range">
        /// Optionally specifies the range of bytes over which to list ranges,
        /// inclusively. If omitted, then all ranges for the blob are returned.
        /// </param>
        /// <param name="snapshot">
        /// Optionally specifies the blob snapshot to retrieve page ranges
        /// information from. For more information on working with blob snapshots,
        /// <see href="https://docs.microsoft.com/en-us/rest/api/storageservices/creating-a-snapshot-of-a-blob"/>.
        /// </param>
        /// <param name="conditions">
        /// Optional <see cref="PageBlobRequestConditions"/> to add
        /// conditions on getting page ranges for the this blob.
        /// </param>
        /// <param name="cancellationToken">
        /// Optional <see cref="CancellationToken"/> to propagate
        /// notifications that the operation should be cancelled.
        /// </param>
        /// <returns>
        /// A <see cref="Response{PageRangesInfo}"/> describing the
        /// valid page ranges for this blob.
        /// </returns>
        /// <remarks>
        /// A <see cref="RequestFailedException"/> will be thrown if
        /// a failure occurs.
        /// </remarks>
        public virtual async Task<Response<PageRangesInfo>> GetPageRangesAsync(
            HttpRange? range = default,
            string snapshot = default,
            PageBlobRequestConditions conditions = default,
            CancellationToken cancellationToken = default) =>
            await GetPageRangesInternal(
                range,
                snapshot,
                conditions,
                true, // async
                cancellationToken)
                .ConfigureAwait(false);

        /// <summary>
        /// The <see cref="GetPageRangesInternal"/> operation returns the list
        /// of valid page ranges for a page blob or snapshot of a page blob.
        ///
        /// For more information, see <see href="https://docs.microsoft.com/en-us/rest/api/storageservices/get-page-ranges" />.
        /// </summary>
        /// <param name="range">
        /// Optionally specifies the range of bytes over which to list ranges,
        /// inclusively. If omitted, then all ranges for the blob are returned.
        /// </param>
        /// <param name="snapshot">
        /// Optionally specifies the blob snapshot to retrieve page ranges
        /// information from. For more information on working with blob snapshots,
        /// <see href="https://docs.microsoft.com/en-us/rest/api/storageservices/creating-a-snapshot-of-a-blob"/>.
        /// </param>
        /// <param name="conditions">
        /// Optional <see cref="PageBlobRequestConditions"/> to add
        /// conditions on getting page ranges for the this blob.
        /// </param>
        /// <param name="async">
        /// Whether to invoke the operation asynchronously.
        /// </param>
        /// <param name="cancellationToken">
        /// Optional <see cref="CancellationToken"/> to propagate
        /// notifications that the operation should be cancelled.
        /// </param>
        /// <returns>
        /// A <see cref="Response{PageRangesInfo}"/> describing the
        /// valid page ranges for this blob.
        /// </returns>
        /// <remarks>
        /// A <see cref="RequestFailedException"/> will be thrown if
        /// a failure occurs.
        /// </remarks>
        private async Task<Response<PageRangesInfo>> GetPageRangesInternal(
            HttpRange? range,
            string snapshot,
            PageBlobRequestConditions conditions,
            bool async,
            CancellationToken cancellationToken)
        {
            using (Pipeline.BeginLoggingScope(nameof(PageBlobClient)))
            {
                Pipeline.LogMethodEnter(
                    nameof(PageBlobClient),
                    message:
                    $"{nameof(Uri)}: {Uri}\n" +
                    $"{nameof(snapshot)}: {snapshot}\n" +
                    $"{nameof(conditions)}: {conditions}");
                try
                {
                    Response<PageRangesInfoInternal> response = await BlobRestClient.PageBlob.GetPageRangesAsync(
                        ClientDiagnostics,
                        Pipeline,
                        Uri,
                        version: Version.ToVersionString(),
                        snapshot: snapshot,
                        range: range?.ToString(),
                        leaseId: conditions?.LeaseId,
                        ifModifiedSince: conditions?.IfModifiedSince,
                        ifUnmodifiedSince: conditions?.IfUnmodifiedSince,
                        ifMatch: conditions?.IfMatch,
                        ifNoneMatch: conditions?.IfNoneMatch,
                        async: async,
                        operationName: $"{nameof(PageBlobClient)}.{nameof(GetPageRanges)}",
                        cancellationToken: cancellationToken)
                        .ConfigureAwait(false);

                    // Return an exploding Response on 304
                    return response.IsUnavailable() ?
                        response.GetRawResponse().AsNoBodyResponse<PageRangesInfo>() :
                        Response.FromValue(new PageRangesInfo(response.Value), response.GetRawResponse());
                }
                catch (Exception ex)
                {
                    Pipeline.LogException(ex);
                    throw;
                }
                finally
                {
                    Pipeline.LogMethodExit(nameof(PageBlobClient));
                }
            }
        }
        #endregion GetPageRanges

        #region GetPageRangesDiff
        /// <summary>
        /// The <see cref="GetPageRangesDiff"/>
        /// operation returns the list of page ranges that differ between a
        /// <paramref name="previousSnapshot"/> and this page blob. Changed pages
        /// include both updated and cleared pages.
        ///
        /// For more information, see <see href="https://docs.microsoft.com/en-us/rest/api/storageservices/get-page-ranges" />.
        /// </summary>
        /// <param name="range">
        /// Optionally specifies the range of bytes over which to list ranges,
        /// inclusively. If omitted, then all ranges for the blob are returned.
        /// </param>
        /// <param name="snapshot">
        /// Optionally specifies the blob snapshot to retrieve page ranges
        /// information from. For more information on working with blob snapshots,
        /// <see href="https://docs.microsoft.com/en-us/rest/api/storageservices/creating-a-snapshot-of-a-blob"/>.
        /// </param>
        /// <param name="previousSnapshot">
        /// Specifies that the response will contain only pages that were
        /// changed between target blob and previous snapshot.  Changed pages
        /// include both updated and cleared pages. The target blob may be a
        /// snapshot, as long as the snapshot specified by
        /// <paramref name="previousSnapshot"/> is the older of the two.
        /// </param>
        /// <param name="conditions">
        /// Optional <see cref="PageBlobRequestConditions"/> to add
        /// conditions on getting page ranges for the this blob.
        /// </param>
        /// <param name="cancellationToken">
        /// Optional <see cref="CancellationToken"/> to propagate
        /// notifications that the operation should be cancelled.
        /// </param>
        /// <returns>
        /// A <see cref="Response{PageRangesInfo}"/> describing the
        /// valid page ranges for this blob.
        /// </returns>
        /// <remarks>
        /// A <see cref="RequestFailedException"/> will be thrown if
        /// a failure occurs.
        /// </remarks>
        public virtual Response<PageRangesInfo> GetPageRangesDiff(
            HttpRange? range = default,
            string snapshot = default,
            string previousSnapshot = default,
            PageBlobRequestConditions conditions = default,
            CancellationToken cancellationToken = default) =>
            GetPageRangesDiffInternal(
                range,
                snapshot,
                previousSnapshot,
                previousSnapshotUrl: default,
                conditions,
                async: false,
                operationName: Constants.Blob.Page.GetPageRangesDiffOperationName,
                cancellationToken)
                .EnsureCompleted();

        /// <summary>
        /// The <see cref="GetPageRangesDiffAsync"/>
        /// operation returns the list of page ranges that differ between a
        /// <paramref name="previousSnapshot"/> and this page blob. Changed pages
        /// include both updated and cleared pages.
        ///
        /// For more information, see <see href="https://docs.microsoft.com/en-us/rest/api/storageservices/get-page-ranges" />.
        /// </summary>
        /// <param name="range">
        /// Optionally specifies the range of bytes over which to list ranges,
        /// inclusively. If omitted, then all ranges for the blob are returned.
        /// </param>
        /// <param name="snapshot">
        /// Optionally specifies the blob snapshot to retrieve page ranges
        /// information from. For more information on working with blob snapshots,
        /// <see href="https://docs.microsoft.com/en-us/rest/api/storageservices/creating-a-snapshot-of-a-blob"/>.
        /// </param>
        /// <param name="previousSnapshot">
        /// Specifies that the response will contain only pages that were
        /// changed between target blob and previous snapshot.  Changed pages
        /// include both updated and cleared pages. The target blob may be a
        /// snapshot, as long as the snapshot specified by
        /// <paramref name="previousSnapshot"/> is the older of the two.
        /// </param>
        /// <param name="conditions">
        /// Optional <see cref="PageBlobRequestConditions"/> to add
        /// conditions on getting page ranges for the this blob.
        /// </param>
        /// <param name="cancellationToken">
        /// Optional <see cref="CancellationToken"/> to propagate
        /// notifications that the operation should be cancelled.
        /// </param>
        /// <returns>
        /// A <see cref="Response{PageRangesInfo}"/> describing the
        /// valid page ranges for this blob.
        /// </returns>
        /// <remarks>
        /// A <see cref="RequestFailedException"/> will be thrown if
        /// a failure occurs.
        /// </remarks>
        public virtual async Task<Response<PageRangesInfo>> GetPageRangesDiffAsync(
            HttpRange? range = default,
            string snapshot = default,
            string previousSnapshot = default,
            PageBlobRequestConditions conditions = default,
            CancellationToken cancellationToken = default) =>
            await GetPageRangesDiffInternal(
                range,
                snapshot,
                previousSnapshot,
                previousSnapshotUrl: default,
                conditions,
                async: true,
                operationName: Constants.Blob.Page.GetPageRangesDiffOperationName,
                cancellationToken)
                .ConfigureAwait(false);

        /// <summary>
        /// The <see cref="GetPageRangesDiffInternal"/> operation returns the
        /// list of page ranges that differ between a
        /// <paramref name="previousSnapshot"/> and this page blob. Changed pages
        /// include both updated and cleared pages.
        ///
        /// For more information, see <see href="https://docs.microsoft.com/en-us/rest/api/storageservices/get-page-ranges" />.
        /// </summary>
        /// <param name="range">
        /// Optionally specifies the range of bytes over which to list ranges,
        /// inclusively. If omitted, then all ranges for the blob are returned.
        /// </param>
        /// <param name="snapshot">
        /// Optionally specifies the blob snapshot to retrieve page ranges
        /// information from. For more information on working with blob snapshots,
        /// <see href="https://docs.microsoft.com/en-us/rest/api/storageservices/creating-a-snapshot-of-a-blob"/>.
        /// </param>
        /// <param name="previousSnapshot">
        /// Specifies that the response will contain only pages that were
        /// changed between target blob and previous snapshot.  Changed pages
        /// include both updated and cleared pages. The target blob may be a
        /// snapshot, as long as the snapshot specified by
        /// <paramref name="previousSnapshot"/> is the older of the two.
        /// </param>
        /// <param name="previousSnapshotUrl">
        /// This parameter only works with managed disk storage accounts.
        /// Specifies that the response will contain only pages that were
        /// changed between target blob and previous snapshot.  Changed pages
        /// include both updated and cleared pages. The target blob may be a
        /// snapshot, as long as the snapshot specified by
        /// <paramref name="previousSnapshotUrl"/> is the older of the two.
        /// </param>
        /// <param name="conditions">
        /// Optional <see cref="PageBlobRequestConditions"/> to add
        /// conditions on getting page ranges for the this blob.
        /// </param>
        /// <param name="async">
        /// Whether to invoke the operation asynchronously.
        /// </param>
        /// <param name="operationName">
        /// The name of the operation.
        /// </param>
        /// <param name="cancellationToken">
        /// Optional <see cref="CancellationToken"/> to propagate
        /// notifications that the operation should be cancelled.
        /// </param>
        /// <returns>
        /// A <see cref="Response{PageRangesInfo}"/> describing the
        /// valid page ranges for this blob.
        /// </returns>
        /// <remarks>
        /// A <see cref="RequestFailedException"/> will be thrown if
        /// a failure occurs.
        /// </remarks>
        private async Task<Response<PageRangesInfo>> GetPageRangesDiffInternal(
            HttpRange? range,
            string snapshot,
            string previousSnapshot,
            Uri previousSnapshotUrl,
            PageBlobRequestConditions conditions,
            bool async,
            string operationName,
            CancellationToken cancellationToken)
        {
            using (Pipeline.BeginLoggingScope(nameof(PageBlobClient)))
            {
                Pipeline.LogMethodEnter(
                    nameof(PageBlobClient),
                    message:
                    $"{nameof(Uri)}: {Uri}\n" +
                    $"{nameof(snapshot)}: {snapshot}\n" +
                    $"{nameof(previousSnapshot)}: {previousSnapshot}\n" +
                    $"{nameof(previousSnapshotUrl)}: {previousSnapshotUrl}\n" +
                    $"{nameof(conditions)}: {conditions}");
                try
                {
                    Response<PageRangesInfoInternal> response = await BlobRestClient.PageBlob.GetPageRangesDiffAsync(
                        ClientDiagnostics,
                        Pipeline,
                        Uri,
                        version: Version.ToVersionString(),
                        snapshot: snapshot,
                        prevsnapshot: previousSnapshot,
                        prevSnapshotUrl: previousSnapshotUrl,
                        range: range?.ToString(),
                        leaseId: conditions?.LeaseId,
                        ifModifiedSince: conditions?.IfModifiedSince,
                        ifUnmodifiedSince: conditions?.IfUnmodifiedSince,
                        ifMatch: conditions?.IfMatch,
                        ifNoneMatch: conditions?.IfNoneMatch,
                        async: async,
<<<<<<< HEAD
                        operationName: operationName,
=======
                        operationName: $"{nameof(PageBlobClient)}.{nameof(GetPageRangesDiff)}",
>>>>>>> b9994e00
                        cancellationToken: cancellationToken)
                        .ConfigureAwait(false);

                    // Return an exploding Response on 304
                    return response.IsUnavailable() ?
                        response.GetRawResponse().AsNoBodyResponse<PageRangesInfo>() :
                        Response.FromValue(new PageRangesInfo(response.Value), response.GetRawResponse());
                }
                catch (Exception ex)
                {
                    Pipeline.LogException(ex);
                    throw;
                }
                finally
                {
                    Pipeline.LogMethodExit(nameof(PageBlobClient));
                }
            }
        }
        #endregion GetPageRangesDiff

        #region GetManagedDiskPageRangesDiff
        /// <summary>
        /// The <see cref="GetManagedDiskPageRangesDiff"/>
        /// operation returns the list of page ranges that differ between a
        /// <paramref name="previousSnapshotUrl"/> and this page blob. Changed pages
        /// include both updated and cleared pages.  This API only works with
        /// managed disk storage accounts.
        ///
        /// For more information, see <see href="https://docs.microsoft.com/en-us/rest/api/storageservices/get-page-ranges" />.
        /// </summary>
        /// <param name="range">
        /// Optionally specifies the range of bytes over which to list ranges,
        /// inclusively. If omitted, then all ranges for the blob are returned.
        /// </param>
        /// <param name="snapshot">
        /// Optionally specifies the blob snapshot to retrieve page ranges
        /// information from. For more information on working with blob snapshots,
        /// <see href="https://docs.microsoft.com/en-us/rest/api/storageservices/creating-a-snapshot-of-a-blob"/>.
        /// </param>
        /// <param name="previousSnapshotUrl">
        /// This parameter only works with managed disk storage accounts.
        /// Specifies that the response will contain only pages that were
        /// changed between target blob and previous snapshot.  Changed pages
        /// include both updated and cleared pages. The target blob may be a
        /// snapshot, as long as the snapshot specified by
        /// <paramref name="previousSnapshotUrl"/> is the older of the two.
        /// </param>
        /// <param name="conditions">
        /// Optional <see cref="PageBlobRequestConditions"/> to add
        /// conditions on getting page ranges for the this blob.
        /// </param>
        /// <param name="cancellationToken">
        /// Optional <see cref="CancellationToken"/> to propagate
        /// notifications that the operation should be cancelled.
        /// </param>
        /// <returns>
        /// A <see cref="Response{PageRangesInfo}"/> describing the
        /// valid page ranges for this blob.
        /// </returns>
        /// <remarks>
        /// A <see cref="RequestFailedException"/> will be thrown if
        /// a failure occurs.
        /// </remarks>
        public virtual Response<PageRangesInfo> GetManagedDiskPageRangesDiff(
            HttpRange? range = default,
            string snapshot = default,
            Uri previousSnapshotUrl = default,
            PageBlobRequestConditions conditions = default,
            CancellationToken cancellationToken = default) =>
            GetPageRangesDiffInternal(
                range,
                snapshot,
                previousSnapshot: default,
                previousSnapshotUrl,
                conditions,
                async: false,
                operationName: Constants.Blob.Page.GetManagedDiskPageRangesDiffOperationName,
                cancellationToken)
                .EnsureCompleted();

        /// <summary>
        /// The <see cref="GetManagedDiskPageRangesDiffAsync"/>
        /// operation returns the list of page ranges that differ between a
        /// <paramref name="previousSnapshotUrl"/> and this page blob. Changed pages
        /// include both updated and cleared pages.  This API only works with
        /// managed disk storage accounts.
        ///
        /// For more information, see <see href="https://docs.microsoft.com/en-us/rest/api/storageservices/get-page-ranges" />.
        /// </summary>
        /// <param name="range">
        /// Optionally specifies the range of bytes over which to list ranges,
        /// inclusively. If omitted, then all ranges for the blob are returned.
        /// </param>
        /// <param name="snapshot">
        /// Optionally specifies the blob snapshot to retrieve page ranges
        /// information from. For more information on working with blob snapshots,
        /// <see href="https://docs.microsoft.com/en-us/rest/api/storageservices/creating-a-snapshot-of-a-blob"/>.
        /// </param>
        /// <param name="previousSnapshotUrl">
        /// This parameter only works with managed disk storage accounts.
        /// Specifies that the response will contain only pages that were
        /// changed between target blob and previous snapshot.  Changed pages
        /// include both updated and cleared pages. The target blob may be a
        /// snapshot, as long as the snapshot specified by
        /// <paramref name="previousSnapshotUrl"/> is the older of the two.
        /// </param>
        /// <param name="conditions">
        /// Optional <see cref="PageBlobRequestConditions"/> to add
        /// conditions on getting page ranges for the this blob.
        /// </param>
        /// <param name="cancellationToken">
        /// Optional <see cref="CancellationToken"/> to propagate
        /// notifications that the operation should be cancelled.
        /// </param>
        /// <returns>
        /// A <see cref="Response{PageRangesInfo}"/> describing the
        /// valid page ranges for this blob.
        /// </returns>
        /// <remarks>
        /// A <see cref="RequestFailedException"/> will be thrown if
        /// a failure occurs.
        /// </remarks>
        public virtual async Task<Response<PageRangesInfo>> GetManagedDiskPageRangesDiffAsync(
            HttpRange? range = default,
            string snapshot = default,
            Uri previousSnapshotUrl = default,
            PageBlobRequestConditions conditions = default,
            CancellationToken cancellationToken = default) =>
            await GetPageRangesDiffInternal(
                range,
                snapshot,
                previousSnapshot: default,
                previousSnapshotUrl,
                conditions,
                async: true,
                operationName: Constants.Blob.Page.GetManagedDiskPageRangesDiffOperationName,
                cancellationToken)
                .ConfigureAwait(false);

        #endregion GetManagedDiskPageRangesDiff

        #region Resize
        /// <summary>
        /// The <see cref="Resize"/> operation resizes the page blob to
        /// the specified size (which must be a multiple of 512).  If the
        /// specified value is less than the current size of the blob, then
        /// all pages above the specified value are cleared.
        ///
        /// For more information, see <see href="https://docs.microsoft.com/rest/api/storageservices/set-blob-properties" />.
        /// </summary>
        /// <param name="size">
        /// Specifies the maximum size for the page blob, up to 8 TB.  The
        /// size must be aligned to a 512-byte boundary.  If the specified
        /// value is less than the current size of the blob, then all pages
        /// above the specified value are cleared.
        /// </param>
        /// <param name="conditions">
        /// Optional <see cref="PageBlobRequestConditions"/> to add
        /// conditions on the resize of this page blob.
        /// </param>
        /// <param name="cancellationToken">
        /// Optional <see cref="CancellationToken"/> to propagate
        /// notifications that the operation should be cancelled.
        /// </param>
        /// <returns>
        /// A <see cref="Response{PageBlobInfo}"/> describing the resized
        /// page blob.
        /// </returns>
        /// <remarks>
        /// A <see cref="RequestFailedException"/> will be thrown if
        /// a failure occurs.
        /// </remarks>
        public virtual Response<PageBlobInfo> Resize(
            long size,
            PageBlobRequestConditions conditions = default,
            CancellationToken cancellationToken = default) =>
            ResizeInternal(
                size,
                conditions,
                false, // async
                cancellationToken)
                .EnsureCompleted();

        /// <summary>
        /// The <see cref="ResizeAsync"/> operation resizes the page blob to
        /// the specified size (which must be a multiple of 512).  If the
        /// specified value is less than the current size of the blob, then
        /// all pages above the specified value are cleared.
        ///
        /// For more information, see <see href="https://docs.microsoft.com/rest/api/storageservices/set-blob-properties" />.
        /// </summary>
        /// <param name="size">
        /// Specifies the maximum size for the page blob, up to 8 TB.  The
        /// size must be aligned to a 512-byte boundary.  If the specified
        /// value is less than the current size of the blob, then all pages
        /// above the specified value are cleared.
        /// </param>
        /// <param name="conditions">
        /// Optional <see cref="PageBlobRequestConditions"/> to add
        /// conditions on the resize of this page blob.
        /// </param>
        /// <param name="cancellationToken">
        /// Optional <see cref="CancellationToken"/> to propagate
        /// notifications that the operation should be cancelled.
        /// </param>
        /// <returns>
        /// A <see cref="Response{PageBlobInfo}"/> describing the resized
        /// page blob.
        /// </returns>
        /// <remarks>
        /// A <see cref="RequestFailedException"/> will be thrown if
        /// a failure occurs.
        /// </remarks>
        public virtual async Task<Response<PageBlobInfo>> ResizeAsync(
            long size,
            PageBlobRequestConditions conditions = default,
            CancellationToken cancellationToken = default) =>
            await ResizeInternal(
                size,
                conditions,
                true, // async
                cancellationToken)
                .ConfigureAwait(false);

        /// <summary>
        /// The <see cref="ResizeAsync"/> operation resizes the page blob to
        /// the specified size (which must be a multiple of 512).  If the
        /// specified value is less than the current size of the blob, then
        /// all pages above the specified value are cleared.
        ///
        /// For more information, see <see href="https://docs.microsoft.com/rest/api/storageservices/set-blob-properties" />.
        /// </summary>
        /// <param name="size">
        /// Specifies the maximum size for the page blob, up to 8 TB.  The
        /// size must be aligned to a 512-byte boundary.  If the specified
        /// value is less than the current size of the blob, then all pages
        /// above the specified value are cleared.
        /// </param>
        /// <param name="conditions">
        /// Optional <see cref="PageBlobRequestConditions"/> to add
        /// conditions on the resize of this page blob.
        /// </param>
        /// <param name="async">
        /// Whether to invoke the operation asynchronously.
        /// </param>
        /// <param name="cancellationToken">
        /// Optional <see cref="CancellationToken"/> to propagate
        /// notifications that the operation should be cancelled.
        /// </param>
        /// <returns>
        /// A <see cref="Response{PageBlobInfo}"/> describing the resized
        /// page blob.
        /// </returns>
        /// <remarks>
        /// A <see cref="RequestFailedException"/> will be thrown if
        /// a failure occurs.
        /// </remarks>
        private async Task<Response<PageBlobInfo>> ResizeInternal(
            long size,
            PageBlobRequestConditions conditions,
            bool async,
            CancellationToken cancellationToken)
        {
            using (Pipeline.BeginLoggingScope(nameof(PageBlobClient)))
            {
                Pipeline.LogMethodEnter(
                    nameof(PageBlobClient),
                    message:
                    $"{nameof(Uri)}: {Uri}\n" +
                    $"{nameof(size)}: {size}\n" +
                    $"{nameof(conditions)}: {conditions}");
                try
                {
                    return await BlobRestClient.PageBlob.ResizeAsync(
                        ClientDiagnostics,
                        Pipeline,
                        Uri,
                        blobContentLength: size,
                        version: Version.ToVersionString(),
                        leaseId: conditions?.LeaseId,
                        encryptionKey: CustomerProvidedKey?.EncryptionKey,
                        encryptionKeySha256: CustomerProvidedKey?.EncryptionKeyHash,
                        encryptionAlgorithm: CustomerProvidedKey?.EncryptionAlgorithm,
                        encryptionScope: EncryptionScope?.EncryptionScopeKey,
                        ifModifiedSince: conditions?.IfModifiedSince,
                        ifUnmodifiedSince: conditions?.IfUnmodifiedSince,
                        ifMatch: conditions?.IfMatch,
                        ifNoneMatch: conditions?.IfNoneMatch,
                        async: async,
                        operationName: $"{nameof(PageBlobClient)}.{nameof(Resize)}",
                        cancellationToken: cancellationToken)
                        .ConfigureAwait(false);
                }
                catch (Exception ex)
                {
                    Pipeline.LogException(ex);
                    throw;
                }
                finally
                {
                    Pipeline.LogMethodExit(nameof(PageBlobClient));
                }
            }
        }
        #endregion Resize

        #region UpdateSequenceNumber
        /// <summary>
        /// The <see cref="UpdateSequenceNumber"/> operation changes the
        /// sequence number <paramref name="action"/> and <paramref name="sequenceNumber"/>
        /// for this page blob.
        ///
        /// For more information, see <see href="https://docs.microsoft.com/rest/api/storageservices/set-blob-properties" />.
        /// </summary>
        /// <param name="action">
        /// Specifies how the service should modify the blob's sequence number.
        /// <see cref="SequenceNumberAction.Max"/> sets the sequence number to
        /// be the higher of the value included with the request and the value
        /// currently stored for the blob.  <see cref="SequenceNumberAction.Update"/>
        /// sets the sequence number to the <paramref name="sequenceNumber"/>
        /// value.  <see cref="SequenceNumberAction.Increment"/> increments
        /// the value of the sequence number by 1.  If specifying
        /// <see cref="SequenceNumberAction.Increment"/>, do not include the
        /// <paramref name="sequenceNumber"/> because that will throw a
        /// <see cref="RequestFailedException"/>.
        /// </param>
        /// <param name="sequenceNumber">
        /// An updated sequence number of your choosing, if
        /// <paramref name="action"/> is <see cref="SequenceNumberAction.Max"/>
        /// or <see cref="SequenceNumberAction.Update"/>.  The value should
        /// not be provided if <paramref name="action"/> is
        /// <see cref="SequenceNumberAction.Increment"/>.  The sequence number
        /// is a user-controlled property that you can use to track requests
        /// and manage concurrency issues via <see cref="PageBlobRequestConditions"/>.
        /// </param>
        /// <param name="conditions">
        /// Optional <see cref="PageBlobRequestConditions"/> to add conditions
        /// on updating the sequence number of this page blob.
        /// </param>
        /// <param name="cancellationToken">
        /// Optional <see cref="CancellationToken"/> to propagate
        /// notifications that the operation should be cancelled.
        /// </param>
        /// <returns>
        /// A <see cref="Response{PageBlobInfo}"/> describing the updated
        /// page blob.
        /// </returns>
        /// <remarks>
        /// A <see cref="RequestFailedException"/> will be thrown if
        /// a failure occurs.
        /// </remarks>
        public virtual Response<PageBlobInfo> UpdateSequenceNumber(
            SequenceNumberAction action,
            long? sequenceNumber = default,
            PageBlobRequestConditions conditions = default,
            CancellationToken cancellationToken = default) =>
            UpdateSequenceNumberInternal(
                action,
                sequenceNumber,
                conditions,
                false, // async
                cancellationToken)
                .EnsureCompleted();

        /// <summary>
        /// The <see cref="UpdateSequenceNumberAsync"/> operation changes the
        /// sequence number <paramref name="action"/> and <paramref name="sequenceNumber"/>
        /// for this page blob.
        ///
        /// For more information, see <see href="https://docs.microsoft.com/rest/api/storageservices/set-blob-properties" />.
        /// </summary>
        /// <param name="action">
        /// Specifies how the service should modify the blob's sequence number.
        /// <see cref="SequenceNumberAction.Max"/> sets the sequence number to
        /// be the higher of the value included with the request and the value
        /// currently stored for the blob.  <see cref="SequenceNumberAction.Update"/>
        /// sets the sequence number to the <paramref name="sequenceNumber"/>
        /// value.  <see cref="SequenceNumberAction.Increment"/> increments
        /// the value of the sequence number by 1.  If specifying
        /// <see cref="SequenceNumberAction.Increment"/>, do not include the
        /// <paramref name="sequenceNumber"/> because that will throw a
        /// <see cref="RequestFailedException"/>.
        /// </param>
        /// <param name="sequenceNumber">
        /// An updated sequence number of your choosing, if
        /// <paramref name="action"/> is <see cref="SequenceNumberAction.Max"/>
        /// or <see cref="SequenceNumberAction.Update"/>.  The value should
        /// not be provided if <paramref name="action"/> is
        /// <see cref="SequenceNumberAction.Increment"/>.  The sequence number
        /// is a user-controlled property that you can use to track requests
        /// and manage concurrency issues via <see cref="PageBlobRequestConditions"/>.
        /// </param>
        /// <param name="conditions">
        /// Optional <see cref="PageBlobRequestConditions"/> to add conditions
        /// on updating the sequence number of this page blob.
        /// </param>
        /// <param name="cancellationToken">
        /// Optional <see cref="CancellationToken"/> to propagate
        /// notifications that the operation should be cancelled.
        /// </param>
        /// <returns>
        /// A <see cref="Response{PageBlobInfo}"/> describing the updated
        /// page blob.
        /// </returns>
        /// <remarks>
        /// A <see cref="RequestFailedException"/> will be thrown if
        /// a failure occurs.
        /// </remarks>
        public virtual async Task<Response<PageBlobInfo>> UpdateSequenceNumberAsync(
            SequenceNumberAction action,
            long? sequenceNumber = default,
            PageBlobRequestConditions conditions = default,
            CancellationToken cancellationToken = default) =>
            await UpdateSequenceNumberInternal(
                action,
                sequenceNumber,
                conditions,
                true, // async
                cancellationToken)
                .ConfigureAwait(false);

        /// <summary>
        /// The <see cref="UpdateSequenceNumberInternal"/> operation changes the
        /// sequence number <paramref name="action"/> and <paramref name="sequenceNumber"/>
        /// for this page blob.
        ///
        /// For more information, see <see href="https://docs.microsoft.com/rest/api/storageservices/set-blob-properties" />.
        /// </summary>
        /// <param name="action">
        /// Specifies how the service should modify the blob's sequence number.
        /// <see cref="SequenceNumberAction.Max"/> sets the sequence number to
        /// be the higher of the value included with the request and the value
        /// currently stored for the blob.  <see cref="SequenceNumberAction.Update"/>
        /// sets the sequence number to the <paramref name="sequenceNumber"/>
        /// value.  <see cref="SequenceNumberAction.Increment"/> increments
        /// the value of the sequence number by 1.  If specifying
        /// <see cref="SequenceNumberAction.Increment"/>, do not include the
        /// <paramref name="sequenceNumber"/> because that will throw a
        /// <see cref="RequestFailedException"/>.
        /// </param>
        /// <param name="sequenceNumber">
        /// An updated sequence number of your choosing, if
        /// <paramref name="action"/> is <see cref="SequenceNumberAction.Max"/>
        /// or <see cref="SequenceNumberAction.Update"/>.  The value should
        /// not be provided if <paramref name="action"/> is
        /// <see cref="SequenceNumberAction.Increment"/>.  The sequence number
        /// is a user-controlled property that you can use to track requests
        /// and manage concurrency issues via <see cref="PageBlobRequestConditions"/>.
        /// </param>
        /// <param name="conditions">
        /// Optional <see cref="PageBlobRequestConditions"/> to add conditions
        /// on updating the sequence number of this page blob.
        /// </param>
        /// <param name="async">
        /// Whether to invoke the operation asynchronously.
        /// </param>
        /// <param name="cancellationToken">
        /// Optional <see cref="CancellationToken"/> to propagate
        /// notifications that the operation should be cancelled.
        /// </param>
        /// <returns>
        /// A <see cref="Response{PageBlobInfo}"/> describing the updated
        /// page blob.
        /// </returns>
        /// <remarks>
        /// A <see cref="RequestFailedException"/> will be thrown if
        /// a failure occurs.
        /// </remarks>
        private async Task<Response<PageBlobInfo>> UpdateSequenceNumberInternal(
            SequenceNumberAction action,
            long? sequenceNumber,
            PageBlobRequestConditions conditions,
            bool async,
            CancellationToken cancellationToken)
        {
            using (Pipeline.BeginLoggingScope(nameof(PageBlobClient)))
            {
                Pipeline.LogMethodEnter(
                    nameof(PageBlobClient),
                    message:
                    $"{nameof(Uri)}: {Uri}\n" +
                    $"{nameof(action)}: {action}\n" +
                    $"{nameof(sequenceNumber)}: {sequenceNumber}\n" +
                    $"{nameof(conditions)}: {conditions}");
                try
                {
                    return await BlobRestClient.PageBlob.UpdateSequenceNumberAsync(
                        ClientDiagnostics,
                        Pipeline,
                        Uri,
                        sequenceNumberAction: action,
                        version: Version.ToVersionString(),
                        blobSequenceNumber: sequenceNumber,
                        leaseId: conditions?.LeaseId,
                        ifModifiedSince: conditions?.IfModifiedSince,
                        ifUnmodifiedSince: conditions?.IfUnmodifiedSince,
                        ifMatch: conditions?.IfMatch,
                        ifNoneMatch: conditions?.IfNoneMatch,
                        operationName: $"{nameof(PageBlobClient)}.{nameof(UpdateSequenceNumber)}",
                        async: async,
                        cancellationToken: cancellationToken)
                        .ConfigureAwait(false);
                }
                catch (Exception ex)
                {
                    Pipeline.LogException(ex);
                    throw;
                }
                finally
                {
                    Pipeline.LogMethodExit(nameof(PageBlobClient));
                }
            }
        }
        #endregion UpdateSequenceNumber

        #region StartCopyIncremental
        /// <summary>
        /// The <see cref="StartCopyIncremental(Uri, string, PageBlobRequestConditions, CancellationToken)"/>
        /// operation starts copying a snapshot of the sourceUri page blob to
        /// this page blob.  The snapshot is copied such that only the
        /// differential changes between the previously copied snapshot are
        /// transferred to the destination.  The copied snapshots are complete
        /// copies of the original snapshot and can be read or copied from as
        /// usual.  You can check the <see cref="BlobProperties.CopyStatus"/>
        /// returned from the <see cref="BlobBaseClient.GetProperties"/> to
        /// determine if the copy has completed.
        ///
        /// For more information, see <see href="https://docs.microsoft.com/en-us/rest/api/storageservices/incremental-copy-blob" />
        /// and <see href="https://docs.microsoft.com/en-us/azure/virtual-machines/windows/incremental-snapshots"/>.
        /// </summary>
        /// <param name="sourceUri">
        /// Specifies the to the source page blob as a <see cref="Uri"/> up to
        /// 2 KB in length.  The source blob must either be public or must be
        /// authenticated via a shared access signature.
        /// </param>
        /// <param name="snapshot">
        /// The name of a snapshot to start copying from
        /// sourceUri.
        /// </param>
        /// <param name="conditions">
        /// Optional <see cref="PageBlobRequestConditions"/> to add
        /// conditions on the incremental copy into this page blob.
        /// </param>
        /// <param name="cancellationToken">
        /// Optional <see cref="CancellationToken"/> to propagate
        /// notifications that the operation should be cancelled.
        /// </param>
        /// <returns>
        /// A <see cref="CopyFromUriOperation"/> referencing the incremental
        /// copy operation.
        /// </returns>
        /// <remarks>
        /// A <see cref="RequestFailedException"/> will be thrown if
        /// a failure occurs.
        ///
        /// The destination of an incremental copy must either not exist, or
        /// must have been created with a previous incremental copy from the
        /// same source blob.  Once created, the destination blob is
        /// permanently associated with the source and may only be used for
        /// incremental copies.
        ///
        /// The <see cref="BlobBaseClient.GetProperties"/>,
        /// <see cref="BlobContainerClient.GetBlobs"/>, and
        /// <see cref="BlobContainerClient.GetBlobsByHierarchy"/>
        /// operations indicate whether the blob is an incremental copy blob
        /// created in this way.  Incremental copy blobs may not be downloaded
        /// directly.  The only supported operations are
        /// <see cref="BlobBaseClient.GetProperties"/>,
        /// <see cref="StartCopyIncremental(Uri, string, PageBlobRequestConditions, CancellationToken)"/>,
        /// and <see cref="BlobBaseClient.Delete"/>.  The copied snapshots may
        /// be read and deleted as usual.
        ///
        /// An incremental copy is performed asynchronously on the service and
        /// must be polled for completion.  You can poll
        /// <see cref="BlobBaseClient.GetProperties"/> and check
        /// <see cref="BlobProperties.CopyStatus"/> to determine when the copy
        /// has completed.  When the copy completes, the destination blob will
        /// contain a new snapshot.  The <see cref="BlobBaseClient.GetProperties"/>
        /// operation returns the snapshot time of the newly created snapshot.
        ///
        /// The first time an incremental copy is performed on a destination
        /// blob, a new blob is created with a snapshot that is fully copied
        /// from the source.  Each subsequent call to <see cref="StartCopyIncremental(Uri, string, PageBlobRequestConditions, CancellationToken)"/>
        /// will create a new snapshot by copying only the differential
        /// changes from the previously copied snapshot.  The differential
        /// changes are computed on the server by issuing a <see cref="GetPageRanges"/>
        /// call on the source blob snapshot with prevSnapshot set to the most
        /// recently copied snapshot. Therefore, the same restrictions on
        /// <see cref="GetPageRanges"/> apply to
        /// <see cref="StartCopyIncremental(Uri, string, PageBlobRequestConditions, CancellationToken)"/>.
        /// Specifically, snapshots must be copied in ascending order and if
        /// the source blob is recreated using <see cref="UploadPages"/> or
        /// <see cref="BlobBaseClient.StartCopyFromUri(Uri, Metadata, AccessTier?, BlobRequestConditions, BlobRequestConditions, RehydratePriority?, CancellationToken)"/>
        /// then  <see cref="StartCopyIncremental(Uri, string, PageBlobRequestConditions, CancellationToken)"/>
        /// on new snapshots will fail.
        ///
        /// The additional storage space consumed by the copied snapshot is
        /// the size of the differential data transferred during the copy.
        /// This can be determined by performing a
        /// <see cref="GetPageRangesDiff"/>
        /// call on the snapshot to compare it to the previous snapshot.
        /// </remarks>
        public virtual CopyFromUriOperation StartCopyIncremental(
            Uri sourceUri,
            string snapshot,
            PageBlobRequestConditions conditions = default,
            CancellationToken cancellationToken = default)
        {
            Response<BlobCopyInfo> response = StartCopyIncrementalInternal(
                sourceUri,
                snapshot,
                conditions,
                false, // async
                cancellationToken)
                .EnsureCompleted();
            return new CopyFromUriOperation(
                this,
                response.Value.CopyId,
                response.GetRawResponse(),
                cancellationToken);
        }

        /// <summary>
        /// The <see cref="StartCopyIncrementalAsync(Uri, string, PageBlobRequestConditions, CancellationToken)"/>
        /// operation starts copying a snapshot of the sourceUri page blob to
        /// this page blob.  The snapshot is copied such that only the
        /// differential changes between the previously copied snapshot are
        /// transferred to the destination. The copied snapshots are complete
        /// copies of the original snapshot and can be read or copied from as
        /// usual.  You can check the <see cref="BlobProperties.CopyStatus"/>
        /// returned from the <see cref="BlobBaseClient.GetPropertiesAsync"/>
        /// to determine if thecopy has completed.
        ///
        /// For more information, see <see href="https://docs.microsoft.com/en-us/rest/api/storageservices/incremental-copy-blob" />
        /// and <see href="https://docs.microsoft.com/en-us/azure/virtual-machines/windows/incremental-snapshots"/>.
        /// </summary>
        /// <param name="sourceUri">
        /// Specifies the to the source page blob as a <see cref="Uri"/> up to
        /// 2 KB in length.  The source blob must either be public or must be
        /// authenticated via a shared access signature.
        /// </param>
        /// <param name="snapshot">
        /// The name of a snapshot to start copying from
        /// sourceUri.
        /// </param>
        /// <param name="conditions">
        /// Optional <see cref="PageBlobRequestConditions"/> to add
        /// conditions on the incremental copy into this page blob.
        /// </param>
        /// <param name="cancellationToken">
        /// Optional <see cref="CancellationToken"/> to propagate
        /// notifications that the operation should be cancelled.
        /// </param>
        /// <returns>
        /// A <see cref="CopyFromUriOperation"/> describing the
        /// state of the incremental copy operation.
        /// </returns>
        /// <remarks>
        /// A <see cref="RequestFailedException"/> will be thrown if
        /// a failure occurs.
        ///
        /// The destination of an incremental copy must either not exist, or
        /// must have been created with a previous incremental copy from the
        /// same source blob.  Once created, the destination blob is
        /// permanently associated with the source and may only be used for
        /// incremental copies.
        ///
        /// The <see cref="BlobBaseClient.GetPropertiesAsync"/>,
        /// <see cref="BlobContainerClient.GetBlobsAsync"/>, and
        /// <see cref="BlobContainerClient.GetBlobsByHierarchyAsync"/>
        /// operations indicate whether the blob is an incremental copy blob
        /// created in this way.  Incremental copy blobs may not be downloaded
        /// directly.  The only supported operations are
        /// <see cref="BlobBaseClient.GetPropertiesAsync"/>,
        /// <see cref="StartCopyIncrementalAsync(Uri, string, PageBlobRequestConditions, CancellationToken)"/>,
        /// and  <see cref="BlobBaseClient.DeleteAsync"/>.  The copied
        /// snapshots may be read and deleted as usual.
        ///
        /// An incremental copy is performed asynchronously on the service and
        /// must be polled for completion.  You can poll
        /// <see cref="BlobBaseClient.GetPropertiesAsync"/> and check
        /// <see cref="BlobProperties.CopyStatus"/> to determine when the copy
        /// has completed.  When the copy completes, the destination blob will
        /// contain a new snapshot.  The <see cref="BlobBaseClient.GetPropertiesAsync"/>
        /// operation returns the snapshot time of the newly created snapshot.
        ///
        /// The first time an incremental copy is performed on a destination
        /// blob, a new blob is created with a snapshot that is fully copied
        /// from the source.  Each subsequent call to <see cref="StartCopyIncrementalAsync(Uri, string, PageBlobRequestConditions, CancellationToken)"/>
        /// will create a new snapshot by copying only the differential
        /// changes from the previously copied snapshot.  The differential
        /// changes are computed on the server by issuing a <see cref="GetPageRangesAsync"/>
        /// call on the source blob snapshot with prevSnapshot set to the most
        /// recently copied snapshot. Therefore, the same restrictions on
        /// <see cref="GetPageRangesAsync"/> apply to
        /// <see cref="StartCopyIncrementalAsync(Uri, string, PageBlobRequestConditions, CancellationToken)"/>.
        /// Specifically, snapshots must be copied in ascending order and if
        /// the source blob is recreated using <see cref="UploadPagesAsync"/> or
        /// <see cref="BlobBaseClient.StartCopyFromUriAsync(Uri, Metadata, AccessTier?, BlobRequestConditions, BlobRequestConditions, RehydratePriority?, CancellationToken)"/>
        /// then <see cref="StartCopyIncrementalAsync(Uri, string, PageBlobRequestConditions, CancellationToken)"/>
        /// on new snapshots will fail.
        ///
        /// The additional storage space consumed by the copied snapshot is
        /// the size of the differential data transferred during the copy.
        /// This can be determined by performing a
        /// <see cref="GetPageRangesDiffAsync"/>
        /// call on the snapshot to compare it to the previous snapshot.
        /// </remarks>
        public virtual async Task<CopyFromUriOperation> StartCopyIncrementalAsync(
            Uri sourceUri,
            string snapshot,
            PageBlobRequestConditions conditions = default,
            CancellationToken cancellationToken = default)
        {
            Response<BlobCopyInfo> response = await StartCopyIncrementalInternal(
                sourceUri,
                snapshot,
                conditions,
                true, // async
                cancellationToken)
                .ConfigureAwait(false);
            return new CopyFromUriOperation(
                this,
                response.Value.CopyId,
                response.GetRawResponse(),
                cancellationToken);
        }

        /// <summary>
        /// The <see cref="StartCopyIncrementalInternal"/> operation starts
        /// copying a snapshot of the
        /// sourceUri page blob to this page blob.  The
        /// snapshot is copied such that only the differential changes between
        /// the previously copied snapshot are transferred to the destination.
        /// The copied snapshots are complete copies of the original snapshot
        /// and can be read or copied from as usual.  You can check the
        /// <see cref="BlobProperties.CopyStatus"/> returned from the
        /// <see cref="BlobBaseClient.GetPropertiesAsync"/> to determine if the
        /// copy has completed.
        ///
        /// For more information, see <see href="https://docs.microsoft.com/en-us/rest/api/storageservices/incremental-copy-blob" />
        /// and <see href="https://docs.microsoft.com/en-us/azure/virtual-machines/windows/incremental-snapshots"/>.
        /// </summary>
        /// <param name="sourceUri">
        /// Specifies the to the source page blob as a <see cref="Uri"/> up to
        /// 2 KB in length.  The source blob must either be public or must be
        /// authenticated via a shared access signature.
        /// </param>
        /// <param name="snapshot">
        /// The name of a snapshot to start copying from
        /// sourceUri.
        /// </param>
        /// <param name="conditions">
        /// Optional <see cref="PageBlobRequestConditions"/> to add
        /// conditions on the incremental copy into this page blob.
        /// </param>
        /// <param name="async">
        /// Whether to invoke the operation asynchronously.
        /// </param>
        /// <param name="cancellationToken">
        /// Optional <see cref="CancellationToken"/> to propagate
        /// notifications that the operation should be cancelled.
        /// </param>
        /// <returns>
        /// A <see cref="Response{BlobCopyInfo}"/> describing the
        /// state of the incremental copy operation.
        /// </returns>
        /// <remarks>
        /// A <see cref="RequestFailedException"/> will be thrown if
        /// a failure occurs.
        ///
        /// The destination of an incremental copy must either not exist, or
        /// must have been created with a previous incremental copy from the
        /// same source blob.  Once created, the destination blob is
        /// permanently associated with the source and may only be used for
        /// incremental copies.
        ///
        /// The <see cref="BlobBaseClient.GetPropertiesAsync"/>,
        /// <see cref="BlobContainerClient.GetBlobsAsync"/>, and
        /// <see cref="BlobContainerClient.GetBlobsByHierarchyAsync"/>
        /// operations indicate whether the blob is an incremental copy blob
        /// created in this way.  Incremental copy blobs may not be downloaded
        /// directly.  The only supported operations are
        /// <see cref="BlobBaseClient.GetPropertiesAsync"/>,
        /// <see cref="StartCopyIncremental(Uri, string, PageBlobRequestConditions, CancellationToken)"/>,
        /// and  <see cref="BlobBaseClient.DeleteAsync"/>.  The copied
        /// snapshots may be read and deleted as usual.
        ///
        /// An incremental copy is performed asynchronously on the service and
        /// must be polled for completion.  You can poll
        /// <see cref="BlobBaseClient.GetPropertiesAsync"/> and check
        /// <see cref="BlobProperties.CopyStatus"/> to determine when the copy
        /// has completed.  When the copy completes, the destination blob will
        /// contain a new snapshot.  The <see cref="BlobBaseClient.GetPropertiesAsync"/>
        /// operation returns the snapshot time of the newly created snapshot.
        ///
        /// The first time an incremental copy is performed on a destination
        /// blob, a new blob is created with a snapshot that is fully copied
        /// from the source.  Each subsequent call to <see cref="StartCopyIncrementalAsync(Uri, string, PageBlobRequestConditions, CancellationToken)"/>
        /// will create a new snapshot by copying only the differential
        /// changes from the previously copied snapshot.  The differential
        /// changes are computed on the server by issuing a <see cref="GetPageRangesAsync"/>
        /// call on the source blob snapshot with prevSnapshot set to the most
        /// recently copied snapshot. Therefore, the same restrictions on
        /// <see cref="GetPageRangesAsync"/> apply to
        /// <see cref="StartCopyIncrementalAsync(Uri, string, PageBlobRequestConditions, CancellationToken)"/>.
        /// Specifically, snapshots must be copied in ascending order and if
        /// the source blob is recreated using <see cref="UploadPagesAsync"/>
        /// or  <see cref="BlobBaseClient.StartCopyFromUriAsync(Uri, Metadata, AccessTier?, BlobRequestConditions, BlobRequestConditions, RehydratePriority?, CancellationToken)"/>
        /// then <see cref="StartCopyIncrementalAsync(Uri, string, PageBlobRequestConditions, CancellationToken)"/>
        /// on new snapshots will fail.
        ///
        /// The additional storage space consumed by the copied snapshot is
        /// the size of the differential data transferred during the copy.
        /// This can be determined by performing a
        /// <see cref="GetPageRangesDiffInternal"/>
        /// call on the snapshot to compare it to the previous snapshot.
        /// </remarks>
        private async Task<Response<BlobCopyInfo>> StartCopyIncrementalInternal(
            Uri sourceUri,
            string snapshot,
            PageBlobRequestConditions conditions,
            bool async,
            CancellationToken cancellationToken)
        {
            using (Pipeline.BeginLoggingScope(nameof(PageBlobClient)))
            {
                Pipeline.LogMethodEnter(
                    nameof(PageBlobClient),
                    message:
                    $"{nameof(Uri)}: {Uri}\n" +
                    $"{nameof(sourceUri)}: {sourceUri}\n" +
                    $"{nameof(snapshot)}: {snapshot}\n" +
                    $"{nameof(conditions)}: {conditions}");
                try
                {
                    // Create copySource Uri
                    PageBlobClient pageBlobUri = new PageBlobClient(
                        sourceUri,
                        Pipeline,
                        Version,
                        ClientDiagnostics,
                        CustomerProvidedKey,
                        EncryptionScope).WithSnapshot(snapshot);

                    return await BlobRestClient.PageBlob.CopyIncrementalAsync(
                        ClientDiagnostics,
                        Pipeline,
                        Uri,
                        copySource: pageBlobUri.Uri,
                        version: Version.ToVersionString(),
                        ifModifiedSince: conditions?.IfModifiedSince,
                        ifUnmodifiedSince: conditions?.IfUnmodifiedSince,
                        ifMatch: conditions?.IfMatch,
                        ifNoneMatch: conditions?.IfNoneMatch,
                        async: async,
                        operationName: $"{nameof(PageBlobClient)}.{nameof(StartCopyIncremental)}",
                        cancellationToken: cancellationToken)
                        .ConfigureAwait(false);
                }
                catch (Exception ex)
                {
                    Pipeline.LogException(ex);
                    throw;
                }
                finally
                {
                    Pipeline.LogMethodExit(nameof(PageBlobClient));
                }
            }
        }
        #endregion StartCopyIncremental

        #region UploadPagesFromUri
        /// <summary>
        /// The <see cref="UploadPagesFromUri"/> operation writes a range
        /// of pages to a page blob where the contents are read from
        /// sourceUri.
        ///
        /// For more information, see <see href="https://docs.microsoft.com/en-us/rest/api/storageservices/put-page-from-url" />.
        /// </summary>
        /// <param name="sourceUri">
        /// Specifies the <see cref="Uri"/> of the source blob.  The value may
        /// be a <see cref="Uri" /> of up to 2 KB in length that specifies a
        /// blob.  The source blob must either be public or must be
        /// authenticated via a shared access signature.  If the source blob
        /// is public, no authentication is required to perform the operation.
        /// </param>
        /// <param name="sourceRange">
        /// Optionally only upload the bytes of the blob in the
        /// sourceUri in the specified range.
        /// </param>
        /// <param name="range">
        /// Specifies the range to be written as a page. Both the start and
        /// end of the range must be specified and can be up to 4MB in size.
        /// Given that pages must be aligned with 512-byte boundaries, the
        /// start of the range must be a modulus of 512 and the end of the
        /// range must be a modulus of 512 – 1.  Examples of valid byte ranges
        /// are 0-511, 512-1023, etc.
        /// </param>
        /// <param name="sourceContentHash">
        /// Optional MD5 hash of the page block content from the
        /// sourceUri.  This hash is used to verify the
        /// integrity of the block during transport of the data from the Uri.
        /// When this hash is specified, the storage service compares the hash
        /// of the content that has arrived from the sourceUri
        /// with this value.  Note that this md5 hash is not stored with the
        /// blob.  If the two hashes do not match, the operation will fail
        /// with a <see cref="RequestFailedException"/>.
        /// </param>
        /// <param name="conditions">
        /// Optional <see cref="AppendBlobRequestConditions"/> to add
        /// conditions on the copying of data to this page blob.
        /// </param>
        /// <param name="sourceConditions">
        /// Optional <see cref="AppendBlobRequestConditions"/> to add
        /// conditions on the copying of data from this source blob.
        /// </param>
        /// <param name="cancellationToken">
        /// Optional <see cref="CancellationToken"/> to propagate
        /// notifications that the operation should be cancelled.
        /// </param>
        /// <returns>
        /// A <see cref="Response{PageInfo}"/> describing the
        /// state of the updated pages.
        /// </returns>
        /// <remarks>
        /// A <see cref="RequestFailedException"/> will be thrown if
        /// a failure occurs.
        /// </remarks>
        public virtual Response<PageInfo> UploadPagesFromUri(
            Uri sourceUri,
            HttpRange sourceRange,
            HttpRange range,
            byte[] sourceContentHash = default,
            PageBlobRequestConditions conditions = default,
            PageBlobRequestConditions sourceConditions = default,
            CancellationToken cancellationToken = default) =>
            UploadPagesFromUriInternal(
                sourceUri,
                sourceRange,
                range,
                sourceContentHash,
                conditions,
                sourceConditions,
                false, // async
                cancellationToken)
                .EnsureCompleted();

        /// <summary>
        /// The <see cref="UploadPagesFromUriAsync"/> operation writes a range
        /// of pages to a page blob where the contents are read from
        /// sourceUri.
        ///
        /// For more information, see <see href="https://docs.microsoft.com/en-us/rest/api/storageservices/put-page-from-url" />.
        /// </summary>
        /// <param name="sourceUri">
        /// Specifies the <see cref="Uri"/> of the source blob.  The value may
        /// be a <see cref="Uri" /> of up to 2 KB in length that specifies a
        /// blob.  The source blob must either be public or must be
        /// authenticated via a shared access signature.  If the source blob
        /// is public, no authentication is required to perform the operation.
        /// </param>
        /// <param name="sourceRange">
        /// Optionally only upload the bytes of the blob in the
        /// sourceUri in the specified range.
        /// </param>
        /// <param name="range">
        /// Specifies the range to be written as a page. Both the start and
        /// end of the range must be specified and can be up to 4MB in size.
        /// Given that pages must be aligned with 512-byte boundaries, the
        /// start of the range must be a modulus of 512 and the end of the
        /// range must be a modulus of 512 – 1.  Examples of valid byte ranges
        /// are 0-511, 512-1023, etc.
        /// </param>
        /// <param name="sourceContentHash">
        /// Optional MD5 hash of the page block content from the
        /// sourceUri.  This hash is used to verify the
        /// integrity of the block during transport of the data from the Uri.
        /// When this hash is specified, the storage service compares the hash
        /// of the content that has arrived from the sourceUri
        /// with this value.  Note that this md5 hash is not stored with the
        /// blob.  If the two hashes do not match, the operation will fail
        /// with a <see cref="RequestFailedException"/>.
        /// </param>
        /// <param name="conditions">
        /// Optional <see cref="AppendBlobRequestConditions"/> to add
        /// conditions on the copying of data to this page blob.
        /// </param>
        /// <param name="sourceConditions">
        /// Optional <see cref="AppendBlobRequestConditions"/> to add
        /// conditions on the copying of data from this source blob.
        /// </param>
        /// <param name="cancellationToken">
        /// Optional <see cref="CancellationToken"/> to propagate
        /// notifications that the operation should be cancelled.
        /// </param>
        /// <returns>
        /// A <see cref="Response{PageInfo}"/> describing the
        /// state of the updated pages.
        /// </returns>
        /// <remarks>
        /// A <see cref="RequestFailedException"/> will be thrown if
        /// a failure occurs.
        /// </remarks>
        public virtual async Task<Response<PageInfo>> UploadPagesFromUriAsync(
            Uri sourceUri,
            HttpRange sourceRange,
            HttpRange range,
            byte[] sourceContentHash = default,
            PageBlobRequestConditions conditions = default,
            PageBlobRequestConditions sourceConditions = default,
            CancellationToken cancellationToken = default) =>
            await UploadPagesFromUriInternal(
                sourceUri,
                sourceRange,
                range,
                sourceContentHash,
                conditions,
                sourceConditions,
                true, // async
                cancellationToken)
                .ConfigureAwait(false);

        /// <summary>
        /// The <see cref="UploadPagesFromUriInternal"/> operation writes a
        /// range of pages to a page blob where the contents are read from
        /// sourceUri.
        ///
        /// For more information, see <see href="https://docs.microsoft.com/en-us/rest/api/storageservices/put-page-from-url" />.
        /// </summary>
        /// <param name="sourceUri">
        /// Specifies the <see cref="Uri"/> of the source blob.  The value may
        /// be a <see cref="Uri" /> of up to 2 KB in length that specifies a
        /// blob.  The source blob must either be public or must be
        /// authenticated via a shared access signature.  If the source blob
        /// is public, no authentication is required to perform the operation.
        /// </param>
        /// <param name="sourceRange">
        /// Optionally only upload the bytes of the blob in the
        /// sourceUri in the specified range.
        /// </param>
        /// <param name="range">
        /// Specifies the range to be written as a page. Both the start and
        /// end of the range must be specified and can be up to 4MB in size.
        /// Given that pages must be aligned with 512-byte boundaries, the
        /// start of the range must be a modulus of 512 and the end of the
        /// range must be a modulus of 512 – 1.  Examples of valid byte ranges
        /// are 0-511, 512-1023, etc.
        /// </param>
        /// <param name="sourceContentHash">
        /// Optional MD5 hash of the page block content from the
        /// sourceUri.  This hash is used to verify the
        /// integrity of the block during transport of the data from the Uri.
        /// When this hash is specified, the storage service compares the hash
        /// of the content that has arrived from the sourceUri
        /// with this value.  Note that this md5 hash is not stored with the
        /// blob.  If the two hashes do not match, the operation will fail
        /// with a <see cref="RequestFailedException"/>.
        /// </param>
        /// <param name="conditions">
        /// Optional <see cref="AppendBlobRequestConditions"/> to add
        /// conditions on the copying of data to this page blob.
        /// </param>
        /// <param name="sourceConditions">
        /// Optional <see cref="AppendBlobRequestConditions"/> to add
        /// conditions on the copying of data from this source blob.
        /// </param>
        /// <param name="async">
        /// Whether to invoke the operation asynchronously.
        /// </param>
        /// <param name="cancellationToken">
        /// Optional <see cref="CancellationToken"/> to propagate
        /// notifications that the operation should be cancelled.
        /// </param>
        /// <returns>
        /// A <see cref="Response{PageInfo}"/> describing the
        /// state of the updated pages.
        /// </returns>
        /// <remarks>
        /// A <see cref="RequestFailedException"/> will be thrown if
        /// a failure occurs.
        /// </remarks>
        private async Task<Response<PageInfo>> UploadPagesFromUriInternal(
            Uri sourceUri,
            HttpRange sourceRange,
            HttpRange range,
            byte[] sourceContentHash,
            PageBlobRequestConditions conditions,
            PageBlobRequestConditions sourceConditions,
            bool async,
            CancellationToken cancellationToken)
        {
            using (Pipeline.BeginLoggingScope(nameof(PageBlobClient)))
            {
                Pipeline.LogMethodEnter(
                    nameof(PageBlobClient),
                    message:
                    $"{nameof(Uri)}: {Uri}\n" +
                    $"{nameof(sourceUri)}: {sourceUri}");
                try
                {
                    return await BlobRestClient.PageBlob.UploadPagesFromUriAsync(
                        ClientDiagnostics,
                        Pipeline,
                        Uri,
                        sourceUri: sourceUri,
                        sourceRange: sourceRange.ToString(),
                        sourceContentHash: sourceContentHash,
                        contentLength: default,
                        version: Version.ToVersionString(),
                        timeout: default,
                        encryptionKey: CustomerProvidedKey?.EncryptionKey,
                        encryptionKeySha256: CustomerProvidedKey?.EncryptionKeyHash,
                        encryptionAlgorithm: CustomerProvidedKey?.EncryptionAlgorithm,
                        encryptionScope: EncryptionScope?.EncryptionScopeKey,
                        range: range.ToString(),
                        leaseId: conditions?.LeaseId,
                        ifSequenceNumberLessThanOrEqualTo: conditions?.IfSequenceNumberLessThanOrEqual,
                        ifSequenceNumberLessThan: conditions?.IfSequenceNumberLessThan,
                        ifSequenceNumberEqualTo: conditions?.IfSequenceNumberEqual,
                        ifModifiedSince: conditions?.IfModifiedSince,
                        ifUnmodifiedSince: conditions?.IfUnmodifiedSince,
                        ifMatch: conditions?.IfMatch,
                        ifNoneMatch: conditions?.IfNoneMatch,
                        sourceIfModifiedSince: sourceConditions?.IfModifiedSince,
                        sourceIfUnmodifiedSince: sourceConditions?.IfUnmodifiedSince,
                        sourceIfMatch: sourceConditions?.IfMatch,
                        sourceIfNoneMatch: sourceConditions?.IfNoneMatch,
                        async: async,
                        operationName: $"{nameof(PageBlobClient)}.{nameof(UploadPagesFromUri)}",
                        cancellationToken: cancellationToken)
                        .ConfigureAwait(false);
                }
                catch (Exception ex)
                {
                    Pipeline.LogException(ex);
                    throw;
                }
                finally
                {
                    Pipeline.LogMethodExit(nameof(PageBlobClient));
                }
            }
        }
        #endregion UploadPagesFromUri
    }

    /// <summary>
    /// Add easy to discover methods to <see cref="BlobContainerClient"/> for
    /// creating <see cref="PageBlobClient"/> instances.
    /// </summary>
    public static partial class SpecializedBlobExtensions
    {
        /// <summary>
        /// Create a new <see cref="PageBlobClient"/> object by
        /// concatenating <paramref name="blobName"/> to
        /// the end of the <paramref name="client"/>'s
        /// <see cref="BlobContainerClient.Uri"/>. The new
        /// <see cref="PageBlobClient"/>
        /// uses the same request policy pipeline as the
        /// <see cref="BlobContainerClient"/>.
        /// </summary>
        /// <param name="client">The <see cref="BlobContainerClient"/>.</param>
        /// <param name="blobName">The name of the page blob.</param>
        /// <returns>A new <see cref="PageBlobClient"/> instance.</returns>
        public static PageBlobClient GetPageBlobClient(
            this BlobContainerClient client,
            string blobName) =>
            new PageBlobClient(
                client.Uri.AppendToPath(blobName),
                client.Pipeline,
                client.Version,
                client.ClientDiagnostics,
                client.CustomerProvidedKey,
                client.EncryptionScope);
    }
}<|MERGE_RESOLUTION|>--- conflicted
+++ resolved
@@ -1268,7 +1268,7 @@
                 previousSnapshotUrl: default,
                 conditions,
                 async: false,
-                operationName: Constants.Blob.Page.GetPageRangesDiffOperationName,
+                operationName: $"{nameof(PageBlobClient)}.{nameof(GetPageRangesDiff)}",
                 cancellationToken)
                 .EnsureCompleted();
 
@@ -1325,7 +1325,7 @@
                 previousSnapshotUrl: default,
                 conditions,
                 async: true,
-                operationName: Constants.Blob.Page.GetPageRangesDiffOperationName,
+                operationName: $"{nameof(PageBlobClient)}.{nameof(GetPageRangesDiff)}",
                 cancellationToken)
                 .ConfigureAwait(false);
 
@@ -1420,11 +1420,7 @@
                         ifMatch: conditions?.IfMatch,
                         ifNoneMatch: conditions?.IfNoneMatch,
                         async: async,
-<<<<<<< HEAD
                         operationName: operationName,
-=======
-                        operationName: $"{nameof(PageBlobClient)}.{nameof(GetPageRangesDiff)}",
->>>>>>> b9994e00
                         cancellationToken: cancellationToken)
                         .ConfigureAwait(false);
 
@@ -1502,7 +1498,7 @@
                 previousSnapshotUrl,
                 conditions,
                 async: false,
-                operationName: Constants.Blob.Page.GetManagedDiskPageRangesDiffOperationName,
+                operationName: $"{nameof(PageBlobClient)}.{nameof(GetManagedDiskPageRangesDiff)}",
                 cancellationToken)
                 .EnsureCompleted();
 
@@ -1561,7 +1557,7 @@
                 previousSnapshotUrl,
                 conditions,
                 async: true,
-                operationName: Constants.Blob.Page.GetManagedDiskPageRangesDiffOperationName,
+                operationName: $"{nameof(PageBlobClient)}.{nameof(GetManagedDiskPageRangesDiff)}",
                 cancellationToken)
                 .ConfigureAwait(false);
 
