--- conflicted
+++ resolved
@@ -218,11 +218,7 @@
     },
     TransferOptions = new TransferOptions()
     {
-<<<<<<< HEAD
-        CreationPreference = StorageResourceCreationMode.OverwriteIfExists,
-=======
         CreationMode = StorageResourceCreationMode.OverwriteIfExists,
->>>>>>> e0b8da94
     }
 };
 
@@ -255,11 +251,7 @@
     },
     TransferOptions = new TransferOptions()
     {
-<<<<<<< HEAD
-        CreationPreference = StorageResourceCreationMode.OverwriteIfExists,
-=======
         CreationMode = StorageResourceCreationMode.OverwriteIfExists,
->>>>>>> e0b8da94
     }
 };
 
