# Azure Storage Blobs client library for .NET

> Server Version: 2021-02-12, 2020-12-06, 2020-10-02, 2020-08-04, 2020-06-12, 2020-04-08, 2020-02-10, 2019-12-12, 2019-07-07, and 2019-02-02

Azure Blob storage is Microsoft's object storage solution for the cloud. Blob
storage is optimized for storing massive amounts of unstructured data.
Unstructured data is data that does not adhere to a particular data model or
definition, such as text or binary data.

[Source code][source] | [Package (NuGet)][package] | [API reference documentation][docs] | [REST API documentation][rest_docs] | [Product documentation][product_docs]

## Getting started

### Install the package

Install the Azure Storage Blobs client library for .NET with [NuGet][nuget]:

```dotnetcli
dotnet add package Azure.Storage.Blobs
```

### Prerequisites

You need an [Azure subscription][azure_sub] and a
[Storage Account][storage_account_docs] to use this package.

To create a new Storage Account, you can use the [Azure Portal][storage_account_create_portal],
[Azure PowerShell][storage_account_create_ps], or the [Azure CLI][storage_account_create_cli].
Here's an example using the Azure CLI:

```Powershell
az storage account create --name MyStorageAccount --resource-group MyResourceGroup --location westus --sku Standard_LRS
```

### Authenticate the client

In order to interact with the Azure Blobs Storage service, you'll need to create an instance of the BlobServiceClient class.  The [Azure Identity library][identity] makes it easy to add Azure Active Directory support for authenticating Azure SDK clients with their corresponding Azure services.

```C# Snippet:SampleSnippetsBlob_Auth
// Create a BlobServiceClient that will authenticate through Active Directory
Uri accountUri = new Uri("https://MYSTORAGEACCOUNT.blob.core.windows.net/");
BlobServiceClient client = new BlobServiceClient(accountUri, new DefaultAzureCredential());
```

Learn more about enabling Azure Active Directory for authentication with Azure Storage in [our documentation][storage_ad] and [our samples](#next-steps).

## Key concepts

Blob storage is designed for:

- Serving images or documents directly to a browser.
- Storing files for distributed access.
- Streaming video and audio.
- Writing to log files.
- Storing data for backup and restore, disaster recovery, and archiving.
- Storing data for analysis by an on-premises or Azure-hosted service.

Blob storage offers three types of resources:

- The _storage account_ used via `BlobServiceClient`
- A _container_ in the storage account used via `BlobContainerClient`
- A _blob_ in a container used via `BlobClient`

Learn more about options for authentication _(including Connection Strings, Shared Key, Shared Key Signatures, Active Directory, and anonymous public access)_ [in our samples.](https://github.com/Azure/azure-sdk-for-net/blob/main/sdk/storage/Azure.Storage.Blobs/samples/Sample02_Auth.cs)

### Thread safety
We guarantee that all client instance methods are thread-safe and independent of each other ([guideline](https://azure.github.io/azure-sdk/dotnet_introduction.html#dotnet-service-methods-thread-safety)). This ensures that the recommendation of reusing client instances is always safe, even across threads.

### Additional concepts
<!-- CLIENT COMMON BAR -->
[Client options](https://github.com/Azure/azure-sdk-for-net/blob/main/sdk/core/Azure.Core/README.md#configuring-service-clients-using-clientoptions) |
[Accessing the response](https://github.com/Azure/azure-sdk-for-net/blob/main/sdk/core/Azure.Core/README.md#accessing-http-response-details-using-responset) |
[Long-running operations](https://github.com/Azure/azure-sdk-for-net/blob/main/sdk/core/Azure.Core/README.md#consuming-long-running-operations-using-operationt) |
[Handling failures](https://github.com/Azure/azure-sdk-for-net/blob/main/sdk/core/Azure.Core/README.md#reporting-errors-requestfailedexception) |
[Diagnostics](https://github.com/Azure/azure-sdk-for-net/blob/main/sdk/core/Azure.Core/samples/Diagnostics.md) |
[Mocking](https://learn.microsoft.com/dotnet/azure/sdk/unit-testing-mocking) |
[Client lifetime](https://devblogs.microsoft.com/azure-sdk/lifetime-management-and-thread-safety-guarantees-of-azure-sdk-net-clients/)
<!-- CLIENT COMMON BAR -->

## Examples

### Uploading a blob

```C# Snippet:SampleSnippetsBlob_Upload
// Get a connection string to our Azure Storage account.  You can
// obtain your connection string from the Azure Portal (click
// Access Keys under Settings in the Portal Storage account blade)
// or using the Azure CLI with:
//
//     az storage account show-connection-string --name <account_name> --resource-group <resource_group>
//
// And you can provide the connection string to your application
// using an environment variable.

string connectionString = "<connection_string>";
string containerName = "sample-container";
string blobName = "sample-blob";
string filePath = "sample-file";

// Get a reference to a container named "sample-container" and then create it
BlobContainerClient container = new BlobContainerClient(connectionString, containerName);
container.Create();

// Get a reference to a blob named "sample-file" in a container named "sample-container"
BlobClient blob = container.GetBlobClient(blobName);

// Upload local file
blob.Upload(filePath);
```

### Downloading a blob

```C# Snippet:SampleSnippetsBlob_Download
// Get a temporary path on disk where we can download the file
string downloadPath = "hello.jpg";

// Download the public MacBeth copy at https://www.gutenberg.org/cache/epub/1533/pg1533.txt
new BlobClient(new Uri("https://www.gutenberg.org/cache/epub/1533/pg1533.txt")).DownloadTo(downloadPath);
```

### Enumerating blobs

```C# Snippet:SampleSnippetsBlob_List
// Get a connection string to our Azure Storage account.
string connectionString = "<connection_string>";
string containerName = "sample-container";
string filePath = "hello.jpg";

// Get a reference to a container named "sample-container" and then create it
BlobContainerClient container = new BlobContainerClient(connectionString, containerName);
container.Create();

// Upload a few blobs so we have something to list
container.UploadBlob("first", File.OpenRead(filePath));
container.UploadBlob("second", File.OpenRead(filePath));
container.UploadBlob("third", File.OpenRead(filePath));

// Print out all the blob names
foreach (BlobItem blob in container.GetBlobs())
{
    Console.WriteLine(blob.Name);
}
```

### Async APIs

We fully support both synchronous and asynchronous APIs.
```C# Snippet:SampleSnippetsBlob_Async
// Get a temporary path on disk where we can download the file
string downloadPath = "hello.jpg";

// Download the public MacBeth copy at https://www.gutenberg.org/cache/epub/1533/pg1533.txt
await new BlobClient(new Uri("https://www.gutenberg.org/cache/epub/1533/pg1533.txt")).DownloadToAsync(downloadPath);
```

## Troubleshooting

All Blob service operations will throw a
[RequestFailedException][RequestFailedException] on failure with
helpful [`ErrorCode`s][error_codes].  Many of these errors are recoverable.

```C# Snippet:SampleSnippetsBlob_Troubleshooting
// Get a connection string to our Azure Storage account.
string connectionString = "<connection_string>";
string containerName = "sample-container";

// Try to delete a container named "sample-container" and avoid any potential race conditions
// that might arise by checking if the container is already deleted or is in the process
// of being deleted.
BlobContainerClient container = new BlobContainerClient(connectionString, containerName);

try
{
    container.Delete();
}
catch (RequestFailedException ex)
    when (ex.ErrorCode == BlobErrorCode.ContainerBeingDeleted ||
          ex.ErrorCode == BlobErrorCode.ContainerNotFound)
{
    // Ignore any errors if the container being deleted or if it has already been deleted
}
```

## Next steps

Get started with our [Blob samples][samples]:

1. [Hello World](https://github.com/Azure/azure-sdk-for-net/blob/main/sdk/storage/Azure.Storage.Blobs/samples/Sample01a_HelloWorld.cs): Upload, download, and list blobs (or [asynchronously](https://github.com/Azure/azure-sdk-for-net/blob/main/sdk/storage/Azure.Storage.Blobs/samples/Sample01b_HelloWorldAsync.cs))
2. [Auth](https://github.com/Azure/azure-sdk-for-net/blob/main/sdk/storage/Azure.Storage.Blobs/samples/Sample02_Auth.cs): Authenticate with connection strings, public access, shared keys, shared access signatures, and Azure Active Directory.

## Advanced Scenarios using Azure.DataMovement.Blobs

For more advanced scenarios like transferring blob virtual directories, we recommend looking into our [Azure.Storage.DataMovement](https://www.nuget.org/packages/Azure.Storage.DataMovement) and [Azure.Storage.DataMovement.Blob](https://www.nuget.org/packages/Azure.Storage.DataMovement.Blobs) packages. Get started with our [DataMovement Blob Samples](https://github.com/Azure/azure-sdk-for-net/blob/main/sdk/storage/Azure.Storage.DataMovement.Blobs/samples/Sample01b_HelloWorldAsync.cs).

Upload a local directory to the root of the `BlobContainerClient`.
```C# Snippet:ExtensionMethodSimpleUploadToRoot
TransferOperation transfer = await container.UploadDirectoryAsync(WaitUntil.Started, localPath);

await transfer.WaitForCompletionAsync();
```

Upload a local directory to a virtual blob directory in the `BlobContainerClient` by specifying a directory prefix
```C# Snippet:ExtensionMethodSimpleUploadToDirectoryPrefix
TransferOperation transfer = await container.UploadDirectoryAsync(WaitUntil.Started, localPath, blobDirectoryPrefix);

await transfer.WaitForCompletionAsync();
```

Upload a local directory to a virtual blob directory in the `BlobContainerClient` specifying more advanced options
```C# Snippet:ExtensionMethodSimpleUploadWithOptions
BlobContainerClientTransferOptions options = new BlobContainerClientTransferOptions
{
    BlobContainerOptions = new BlobStorageResourceContainerOptions
    {
<<<<<<< HEAD
        BlobDirectoryPrefix = blobDirectoryPrefix
    },
    TransferOptions = new TransferOptions()
    {
        CreationPreference = StorageResourceCreationMode.OverwriteIfExists,
=======
        BlobPrefix = blobDirectoryPrefix
    },
    TransferOptions = new TransferOptions()
    {
        CreationMode = StorageResourceCreationMode.OverwriteIfExists,
>>>>>>> b38a9c20
    }
};

TransferOperation transfer = await container.UploadDirectoryAsync(WaitUntil.Started, localPath, options);

await transfer.WaitForCompletionAsync();
```

Download the entire `BlobContainerClient` to a local directory
```C# Snippet:ExtensionMethodSimpleDownloadContainer
TransferOperation transfer = await container.DownloadToDirectoryAsync(WaitUntil.Started, localDirectoryPath);

await transfer.WaitForCompletionAsync();
```

Download a virtual blob directory in the `BlobContainerClient` by specifying a directory prefix
```C# Snippet:ExtensionMethodSimpleDownloadContainerDirectory
TransferOperation transfer = await container.DownloadToDirectoryAsync(WaitUntil.Started, localDirectoryPath2, blobDirectoryPrefix);

await transfer.WaitForCompletionAsync();
```

Download from the `BlobContainerClient` specifying more advanced options
```C# Snippet:ExtensionMethodSimpleDownloadContainerDirectoryWithOptions
BlobContainerClientTransferOptions options = new BlobContainerClientTransferOptions
{
    BlobContainerOptions = new BlobStorageResourceContainerOptions
    {
<<<<<<< HEAD
        BlobDirectoryPrefix = blobDirectoryPrefix
    },
    TransferOptions = new TransferOptions()
    {
        CreationPreference = StorageResourceCreationMode.OverwriteIfExists,
=======
        BlobPrefix = blobDirectoryPrefix
    },
    TransferOptions = new TransferOptions()
    {
        CreationMode = StorageResourceCreationMode.OverwriteIfExists,
>>>>>>> b38a9c20
    }
};

TransferOperation transfer = await container.DownloadToDirectoryAsync(WaitUntil.Started, localDirectoryPath2, options);

await transfer.WaitForCompletionAsync();
```

## Contributing

See the [Storage CONTRIBUTING.md][storage_contrib] for details on building,
testing, and contributing to this library.

This project welcomes contributions and suggestions.  Most contributions require
you to agree to a Contributor License Agreement (CLA) declaring that you have
the right to, and actually do, grant us the rights to use your contribution. For
details, visit [cla.microsoft.com][cla].

This project has adopted the [Microsoft Open Source Code of Conduct][coc].
For more information see the [Code of Conduct FAQ][coc_faq]
or contact [opencode@microsoft.com][coc_contact] with any
additional questions or comments.

<!-- LINKS -->
[source]: https://github.com/Azure/azure-sdk-for-net/tree/main/sdk/storage/Azure.Storage.Blobs/src
[package]: https://www.nuget.org/packages/Azure.Storage.Blobs/
[docs]: https://learn.microsoft.com/dotnet/api/azure.storage.blobs
[rest_docs]: https://learn.microsoft.com/rest/api/storageservices/blob-service-rest-api
[product_docs]: https://learn.microsoft.com/azure/storage/blobs/storage-blobs-overview
[nuget]: https://www.nuget.org/
[storage_account_docs]: https://learn.microsoft.com/azure/storage/common/storage-account-overview
[storage_account_create_ps]: https://learn.microsoft.com/azure/storage/common/storage-quickstart-create-account?tabs=azure-powershell
[storage_account_create_cli]: https://learn.microsoft.com/azure/storage/common/storage-quickstart-create-account?tabs=azure-cli
[storage_account_create_portal]: https://learn.microsoft.com/azure/storage/common/storage-quickstart-create-account?tabs=azure-portal
[azure_cli]: https://learn.microsoft.com/cli/azure
[azure_sub]: https://azure.microsoft.com/free/dotnet/
[identity]: https://github.com/Azure/azure-sdk-for-net/tree/main/sdk/identity/Azure.Identity/README.md
[storage_ad]: https://learn.microsoft.com/azure/storage/common/storage-auth-aad
[storage_ad_sample]: samples/Sample02c_Auth_ActiveDirectory.cs
[RequestFailedException]: https://github.com/Azure/azure-sdk-for-net/tree/main/sdk/core/Azure.Core/src/RequestFailedException.cs
[error_codes]: https://learn.microsoft.com/rest/api/storageservices/blob-service-error-codes
[samples]: https://github.com/Azure/azure-sdk-for-net/blob/main/sdk/storage/Azure.Storage.Blobs/samples/
[storage_contrib]: https://github.com/Azure/azure-sdk-for-net/blob/main/sdk/storage/CONTRIBUTING.md
[cla]: https://cla.microsoft.com
[coc]: https://opensource.microsoft.com/codeofconduct/
[coc_faq]: https://opensource.microsoft.com/codeofconduct/faq/
[coc_contact]: mailto:opencode@microsoft.com<|MERGE_RESOLUTION|>--- conflicted
+++ resolved
@@ -212,19 +212,11 @@
 {
     BlobContainerOptions = new BlobStorageResourceContainerOptions
     {
-<<<<<<< HEAD
-        BlobDirectoryPrefix = blobDirectoryPrefix
-    },
-    TransferOptions = new TransferOptions()
-    {
-        CreationPreference = StorageResourceCreationMode.OverwriteIfExists,
-=======
         BlobPrefix = blobDirectoryPrefix
     },
     TransferOptions = new TransferOptions()
     {
         CreationMode = StorageResourceCreationMode.OverwriteIfExists,
->>>>>>> b38a9c20
     }
 };
 
@@ -253,19 +245,11 @@
 {
     BlobContainerOptions = new BlobStorageResourceContainerOptions
     {
-<<<<<<< HEAD
-        BlobDirectoryPrefix = blobDirectoryPrefix
-    },
-    TransferOptions = new TransferOptions()
-    {
-        CreationPreference = StorageResourceCreationMode.OverwriteIfExists,
-=======
         BlobPrefix = blobDirectoryPrefix
     },
     TransferOptions = new TransferOptions()
     {
         CreationMode = StorageResourceCreationMode.OverwriteIfExists,
->>>>>>> b38a9c20
     }
 };
 
