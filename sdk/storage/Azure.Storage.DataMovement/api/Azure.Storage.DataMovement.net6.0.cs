--- conflicted
+++ resolved
@@ -87,12 +87,7 @@
     {
         public LocalDirectoryStorageResourceContainer(string path) { }
         public override string Path { get { throw null; } }
-<<<<<<< HEAD
-        protected internal override Azure.Storage.DataMovement.StorageResourceSingle GetChildStorageResource(string childPath) { throw null; }
-=======
-        public override System.Uri Uri { get { throw null; } }
         protected internal override Azure.Storage.DataMovement.StorageResourceItem GetStorageResourceReference(string childPath) { throw null; }
->>>>>>> dbec632b
         protected internal override System.Collections.Generic.IAsyncEnumerable<Azure.Storage.DataMovement.StorageResource> GetStorageResourcesAsync([System.Runtime.CompilerServices.EnumeratorCancellationAttribute] System.Threading.CancellationToken cancellationToken = default(System.Threading.CancellationToken)) { throw null; }
         public override bool TryGetUri(out System.Uri uri) { throw null; }
     }
@@ -103,12 +98,7 @@
         protected internal override long MaxChunkSize { get { throw null; } }
         public override string Path { get { throw null; } }
         protected internal override string ResourceId { get { throw null; } }
-<<<<<<< HEAD
-        protected internal override Azure.Storage.DataMovement.TransferType TransferType { get { throw null; } }
-=======
         protected internal override Azure.Storage.DataMovement.DataTransferOrder TransferType { get { throw null; } }
-        public override System.Uri Uri { get { throw null; } }
->>>>>>> dbec632b
         protected internal override System.Threading.Tasks.Task CompleteTransferAsync(bool overwrite, System.Threading.CancellationToken cancellationToken = default(System.Threading.CancellationToken)) { throw null; }
         protected internal override System.Threading.Tasks.Task CopyBlockFromUriAsync(Azure.Storage.DataMovement.StorageResourceItem sourceResource, Azure.HttpRange range, bool overwrite, long completeLength = (long)0, Azure.Storage.DataMovement.StorageResourceCopyFromUriOptions options = null, System.Threading.CancellationToken cancellationToken = default(System.Threading.CancellationToken)) { throw null; }
         protected internal override System.Threading.Tasks.Task CopyFromStreamAsync(System.IO.Stream stream, long streamLength, bool overwrite, long position = (long)0, long completeLength = (long)0, Azure.Storage.DataMovement.StorageResourceWriteToOffsetOptions options = null, System.Threading.CancellationToken cancellationToken = default(System.Threading.CancellationToken)) { throw null; }
@@ -116,13 +106,8 @@
         protected internal override System.Threading.Tasks.Task<bool> DeleteIfExistsAsync(System.Threading.CancellationToken cancellationToken = default(System.Threading.CancellationToken)) { throw null; }
         protected internal override System.Threading.Tasks.Task<Azure.HttpAuthorization> GetCopyAuthorizationHeaderAsync(System.Threading.CancellationToken cancellationToken = default(System.Threading.CancellationToken)) { throw null; }
         protected internal override System.Threading.Tasks.Task<Azure.Storage.DataMovement.StorageResourceProperties> GetPropertiesAsync(System.Threading.CancellationToken cancellationToken = default(System.Threading.CancellationToken)) { throw null; }
-<<<<<<< HEAD
-        protected internal override System.Threading.Tasks.Task<Azure.Storage.DataMovement.ReadStreamStorageResourceResult> ReadStreamAsync(long position = (long)0, long? length = default(long?), System.Threading.CancellationToken cancellationToken = default(System.Threading.CancellationToken)) { throw null; }
+        protected internal override System.Threading.Tasks.Task<Azure.Storage.DataMovement.StorageResourceReadStreamResult> ReadStreamAsync(long position = (long)0, long? length = default(long?), System.Threading.CancellationToken cancellationToken = default(System.Threading.CancellationToken)) { throw null; }
         public override bool TryGetUri(out System.Uri uri) { throw null; }
-        protected internal override System.Threading.Tasks.Task WriteFromStreamAsync(System.IO.Stream stream, long streamLength, bool overwrite, long position = (long)0, long completeLength = (long)0, Azure.Storage.DataMovement.StorageResourceWriteToOffsetOptions options = null, System.Threading.CancellationToken cancellationToken = default(System.Threading.CancellationToken)) { throw null; }
-=======
-        protected internal override System.Threading.Tasks.Task<Azure.Storage.DataMovement.StorageResourceReadStreamResult> ReadStreamAsync(long position = (long)0, long? length = default(long?), System.Threading.CancellationToken cancellationToken = default(System.Threading.CancellationToken)) { throw null; }
->>>>>>> dbec632b
     }
     public partial class LocalStorageResourceProvider
     {
