--- conflicted
+++ resolved
@@ -83,7 +83,6 @@
         PauseInProgress = 7,
         CancellationInProgress = 8,
     }
-<<<<<<< HEAD
     public partial class LocalFileStorageResourceProvider : Azure.Storage.DataMovement.StorageResourceProvider
     {
         public LocalFileStorageResourceProvider() { }
@@ -91,44 +90,6 @@
         protected internal override Azure.Storage.DataMovement.StorageResource FromDestination(Azure.Storage.DataMovement.DataTransferProperties props) { throw null; }
         public Azure.Storage.DataMovement.StorageResource FromPath(string path) { throw null; }
         protected internal override Azure.Storage.DataMovement.StorageResource FromSource(Azure.Storage.DataMovement.DataTransferProperties props) { throw null; }
-=======
-    public partial class LocalDirectoryStorageResourceContainer : Azure.Storage.DataMovement.StorageResourceContainer
-    {
-        public LocalDirectoryStorageResourceContainer(string path) { }
-        protected internal override bool CanProduceUri { get { throw null; } }
-        public override string Path { get { throw null; } }
-        public override System.Uri Uri { get { throw null; } }
-        protected internal override Azure.Storage.DataMovement.StorageResourceItem GetStorageResourceReference(string childPath) { throw null; }
-        protected internal override System.Collections.Generic.IAsyncEnumerable<Azure.Storage.DataMovement.StorageResource> GetStorageResourcesAsync([System.Runtime.CompilerServices.EnumeratorCancellationAttribute] System.Threading.CancellationToken cancellationToken = default(System.Threading.CancellationToken)) { throw null; }
-    }
-    public partial class LocalFileStorageResource : Azure.Storage.DataMovement.StorageResourceItem
-    {
-        public LocalFileStorageResource(string path) { }
-        protected internal override bool CanProduceUri { get { throw null; } }
-        protected internal override long? Length { get { throw null; } }
-        protected internal override long MaxChunkSize { get { throw null; } }
-        public override string Path { get { throw null; } }
-        protected internal override string ResourceId { get { throw null; } }
-        protected internal override Azure.Storage.DataMovement.DataTransferOrder TransferType { get { throw null; } }
-        public override System.Uri Uri { get { throw null; } }
-        protected internal override System.Threading.Tasks.Task CompleteTransferAsync(bool overwrite, System.Threading.CancellationToken cancellationToken = default(System.Threading.CancellationToken)) { throw null; }
-        protected internal override System.Threading.Tasks.Task CopyBlockFromUriAsync(Azure.Storage.DataMovement.StorageResourceItem sourceResource, Azure.HttpRange range, bool overwrite, long completeLength = (long)0, Azure.Storage.DataMovement.StorageResourceCopyFromUriOptions options = null, System.Threading.CancellationToken cancellationToken = default(System.Threading.CancellationToken)) { throw null; }
-        protected internal override System.Threading.Tasks.Task CopyFromStreamAsync(System.IO.Stream stream, long streamLength, bool overwrite, long position = (long)0, long completeLength = (long)0, Azure.Storage.DataMovement.StorageResourceWriteToOffsetOptions options = null, System.Threading.CancellationToken cancellationToken = default(System.Threading.CancellationToken)) { throw null; }
-        protected internal override System.Threading.Tasks.Task CopyFromUriAsync(Azure.Storage.DataMovement.StorageResourceItem sourceResource, bool overwrite, long completeLength, Azure.Storage.DataMovement.StorageResourceCopyFromUriOptions options = null, System.Threading.CancellationToken cancellationToken = default(System.Threading.CancellationToken)) { throw null; }
-        protected internal override System.Threading.Tasks.Task<bool> DeleteIfExistsAsync(System.Threading.CancellationToken cancellationToken = default(System.Threading.CancellationToken)) { throw null; }
-        protected internal override System.Threading.Tasks.Task<Azure.HttpAuthorization> GetCopyAuthorizationHeaderAsync(System.Threading.CancellationToken cancellationToken = default(System.Threading.CancellationToken)) { throw null; }
-        protected internal override System.Threading.Tasks.Task<Azure.Storage.DataMovement.StorageResourceProperties> GetPropertiesAsync(System.Threading.CancellationToken cancellationToken = default(System.Threading.CancellationToken)) { throw null; }
-        protected internal override System.Threading.Tasks.Task<Azure.Storage.DataMovement.StorageResourceReadStreamResult> ReadStreamAsync(long position = (long)0, long? length = default(long?), System.Threading.CancellationToken cancellationToken = default(System.Threading.CancellationToken)) { throw null; }
-    }
-    public partial class LocalStorageResourceProvider
-    {
-        internal LocalStorageResourceProvider() { }
-        public Azure.Storage.DataMovement.StorageResource CreateResource() { throw null; }
-    }
-    public static partial class LocalStorageResources
-    {
-        public static bool TryGetResourceProviders(Azure.Storage.DataMovement.DataTransferProperties info, out Azure.Storage.DataMovement.LocalStorageResourceProvider sourceProvider, out Azure.Storage.DataMovement.LocalStorageResourceProvider destinationProvider) { throw null; }
->>>>>>> e8f20334
     }
     public partial class ProgressHandlerOptions
     {
@@ -164,24 +125,7 @@
     }
     public abstract partial class StorageResourceItem : Azure.Storage.DataMovement.StorageResource
     {
-<<<<<<< HEAD
-        protected StorageResourceProperties() { }
-        public StorageResourceProperties(System.DateTimeOffset lastModified, System.DateTimeOffset createdOn, System.Collections.Generic.IDictionary<string, string> metadata, System.DateTimeOffset copyCompletedOn, string copyStatusDescription, string copyId, string copyProgress, System.Uri copySource, long contentLength, string contentType, Azure.ETag eTag, byte[] contentHash, long blobSequenceNumber, int blobCommittedBlockCount, bool isServerEncrypted, string encryptionKeySha256, string encryptionScope, string versionId, bool isLatestVersion, System.DateTimeOffset expiresOn, System.DateTimeOffset lastAccessed) { }
-        public StorageResourceProperties(System.DateTimeOffset lastModified, System.DateTimeOffset createdOn, long contentLength, System.DateTimeOffset lastAccessed) { }
-    }
-    public abstract partial class StorageResourceProvider
-    {
-        protected StorageResourceProvider() { }
-        protected internal abstract string TypeId { get; }
-        protected internal abstract Azure.Storage.DataMovement.StorageResource FromDestination(Azure.Storage.DataMovement.DataTransferProperties props);
-        protected internal abstract Azure.Storage.DataMovement.StorageResource FromSource(Azure.Storage.DataMovement.DataTransferProperties props);
-    }
-    public abstract partial class StorageResourceSingle : Azure.Storage.DataMovement.StorageResource
-    {
-        protected StorageResourceSingle() { }
-=======
         protected StorageResourceItem() { }
->>>>>>> e8f20334
         protected internal override bool IsContainer { get { throw null; } }
         protected internal abstract long? Length { get; }
         protected internal abstract long MaxChunkSize { get; }
@@ -202,6 +146,13 @@
         public StorageResourceProperties(System.DateTimeOffset lastModified, System.DateTimeOffset createdOn, System.Collections.Generic.IDictionary<string, string> metadata, System.DateTimeOffset copyCompletedOn, string copyStatusDescription, string copyId, string copyProgress, System.Uri copySource, long contentLength, string contentType, Azure.ETag eTag, byte[] contentHash, long blobSequenceNumber, int blobCommittedBlockCount, bool isServerEncrypted, string encryptionKeySha256, string encryptionScope, string versionId, bool isLatestVersion, System.DateTimeOffset expiresOn, System.DateTimeOffset lastAccessed) { }
         public StorageResourceProperties(System.DateTimeOffset lastModified, System.DateTimeOffset createdOn, long contentLength, System.DateTimeOffset lastAccessed) { }
     }
+    public abstract partial class StorageResourceProvider
+    {
+        protected StorageResourceProvider() { }
+        protected internal abstract string TypeId { get; }
+        protected internal abstract Azure.Storage.DataMovement.StorageResource FromDestination(Azure.Storage.DataMovement.DataTransferProperties props);
+        protected internal abstract Azure.Storage.DataMovement.StorageResource FromSource(Azure.Storage.DataMovement.DataTransferProperties props);
+    }
     public partial class StorageResourceReadStreamResult
     {
         public readonly string AcceptRanges;
@@ -246,14 +197,9 @@
         public virtual System.Collections.Generic.IAsyncEnumerable<Azure.Storage.DataMovement.DataTransferProperties> GetResumableTransfersAsync() { throw null; }
         public virtual System.Collections.Generic.IAsyncEnumerable<Azure.Storage.DataMovement.DataTransfer> GetTransfersAsync(params Azure.Storage.DataMovement.DataTransferStatus[] filterByStatus) { throw null; }
         public virtual System.Threading.Tasks.Task PauseTransferIfRunningAsync(string transferId, System.Threading.CancellationToken cancellationToken = default(System.Threading.CancellationToken)) { throw null; }
-<<<<<<< HEAD
-        public virtual System.Collections.Generic.IAsyncEnumerable<Azure.Storage.DataMovement.DataTransfer> ResumeAllTransfersAsync(Azure.Storage.DataMovement.TransferOptions transferOptions = null) { throw null; }
-        public virtual System.Threading.Tasks.Task<Azure.Storage.DataMovement.DataTransfer> ResumeTransferAsync(string transferId, Azure.Storage.DataMovement.TransferOptions transferOptions = null) { throw null; }
-        public virtual System.Threading.Tasks.Task<Azure.Storage.DataMovement.DataTransfer> StartTransferAsync(Azure.Storage.DataMovement.StorageResource sourceResource, Azure.Storage.DataMovement.StorageResource destinationResource, Azure.Storage.DataMovement.TransferOptions transferOptions = null, System.Threading.CancellationToken cancellationToken = default(System.Threading.CancellationToken)) { throw null; }
-=======
-        public virtual System.Threading.Tasks.Task<Azure.Storage.DataMovement.DataTransfer> ResumeTransferAsync(string transferId, Azure.Storage.DataMovement.StorageResource sourceResource, Azure.Storage.DataMovement.StorageResource destinationResource, Azure.Storage.DataMovement.DataTransferOptions transferOptions = null, System.Threading.CancellationToken cancellationToken = default(System.Threading.CancellationToken)) { throw null; }
+        public virtual System.Collections.Generic.IAsyncEnumerable<Azure.Storage.DataMovement.DataTransfer> ResumeAllTransfersAsync(Azure.Storage.DataMovement.DataTransferOptions transferOptions = null) { throw null; }
+        public virtual System.Threading.Tasks.Task<Azure.Storage.DataMovement.DataTransfer> ResumeTransferAsync(string transferId, Azure.Storage.DataMovement.DataTransferOptions transferOptions = null) { throw null; }
         public virtual System.Threading.Tasks.Task<Azure.Storage.DataMovement.DataTransfer> StartTransferAsync(Azure.Storage.DataMovement.StorageResource sourceResource, Azure.Storage.DataMovement.StorageResource destinationResource, Azure.Storage.DataMovement.DataTransferOptions transferOptions = null, System.Threading.CancellationToken cancellationToken = default(System.Threading.CancellationToken)) { throw null; }
->>>>>>> e8f20334
         System.Threading.Tasks.ValueTask System.IAsyncDisposable.DisposeAsync() { throw null; }
     }
     public partial class TransferManagerOptions
