namespace Azure.Storage.DataMovement
{
    public partial class LocalFilesStorageResourceProvider : Azure.Storage.DataMovement.StorageResourceProvider
    {
<<<<<<< HEAD
        public LocalFilesStorageResourceProvider() { }
        protected internal override string ProviderId { get { throw null; } }
        protected internal override System.Threading.Tasks.Task<Azure.Storage.DataMovement.StorageResource> FromDestinationAsync(Azure.Storage.DataMovement.TransferProperties properties, System.Threading.CancellationToken cancellationToken) { throw null; }
        public Azure.Storage.DataMovement.StorageResourceContainer FromDirectory(string directoryPath) { throw null; }
        public Azure.Storage.DataMovement.StorageResourceItem FromFile(string filePath) { throw null; }
        protected internal override System.Threading.Tasks.Task<Azure.Storage.DataMovement.StorageResource> FromSourceAsync(Azure.Storage.DataMovement.TransferProperties properties, System.Threading.CancellationToken cancellationToken) { throw null; }
=======
        internal LocalFilesStorageResourceProvider() { }
        [System.ComponentModel.EditorBrowsableAttribute(System.ComponentModel.EditorBrowsableState.Never)]
        protected internal override string ProviderId { get { throw null; } }
        [System.ComponentModel.EditorBrowsableAttribute(System.ComponentModel.EditorBrowsableState.Never)]
        protected internal override System.Threading.Tasks.ValueTask<Azure.Storage.DataMovement.StorageResource> FromDestinationAsync(Azure.Storage.DataMovement.TransferProperties properties, System.Threading.CancellationToken cancellationToken) { throw null; }
        public static Azure.Storage.DataMovement.StorageResourceContainer FromDirectory(string directoryPath) { throw null; }
        public static Azure.Storage.DataMovement.StorageResourceItem FromFile(string filePath) { throw null; }
        [System.ComponentModel.EditorBrowsableAttribute(System.ComponentModel.EditorBrowsableState.Never)]
        protected internal override System.Threading.Tasks.ValueTask<Azure.Storage.DataMovement.StorageResource> FromSourceAsync(Azure.Storage.DataMovement.TransferProperties properties, System.Threading.CancellationToken cancellationToken) { throw null; }
>>>>>>> b38a9c20
    }
    public abstract partial class StorageResource
    {
        protected StorageResource() { }
        [System.ComponentModel.EditorBrowsableAttribute(System.ComponentModel.EditorBrowsableState.Never)]
        protected internal abstract bool IsContainer { get; }
        [System.ComponentModel.EditorBrowsableAttribute(System.ComponentModel.EditorBrowsableState.Never)]
        public abstract string ProviderId { get; }
        public abstract System.Uri Uri { get; }
<<<<<<< HEAD
        protected internal abstract Azure.Storage.DataMovement.StorageResourceCheckpointDetails GetDestinationCheckpointDetails();
        protected internal abstract Azure.Storage.DataMovement.StorageResourceCheckpointDetails GetSourceCheckpointDetails();
    }
    public abstract partial class StorageResourceCheckpointDetails
    {
        protected StorageResourceCheckpointDetails() { }
=======
        [System.ComponentModel.EditorBrowsableAttribute(System.ComponentModel.EditorBrowsableState.Never)]
        protected internal abstract Azure.Storage.DataMovement.StorageResourceCheckpointDetails GetDestinationCheckpointDetails();
        [System.ComponentModel.EditorBrowsableAttribute(System.ComponentModel.EditorBrowsableState.Never)]
        protected internal abstract Azure.Storage.DataMovement.StorageResourceCheckpointDetails GetSourceCheckpointDetails();
    }
    [System.ComponentModel.EditorBrowsableAttribute(System.ComponentModel.EditorBrowsableState.Never)]
    public abstract partial class StorageResourceCheckpointDetails
    {
        protected StorageResourceCheckpointDetails() { }
        [System.ComponentModel.EditorBrowsableAttribute(System.ComponentModel.EditorBrowsableState.Never)]
>>>>>>> b38a9c20
        public abstract int Length { get; }
        [System.ComponentModel.EditorBrowsableAttribute(System.ComponentModel.EditorBrowsableState.Never)]
        protected internal abstract void Serialize(System.IO.Stream stream);
    }
    [System.ComponentModel.EditorBrowsableAttribute(System.ComponentModel.EditorBrowsableState.Never)]
    public partial class StorageResourceCompleteTransferOptions
    {
        public StorageResourceCompleteTransferOptions() { }
        [System.ComponentModel.EditorBrowsableAttribute(System.ComponentModel.EditorBrowsableState.Never)]
        public Azure.Storage.DataMovement.StorageResourceItemProperties SourceProperties { get { throw null; } set { } }
    }
    public abstract partial class StorageResourceContainer : Azure.Storage.DataMovement.StorageResource
    {
        protected StorageResourceContainer() { }
        [System.ComponentModel.EditorBrowsableAttribute(System.ComponentModel.EditorBrowsableState.Never)]
        protected internal override bool IsContainer { get { throw null; } }
        [System.ComponentModel.EditorBrowsableAttribute(System.ComponentModel.EditorBrowsableState.Never)]
        protected internal abstract System.Threading.Tasks.Task CreateIfNotExistsAsync(System.Threading.CancellationToken cancellationToken = default(System.Threading.CancellationToken));
        [System.ComponentModel.EditorBrowsableAttribute(System.ComponentModel.EditorBrowsableState.Never)]
        protected internal abstract Azure.Storage.DataMovement.StorageResourceContainer GetChildStorageResourceContainer(string path);
        [System.ComponentModel.EditorBrowsableAttribute(System.ComponentModel.EditorBrowsableState.Never)]
        protected internal abstract Azure.Storage.DataMovement.StorageResourceItem GetStorageResourceReference(string path, string resourceId);
        [System.ComponentModel.EditorBrowsableAttribute(System.ComponentModel.EditorBrowsableState.Never)]
        protected internal abstract System.Collections.Generic.IAsyncEnumerable<Azure.Storage.DataMovement.StorageResource> GetStorageResourcesAsync(Azure.Storage.DataMovement.StorageResourceContainer destinationContainer = null, System.Threading.CancellationToken cancellationToken = default(System.Threading.CancellationToken));
    }
    [System.ComponentModel.EditorBrowsableAttribute(System.ComponentModel.EditorBrowsableState.Never)]
    public partial class StorageResourceCopyFromUriOptions
    {
        public StorageResourceCopyFromUriOptions() { }
        [System.ComponentModel.EditorBrowsableAttribute(System.ComponentModel.EditorBrowsableState.Never)]
        public string BlockId { get { throw null; } }
        [System.ComponentModel.EditorBrowsableAttribute(System.ComponentModel.EditorBrowsableState.Never)]
        public Azure.HttpAuthorization SourceAuthentication { get { throw null; } set { } }
        [System.ComponentModel.EditorBrowsableAttribute(System.ComponentModel.EditorBrowsableState.Never)]
        public Azure.Storage.DataMovement.StorageResourceItemProperties SourceProperties { get { throw null; } set { } }
    }
    public enum StorageResourceCreationMode
    {
        Default = 0,
        FailIfExists = 1,
        OverwriteIfExists = 2,
        SkipIfExists = 3,
    }
    public abstract partial class StorageResourceItem : Azure.Storage.DataMovement.StorageResource
    {
        protected StorageResourceItem() { }
        [System.ComponentModel.EditorBrowsableAttribute(System.ComponentModel.EditorBrowsableState.Never)]
        protected internal override bool IsContainer { get { throw null; } }
        [System.ComponentModel.EditorBrowsableAttribute(System.ComponentModel.EditorBrowsableState.Never)]
        protected internal abstract long? Length { get; }
        [System.ComponentModel.EditorBrowsableAttribute(System.ComponentModel.EditorBrowsableState.Never)]
        protected internal abstract long MaxSupportedChunkSize { get; }
<<<<<<< HEAD
        protected internal abstract long MaxSupportedSingleTransferSize { get; }
=======
        [System.ComponentModel.EditorBrowsableAttribute(System.ComponentModel.EditorBrowsableState.Never)]
        protected internal abstract long MaxSupportedSingleTransferSize { get; }
        [System.ComponentModel.EditorBrowsableAttribute(System.ComponentModel.EditorBrowsableState.Never)]
>>>>>>> b38a9c20
        protected internal abstract string ResourceId { get; }
        [System.ComponentModel.EditorBrowsableAttribute(System.ComponentModel.EditorBrowsableState.Never)]
        protected internal Azure.Storage.DataMovement.StorageResourceItemProperties ResourceProperties { get { throw null; } set { } }
<<<<<<< HEAD
        protected internal abstract Azure.Storage.DataMovement.TransferOrder TransferType { get; }
=======
        [System.ComponentModel.EditorBrowsableAttribute(System.ComponentModel.EditorBrowsableState.Never)]
        protected internal abstract Azure.Storage.DataMovement.TransferOrder TransferType { get; }
        [System.ComponentModel.EditorBrowsableAttribute(System.ComponentModel.EditorBrowsableState.Never)]
>>>>>>> b38a9c20
        protected internal abstract System.Threading.Tasks.Task CompleteTransferAsync(bool overwrite, Azure.Storage.DataMovement.StorageResourceCompleteTransferOptions completeTransferOptions = null, System.Threading.CancellationToken cancellationToken = default(System.Threading.CancellationToken));
        [System.ComponentModel.EditorBrowsableAttribute(System.ComponentModel.EditorBrowsableState.Never)]
        protected internal abstract System.Threading.Tasks.Task CopyBlockFromUriAsync(Azure.Storage.DataMovement.StorageResourceItem sourceResource, Azure.HttpRange range, bool overwrite, long completeLength, Azure.Storage.DataMovement.StorageResourceCopyFromUriOptions options = null, System.Threading.CancellationToken cancellationToken = default(System.Threading.CancellationToken));
        [System.ComponentModel.EditorBrowsableAttribute(System.ComponentModel.EditorBrowsableState.Never)]
        protected internal abstract System.Threading.Tasks.Task CopyFromStreamAsync(System.IO.Stream stream, long streamLength, bool overwrite, long completeLength, Azure.Storage.DataMovement.StorageResourceWriteToOffsetOptions options = null, System.Threading.CancellationToken cancellationToken = default(System.Threading.CancellationToken));
        [System.ComponentModel.EditorBrowsableAttribute(System.ComponentModel.EditorBrowsableState.Never)]
        protected internal abstract System.Threading.Tasks.Task CopyFromUriAsync(Azure.Storage.DataMovement.StorageResourceItem sourceResource, bool overwrite, long completeLength, Azure.Storage.DataMovement.StorageResourceCopyFromUriOptions options = null, System.Threading.CancellationToken cancellationToken = default(System.Threading.CancellationToken));
        [System.ComponentModel.EditorBrowsableAttribute(System.ComponentModel.EditorBrowsableState.Never)]
        protected internal abstract System.Threading.Tasks.Task<bool> DeleteIfExistsAsync(System.Threading.CancellationToken cancellationToken = default(System.Threading.CancellationToken));
        [System.ComponentModel.EditorBrowsableAttribute(System.ComponentModel.EditorBrowsableState.Never)]
        protected internal abstract System.Threading.Tasks.Task<Azure.HttpAuthorization> GetCopyAuthorizationHeaderAsync(System.Threading.CancellationToken cancellationToken = default(System.Threading.CancellationToken));
        [System.ComponentModel.EditorBrowsableAttribute(System.ComponentModel.EditorBrowsableState.Never)]
        protected internal abstract System.Threading.Tasks.Task<string> GetPermissionsAsync(Azure.Storage.DataMovement.StorageResourceItemProperties properties = null, System.Threading.CancellationToken cancellationToken = default(System.Threading.CancellationToken));
        [System.ComponentModel.EditorBrowsableAttribute(System.ComponentModel.EditorBrowsableState.Never)]
        protected internal abstract System.Threading.Tasks.Task<Azure.Storage.DataMovement.StorageResourceItemProperties> GetPropertiesAsync(System.Threading.CancellationToken token = default(System.Threading.CancellationToken));
        [System.ComponentModel.EditorBrowsableAttribute(System.ComponentModel.EditorBrowsableState.Never)]
        protected internal abstract System.Threading.Tasks.Task<Azure.Storage.DataMovement.StorageResourceReadStreamResult> ReadStreamAsync(long position = (long)0, long? length = default(long?), System.Threading.CancellationToken cancellationToken = default(System.Threading.CancellationToken));
        [System.ComponentModel.EditorBrowsableAttribute(System.ComponentModel.EditorBrowsableState.Never)]
        protected internal abstract System.Threading.Tasks.Task SetPermissionsAsync(Azure.Storage.DataMovement.StorageResourceItem sourceResource, Azure.Storage.DataMovement.StorageResourceItemProperties sourceProperties, System.Threading.CancellationToken cancellationToken = default(System.Threading.CancellationToken));
    }
    [System.ComponentModel.EditorBrowsableAttribute(System.ComponentModel.EditorBrowsableState.Never)]
    public partial class StorageResourceItemProperties
    {
<<<<<<< HEAD
        public StorageResourceItemProperties() { }
=======
        [System.ComponentModel.EditorBrowsableAttribute(System.ComponentModel.EditorBrowsableState.Never)]
        public StorageResourceItemProperties() { }
        [System.ComponentModel.EditorBrowsableAttribute(System.ComponentModel.EditorBrowsableState.Never)]
>>>>>>> b38a9c20
        public Azure.ETag? ETag { get { throw null; } set { } }
        [System.ComponentModel.EditorBrowsableAttribute(System.ComponentModel.EditorBrowsableState.Never)]
        public System.DateTimeOffset? LastModifiedTime { get { throw null; } set { } }
<<<<<<< HEAD
        public System.Collections.Generic.IDictionary<string, object> RawProperties { get { throw null; } set { } }
=======
        [System.ComponentModel.EditorBrowsableAttribute(System.ComponentModel.EditorBrowsableState.Never)]
        public System.Collections.Generic.IDictionary<string, object> RawProperties { get { throw null; } set { } }
        [System.ComponentModel.EditorBrowsableAttribute(System.ComponentModel.EditorBrowsableState.Never)]
>>>>>>> b38a9c20
        public long? ResourceLength { get { throw null; } set { } }
    }
    public abstract partial class StorageResourceProvider
    {
        protected StorageResourceProvider() { }
        [System.ComponentModel.EditorBrowsableAttribute(System.ComponentModel.EditorBrowsableState.Never)]
        protected internal abstract string ProviderId { get; }
<<<<<<< HEAD
        protected internal abstract System.Threading.Tasks.Task<Azure.Storage.DataMovement.StorageResource> FromDestinationAsync(Azure.Storage.DataMovement.TransferProperties properties, System.Threading.CancellationToken cancellationToken);
        protected internal abstract System.Threading.Tasks.Task<Azure.Storage.DataMovement.StorageResource> FromSourceAsync(Azure.Storage.DataMovement.TransferProperties properties, System.Threading.CancellationToken cancellationToken);
=======
        [System.ComponentModel.EditorBrowsableAttribute(System.ComponentModel.EditorBrowsableState.Never)]
        protected internal abstract System.Threading.Tasks.ValueTask<Azure.Storage.DataMovement.StorageResource> FromDestinationAsync(Azure.Storage.DataMovement.TransferProperties properties, System.Threading.CancellationToken cancellationToken);
        [System.ComponentModel.EditorBrowsableAttribute(System.ComponentModel.EditorBrowsableState.Never)]
        protected internal abstract System.Threading.Tasks.ValueTask<Azure.Storage.DataMovement.StorageResource> FromSourceAsync(Azure.Storage.DataMovement.TransferProperties properties, System.Threading.CancellationToken cancellationToken);
>>>>>>> b38a9c20
    }
    [System.ComponentModel.EditorBrowsableAttribute(System.ComponentModel.EditorBrowsableState.Never)]
    public partial class StorageResourceReadStreamResult
    {
        [System.ComponentModel.EditorBrowsableAttribute(System.ComponentModel.EditorBrowsableState.Never)]
        public readonly System.IO.Stream Content;
        [System.ComponentModel.EditorBrowsableAttribute(System.ComponentModel.EditorBrowsableState.Never)]
        public readonly long? ContentLength;
        [System.ComponentModel.EditorBrowsableAttribute(System.ComponentModel.EditorBrowsableState.Never)]
        public readonly Azure.ETag? ETag;
        [System.ComponentModel.EditorBrowsableAttribute(System.ComponentModel.EditorBrowsableState.Never)]
        public readonly long? ResourceLength;
        [System.ComponentModel.EditorBrowsableAttribute(System.ComponentModel.EditorBrowsableState.Never)]
        public StorageResourceReadStreamResult(System.IO.Stream content, Azure.HttpRange range, Azure.Storage.DataMovement.StorageResourceItemProperties properties) { }
    }
    public partial class StorageResourceWriteToOffsetOptions
    {
        public StorageResourceWriteToOffsetOptions() { }
        public string BlockId { get { throw null; } set { } }
        public bool Initial { get { throw null; } set { } }
        public long? Position { get { throw null; } set { } }
        public Azure.Storage.DataMovement.StorageResourceItemProperties SourceProperties { get { throw null; } set { } }
    }
    public partial class TransferCheckpointStoreOptions
    {
        internal TransferCheckpointStoreOptions() { }
        public static Azure.Storage.DataMovement.TransferCheckpointStoreOptions CreateLocalStore(string localCheckpointPath) { throw null; }
        public static Azure.Storage.DataMovement.TransferCheckpointStoreOptions DisableCheckpoint() { throw null; }
<<<<<<< HEAD
    }
    [System.FlagsAttribute]
    public enum TransferErrorMode
    {
        StopOnAnyFailure = 0,
        ContinueOnFailure = 1,
    }
=======
    }
    [System.FlagsAttribute]
    public enum TransferErrorMode
    {
        StopOnAnyFailure = 0,
        ContinueOnFailure = 1,
    }
>>>>>>> b38a9c20
    public abstract partial class TransferEventArgs : Azure.SyncAsyncEventArgs
    {
        protected TransferEventArgs(string transferId, bool isRunningSynchronously, System.Threading.CancellationToken cancellationToken) : base (default(bool), default(System.Threading.CancellationToken)) { }
        public string TransferId { get { throw null; } }
    }
    public partial class TransferItemCompletedEventArgs : Azure.Storage.DataMovement.TransferEventArgs
    {
        public TransferItemCompletedEventArgs(string transferId, Azure.Storage.DataMovement.StorageResourceItem sourceResource, Azure.Storage.DataMovement.StorageResourceItem destinationResource, bool isRunningSynchronously, System.Threading.CancellationToken cancellationToken) : base (default(string), default(bool), default(System.Threading.CancellationToken)) { }
        public Azure.Storage.DataMovement.StorageResourceItem Destination { get { throw null; } }
        public Azure.Storage.DataMovement.StorageResourceItem Source { get { throw null; } }
    }
    public partial class TransferItemFailedEventArgs : Azure.Storage.DataMovement.TransferEventArgs
    {
        public TransferItemFailedEventArgs(string transferId, Azure.Storage.DataMovement.StorageResource sourceResource, Azure.Storage.DataMovement.StorageResource destinationResource, System.Exception exception, bool isRunningSynchronously, System.Threading.CancellationToken cancellationToken) : base (default(string), default(bool), default(System.Threading.CancellationToken)) { }
        public Azure.Storage.DataMovement.StorageResource Destination { get { throw null; } }
        public System.Exception Exception { get { throw null; } }
        public Azure.Storage.DataMovement.StorageResource Source { get { throw null; } }
    }
    public partial class TransferItemSkippedEventArgs : Azure.Storage.DataMovement.TransferEventArgs
    {
        public TransferItemSkippedEventArgs(string transferId, Azure.Storage.DataMovement.StorageResourceItem sourceResource, Azure.Storage.DataMovement.StorageResourceItem destinationResource, bool isRunningSynchronously, System.Threading.CancellationToken cancellationToken) : base (default(string), default(bool), default(System.Threading.CancellationToken)) { }
        public Azure.Storage.DataMovement.StorageResourceItem Destination { get { throw null; } }
        public Azure.Storage.DataMovement.StorageResourceItem Source { get { throw null; } }
    }
    public partial class TransferManager : System.IAsyncDisposable
    {
        protected TransferManager() { }
        public TransferManager(Azure.Storage.DataMovement.TransferManagerOptions options = null) { }
        public virtual System.Collections.Generic.IAsyncEnumerable<Azure.Storage.DataMovement.TransferProperties> GetResumableTransfersAsync([System.Runtime.CompilerServices.EnumeratorCancellationAttribute] System.Threading.CancellationToken cancellationToken = default(System.Threading.CancellationToken)) { throw null; }
        public virtual System.Collections.Generic.IAsyncEnumerable<Azure.Storage.DataMovement.TransferOperation> GetTransfersAsync(System.Collections.Generic.ICollection<Azure.Storage.DataMovement.TransferStatus> filterByStatus = null, [System.Runtime.CompilerServices.EnumeratorCancellationAttribute] System.Threading.CancellationToken cancellationToken = default(System.Threading.CancellationToken)) { throw null; }
        public virtual System.Threading.Tasks.Task PauseTransferAsync(string transferId, System.Threading.CancellationToken cancellationToken = default(System.Threading.CancellationToken)) { throw null; }
        public virtual System.Threading.Tasks.Task<System.Collections.Generic.List<Azure.Storage.DataMovement.TransferOperation>> ResumeAllTransfersAsync(Azure.Storage.DataMovement.TransferOptions transferOptions = null, System.Threading.CancellationToken cancellationToken = default(System.Threading.CancellationToken)) { throw null; }
        public virtual System.Threading.Tasks.Task<Azure.Storage.DataMovement.TransferOperation> ResumeTransferAsync(string transferId, Azure.Storage.DataMovement.TransferOptions transferOptions = null, System.Threading.CancellationToken cancellationToken = default(System.Threading.CancellationToken)) { throw null; }
        public virtual System.Threading.Tasks.Task<Azure.Storage.DataMovement.TransferOperation> StartTransferAsync(Azure.Storage.DataMovement.StorageResource sourceResource, Azure.Storage.DataMovement.StorageResource destinationResource, Azure.Storage.DataMovement.TransferOptions transferOptions = null, System.Threading.CancellationToken cancellationToken = default(System.Threading.CancellationToken)) { throw null; }
        System.Threading.Tasks.ValueTask System.IAsyncDisposable.DisposeAsync() { throw null; }
    }
    public partial class TransferManagerOptions
    {
        public TransferManagerOptions() { }
        public Azure.Storage.DataMovement.TransferCheckpointStoreOptions CheckpointStoreOptions { get { throw null; } set { } }
        public Azure.Core.DiagnosticsOptions Diagnostics { get { throw null; } }
        public Azure.Storage.DataMovement.TransferErrorMode ErrorMode { get { throw null; } set { } }
        public int? MaximumConcurrency { get { throw null; } set { } }
        public System.Collections.Generic.IList<Azure.Storage.DataMovement.StorageResourceProvider> ProvidersForResuming { get { throw null; } set { } }
    }
    public partial class TransferOperation
    {
        internal TransferOperation() { }
        public bool HasCompleted { get { throw null; } }
        public string Id { get { throw null; } }
        public Azure.Storage.DataMovement.TransferStatus Status { get { throw null; } }
        public Azure.Storage.DataMovement.TransferManager TransferManager { get { throw null; } }
        public virtual System.Threading.Tasks.Task PauseAsync(System.Threading.CancellationToken cancellationToken = default(System.Threading.CancellationToken)) { throw null; }
        public System.Threading.Tasks.Task WaitForCompletionAsync(System.Threading.CancellationToken cancellationToken = default(System.Threading.CancellationToken)) { throw null; }
    }
    public partial class TransferOptions : System.IEquatable<Azure.Storage.DataMovement.TransferOptions>
    {
        public TransferOptions() { }
        public Azure.Storage.DataMovement.StorageResourceCreationMode CreationMode { get { throw null; } set { } }
        public long? InitialTransferSize { get { throw null; } set { } }
        public long? MaximumTransferChunkSize { get { throw null; } set { } }
        public Azure.Storage.DataMovement.TransferProgressHandlerOptions ProgressHandlerOptions { get { throw null; } set { } }
        public event Azure.Core.SyncAsyncEventHandler<Azure.Storage.DataMovement.TransferItemCompletedEventArgs> ItemTransferCompleted { add { } remove { } }
        public event Azure.Core.SyncAsyncEventHandler<Azure.Storage.DataMovement.TransferItemFailedEventArgs> ItemTransferFailed { add { } remove { } }
        public event Azure.Core.SyncAsyncEventHandler<Azure.Storage.DataMovement.TransferItemSkippedEventArgs> ItemTransferSkipped { add { } remove { } }
        public event Azure.Core.SyncAsyncEventHandler<Azure.Storage.DataMovement.TransferStatusEventArgs> TransferStatusChanged { add { } remove { } }
        [System.ComponentModel.EditorBrowsableAttribute(System.ComponentModel.EditorBrowsableState.Never)]
        public bool Equals(Azure.Storage.DataMovement.TransferOptions obj) { throw null; }
        [System.ComponentModel.EditorBrowsableAttribute(System.ComponentModel.EditorBrowsableState.Never)]
        public override bool Equals(object obj) { throw null; }
        [System.ComponentModel.EditorBrowsableAttribute(System.ComponentModel.EditorBrowsableState.Never)]
        public override int GetHashCode() { throw null; }
        [System.ComponentModel.EditorBrowsableAttribute(System.ComponentModel.EditorBrowsableState.Never)]
        public static bool operator ==(Azure.Storage.DataMovement.TransferOptions left, Azure.Storage.DataMovement.TransferOptions right) { throw null; }
        [System.ComponentModel.EditorBrowsableAttribute(System.ComponentModel.EditorBrowsableState.Never)]
        public static bool operator !=(Azure.Storage.DataMovement.TransferOptions left, Azure.Storage.DataMovement.TransferOptions right) { throw null; }
    }
    public enum TransferOrder
    {
        Unordered = 0,
        Sequential = 1,
    }
    public partial class TransferProgress
    {
        internal TransferProgress() { }
        public long? BytesTransferred { get { throw null; } }
        public long CompletedCount { get { throw null; } }
        public long FailedCount { get { throw null; } }
        public long InProgressCount { get { throw null; } }
        public long QueuedCount { get { throw null; } }
        public long SkippedCount { get { throw null; } }
    }
    public partial class TransferProgressHandlerOptions
    {
        public TransferProgressHandlerOptions() { }
        public System.IProgress<Azure.Storage.DataMovement.TransferProgress> ProgressHandler { get { throw null; } set { } }
        public bool TrackBytesTransferred { get { throw null; } set { } }
    }
    public partial class TransferProperties
    {
        [System.ComponentModel.EditorBrowsableAttribute(System.ComponentModel.EditorBrowsableState.Never)]
        protected internal TransferProperties() { }
        [System.ComponentModel.EditorBrowsableAttribute(System.ComponentModel.EditorBrowsableState.Never)]
        public virtual byte[] DestinationCheckpointDetails { get { throw null; } }
        [System.ComponentModel.EditorBrowsableAttribute(System.ComponentModel.EditorBrowsableState.Never)]
        public virtual string DestinationProviderId { get { throw null; } }
        public virtual System.Uri DestinationUri { get { throw null; } }
        public virtual bool IsContainer { get { throw null; } }
        [System.ComponentModel.EditorBrowsableAttribute(System.ComponentModel.EditorBrowsableState.Never)]
        public virtual byte[] SourceCheckpointDetails { get { throw null; } }
        [System.ComponentModel.EditorBrowsableAttribute(System.ComponentModel.EditorBrowsableState.Never)]
        public virtual string SourceProviderId { get { throw null; } }
        public virtual System.Uri SourceUri { get { throw null; } }
        public virtual string TransferId { get { throw null; } }
    }
    public enum TransferState
    {
        None = 0,
        Queued = 1,
        InProgress = 2,
        Pausing = 3,
        Stopping = 4,
        Paused = 5,
        Completed = 6,
    }
    public partial class TransferStatus : System.IEquatable<Azure.Storage.DataMovement.TransferStatus>
    {
        protected internal TransferStatus() { }
        protected internal TransferStatus(Azure.Storage.DataMovement.TransferState state, bool hasFailureItems, bool hasSkippedItems) { }
        public bool HasCompletedSuccessfully { get { throw null; } }
        public bool HasFailedItems { get { throw null; } }
        public bool HasSkippedItems { get { throw null; } }
        public Azure.Storage.DataMovement.TransferState State { get { throw null; } }
        public bool Equals(Azure.Storage.DataMovement.TransferStatus other) { throw null; }
        public override bool Equals(object obj) { throw null; }
        public override int GetHashCode() { throw null; }
        public static bool operator ==(Azure.Storage.DataMovement.TransferStatus left, Azure.Storage.DataMovement.TransferStatus right) { throw null; }
        public static bool operator !=(Azure.Storage.DataMovement.TransferStatus left, Azure.Storage.DataMovement.TransferStatus right) { throw null; }
    }
<<<<<<< HEAD
    public partial class TransferOperation
    {
        internal TransferOperation() { }
        public bool HasCompleted { get { throw null; } }
        public string Id { get { throw null; } }
        public Azure.Storage.DataMovement.TransferStatus Status { get { throw null; } }
        public Azure.Storage.DataMovement.TransferManager TransferManager { get { throw null; } }
        public virtual System.Threading.Tasks.Task PauseAsync(System.Threading.CancellationToken cancellationToken = default(System.Threading.CancellationToken)) { throw null; }
        public System.Threading.Tasks.Task WaitForCompletionAsync(System.Threading.CancellationToken cancellationToken = default(System.Threading.CancellationToken)) { throw null; }
    }
    public partial class TransferOptions : System.IEquatable<Azure.Storage.DataMovement.TransferOptions>
    {
        public TransferOptions() { }
        public Azure.Storage.DataMovement.StorageResourceCreationMode CreationPreference { get { throw null; } set { } }
        public long? InitialTransferSize { get { throw null; } set { } }
        public long? MaximumTransferChunkSize { get { throw null; } set { } }
        public Azure.Storage.DataMovement.TransferProgressHandlerOptions ProgressHandlerOptions { get { throw null; } set { } }
        public event Azure.Core.SyncAsyncEventHandler<Azure.Storage.DataMovement.TransferItemCompletedEventArgs> ItemTransferCompleted { add { } remove { } }
        public event Azure.Core.SyncAsyncEventHandler<Azure.Storage.DataMovement.TransferItemFailedEventArgs> ItemTransferFailed { add { } remove { } }
        public event Azure.Core.SyncAsyncEventHandler<Azure.Storage.DataMovement.TransferItemSkippedEventArgs> ItemTransferSkipped { add { } remove { } }
        public event Azure.Core.SyncAsyncEventHandler<Azure.Storage.DataMovement.TransferStatusEventArgs> TransferStatusChanged { add { } remove { } }
        [System.ComponentModel.EditorBrowsableAttribute(System.ComponentModel.EditorBrowsableState.Never)]
        public bool Equals(Azure.Storage.DataMovement.TransferOptions obj) { throw null; }
        [System.ComponentModel.EditorBrowsableAttribute(System.ComponentModel.EditorBrowsableState.Never)]
        public override bool Equals(object obj) { throw null; }
        [System.ComponentModel.EditorBrowsableAttribute(System.ComponentModel.EditorBrowsableState.Never)]
        public override int GetHashCode() { throw null; }
        [System.ComponentModel.EditorBrowsableAttribute(System.ComponentModel.EditorBrowsableState.Never)]
        public static bool operator ==(Azure.Storage.DataMovement.TransferOptions left, Azure.Storage.DataMovement.TransferOptions right) { throw null; }
        [System.ComponentModel.EditorBrowsableAttribute(System.ComponentModel.EditorBrowsableState.Never)]
        public static bool operator !=(Azure.Storage.DataMovement.TransferOptions left, Azure.Storage.DataMovement.TransferOptions right) { throw null; }
    }
    public enum TransferOrder
    {
        Unordered = 0,
        Sequential = 1,
    }
    public partial class TransferProgress
    {
        internal TransferProgress() { }
        public long? BytesTransferred { get { throw null; } }
        public long CompletedCount { get { throw null; } }
        public long FailedCount { get { throw null; } }
        public long InProgressCount { get { throw null; } }
        public long QueuedCount { get { throw null; } }
        public long SkippedCount { get { throw null; } }
    }
    public partial class TransferProgressHandlerOptions
    {
        public TransferProgressHandlerOptions() { }
        public System.IProgress<Azure.Storage.DataMovement.TransferProgress> ProgressHandler { get { throw null; } set { } }
        public bool TrackBytesTransferred { get { throw null; } set { } }
    }
    public partial class TransferProperties
    {
        protected internal TransferProperties() { }
        public virtual byte[] DestinationCheckpointDetails { get { throw null; } }
        public virtual string DestinationProviderId { get { throw null; } }
        public virtual System.Uri DestinationUri { get { throw null; } }
        public virtual bool IsContainer { get { throw null; } }
        public virtual byte[] SourceCheckpointDetails { get { throw null; } }
        public virtual string SourceProviderId { get { throw null; } }
        public virtual System.Uri SourceUri { get { throw null; } }
        public virtual string TransferId { get { throw null; } }
    }
    public enum TransferState
    {
        None = 0,
        Queued = 1,
        InProgress = 2,
        Pausing = 3,
        Stopping = 4,
        Paused = 5,
        Completed = 6,
    }
    public partial class TransferStatus : System.IEquatable<Azure.Storage.DataMovement.TransferStatus>
    {
        protected internal TransferStatus() { }
        protected internal TransferStatus(Azure.Storage.DataMovement.TransferState state, bool hasFailureItems, bool hasSkippedItems) { }
        public bool HasCompletedSuccessfully { get { throw null; } }
        public bool HasFailedItems { get { throw null; } }
        public bool HasSkippedItems { get { throw null; } }
        public Azure.Storage.DataMovement.TransferState State { get { throw null; } }
        public bool Equals(Azure.Storage.DataMovement.TransferStatus other) { throw null; }
        public override bool Equals(object obj) { throw null; }
        public override int GetHashCode() { throw null; }
        public static bool operator ==(Azure.Storage.DataMovement.TransferStatus left, Azure.Storage.DataMovement.TransferStatus right) { throw null; }
        public static bool operator !=(Azure.Storage.DataMovement.TransferStatus left, Azure.Storage.DataMovement.TransferStatus right) { throw null; }
    }
=======
>>>>>>> b38a9c20
    public partial class TransferStatusEventArgs : Azure.Storage.DataMovement.TransferEventArgs
    {
        public TransferStatusEventArgs(string transferId, Azure.Storage.DataMovement.TransferStatus transferStatus, bool isRunningSynchronously, System.Threading.CancellationToken cancellationToken) : base (default(string), default(bool), default(System.Threading.CancellationToken)) { }
        public Azure.Storage.DataMovement.TransferStatus TransferStatus { get { throw null; } }
    }
}<|MERGE_RESOLUTION|>--- conflicted
+++ resolved
@@ -2,14 +2,6 @@
 {
     public partial class LocalFilesStorageResourceProvider : Azure.Storage.DataMovement.StorageResourceProvider
     {
-<<<<<<< HEAD
-        public LocalFilesStorageResourceProvider() { }
-        protected internal override string ProviderId { get { throw null; } }
-        protected internal override System.Threading.Tasks.Task<Azure.Storage.DataMovement.StorageResource> FromDestinationAsync(Azure.Storage.DataMovement.TransferProperties properties, System.Threading.CancellationToken cancellationToken) { throw null; }
-        public Azure.Storage.DataMovement.StorageResourceContainer FromDirectory(string directoryPath) { throw null; }
-        public Azure.Storage.DataMovement.StorageResourceItem FromFile(string filePath) { throw null; }
-        protected internal override System.Threading.Tasks.Task<Azure.Storage.DataMovement.StorageResource> FromSourceAsync(Azure.Storage.DataMovement.TransferProperties properties, System.Threading.CancellationToken cancellationToken) { throw null; }
-=======
         internal LocalFilesStorageResourceProvider() { }
         [System.ComponentModel.EditorBrowsableAttribute(System.ComponentModel.EditorBrowsableState.Never)]
         protected internal override string ProviderId { get { throw null; } }
@@ -19,7 +11,6 @@
         public static Azure.Storage.DataMovement.StorageResourceItem FromFile(string filePath) { throw null; }
         [System.ComponentModel.EditorBrowsableAttribute(System.ComponentModel.EditorBrowsableState.Never)]
         protected internal override System.Threading.Tasks.ValueTask<Azure.Storage.DataMovement.StorageResource> FromSourceAsync(Azure.Storage.DataMovement.TransferProperties properties, System.Threading.CancellationToken cancellationToken) { throw null; }
->>>>>>> b38a9c20
     }
     public abstract partial class StorageResource
     {
@@ -29,25 +20,16 @@
         [System.ComponentModel.EditorBrowsableAttribute(System.ComponentModel.EditorBrowsableState.Never)]
         public abstract string ProviderId { get; }
         public abstract System.Uri Uri { get; }
-<<<<<<< HEAD
+        [System.ComponentModel.EditorBrowsableAttribute(System.ComponentModel.EditorBrowsableState.Never)]
         protected internal abstract Azure.Storage.DataMovement.StorageResourceCheckpointDetails GetDestinationCheckpointDetails();
+        [System.ComponentModel.EditorBrowsableAttribute(System.ComponentModel.EditorBrowsableState.Never)]
         protected internal abstract Azure.Storage.DataMovement.StorageResourceCheckpointDetails GetSourceCheckpointDetails();
     }
+    [System.ComponentModel.EditorBrowsableAttribute(System.ComponentModel.EditorBrowsableState.Never)]
     public abstract partial class StorageResourceCheckpointDetails
     {
         protected StorageResourceCheckpointDetails() { }
-=======
-        [System.ComponentModel.EditorBrowsableAttribute(System.ComponentModel.EditorBrowsableState.Never)]
-        protected internal abstract Azure.Storage.DataMovement.StorageResourceCheckpointDetails GetDestinationCheckpointDetails();
-        [System.ComponentModel.EditorBrowsableAttribute(System.ComponentModel.EditorBrowsableState.Never)]
-        protected internal abstract Azure.Storage.DataMovement.StorageResourceCheckpointDetails GetSourceCheckpointDetails();
-    }
-    [System.ComponentModel.EditorBrowsableAttribute(System.ComponentModel.EditorBrowsableState.Never)]
-    public abstract partial class StorageResourceCheckpointDetails
-    {
-        protected StorageResourceCheckpointDetails() { }
-        [System.ComponentModel.EditorBrowsableAttribute(System.ComponentModel.EditorBrowsableState.Never)]
->>>>>>> b38a9c20
+        [System.ComponentModel.EditorBrowsableAttribute(System.ComponentModel.EditorBrowsableState.Never)]
         public abstract int Length { get; }
         [System.ComponentModel.EditorBrowsableAttribute(System.ComponentModel.EditorBrowsableState.Never)]
         protected internal abstract void Serialize(System.IO.Stream stream);
@@ -100,23 +82,15 @@
         protected internal abstract long? Length { get; }
         [System.ComponentModel.EditorBrowsableAttribute(System.ComponentModel.EditorBrowsableState.Never)]
         protected internal abstract long MaxSupportedChunkSize { get; }
-<<<<<<< HEAD
+        [System.ComponentModel.EditorBrowsableAttribute(System.ComponentModel.EditorBrowsableState.Never)]
         protected internal abstract long MaxSupportedSingleTransferSize { get; }
-=======
-        [System.ComponentModel.EditorBrowsableAttribute(System.ComponentModel.EditorBrowsableState.Never)]
-        protected internal abstract long MaxSupportedSingleTransferSize { get; }
-        [System.ComponentModel.EditorBrowsableAttribute(System.ComponentModel.EditorBrowsableState.Never)]
->>>>>>> b38a9c20
+        [System.ComponentModel.EditorBrowsableAttribute(System.ComponentModel.EditorBrowsableState.Never)]
         protected internal abstract string ResourceId { get; }
         [System.ComponentModel.EditorBrowsableAttribute(System.ComponentModel.EditorBrowsableState.Never)]
         protected internal Azure.Storage.DataMovement.StorageResourceItemProperties ResourceProperties { get { throw null; } set { } }
-<<<<<<< HEAD
+        [System.ComponentModel.EditorBrowsableAttribute(System.ComponentModel.EditorBrowsableState.Never)]
         protected internal abstract Azure.Storage.DataMovement.TransferOrder TransferType { get; }
-=======
-        [System.ComponentModel.EditorBrowsableAttribute(System.ComponentModel.EditorBrowsableState.Never)]
-        protected internal abstract Azure.Storage.DataMovement.TransferOrder TransferType { get; }
-        [System.ComponentModel.EditorBrowsableAttribute(System.ComponentModel.EditorBrowsableState.Never)]
->>>>>>> b38a9c20
+        [System.ComponentModel.EditorBrowsableAttribute(System.ComponentModel.EditorBrowsableState.Never)]
         protected internal abstract System.Threading.Tasks.Task CompleteTransferAsync(bool overwrite, Azure.Storage.DataMovement.StorageResourceCompleteTransferOptions completeTransferOptions = null, System.Threading.CancellationToken cancellationToken = default(System.Threading.CancellationToken));
         [System.ComponentModel.EditorBrowsableAttribute(System.ComponentModel.EditorBrowsableState.Never)]
         protected internal abstract System.Threading.Tasks.Task CopyBlockFromUriAsync(Azure.Storage.DataMovement.StorageResourceItem sourceResource, Azure.HttpRange range, bool overwrite, long completeLength, Azure.Storage.DataMovement.StorageResourceCopyFromUriOptions options = null, System.Threading.CancellationToken cancellationToken = default(System.Threading.CancellationToken));
@@ -140,23 +114,15 @@
     [System.ComponentModel.EditorBrowsableAttribute(System.ComponentModel.EditorBrowsableState.Never)]
     public partial class StorageResourceItemProperties
     {
-<<<<<<< HEAD
+        [System.ComponentModel.EditorBrowsableAttribute(System.ComponentModel.EditorBrowsableState.Never)]
         public StorageResourceItemProperties() { }
-=======
-        [System.ComponentModel.EditorBrowsableAttribute(System.ComponentModel.EditorBrowsableState.Never)]
-        public StorageResourceItemProperties() { }
-        [System.ComponentModel.EditorBrowsableAttribute(System.ComponentModel.EditorBrowsableState.Never)]
->>>>>>> b38a9c20
+        [System.ComponentModel.EditorBrowsableAttribute(System.ComponentModel.EditorBrowsableState.Never)]
         public Azure.ETag? ETag { get { throw null; } set { } }
         [System.ComponentModel.EditorBrowsableAttribute(System.ComponentModel.EditorBrowsableState.Never)]
         public System.DateTimeOffset? LastModifiedTime { get { throw null; } set { } }
-<<<<<<< HEAD
+        [System.ComponentModel.EditorBrowsableAttribute(System.ComponentModel.EditorBrowsableState.Never)]
         public System.Collections.Generic.IDictionary<string, object> RawProperties { get { throw null; } set { } }
-=======
-        [System.ComponentModel.EditorBrowsableAttribute(System.ComponentModel.EditorBrowsableState.Never)]
-        public System.Collections.Generic.IDictionary<string, object> RawProperties { get { throw null; } set { } }
-        [System.ComponentModel.EditorBrowsableAttribute(System.ComponentModel.EditorBrowsableState.Never)]
->>>>>>> b38a9c20
+        [System.ComponentModel.EditorBrowsableAttribute(System.ComponentModel.EditorBrowsableState.Never)]
         public long? ResourceLength { get { throw null; } set { } }
     }
     public abstract partial class StorageResourceProvider
@@ -164,15 +130,10 @@
         protected StorageResourceProvider() { }
         [System.ComponentModel.EditorBrowsableAttribute(System.ComponentModel.EditorBrowsableState.Never)]
         protected internal abstract string ProviderId { get; }
-<<<<<<< HEAD
-        protected internal abstract System.Threading.Tasks.Task<Azure.Storage.DataMovement.StorageResource> FromDestinationAsync(Azure.Storage.DataMovement.TransferProperties properties, System.Threading.CancellationToken cancellationToken);
-        protected internal abstract System.Threading.Tasks.Task<Azure.Storage.DataMovement.StorageResource> FromSourceAsync(Azure.Storage.DataMovement.TransferProperties properties, System.Threading.CancellationToken cancellationToken);
-=======
         [System.ComponentModel.EditorBrowsableAttribute(System.ComponentModel.EditorBrowsableState.Never)]
         protected internal abstract System.Threading.Tasks.ValueTask<Azure.Storage.DataMovement.StorageResource> FromDestinationAsync(Azure.Storage.DataMovement.TransferProperties properties, System.Threading.CancellationToken cancellationToken);
         [System.ComponentModel.EditorBrowsableAttribute(System.ComponentModel.EditorBrowsableState.Never)]
         protected internal abstract System.Threading.Tasks.ValueTask<Azure.Storage.DataMovement.StorageResource> FromSourceAsync(Azure.Storage.DataMovement.TransferProperties properties, System.Threading.CancellationToken cancellationToken);
->>>>>>> b38a9c20
     }
     [System.ComponentModel.EditorBrowsableAttribute(System.ComponentModel.EditorBrowsableState.Never)]
     public partial class StorageResourceReadStreamResult
@@ -201,7 +162,6 @@
         internal TransferCheckpointStoreOptions() { }
         public static Azure.Storage.DataMovement.TransferCheckpointStoreOptions CreateLocalStore(string localCheckpointPath) { throw null; }
         public static Azure.Storage.DataMovement.TransferCheckpointStoreOptions DisableCheckpoint() { throw null; }
-<<<<<<< HEAD
     }
     [System.FlagsAttribute]
     public enum TransferErrorMode
@@ -209,15 +169,6 @@
         StopOnAnyFailure = 0,
         ContinueOnFailure = 1,
     }
-=======
-    }
-    [System.FlagsAttribute]
-    public enum TransferErrorMode
-    {
-        StopOnAnyFailure = 0,
-        ContinueOnFailure = 1,
-    }
->>>>>>> b38a9c20
     public abstract partial class TransferEventArgs : Azure.SyncAsyncEventArgs
     {
         protected TransferEventArgs(string transferId, bool isRunningSynchronously, System.Threading.CancellationToken cancellationToken) : base (default(bool), default(System.Threading.CancellationToken)) { }
@@ -357,98 +308,6 @@
         public static bool operator ==(Azure.Storage.DataMovement.TransferStatus left, Azure.Storage.DataMovement.TransferStatus right) { throw null; }
         public static bool operator !=(Azure.Storage.DataMovement.TransferStatus left, Azure.Storage.DataMovement.TransferStatus right) { throw null; }
     }
-<<<<<<< HEAD
-    public partial class TransferOperation
-    {
-        internal TransferOperation() { }
-        public bool HasCompleted { get { throw null; } }
-        public string Id { get { throw null; } }
-        public Azure.Storage.DataMovement.TransferStatus Status { get { throw null; } }
-        public Azure.Storage.DataMovement.TransferManager TransferManager { get { throw null; } }
-        public virtual System.Threading.Tasks.Task PauseAsync(System.Threading.CancellationToken cancellationToken = default(System.Threading.CancellationToken)) { throw null; }
-        public System.Threading.Tasks.Task WaitForCompletionAsync(System.Threading.CancellationToken cancellationToken = default(System.Threading.CancellationToken)) { throw null; }
-    }
-    public partial class TransferOptions : System.IEquatable<Azure.Storage.DataMovement.TransferOptions>
-    {
-        public TransferOptions() { }
-        public Azure.Storage.DataMovement.StorageResourceCreationMode CreationPreference { get { throw null; } set { } }
-        public long? InitialTransferSize { get { throw null; } set { } }
-        public long? MaximumTransferChunkSize { get { throw null; } set { } }
-        public Azure.Storage.DataMovement.TransferProgressHandlerOptions ProgressHandlerOptions { get { throw null; } set { } }
-        public event Azure.Core.SyncAsyncEventHandler<Azure.Storage.DataMovement.TransferItemCompletedEventArgs> ItemTransferCompleted { add { } remove { } }
-        public event Azure.Core.SyncAsyncEventHandler<Azure.Storage.DataMovement.TransferItemFailedEventArgs> ItemTransferFailed { add { } remove { } }
-        public event Azure.Core.SyncAsyncEventHandler<Azure.Storage.DataMovement.TransferItemSkippedEventArgs> ItemTransferSkipped { add { } remove { } }
-        public event Azure.Core.SyncAsyncEventHandler<Azure.Storage.DataMovement.TransferStatusEventArgs> TransferStatusChanged { add { } remove { } }
-        [System.ComponentModel.EditorBrowsableAttribute(System.ComponentModel.EditorBrowsableState.Never)]
-        public bool Equals(Azure.Storage.DataMovement.TransferOptions obj) { throw null; }
-        [System.ComponentModel.EditorBrowsableAttribute(System.ComponentModel.EditorBrowsableState.Never)]
-        public override bool Equals(object obj) { throw null; }
-        [System.ComponentModel.EditorBrowsableAttribute(System.ComponentModel.EditorBrowsableState.Never)]
-        public override int GetHashCode() { throw null; }
-        [System.ComponentModel.EditorBrowsableAttribute(System.ComponentModel.EditorBrowsableState.Never)]
-        public static bool operator ==(Azure.Storage.DataMovement.TransferOptions left, Azure.Storage.DataMovement.TransferOptions right) { throw null; }
-        [System.ComponentModel.EditorBrowsableAttribute(System.ComponentModel.EditorBrowsableState.Never)]
-        public static bool operator !=(Azure.Storage.DataMovement.TransferOptions left, Azure.Storage.DataMovement.TransferOptions right) { throw null; }
-    }
-    public enum TransferOrder
-    {
-        Unordered = 0,
-        Sequential = 1,
-    }
-    public partial class TransferProgress
-    {
-        internal TransferProgress() { }
-        public long? BytesTransferred { get { throw null; } }
-        public long CompletedCount { get { throw null; } }
-        public long FailedCount { get { throw null; } }
-        public long InProgressCount { get { throw null; } }
-        public long QueuedCount { get { throw null; } }
-        public long SkippedCount { get { throw null; } }
-    }
-    public partial class TransferProgressHandlerOptions
-    {
-        public TransferProgressHandlerOptions() { }
-        public System.IProgress<Azure.Storage.DataMovement.TransferProgress> ProgressHandler { get { throw null; } set { } }
-        public bool TrackBytesTransferred { get { throw null; } set { } }
-    }
-    public partial class TransferProperties
-    {
-        protected internal TransferProperties() { }
-        public virtual byte[] DestinationCheckpointDetails { get { throw null; } }
-        public virtual string DestinationProviderId { get { throw null; } }
-        public virtual System.Uri DestinationUri { get { throw null; } }
-        public virtual bool IsContainer { get { throw null; } }
-        public virtual byte[] SourceCheckpointDetails { get { throw null; } }
-        public virtual string SourceProviderId { get { throw null; } }
-        public virtual System.Uri SourceUri { get { throw null; } }
-        public virtual string TransferId { get { throw null; } }
-    }
-    public enum TransferState
-    {
-        None = 0,
-        Queued = 1,
-        InProgress = 2,
-        Pausing = 3,
-        Stopping = 4,
-        Paused = 5,
-        Completed = 6,
-    }
-    public partial class TransferStatus : System.IEquatable<Azure.Storage.DataMovement.TransferStatus>
-    {
-        protected internal TransferStatus() { }
-        protected internal TransferStatus(Azure.Storage.DataMovement.TransferState state, bool hasFailureItems, bool hasSkippedItems) { }
-        public bool HasCompletedSuccessfully { get { throw null; } }
-        public bool HasFailedItems { get { throw null; } }
-        public bool HasSkippedItems { get { throw null; } }
-        public Azure.Storage.DataMovement.TransferState State { get { throw null; } }
-        public bool Equals(Azure.Storage.DataMovement.TransferStatus other) { throw null; }
-        public override bool Equals(object obj) { throw null; }
-        public override int GetHashCode() { throw null; }
-        public static bool operator ==(Azure.Storage.DataMovement.TransferStatus left, Azure.Storage.DataMovement.TransferStatus right) { throw null; }
-        public static bool operator !=(Azure.Storage.DataMovement.TransferStatus left, Azure.Storage.DataMovement.TransferStatus right) { throw null; }
-    }
-=======
->>>>>>> b38a9c20
     public partial class TransferStatusEventArgs : Azure.Storage.DataMovement.TransferEventArgs
     {
         public TransferStatusEventArgs(string transferId, Azure.Storage.DataMovement.TransferStatus transferStatus, bool isRunningSynchronously, System.Threading.CancellationToken cancellationToken) : base (default(string), default(bool), default(System.Threading.CancellationToken)) { }
