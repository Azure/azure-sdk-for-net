# Release History

## 12.0.0-beta.3 (Unreleased)

### Features Added
- `TransferManager` new API `PauseAllRunningTransfersAsync`.
- Added support for `TransferManager.GetTransfers`, to retrieve the list of transfers in the `TransferManager`.
- Added support for tracking progress of transfers. See `TransferOptions.ProgressHandler` and `TransferOptions.ProgressHandlerOptions`.
- Added `TransferManager.GetResumableTransfers` to get information about transfers that can be resumed.
- Added support for `Transfermanager.ResumeTransferAsync` to resume a transfer.

### Breaking Changes
- [BREAKING CHANGE] Altered API signatures on `TransferManager` and `DataTransfer` for pausing.
- [BREAKING CHANGE] `StorageResouceContainer.GetParentStorageResourceContainer()` removed.
- [BREAKING CHANGE] Updated `StorageResource.CompleteTransferAsync` to have an added overwrite parameter: `StorageResource.CompleteTransferAsync(bool overwrite, CancellationToken cancellationToken = default)`.
- [BREAKING CHANGE] Renamed `StorageResource` to `StorageResourceSingle` and `StorageResourceBase` to `StorageResouce`.
- [BREAKING CHANGE] Combined both `TransferManager.StartTransferAsync` methods into one that accepts single or container resources. All existing calls should continue to work due to inheritence.
- [BREAKING CHANGE] Renamed `ErrorHandlingOptions` to `ErrorHandlingBehavior`.
- [BREAKING CHANGE] Changed type of `StorageResource.CanProduceUri` to `bool`.
<<<<<<< HEAD
=======
- [BREAKING CHANGE] Removed `TransferOptions.ResumeFromCheckpointId`. Use `Transfermanager.ResumeTransferAsync` to resume a transfer instead.
>>>>>>> 8f4b1562

### Bugs Fixed
- Fix to prevent empty strings or null to be passed as paths for `LocalFileStorageResource` and `LocalDirectoryStorageResourceContainer`.
- Fixed `ErrorHandlingOptions.ContinueOnFailure` not be respected.
- Fixed bug where resuming a transfer where the source and destination is a `StorageResourceContainer` would throw a null reference exception. 
- Fixed bug when downloading zero length `StorageResource`s in a `StorageResourceContainer` will throw an exception.

### Other Changes

## 12.0.0-beta.2 (2023-04-26)
- [BREAKING CHANGE] Combined `SingleTransferOptions` and `ContainerTransferOptions` into `TransferOptions`.
- [BREAKING CHANGE] If `TransferOptions.CreateMode` is not specified, it will default to `StorageResourceCreateMode.Fail` instead of `Overwrite`.
- Fix to prevent thread starvation on the DataTransfer.AwaitCompletion
- Fix to prevent unnecessary OperationCancelledException's showing up in the TransferOptions.TransferFailed when cancelling a job.

## 12.0.0-beta.1 (2022-12-15)
- This preview is the first release of a ground-up rewrite of our client data movement
libraries to ensure consistency, idiomatic design, productivity, and an
excellent developer experience.  It was created following the Azure SDK Design
Guidelines for .NET at https://azuresdkspecs.z5.web.core.windows.net/DotNetSpec.html.

For more information, please visit: https://aka.ms/azure-sdk-preview1-net.<|MERGE_RESOLUTION|>--- conflicted
+++ resolved
@@ -17,10 +17,7 @@
 - [BREAKING CHANGE] Combined both `TransferManager.StartTransferAsync` methods into one that accepts single or container resources. All existing calls should continue to work due to inheritence.
 - [BREAKING CHANGE] Renamed `ErrorHandlingOptions` to `ErrorHandlingBehavior`.
 - [BREAKING CHANGE] Changed type of `StorageResource.CanProduceUri` to `bool`.
-<<<<<<< HEAD
-=======
 - [BREAKING CHANGE] Removed `TransferOptions.ResumeFromCheckpointId`. Use `Transfermanager.ResumeTransferAsync` to resume a transfer instead.
->>>>>>> 8f4b1562
 
 ### Bugs Fixed
 - Fix to prevent empty strings or null to be passed as paths for `LocalFileStorageResource` and `LocalDirectoryStorageResourceContainer`.
