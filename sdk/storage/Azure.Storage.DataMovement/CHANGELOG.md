--- conflicted
+++ resolved
@@ -31,15 +31,6 @@
     - `TransferItemSkippedEventArgs.SourceResource` -> `TransferItemSkippedEventArgs.Source` and `TransferItemSkippedEventArgs.DestinationResource` -> `TransferItemSkippedEventArgs.Destination`
     - `TransferCheckpointStoreOptions.Local` -> `TransferCheckpointStoreOptions.CreateLocalStore`
     - `TransferCheckpointStoreOptions.Disabled` -> `TransferCheckpointStoreOptions.DisableCheckpoint`
-<<<<<<< HEAD
-- Removed properties from `StorageResourceItemProperties` constructor since properties are settable.
-- Changed type of `StorageResourceItemProperties.RawProperties` to `IDictionary`.
-
-### Bugs Fixed
-- Fixed bug where adding multiple transfers in parallel could cause a collision (`InvalidOperationException`) in the data transfers stored within the `TransferManager`.
-
-### Other Changes
-=======
 - Renamed `TransferOptions.CreationPreference` to `TransferOptions.CreateMode`
 - Removed properties from `StorageResourceItemProperties` constructor since properties are settable.
 - Changed type of `StorageResourceItemProperties.RawProperties` to `IDictionary`.
@@ -50,7 +41,6 @@
 
 ### Bugs Fixed
 - Fixed bug where adding multiple transfers in parallel could cause a collision (`InvalidOperationException`) in the data transfers stored within the `TransferManager`.
->>>>>>> b38a9c20
 
 ## 12.0.0-beta.6 (2024-10-14)
 
