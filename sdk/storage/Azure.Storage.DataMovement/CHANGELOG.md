--- conflicted
+++ resolved
@@ -7,6 +7,7 @@
 ### Breaking Changes
 
 ### Bugs Fixed
+- Fixed bug where adding multiple transfers in parallel could cause a collision (`InvalidOperationException`) in the data transfers stored within the `TransferManager`.
 
 ### Other Changes
 
@@ -19,12 +20,6 @@
 - Removed the constructor for `TransferCheckpointStoreOptions` and replaced with a static builder method `Local`.
 - Changed `TransferCheckpointStoreOptions.CheckpointerPath` to internal.
 
-<<<<<<< HEAD
-### Bugs Fixed
-- Fixed bug where adding multiple transfers in parallel could cause a collision (`InvalidOperationException`) in the data transfers stored within the `TransferManager`.
-
-=======
->>>>>>> f868683c
 ### Other Changes
 - Upgraded `System.Text.Json` package dependency to 6.0.10 for security fix.
 
