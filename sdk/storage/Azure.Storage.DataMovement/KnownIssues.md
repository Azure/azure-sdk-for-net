# Known Issues

Azure.Storage.DataMovement is still in beta. Not all functionality is currently implemented, and there are known issues that may cause problems for your application. Significant known issues are documented below

## Preserving properties and metadata on copy

When copying data between blobs, blob properties and blob metadata are not preserved. There is currently no support for this feature; properties and metadata can only be defined by the caller to be applied uniformly to each destination blob.

This limitation also exists for share files and directories.

### Client-side encryption support

**There is no support for copying client-side encrypted blobs.** Since client-side encryption is built on blob metadata, the necessary information to decrypt the blob will not be transferred in a service-to-service copy. Azure.Storage.Blobs will not be able to decrypt the copied blob. If that metadata is lost, your blob contents will be lost forever.

### BlobFuse support

BlobFuse uses custom blob metadata to manage it's directory structure. That metadata will currently be lost on a service to service copy.

## Blob HNS Support

There is currently no explicit support for Azure Blob Storage accounts with hierarchichal namespace enabled. This can manifest in unexpected errors with some transfers of multi-level directories. Single blob transfers and transfers of directories with no subdirectories should be unaffected by this lack of support.

## Transfer Sizes

The Azure Storage REST service has various limitations as to the size of request body it will accept, depending on the operation being performed. While the DataMovement library attempts to clamp transfer chunk sizes down to accepted levels, it is not always accurate. Please refer to the [REST documentation](https://learn.microsoft.com/rest/api/storageservices/) for information on transfer size limitations.

### Resume Behavior when Client Options are set

<<<<<<< HEAD
When calling `*StorageResourceProvider.FromClient` with a Storage Client (e.g. `BlobBaseClient`, `ShareFileClient`) initialized with `*ClientOptions` (e.g `BlobClientOptions`, `ShareClientOptions`). It is NOT guaranteed that properties set within the `*ClientOptions` will be respected when resuming a transfer. 
=======
When calling `*StorageResourceProvider.FromClient` with a Storage Client (e.g. `BlobBaseClient`, `ShareFileClient`) initialized with `*ClientOptions` (e.g `BlobClientOptions`, `ShareClientOptions`). It is NOT guaranteed that properties set within the `*ClientOptions` will be respected when resuming a transfer.

### Encryption Scope Support

There is currently no support to specify an encryption scope for operations such as uploads, downloads, or copies.

### Recursive Directory Disable Support

Currently there is support for transferring entire directories, including all subdirectories and files within them. However, we do not offer an option to disable directory recursion. This means that users cannot copy only the files in a folder without also copying its subdirectories.

### Blob to Share File with OAuth/Entra ID

There is currently no support for transferring data from an Azure Storage Blob to Azure Storage Shares using authentication based on Microsoft Entra ID.

### Resume Transfers started from any Beta version/Deprecated package

Transfers initiated with any beta version of the DataMovement library cannot be resumed due to a schema version change from string to int, which may lead to unexpected errors. Additionally, transfers from the deprecated Microsoft.Azure.Storage.DataMovement package also cannot be resumed.

### Blob Tag Support

There is currently no support for managing or utilizing blob tags. This means users cannot add, retrieve, or manage blob tags during a transfer.

### Public URL Copying

There is currently no support for copying blobs via Public URLs. However, the library does support copying Azure Storage URLs, which can be used for moving data within the Azure Storage ecosystem.

### Copy with a AzureSasCredential

There is currently no support for service-to-service copy given a client that was initialized with a AzureSasCredential from `BlobStorageResourceProvider.FromClient` and/or `ShareStorageResourceProvider.FromClient`.
Here are two alternatives:
1. Use `BlobsStorageResourceProvider(AzureSasCredential)` / `ShareFilesStorageResourceProvider(AzureSasCredential)` to authenticate and then create StorageResource.
2. Initialize a client with a Uri that has a SAS included in the Uri if you still want to use `BlobStorageResourceProvider.FromClient` and/or `ShareStorageResourceProvider.FromClient`.

### Fresh transfer vs Resumed transfer Performance

The performance of resumed transfers is currently lower than that of fresh transfers. This is due to fetching source properties on Resume.
>>>>>>> b38a9c20
<|MERGE_RESOLUTION|>--- conflicted
+++ resolved
@@ -26,9 +26,6 @@
 
 ### Resume Behavior when Client Options are set
 
-<<<<<<< HEAD
-When calling `*StorageResourceProvider.FromClient` with a Storage Client (e.g. `BlobBaseClient`, `ShareFileClient`) initialized with `*ClientOptions` (e.g `BlobClientOptions`, `ShareClientOptions`). It is NOT guaranteed that properties set within the `*ClientOptions` will be respected when resuming a transfer. 
-=======
 When calling `*StorageResourceProvider.FromClient` with a Storage Client (e.g. `BlobBaseClient`, `ShareFileClient`) initialized with `*ClientOptions` (e.g `BlobClientOptions`, `ShareClientOptions`). It is NOT guaranteed that properties set within the `*ClientOptions` will be respected when resuming a transfer.
 
 ### Encryption Scope Support
@@ -64,5 +61,4 @@
 
 ### Fresh transfer vs Resumed transfer Performance
 
-The performance of resumed transfers is currently lower than that of fresh transfers. This is due to fetching source properties on Resume.
->>>>>>> b38a9c20
+The performance of resumed transfers is currently lower than that of fresh transfers. This is due to fetching source properties on Resume.