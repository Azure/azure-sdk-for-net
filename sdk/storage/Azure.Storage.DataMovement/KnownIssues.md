# Known Issues

Azure.Storage.DataMovement is still in beta. Not all functionality is currently implemented, and there are known issues that may cause problems for your application. Significant known issues are documented below

## Preserving properties and metadata on copy

When copying data between blobs, blob properties and blob metadata are not preserved. There is currently no support for this feature; properties and metadata can only be defined by the caller to be applied uniformly to each destination blob.

This limitation also exists for share files and directories.

### Client-side encryption support

**There is no support for copying client-side encrypted blobs.** Since client-side encryption is built on blob metadata, the necessary information to decrypt the blob will not be transferred in a service-to-service copy. Azure.Storage.Blobs will not be able to decrypt the copied blob. If that metadata is lost, your blob contents will be lost forever.

### BlobFuse support

BlobFuse uses custom blob metadata to manage it's directory structure. That metadata will currently be lost on a service to service copy.

## Blob HNS Support

There is currently no explicit support for Azure Blob Storage accounts with hierarchichal namespace enabled. This can manifest in unexpected errors with some transfers of multi-level directories. Single blob transfers and transfers of directories with no subdirectories should be unaffected by this lack of support.

## Transfer Sizes

The Azure Storage REST service has various limitations as to the size of request body it will accept, depending on the operation being performed. While the DataMovement library attempts to clamp transfer chunk sizes down to accepted levels, it is not always accurate. Please refer to the [REST documentation](https://learn.microsoft.com/rest/api/storageservices/) for information on transfer size limitations.

### Resume Behavior when Client Options are set

When calling `*StorageResourceProvider.FromClient` with a Storage Client (e.g. `BlobBaseClient`, `ShareFileClient`) initialized with `*ClientOptions` (e.g `BlobClientOptions`, `ShareClientOptions`). It is NOT guaranteed that properties set within the `*ClientOptions` will be respected when resuming a transfer.

### Encryption Scope Support

There is currently no support to specify an encryption scope for operations such as uploads, downloads, or copies.

<<<<<<< HEAD
### Recursive Directory Support

There is currently no support to handle operations that involve processing an entire directory, including all its subdirectories and files, automatically in a single command.

### Blob to File with OAuth/Entra ID

There is currently no support for transferring data from an Azure Blob Storage to a file system using authentication based on Microsoft Entra ID.

### Resume Transfers started from any Beta version

Transfers initiated with any beta version cannot be resumed due to a schema version change from string to int, which may lead to unexpected errors.

### Tag Support

There is currently no support for managing or utilizing tags. This means users cannot add, retrieve, or manage blob tags during a transfer.
=======
### Recursive Directory Disable Support

Currently there is support for transferring entire directories, including all subdirectories and files within them. However, we do not offer an option to disable directory recursion. This means that users cannot copy only the files in a folder without also copying its subdirectories.

### Blob to Share File with OAuth/Entra ID

There is currently no support for transferring data from an Azure Storage Blob to Azure Storage Shares using authentication based on Microsoft Entra ID.

### Resume Transfers started from any Beta version/Deprecated package

Transfers initiated with any beta version of the DataMovement library cannot be resumed due to a schema version change from string to int, which may lead to unexpected errors. Additionally, transfers from the deprecated Microsoft.Azure.Storage.DataMovement package also cannot be resumed.

### Blob Tag Support

There is currently no support for managing or utilizing blob tags. This means users cannot add, retrieve, or manage blob tags during a transfer.
>>>>>>> fe16c3a5

### Public URL Copying

There is currently no support for copying blobs via Public URLs. However, the library does support copying Azure Storage URLs, which can be used for moving data within the Azure Storage ecosystem.

### Copy with a AzureSasCredential

<<<<<<< HEAD
There is currently no support for service-to-service copy given a client that was initialized with a AzureSasCredential from BlobStorageResourceProvider.FromClient and/or ShareStorageResourceProvider.FromClient.

### Fresh transfer vs Resumed transfer Performance

The performance of resumed transfers is currently lower than that of fresh transfers. This is due to fetching source properties on Resume.

### Last Written Time preservation for Share Files

There is currently a bug where Last Written Time is not preserved for Share Files.
=======
There is currently no support for service-to-service copy given a client that was initialized with a AzureSasCredential from `BlobStorageResourceProvider.FromClient` and/or `ShareStorageResourceProvider.FromClient`.
Here are two alternatives:
1. Use `BlobsStorageResourceProvider(AzureSasCredential)` / `ShareFilesStorageResourceProvider(AzureSasCredential)` to authenticate and then create StorageResource.
2. Initialize a client with a Uri that has a SAS included in the Uri if you still want to use `BlobStorageResourceProvider.FromClient` and/or `ShareStorageResourceProvider.FromClient`.

### Fresh transfer vs Resumed transfer Performance

The performance of resumed transfers is currently lower than that of fresh transfers. This is due to fetching source properties on Resume.
>>>>>>> fe16c3a5
<|MERGE_RESOLUTION|>--- conflicted
+++ resolved
@@ -32,23 +32,6 @@
 
 There is currently no support to specify an encryption scope for operations such as uploads, downloads, or copies.
 
-<<<<<<< HEAD
-### Recursive Directory Support
-
-There is currently no support to handle operations that involve processing an entire directory, including all its subdirectories and files, automatically in a single command.
-
-### Blob to File with OAuth/Entra ID
-
-There is currently no support for transferring data from an Azure Blob Storage to a file system using authentication based on Microsoft Entra ID.
-
-### Resume Transfers started from any Beta version
-
-Transfers initiated with any beta version cannot be resumed due to a schema version change from string to int, which may lead to unexpected errors.
-
-### Tag Support
-
-There is currently no support for managing or utilizing tags. This means users cannot add, retrieve, or manage blob tags during a transfer.
-=======
 ### Recursive Directory Disable Support
 
 Currently there is support for transferring entire directories, including all subdirectories and files within them. However, we do not offer an option to disable directory recursion. This means that users cannot copy only the files in a folder without also copying its subdirectories.
@@ -64,7 +47,6 @@
 ### Blob Tag Support
 
 There is currently no support for managing or utilizing blob tags. This means users cannot add, retrieve, or manage blob tags during a transfer.
->>>>>>> fe16c3a5
 
 ### Public URL Copying
 
@@ -72,17 +54,6 @@
 
 ### Copy with a AzureSasCredential
 
-<<<<<<< HEAD
-There is currently no support for service-to-service copy given a client that was initialized with a AzureSasCredential from BlobStorageResourceProvider.FromClient and/or ShareStorageResourceProvider.FromClient.
-
-### Fresh transfer vs Resumed transfer Performance
-
-The performance of resumed transfers is currently lower than that of fresh transfers. This is due to fetching source properties on Resume.
-
-### Last Written Time preservation for Share Files
-
-There is currently a bug where Last Written Time is not preserved for Share Files.
-=======
 There is currently no support for service-to-service copy given a client that was initialized with a AzureSasCredential from `BlobStorageResourceProvider.FromClient` and/or `ShareStorageResourceProvider.FromClient`.
 Here are two alternatives:
 1. Use `BlobsStorageResourceProvider(AzureSasCredential)` / `ShareFilesStorageResourceProvider(AzureSasCredential)` to authenticate and then create StorageResource.
@@ -90,5 +61,4 @@
 
 ### Fresh transfer vs Resumed transfer Performance
 
-The performance of resumed transfers is currently lower than that of fresh transfers. This is due to fetching source properties on Resume.
->>>>>>> fe16c3a5
+The performance of resumed transfers is currently lower than that of fresh transfers. This is due to fetching source properties on Resume.