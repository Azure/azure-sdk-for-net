# Azure Storage Data Movement Common client library for .NET

> Server Version: 2021-02-12, 2020-12-06, 2020-10-02, 2020-08-04, 2020-06-12, 2020-04-08, 2020-02-10, 2019-12-12, 2019-07-07, and 2020-02-02

Azure Storage is a Microsoft-managed service providing cloud storage that is
highly available, secure, durable, scalable, and redundant.

The Azure Storage Data Movement library is optimized for uploading, downloading and
copying customer data.

Currently this version of the Data Movement library only supports Blobs.

[Source code][source] | [API reference documentation][docs] | [REST API documentation][rest_docs] | [Product documentation][product_docs]

## Getting started

### Install the package

Install the Azure Storage client library for .NET you'd like to use with
[NuGet][nuget] and the `Azure.Storage.DataMovement` client library will be included:

```dotnetcli
dotnet add package Azure.Storage.DataMovement --prerelease
```

### Prerequisites

You need an [Azure subscription][azure_sub] and a
[Storage Account][storage_account_docs] to use this package.

To create a new Storage Account, you can use the [Azure Portal][storage_account_create_portal],
[Azure PowerShell][storage_account_create_ps], or the [Azure CLI][storage_account_create_cli].
Here's an example using the Azure CLI:

```Powershell
az storage account create --name MyStorageAccount --resource-group MyResourceGroup --location westus --sku Standard_LRS
```

### Authenticate the client

Authentication is specific to the targeted storage service. Please see documentation for the individual services

## Key concepts

***TODO***

## Examples

This section demonstrates usage of Data Movement regardless of extension package. Package-specific information and usage samples can be found in that package's documentation. These examples will use local disk and Azure Blob Storage when specific resources are needed for demonstration purposes, but the topics here will apply to other packages.

### Setup the `TransferManager`

Singleton usage of `TransferManager` is recommended. Providing `TransferManagerOptions` is optional.

```csharp
TransferManagerOptions options = new();
TransferManger transferManager = new TransferManager(options);
```

### Starting New Transfers

Transfers are defined by a source and destination `StorageResource`. There are two kinds of `StorageResource`: `StorageResourceSingle` and `StorageResourceContainer`. Source and destination of a given transfer must be of the same kind.

Configurations for accessing data are configured on the `StorageResource`. See further documentation for setting up and configuring your `StorageResource` objects.

```csharp
// provide these resources
StorageResource sourceResource, destinationResource;
// optionally configure options for this individual transfer
TransferOptions transferOptions = new();
// optional cancellation token for transfer startup
// not for cancelling the transfer once started!
CancellationToken cancellationToken;

DataTransfer dataTransfer = await transferManager.StartTransferAsync(
    sourceResource,
    destinationResource,
    transferOptions,
    cancellationToken);
```

### Monitoring Transfers

Transfers can be observed through several mechanisms, depending on your needs.

#### With `DataTransfer`

<<<<<<< HEAD
Simple observation can be done through a `DataTransfer` instance representing an individual transfer. This is obtained on transfer start. You can also enumerate through all transfers on a `TransferManager`.
=======
### Additional concepts
<!-- CLIENT COMMON BAR -->
[Client options](https://github.com/Azure/azure-sdk-for-net/blob/main/sdk/core/Azure.Core/README.md#configuring-service-clients-using-clientoptions) |
[Accessing the response](https://github.com/Azure/azure-sdk-for-net/blob/main/sdk/core/Azure.Core/README.md#accessing-http-response-details-using-responset) |
[Long-running operations](https://github.com/Azure/azure-sdk-for-net/blob/main/sdk/core/Azure.Core/README.md#consuming-long-running-operations-using-operationt) |
[Handling failures](https://github.com/Azure/azure-sdk-for-net/blob/main/sdk/core/Azure.Core/README.md#reporting-errors-requestfailedexception) |
[Diagnostics](https://github.com/Azure/azure-sdk-for-net/blob/main/sdk/core/Azure.Core/samples/Diagnostics.md) |
[Mocking](https://learn.microsoft.com/dotnet/azure/sdk/unit-testing-mocking) |
[Client lifetime](https://devblogs.microsoft.com/azure-sdk/lifetime-management-and-thread-safety-guarantees-of-azure-sdk-net-clients/)
<!-- CLIENT COMMON BAR -->
>>>>>>> 667fdaa0

```csharp
TransferManager transferManager;

await foreach (DataTransfer transfer in transferManager.GetTransfersAsync()) {
    // do something with transfer
}
```

<<<<<<< HEAD
`DataTransfer` contains property `TransferStatus`. You can read this to determine the state of the transfer. States include queued for transfer, in progress, paused, completed, and more.

`DataTransfer` also exposes a task for transfer completion that can be awaited.

```csharp
DataTransfer dataTransfer;

await dataTransfer.AwaitCompletion(cancellationToken);
```

#### With Events via `TransferOptions`

When starting a transfer, `TransferOptions` contains multiple events that can be listened to for observation. Below demonstrates listening to the event for individual file completion and logging the result.

```csharp
TransferManager transferManager;
StorageResource sourceResource;
StorageResource destinationResource;
=======
Pause a transfer using the TransferManager using the respective transfer ID
```C# Snippet:TransferManagerTryPauseId_Async
DataTransfer dataTransfer = await transferManager.StartTransferAsync(
    sourceResource: sourceResource,
    destinationResource: destinationResource);
string transferId = dataTransfer.Id;
>>>>>>> 667fdaa0

TransferOptions transferOptions = new();
transferOptions.SingleTransferCompleted += (SingleTransferCompletedEventArgs args) =>
{
    using (StreamWriter logStream = File.AppendText(logFile))
    {
        logStream.WriteLine($"File Completed Transfer: {args.SourceResource.Path}");
    }
    return Task.CompletedTask;
}
DataTransfer transfer = transferManager.StartTransferAsync(
    sourceResource,
    destinationResource,
    transferOptions,
    cancellationToken);
```

#### With IProgress via `TransferOptions`

When starting a transfer, `TransferOptions` allows setting a progress handler that contains the progress information for the overall transfer. Granular progress updates will be communicated to the provided `IProgress` instance.

```csharp
TransferOptions transferOptions = new()
{
    ProgressHandler = new Progress<StorageTransferProgress>(storageTransferProgress =>
    {
        // handle progress update
    }),
    // optionally include the below if progress updates on bytes transferred are desired
    ProgressHandlerOptions = new()
    {
        TrackBytesTransferred = true
    }
}
```

### Pausing transfers

Transfers can be paused either by a given `DataTransfer` or through the `TransferManager` handling the transfer.

```csharp
DataTransfer dataTransfer;

await dataTransfer.PauseIfRunningAsync(cancellationToken);
```

```csharp
TransferManager transferManager;
string transferId;

await transferManager.PauseTransferIfRunningAsync(transferId, cancellationToken);
```

### Resuming transfers

Transfer progress is persisted such that it can resume from where it left off. No persisted knowledge is required from your code. The below sample queries a `TransferManager` for information on all resumable transfers and recreates the properly configured resources for these transfers using a helper method we'll define next. It then resumes each of those transfers with the given ID and puts the resulting `DataTransfer` objects into a list.

```csharp
TransferManager transferManager;

List<DataTransfer> resumedTransfers = new();
await foreach (DataTransferProperties transferProperties in transferManager.GetResumableTransfersAsync())
{
    (StorageResource resumeSource, StorageResource resumeDestination) = await MakeResourcesAsync(transferProperties);
    resumedTransfers.Add(await transferManager.ResumeTransferAsync(transferProperties.TransferId, resumeSource, resumeDestination));
}
```

Note that the transfer manager can only check for resumable transfers based on the `TransferCheckpointerOptions` configured in the `TransferManagerOptions` (default checkpointer options are used if none are provided).

The above sample's `MakeResourcesAsync` method is defined below. Different `DataMovement` packages provide their own helper functions to recreate the correctly configured `StorageResource` for resuming a transfer. The following example of such a method uses `Azure.Storage.DataMovement`'s built-in local filesystem helper and `Azure.Storage.DataMovement.Blobs`'s helper. You will need to add in other helpers for each package you use (e.g. `Azure.Storage.DataMovement.Files.Shares`).

Note these resources return a "provider" rather than the resource itself. The provider can make the resource using a credential argument based on resource information (or some other value that was not persisted), rather than create an unauthenticated `StorageResource`. More information on this can be found in applicable packages.

```csharp
async Task<(StorageResource Source, StorageResource Destination)> MakeResourcesAsync(DataTransferProperties info)
{
    StorageResource sourceResource = null, destinationResource = null;
    // ask DataMovement.Blobs if it can recreate source or destination resources to Blob Storage
    if (BlobStorageResources.TryGetResourceProviders(
        info,
        out BlobStorageResourceProvider blobSrcProvider,
        out BlobStorageResourceProvider blobDstProvider))
    {
        sourceResource ??= await blobSrcProvider?.MakeResourceAsync();
        destinationResource ??= await blobSrcProvider?.MakeResourceAsync();
    }
    // ask DataMovement if it can recreate source or destination resources to local storage
    if (LocalStorageResources.TryGetResourceProviders(
        info,
        out LocalStorageResourceProvider localSrcProvider,
        out LocalStorageResourceProvider localDstProvider))
    {
        sourceResource ??= localSrcProvider?.MakeResource();
        destinationResource ??= localDstProvider?.MakeResource();
    }
    return (sourceResource, destinationResource);
}
```

### Handling Failed Transfers

Transfer failure can be observed by checking the `DataTransfer` status upon completion, or by listening to failure events on the transfer. While checking the `DataTransfer` may be sufficient for handling single-file transfer failures, event listening is recommended for container transfers.

Below logs failure for a single transnfer.

```csharp
DataTransfer transfer;

await transfer.AwaitCompletion();
if (transfer.TransferStatus == StorageTransferStatus.CompletedWithFailedTransfers)
{
    using (StreamWriter logStream = File.AppendText(logFile))
    {
        logStream.WriteLine($"Failure for TransferId: {args.TransferId}");
    }
}
```

Below logs individual failures in a container transfer.

```csharp
transferOptions.TransferFailed += (TransferFailedEventArgs args) =>
{
    using (StreamWriter logStream = File.AppendText(logFile))
    {
        // Specifying specific resources that failed, since its a directory transfer
        // maybe only one file failed out of many
        logStream.WriteLine($"Exception occured with TransferId: {args.TransferId}," +
            $"Source Resource: {args.SourceResource.Path}, +" +
            $"Destination Resource: {args.DestinationResource.Path}," +
            $"Exception Message: {args.Exception.Message}");
    }
    return Task.CompletedTask;
};
```

### Initializing Local File `StorageResource`

When transferring to or from local storage, construct a `LocalFileStorageResource` for single-file transfers or `LocalDirectoryStorageResourceContainer` for directory transfers. Use one of these as the source resource for upload and as the destination for download. Local to local copies are not supported.

```csharp
StorageResource fileResource = new LocalFileStorageResource("C:/path/to/file.txt");
StorageResource directoryResource = new LocalDirectoryStorageResourceContainer("C:/path/to/dir");
```

## Troubleshooting

***TODO***

## Next steps

Get started with our [Blob DataMovement samples][samples].

## Contributing

See the [Storage CONTRIBUTING.md][storage_contrib] for details on building,
testing, and contributing to these libraries.

This project welcomes contributions and suggestions.  Most contributions require
you to agree to a Contributor License Agreement (CLA) declaring that you have
the right to, and actually do, grant us the rights to use your contribution. For
details, visit [cla.microsoft.com][cla].

This project has adopted the [Microsoft Open Source Code of Conduct][coc].
For more information see the [Code of Conduct FAQ][coc_faq]
or contact [opencode@microsoft.com][coc_contact] with any
additional questions or comments.

![Impressions](https://azure-sdk-impressions.azurewebsites.net/api/impressions/azure-sdk-for-net%2Fsdk%2Fstorage%2FAzure.Storage.Common%2FREADME.png)

<!-- LINKS -->
[source]: https://github.com/Azure/azure-sdk-for-net/tree/main/sdk/storage/Azure.Storage.DataMovement/src
[docs]: https://docs.microsoft.com/dotnet/api/azure.storage
[rest_docs]: https://docs.microsoft.com/rest/api/storageservices/
[product_docs]: https://docs.microsoft.com/azure/storage/
[nuget]: https://www.nuget.org/
[storage_account_docs]: https://docs.microsoft.com/azure/storage/common/storage-account-overview
[storage_account_create_ps]: https://docs.microsoft.com/azure/storage/common/storage-quickstart-create-account?tabs=azure-powershell
[storage_account_create_cli]: https://docs.microsoft.com/azure/storage/common/storage-quickstart-create-account?tabs=azure-cli
[storage_account_create_portal]: https://docs.microsoft.com/azure/storage/common/storage-quickstart-create-account?tabs=azure-portal
[azure_cli]: https://docs.microsoft.com/cli/azure
[azure_sub]: https://azure.microsoft.com/free/dotnet/
[auth_credentials]: https://github.com/Azure/azure-sdk-for-net/blob/main/sdk/storage/Azure.Storage.Common/src/StorageSharedKeyCredential.cs
[blobs_examples]: https://github.com/Azure/azure-sdk-for-net/tree/main/sdk/storage/Azure.Storage.DataMovement.Blobs#examples
[RequestFailedException]: https://github.com/Azure/azure-sdk-for-net/tree/main/sdk/core/Azure.Core/src/RequestFailedException.cs
[error_codes]: https://docs.microsoft.com/rest/api/storageservices/common-rest-api-error-codes
[samples]: https://github.com/Azure/azure-sdk-for-net/tree/main/sdk/storage/Azure.Storage.DataMovement.Blobs/samples
[storage_contrib]: https://github.com/Azure/azure-sdk-for-net/blob/main/sdk/storage/CONTRIBUTING.md
[cla]: https://cla.microsoft.com
[coc]: https://opensource.microsoft.com/codeofconduct/
[coc_faq]: https://opensource.microsoft.com/codeofconduct/faq/
[coc_contact]: mailto:opencode@microsoft.com<|MERGE_RESOLUTION|>--- conflicted
+++ resolved
@@ -42,52 +42,12 @@
 
 ## Key concepts
 
-***TODO***
-
-## Examples
-
-This section demonstrates usage of Data Movement regardless of extension package. Package-specific information and usage samples can be found in that package's documentation. These examples will use local disk and Azure Blob Storage when specific resources are needed for demonstration purposes, but the topics here will apply to other packages.
-
-### Setup the `TransferManager`
-
-Singleton usage of `TransferManager` is recommended. Providing `TransferManagerOptions` is optional.
-
-```csharp
-TransferManagerOptions options = new();
-TransferManger transferManager = new TransferManager(options);
-```
-
-### Starting New Transfers
-
-Transfers are defined by a source and destination `StorageResource`. There are two kinds of `StorageResource`: `StorageResourceSingle` and `StorageResourceContainer`. Source and destination of a given transfer must be of the same kind.
-
-Configurations for accessing data are configured on the `StorageResource`. See further documentation for setting up and configuring your `StorageResource` objects.
-
-```csharp
-// provide these resources
-StorageResource sourceResource, destinationResource;
-// optionally configure options for this individual transfer
-TransferOptions transferOptions = new();
-// optional cancellation token for transfer startup
-// not for cancelling the transfer once started!
-CancellationToken cancellationToken;
-
-DataTransfer dataTransfer = await transferManager.StartTransferAsync(
-    sourceResource,
-    destinationResource,
-    transferOptions,
-    cancellationToken);
-```
-
-### Monitoring Transfers
-
-Transfers can be observed through several mechanisms, depending on your needs.
-
-#### With `DataTransfer`
-
-<<<<<<< HEAD
-Simple observation can be done through a `DataTransfer` instance representing an individual transfer. This is obtained on transfer start. You can also enumerate through all transfers on a `TransferManager`.
-=======
+The Azure Storage Common client library contains shared infrastructure like
+[authentication credentials][auth_credentials] and [RequestFailedException][RequestFailedException].
+
+### Thread safety
+We guarantee that all client instance methods are thread-safe and independent of each other ([guideline](https://azure.github.io/azure-sdk/dotnet_introduction.html#dotnet-service-methods-thread-safety)). This ensures that the recommendation of reusing client instances is always safe, even across threads.
+
 ### Additional concepts
 <!-- CLIENT COMMON BAR -->
 [Client options](https://github.com/Azure/azure-sdk-for-net/blob/main/sdk/core/Azure.Core/README.md#configuring-service-clients-using-clientoptions) |
@@ -98,7 +58,49 @@
 [Mocking](https://learn.microsoft.com/dotnet/azure/sdk/unit-testing-mocking) |
 [Client lifetime](https://devblogs.microsoft.com/azure-sdk/lifetime-management-and-thread-safety-guarantees-of-azure-sdk-net-clients/)
 <!-- CLIENT COMMON BAR -->
->>>>>>> 667fdaa0
+
+## Examples
+
+This section demonstrates usage of Data Movement regardless of extension package. Package-specific information and usage samples can be found in that package's documentation. These examples will use local disk and Azure Blob Storage when specific resources are needed for demonstration purposes, but the topics here will apply to other packages.
+
+### Setup the `TransferManager`
+
+Singleton usage of `TransferManager` is recommended. Providing `TransferManagerOptions` is optional.
+
+```csharp
+TransferManagerOptions options = new();
+TransferManger transferManager = new TransferManager(options);
+```
+
+### Starting New Transfers
+
+Transfers are defined by a source and destination `StorageResource`. There are two kinds of `StorageResource`: `StorageResourceSingle` and `StorageResourceContainer`. Source and destination of a given transfer must be of the same kind.
+
+Configurations for accessing data are configured on the `StorageResource`. See further documentation for setting up and configuring your `StorageResource` objects.
+
+```csharp
+// provide these resources
+StorageResource sourceResource, destinationResource;
+// optionally configure options for this individual transfer
+TransferOptions transferOptions = new();
+// optional cancellation token for transfer startup
+// not for cancelling the transfer once started!
+CancellationToken cancellationToken;
+
+DataTransfer dataTransfer = await transferManager.StartTransferAsync(
+    sourceResource,
+    destinationResource,
+    transferOptions,
+    cancellationToken);
+```
+
+### Monitoring Transfers
+
+Transfers can be observed through several mechanisms, depending on your needs.
+
+#### With `DataTransfer`
+
+Simple observation can be done through a `DataTransfer` instance representing an individual transfer. This is obtained on transfer start. You can also enumerate through all transfers on a `TransferManager`.
 
 ```csharp
 TransferManager transferManager;
@@ -108,7 +110,6 @@
 }
 ```
 
-<<<<<<< HEAD
 `DataTransfer` contains property `TransferStatus`. You can read this to determine the state of the transfer. States include queued for transfer, in progress, paused, completed, and more.
 
 `DataTransfer` also exposes a task for transfer completion that can be awaited.
@@ -127,14 +128,6 @@
 TransferManager transferManager;
 StorageResource sourceResource;
 StorageResource destinationResource;
-=======
-Pause a transfer using the TransferManager using the respective transfer ID
-```C# Snippet:TransferManagerTryPauseId_Async
-DataTransfer dataTransfer = await transferManager.StartTransferAsync(
-    sourceResource: sourceResource,
-    destinationResource: destinationResource);
-string transferId = dataTransfer.Id;
->>>>>>> 667fdaa0
 
 TransferOptions transferOptions = new();
 transferOptions.SingleTransferCompleted += (SingleTransferCompletedEventArgs args) =>
