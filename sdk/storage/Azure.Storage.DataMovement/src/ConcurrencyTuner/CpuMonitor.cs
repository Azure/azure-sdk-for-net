--- conflicted
+++ resolved
@@ -2,13 +2,8 @@
 // Licensed under the MIT License.
 
 using System;
-<<<<<<< HEAD
 using System.Collections.Generic;
 using System.Diagnostics;
-using System.Diagnostics.Tracing;
-=======
-using System.Diagnostics;
->>>>>>> 63f52a4f
 using System.Runtime.InteropServices;
 using System.Threading;
 using System.Threading.Channels;
@@ -37,15 +32,12 @@
     {
         private Task _monitoringWorker;
         private CancellationTokenSource _cancellationTokenSource;
+        private TimeSpan _monitoringInterval;
 
         public float CpuUsage { get; private set; }
-
         public bool IsRunning { get; private set; }
-
         private double PreviousProcessorTime { get; set; } = 0;
         private double CurrentProcessorTime { get; set; }
-        private TimeSpan MonitoringInterval { get; set; }
-
         private int CoreCount { get; } = Environment.ProcessorCount;
 
         private Process CurrentProcess
@@ -63,7 +55,8 @@
 
         public bool ContentionExists { get; private set; }
 
-<<<<<<< HEAD
+        public double MemoryUsage { get; private set; }
+
         /// <summary>
         /// Initalizes the CPU monitor.
         ///
@@ -71,21 +64,6 @@
         /// </summary>
         ///
         public CpuMonitor() { }
-=======
-        private Task _monitoringWorker;
-        private TimeSpan _monitoringInterval;
-        private CancellationTokenSource _cancellationTokenSource;
-        public double MemoryUsage { get; private set; }
-
-        private Process CurrentProcess
-        {
-            get
-            {
-                Process.GetCurrentProcess().Refresh();
-                return Process.GetCurrentProcess();
-            }
-        }
->>>>>>> 63f52a4f
 
         /// <summary>
         /// Initalizes the CPU monitor.
@@ -95,10 +73,6 @@
         /// Monitoring intervals should be above 1000 Milliseconds to be able to get readings
         /// </summary>
         ///
-        public CpuMonitor(TimeSpan monitoringInterval)
-        {
-            MonitoringInterval = monitoringInterval;
-        }
 
         public CpuMonitor(TimeSpan monitoringInterval)
         {
@@ -199,9 +173,19 @@
                 return;
 
             IsRunning = true;
-
+            // One cancellation token so that each thread is cancelled
             _cancellationTokenSource = new CancellationTokenSource();
+
+            // Running each monitor on its own thread because they are not dependent on each other.
+            // If they were dependent on each other, then I could run it like this:
+            // Task.Run(async () =>
+            //{
+            //    await MonitorCpuUsage(_cancellationTokenSource.Token).ConfigureAwait(false);
+            //    await MonitorMemoryUsage(_cancellationTokenSource.Token).ConfigureAwait(false);
+            //});
+
             Task.Run(() => MonitorCpuUsage(_cancellationTokenSource.Token));
+            Task.Run(() => MonitorMemoryUsage(_cancellationTokenSource.Token));
         }
 
         public void StopMonitoring()
@@ -236,32 +220,12 @@
             }
         }
 
-<<<<<<< HEAD
         private async Task MonitorCpuUsage(CancellationToken cancellationToken)
         {
             while (!cancellationToken.IsCancellationRequested)
             {
-                await Task.Delay(MonitoringInterval, cancellationToken).ConfigureAwait(false);
+                await Task.Delay(_monitoringInterval, cancellationToken).ConfigureAwait(false);
                 MonitorCpuUsageLegacy();
-            }
-        }
-
-        private async Task MonitorCpuUsageNet6Plus(CancellationToken cancellationToken)
-        {
-            while (!cancellationToken.IsCancellationRequested)
-            {
-                // Implement the actual code from this:
-                // https://learn.microsoft.com/en-us/dotnet/core/diagnostics/diagnostic-resource-monitoring
-                await Task.Delay(1000, cancellationToken).ConfigureAwait(false);
-            }
-        }
-
-        private async Task MonitorCpuUsageNetCore3(CancellationToken cancellationToken)
-        {
-            while (!cancellationToken.IsCancellationRequested)
-            {
-                // It looks like we might be able to use this for 3.1Plus https://learn.microsoft.com/en-us/dotnet/core/diagnostics/event-counter-perf
-                await Task.Delay(1000, cancellationToken).ConfigureAwait(false);
             }
         }
 
@@ -283,26 +247,7 @@
             // Process.TotalProcessorTime.TotlMilliseconds returns the processing time across all processors
             // Environment.ProcessorCount returns then total number of cores (which includes physical cores plus hyper
             // threaded cores
-            return (float)((CurrentProcessorTime - PreviousProcessorTime) / (MonitoringInterval.TotalMilliseconds * CoreCount));
-=======
-        public void StartMonitoring()
-        {
-            if (IsRunning)
-                return;
-
-            IsRunning = true;
-
-            _cancellationTokenSource = new CancellationTokenSource();
-            Task.Run(() => MonitorMemoryUsage(_cancellationTokenSource.Token));
-        }
-
-        public void StopMonitoring()
-        {
-            if (!IsRunning)
-                throw new InvalidOperationException();
-
-            IsRunning = false;
-            _cancellationTokenSource?.Cancel();
+            return (float)(CurrentProcessorTime - PreviousProcessorTime) / (float)(_monitoringInterval.TotalMilliseconds * CoreCount);
         }
 
         private async Task MonitorMemoryUsage(CancellationToken cancellationToken)
@@ -355,7 +300,6 @@
             public ulong ullTotalVirtual;
             public ulong ullAvailVirtual;
             public ulong ullAvailExtendedVirtual;
->>>>>>> 63f52a4f
         }
     }
 }