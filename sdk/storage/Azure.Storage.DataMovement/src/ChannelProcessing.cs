--- conflicted
+++ resolved
@@ -157,17 +157,6 @@
         protected override async ValueTask NotifyOfPendingItemProcessing()
         {
             List<Task> itemRunners = new List<Task>(MaxConcurrentProcessing);
-<<<<<<< HEAD
-            TItem item = default;
-
-            List<Task> itemRunners = new List<Task>(MaxConcurrentProcessing);
-            // while there is stuff to read, keep looping
-                // if itemRunners <= max
-                    // add item
-                // else
-                    //remove all completed
-=======
->>>>>>> 10243e8d
 
             try
             {
