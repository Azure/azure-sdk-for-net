--- conflicted
+++ resolved
@@ -5,13 +5,9 @@
   </PropertyGroup>
   <PropertyGroup>
     <AssemblyTitle>Microsoft Azure.Storage.DataMovement client library</AssemblyTitle>
-<<<<<<< HEAD
     <Version>12.0.1</Version>
-=======
-    <Version>12.1.0-beta.1</Version>
     <!--The ApiCompatVersion is managed automatically and should not generally be modified manually.-->
     <ApiCompatVersion>12.0.0</ApiCompatVersion>
->>>>>>> 1d5a868e
     <DefineConstants>DataMovementSDK;$(DefineConstants)</DefineConstants>
     <PackageTags>Microsoft Azure Storage DataMovement AzureStorage azureofficial</PackageTags>
     <Description>
