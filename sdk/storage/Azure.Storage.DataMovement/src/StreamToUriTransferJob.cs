--- conflicted
+++ resolved
@@ -169,45 +169,27 @@
                 }
 
                 StorageResource current = enumerator.Current;
-<<<<<<< HEAD
-
-                string containerUriPath = _sourceResourceContainer.Uri.GetPath();
-                string sourceName = string.IsNullOrEmpty(containerUriPath)
-                    ? current.Uri.GetPath()
-                    : current.Uri.GetPath().Substring(containerUriPath.Length + 1);
 
                 if (current.IsContainer)
                 {
                     // Create sub-container
-                    StorageResourceContainer subContainer =
-                        _destinationResourceContainer.GetChildStorageResourceContainer(sourceName);
-                    await subContainer.CreateIfNotExistsAsync().ConfigureAwait(false);
-                }
-                else
-                {
-                    if (!existingSources.Contains(sourceName))
-=======
-                if (!existingSources.Contains(current.Uri))
-                {
                     string containerUriPath = _sourceResourceContainer.Uri.GetPath();
-                    string sourceName = string.IsNullOrEmpty(containerUriPath)
+                    string subContainerPath = string.IsNullOrEmpty(containerUriPath)
                         ? current.Uri.GetPath()
                         : current.Uri.GetPath().Substring(containerUriPath.Length + 1);
-
-                    StreamToUriJobPart part;
-                    try
-                    {
-                        part = await StreamToUriJobPart.CreateJobPartAsync(
-                            job: this,
-                            partNumber: partNumber,
-                            sourceResource: (StorageResourceItem)current,
-                            destinationResource: _destinationResourceContainer.GetStorageResourceReference(sourceName))
-                            .ConfigureAwait(false);
-                        AppendJobPart(part);
-                    }
-                    catch (Exception ex)
->>>>>>> 6d43c499
-                    {
+                    StorageResourceContainer subContainer =
+                        _destinationResourceContainer.GetChildStorageResourceContainer(subContainerPath);
+                    await subContainer.CreateIfNotExistsAsync().ConfigureAwait(false);
+                }
+                else
+                {
+                    if (!existingSources.Contains(current.Uri))
+                    {
+                        string containerUriPath = _sourceResourceContainer.Uri.GetPath();
+                        string sourceName = string.IsNullOrEmpty(containerUriPath)
+                            ? current.Uri.GetPath()
+                            : current.Uri.GetPath().Substring(containerUriPath.Length + 1);
+
                         // Because AsyncEnumerable doesn't let us know which storage resource is the last resource
                         // we only yield return when we know this is not the last storage resource to be listed
                         // from the container.
