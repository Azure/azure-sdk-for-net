﻿// Copyright (c) Microsoft Corporation. All rights reserved.
// Licensed under the MIT License.

using System;
using System.Collections.Generic;
// To use AsyncQueue, might decide to go with another queue later
using Microsoft.VisualStudio.Threading;
using Azure.Storage.Blobs;
using Azure.Storage.Blobs.Specialized;
using System.Threading;
using Azure.Storage.Blobs.Models;
using System.Threading.Tasks;
using System.IO;

namespace Azure.Storage.DataMovement
{
    /// <summary>
    /// TransferManager class
    /// </summary>
    public class StorageTransferManager
    {
        // To hold the jobs to scan
        // This is a weird thing to have because we have regular Blob Directory Upload / Download which will
        // also call the scanner on it's own. Something to think about is whehter or not doing scanning in a separate
        // part of DMLib instead of scanning right before the job is benefical.
        private AsyncQueue<StorageTransferJob> _toScanQueue;
        // To hold the jobs that have finished scanning and ready to run; This will help with grabbing required
        // authentication from the original job and for updating the jobs for progress tracking
        private AsyncQueue<StorageTransferJob> _jobsToProcess;
        // Not sure if we should keep the jobs that in in progress here
        // private IList<StorageTransferJob> _jobsInProgress;
        // local directory path to put hte memory mapped file of the progress tracking. if we pause or break
        // we will have the information on where to continue from.
        private string _progressLogDirectoryPath;

        internal StorageTransferOptions _transferOptions;
        /// <summary>
        /// StorageTransferOptions
        /// </summary>
        public StorageTransferOptions TransferOptions => _transferOptions;

        /// <summary>
        /// Constructor.
        /// </summary>
        /// <param name="progressLogDirectoryPath">Specify directory path to log file to continue from.</param>
        /// <param name="transferOptions">Transfer options basket.</param>
        public StorageTransferManager(string progressLogDirectoryPath = default, StorageTransferOptions transferOptions = default)
        {
            _toScanQueue = new AsyncQueue<StorageTransferJob>();
            _jobsToProcess = new AsyncQueue<StorageTransferJob>();
            _progressLogDirectoryPath = progressLogDirectoryPath;
            _transferOptions = transferOptions;
        }

        /// <summary>
        /// Add upload job to perform.
        /// </summary>//
#pragma warning disable CS1998 // Async method lacks 'await' operators and will run synchronously
        public async Task<StorageTransferResults> ScheduleUploadAsync(
#pragma warning restore CS1998 // Async method lacks 'await' operators and will run synchronously
            string sourceLocalPath,
            BlobClient destinationClient,
            StorageTransferOptions transferOptions = default,
            BlobUploadOptions uploadOptions = default,
            IProgress<StorageTransferStatus> progressTracker = default,
            CancellationToken token = default)
        {
            //TODO: if check the local path exists and not a directory
            // or we can go and check at the start of the job, to prevent
            // having to check the existence of the path twice.
            BlobTransferJob transferJob = new BlobTransferJob(sourceLocalPath, destinationClient, transferOptions, uploadOptions, progressTracker, token);
            _jobsToProcess.Enqueue(transferJob);

            // TODO: remove stub
            return new StorageTransferResults();
        }

        /// <summary>
        /// Add upload job to perform.
        /// </summary>
        /// TODO: remove suppresion
#pragma warning disable CS1998 // Async method lacks 'await' operators and will run synchronously
        public async Task<StorageTransferResults> ScheduleDownloadAsync(
#pragma warning restore CS1998 // Async method lacks 'await' operators and will run synchronously
            BlobClient sourceClient,
            string destinationLocalPath,
            StorageTransferOptions transferOptions = default,
            IProgress<StorageTransferStatus> progressTracker = default,
            CancellationToken token = default)
        {
            //TODO: if check the local path exists and not a directory
            // or we can go and check at the start of the job, to prevent
            // having to check the existence of the path twice.
            BlobTransferJob transferJob = new BlobTransferJob(sourceClient, destinationLocalPath, transferOptions, progressTracker, token);
            _jobsToProcess.Enqueue(transferJob);

            // TODO; remove stub
            return new StorageTransferResults();
        }

        /// <summary>
        /// Add upload job to perform.
        /// </summary>
        /// TODO: remove suppression
#pragma warning disable CS1998 // Async method lacks 'await' operators and will run synchronously
        public async Task<StorageTransferResults> ScheduleUploadDirectoryAsync(
#pragma warning restore CS1998 // Async method lacks 'await' operators and will run synchronously
            string sourceLocalPath,
            BlobDirectoryClient destinationClient,
            StorageTransferOptions transferOptions = default,
            BlobUploadOptions uploadOptions = default,
            IProgress<StorageTransferStatus> progressTracker = default,
            CancellationToken token = default)
        {
            //TODO: if check the local path exists and not a directory
            // or we can go and check at the start of the job, to prevent
            // having to check the existence of the path twice.
            BlobDirectoryTransferJob transferJob = new BlobDirectoryTransferJob(sourceLocalPath, destinationClient, transferOptions, uploadOptions, progressTracker, token);
            _toScanQueue.Enqueue(transferJob);

            // TODO; remove stub
            return new StorageTransferResults();
        }

        /// <summary>
<<<<<<< HEAD
        /// TODO: Replace generated docs
        /// </summary>
        /// <param name="token"></param>
        /// <returns>A <see cref="Task"/> representing the result of the asynchronous operation.</returns>
        public async Task StartTransferAsync(CancellationToken token = default)
        {
            JobScheduler jobScheduler = new JobScheduler(_transferOptions);
            List<Task> tasks = new List<Task>();

            while (!_jobsToProcess.IsEmpty)
            {
                StorageTransferJob job = await _jobsToProcess.DequeueAsync(token).ConfigureAwait(false);
                Task task = Task.Factory.StartNew(async () =>
                {
                    await job.CreateTransferTaskAsync().ConfigureAwait(false);
                }, token, default, jobScheduler);

                tasks.Add(task);
            }

            await Task.WhenAll(tasks).ConfigureAwait(false);
=======
        /// Add upload job to perform.
        /// </summary>
        /// TODO: remove suppression
#pragma warning disable CS1998 // Async method lacks 'await' operators and will run synchronously
        public async Task<StorageTransferResults> ScheduleDownloadDirectoryAsync(
#pragma warning restore CS1998 // Async method lacks 'await' operators and will run synchronously
            BlobDirectoryClient sourceClient,
            string destinationLocalPath,
            StorageTransferOptions transferOptions = default,
            IProgress<StorageTransferStatus> progressTracker = default,
            CancellationToken token = default)
        {
            //TODO: if check the local path exists and not a directory
            // or we can go and check at the start of the job, to prevent
            // having to check the existence of the path twice.
            BlobDirectoryTransferJob transferJob = new BlobDirectoryTransferJob(sourceClient, destinationLocalPath, transferOptions, progressTracker, token);
            _toScanQueue.Enqueue(transferJob);

            // TODO; remove stub
            return new StorageTransferResults();
>>>>>>> ddcadecc
        }

        /// <summary>
        /// Pause transfers.
        /// </summary>
        /// TODO: Returns actual object, or at least in a designated log
        /// file we have a place where people can continue transfers
        public static void PauseTransfers()
        {
        }

        /// <summary>
        /// Cancel Transfers
        /// </summary>
        public static void CancelTransfers()
        {
            // This would remove all transfers from the queue and not log the current progress
            // to the file. Maybe we would also remove the file too as a part of cleanup.
        }
    }
}<|MERGE_RESOLUTION|>--- conflicted
+++ resolved
@@ -123,7 +123,29 @@
         }
 
         /// <summary>
-<<<<<<< HEAD
+        /// Add upload job to perform.
+        /// </summary>
+        /// TODO: remove suppression
+#pragma warning disable CS1998 // Async method lacks 'await' operators and will run synchronously
+        public async Task<StorageTransferResults> ScheduleDownloadDirectoryAsync(
+#pragma warning restore CS1998 // Async method lacks 'await' operators and will run synchronously
+            BlobDirectoryClient sourceClient,
+            string destinationLocalPath,
+            StorageTransferOptions transferOptions = default,
+            IProgress<StorageTransferStatus> progressTracker = default,
+            CancellationToken token = default)
+        {
+            //TODO: if check the local path exists and not a directory
+            // or we can go and check at the start of the job, to prevent
+            // having to check the existence of the path twice.
+            BlobDirectoryTransferJob transferJob = new BlobDirectoryTransferJob(sourceClient, destinationLocalPath, transferOptions, progressTracker, token);
+            _toScanQueue.Enqueue(transferJob);
+
+            // TODO; remove stub
+            return new StorageTransferResults();
+        }
+
+        /// <summary>
         /// TODO: Replace generated docs
         /// </summary>
         /// <param name="token"></param>
@@ -145,36 +167,14 @@
             }
 
             await Task.WhenAll(tasks).ConfigureAwait(false);
-=======
-        /// Add upload job to perform.
-        /// </summary>
-        /// TODO: remove suppression
-#pragma warning disable CS1998 // Async method lacks 'await' operators and will run synchronously
-        public async Task<StorageTransferResults> ScheduleDownloadDirectoryAsync(
-#pragma warning restore CS1998 // Async method lacks 'await' operators and will run synchronously
-            BlobDirectoryClient sourceClient,
-            string destinationLocalPath,
-            StorageTransferOptions transferOptions = default,
-            IProgress<StorageTransferStatus> progressTracker = default,
-            CancellationToken token = default)
-        {
-            //TODO: if check the local path exists and not a directory
-            // or we can go and check at the start of the job, to prevent
-            // having to check the existence of the path twice.
-            BlobDirectoryTransferJob transferJob = new BlobDirectoryTransferJob(sourceClient, destinationLocalPath, transferOptions, progressTracker, token);
-            _toScanQueue.Enqueue(transferJob);
-
-            // TODO; remove stub
-            return new StorageTransferResults();
->>>>>>> ddcadecc
         }
 
-        /// <summary>
-        /// Pause transfers.
-        /// </summary>
-        /// TODO: Returns actual object, or at least in a designated log
-        /// file we have a place where people can continue transfers
-        public static void PauseTransfers()
+            /// <summary>
+            /// Pause transfers.
+            /// </summary>
+            /// TODO: Returns actual object, or at least in a designated log
+            /// file we have a place where people can continue transfers
+            public static void PauseTransfers()
         {
         }
 
