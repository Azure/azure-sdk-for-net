--- conflicted
+++ resolved
@@ -174,12 +174,10 @@
         }
 
         /// <summary>
-<<<<<<< HEAD
         /// TODO: Replace generated docs
-=======
+        ///
         /// Pauses transfers that are currently being processed.
         /// Does not allow any other transfer start.
->>>>>>> c398db33
         /// </summary>
         /// <param name="token"></param>
         /// <returns>A <see cref="Task"/> representing the result of the asynchronous operation.</returns>
@@ -214,12 +212,12 @@
             return;
         }
 
-            /// <summary>
-            /// Pause transfers.
-            /// </summary>
-            /// TODO: Returns actual object, or at least in a designated log
-            /// file we have a place where people can continue transfers
-            public static void PauseTransfers()
+        /// <summary>
+        /// Pause transfers.
+        /// </summary>
+        /// TODO: Returns actual object, or at least in a designated log
+        /// file we have a place where people can continue transfers
+        public static void PauseTransfers()
         {
         }
 
