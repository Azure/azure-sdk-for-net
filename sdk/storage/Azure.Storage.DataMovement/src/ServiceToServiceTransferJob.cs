--- conflicted
+++ resolved
@@ -25,12 +25,8 @@
             QueueChunkTaskInternal queueChunkTask,
             TransferCheckpointer CheckPointFolderPath,
             ErrorHandlingBehavior errorHandling,
-<<<<<<< HEAD
-            ArrayPool<byte> arrayPool)
-=======
             ArrayPool<byte> arrayPool,
             ClientDiagnostics clientDiagnostics)
->>>>>>> 8f4b1562
             : base(dataTransfer,
                   sourceResource,
                   destinationResource,
@@ -54,12 +50,8 @@
             QueueChunkTaskInternal queueChunkTask,
             TransferCheckpointer checkpointer,
             ErrorHandlingBehavior errorHandling,
-<<<<<<< HEAD
-            ArrayPool<byte> arrayPool)
-=======
             ArrayPool<byte> arrayPool,
             ClientDiagnostics clientDiagnostics)
->>>>>>> 8f4b1562
             : base(dataTransfer,
                   sourceResource,
                   destinationResource,
