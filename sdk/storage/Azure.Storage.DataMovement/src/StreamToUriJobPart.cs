﻿// Copyright (c) Microsoft Corporation. All rights reserved.
// Licensed under the MIT License.

using System;
using System.Collections.Generic;
using Azure.Storage.DataMovement.Models;
using System.Threading.Tasks;
using System.IO;
using System.Threading;
using System.Buffers;
using Azure.Storage.Shared;
using Azure.Core;

namespace Azure.Storage.DataMovement
{
    internal class StreamToUriJobPart : JobPartInternal, IAsyncDisposable
    {
        /// <summary>
        ///  Will handle the calling the commit block list API once
        ///  all commit blocks have been uploaded.
        /// </summary>
        private CommitChunkHandler _commitBlockHandler;

        /// <summary>
        /// Creating job part based on a single transfer job
        /// </summary>
        private StreamToUriJobPart(
            StreamToUriTransferJob job,
            int partNumber,
            bool isFinalPart)
            : base(dataTransfer: job._dataTransfer,
                  partNumber: partNumber,
                  sourceResource: job._sourceResource,
                  destinationResource: job._destinationResource,
                  maximumTransferChunkSize: job._maximumTransferChunkSize,
                  initialTransferSize: job._initialTransferSize,
                  errorHandling: job._errorHandling,
                  createMode: job._createMode,
                  checkpointer: job._checkpointer,
                  progressTracker: job._progressTracker,
                  arrayPool: job.UploadArrayPool,
                  isFinalPart: isFinalPart,
                  jobPartEventHandler: job.GetJobPartStatus(),
                  statusEventHandler: job.TransferStatusEventHandler,
                  failedEventHandler: job.TransferFailedEventHandler,
                  skippedEventHandler: job.TransferSkippedEventHandler,
                  singleTransferEventHandler: job.SingleTransferCompletedEventHandler,
                  cancellationToken: job._cancellationToken)
        {
        }

        /// <summary>
        /// Creating transfer job based on a storage resource created from listing.
        /// </summary>
        private StreamToUriJobPart(
            StreamToUriTransferJob job,
            int partNumber,
            StorageResource sourceResource,
            StorageResource destinationResource,
            bool isFinalPart,
            StorageTransferStatus jobPartStatus = StorageTransferStatus.Queued,
            long? length = default)
            : base(dataTransfer: job._dataTransfer,
                  partNumber: partNumber,
                  sourceResource: sourceResource,
                  destinationResource: destinationResource,
                  maximumTransferChunkSize: job._maximumTransferChunkSize,
                  initialTransferSize: job._initialTransferSize,
                  errorHandling: job._errorHandling,
                  createMode: job._createMode,
                  checkpointer: job._checkpointer,
                  progressTracker: job._progressTracker,
                  arrayPool: job.UploadArrayPool,
                  isFinalPart: isFinalPart,
                  jobPartEventHandler: job.GetJobPartStatus(),
                  statusEventHandler: job.TransferStatusEventHandler,
                  failedEventHandler: job.TransferFailedEventHandler,
                  skippedEventHandler: job.TransferSkippedEventHandler,
                  singleTransferEventHandler: job.SingleTransferCompletedEventHandler,
                  cancellationToken: job._cancellationToken,
                  jobPartStatus: jobPartStatus,
                  length: length)
        {
        }

        public async ValueTask DisposeAsync()
        {
            await DisposeHandlers().ConfigureAwait(false);
        }

        public static async Task<StreamToUriJobPart> CreateJobPartAsync(
            StreamToUriTransferJob job,
            int partNumber,
            bool isFinalPart)
        {
            // Create Job Part file as we're intializing the job part
            StreamToUriJobPart part = new StreamToUriJobPart(
                job: job,
                partNumber: partNumber,
                isFinalPart: isFinalPart);
            await part.AddJobPartToCheckpointerAsync(
                chunksTotal: 1, // For now we only store 1 chunk
                isFinalPart: isFinalPart).ConfigureAwait(false);
            return part;
        }

        public static async Task<StreamToUriJobPart> CreateJobPartAsync(
            StreamToUriTransferJob job,
            int partNumber,
            StorageResource sourceResource,
            StorageResource destinationResource,
            bool isFinalPart,
            StorageTransferStatus jobPartStatus = default,
            long? length = default,
            bool partPlanFileExists = false)
        {
            // Create Job Part file as we're intializing the job part
            StreamToUriJobPart part = new StreamToUriJobPart(
                job: job,
                partNumber: partNumber,
                jobPartStatus: jobPartStatus,
                sourceResource: sourceResource,
                destinationResource: destinationResource,
                length: length,
                isFinalPart: isFinalPart);
            if (!partPlanFileExists)
            {
                await part.AddJobPartToCheckpointerAsync(
                    chunksTotal: 1,
                    isFinalPart: isFinalPart).ConfigureAwait(false); // For now we only store 1 chunk
            }
            return part;
        }

        /// <summary>
        /// Processes the job to job parts
        /// </summary>
        /// <returns>The task that's queueing up the chunks</returns>
        public override async Task ProcessPartToChunkAsync()
        {
            // Attempt to get the length, it's possible the file could
            // not be accesible (or does not exist).
            string operationName = $"{nameof(TransferManager.StartTransferAsync)}";
            await OnTransferStatusChanged(StorageTransferStatus.InProgress).ConfigureAwait(false);
            long? fileLength = default;
            try
            {
                StorageResourceProperties properties = await _sourceResource.GetPropertiesAsync(_cancellationToken).ConfigureAwait(false);
                fileLength = properties.ContentLength;

                if (fileLength.HasValue)
                {
                    long length = fileLength.Value;
                    if (_initialTransferSize >= length)
                    {
                        // If we can create the destination in one call
                        await QueueChunkToChannelAsync(
                            async () =>
                            await CreateDestinationResource(
                                blockSize: length,
                                length: length,
                                singleCall: true).ConfigureAwait(false)).ConfigureAwait(false);
                        return;
                    }
                    long blockSize = CalculateBlockSize(length);

                    _commitBlockHandler = GetCommitController(
                        expectedLength: length,
                        blockSize: blockSize,
                        this,
                        _destinationResource.TransferType);

                    bool destinationCreated = await CreateDestinationResource(blockSize, length, false).ConfigureAwait(false);
                    if (destinationCreated)
                    {
                        // If we cannot upload in one shot, initiate the parallel block uploader
                        List<(long Offset, long Length)> rangeList = GetRangeList(blockSize, length);
                        if (_destinationResource.TransferType == TransferType.Concurrent)
                        {
                            await QueueStageBlockRequests(rangeList, length).ConfigureAwait(false);
                        }
                        else // Sequential
                        {
                            // Queue paritioned block task
                            await QueueChunkToChannelAsync(
                                async () =>
                                await StageBlockInternal(
                                    rangeList[0].Offset,
                                    rangeList[0].Length,
                                    length).ConfigureAwait(false)).ConfigureAwait(false);
                        }
                    }
                }
                else
                {
                    // TODO: logging when given the event handler
                    await InvokeFailedArg(Errors.UnableToGetLength()).ConfigureAwait(false);
                }
            }
            catch (Exception ex)
            {
                await InvokeFailedArg(ex).ConfigureAwait(false);
            }
        }

        /// <summary>
        /// Return whether we need to do more after creating the destination resource
        /// </summary>
        private async Task<bool> CreateDestinationResource(long blockSize, long length, bool singleCall)
        {
            try
            {
                await InitialUploadCall(blockSize, length, singleCall).ConfigureAwait(false);
                // Whether or not we continue is up to whether this was single put call or not.
                return !singleCall;
            }
            catch (RequestFailedException exception)
                when (_createMode == StorageResourceCreateMode.Skip
                    && exception.ErrorCode == "BlobAlreadyExists")
            {
                await InvokeSkippedArg().ConfigureAwait(false);
            }
            // Do not continue if we need to skip or there was an error.
            return false;
        }

        /// <summary>
        /// Made to do the initial creation of the blob (if needed). And also
        /// to make an write if necessary.
        /// </summary>
<<<<<<< HEAD
        private async Task InitialUploadCall(long blockSize, long expectedlength, bool singleCall)
=======
        internal async Task InitialUploadCall(long blockSize, long expectedLength, bool singleCall)
>>>>>>> 194b7baa
        {
            try
            {
                if (singleCall)
                {
                    ReadStreamStorageResourceResult result = await _sourceResource.ReadStreamAsync(
                        cancellationToken: _cancellationToken).ConfigureAwait(false);

                    using Stream stream = result.Content;
                    await _destinationResource.WriteFromStreamAsync(
                            stream: stream,
                            overwrite: _createMode == StorageResourceCreateMode.Overwrite,
                            position: 0,
                            streamLength: blockSize,
                            completeLength: expectedLength,
                            options: default,
                            cancellationToken: _cancellationToken).ConfigureAwait(false);

                    // Report bytes written before completion
                    ReportBytesWritten(blockSize);

                    // Set completion status to completed
                    await OnTransferStatusChanged(StorageTransferStatus.Completed).ConfigureAwait(false);
                }
                else
                {
                    Stream slicedStream = Stream.Null;
                    ReadStreamStorageResourceResult result = await _sourceResource.ReadStreamAsync(
                        position: 0,
                        length: blockSize,
                        cancellationToken: _cancellationToken).ConfigureAwait(false);
                    using (Stream stream = result.Content)
                    {
                        slicedStream = await GetOffsetPartitionInternal(
                            stream,
                            (int)0,
                            (int)blockSize,
                            UploadArrayPool,
                            _cancellationToken).ConfigureAwait(false);
                        await _destinationResource.WriteFromStreamAsync(
                            stream: slicedStream,
                            streamLength: blockSize,
                            overwrite: _createMode == StorageResourceCreateMode.Overwrite,
                            position: 0,
                            completeLength: expectedLength,
                            default,
                            _cancellationToken).ConfigureAwait(false);
                    }

                    ReportBytesWritten(blockSize);
                }
            }
            catch (RequestFailedException ex)
            when (ex.ErrorCode == "BlobAlreadyExists" && _createMode == StorageResourceCreateMode.Skip)
            {
                await InvokeSkippedArg().ConfigureAwait(false);
            }
            catch (Exception ex)
            {
                await InvokeFailedArg(ex).ConfigureAwait(false);
            }
        }

        #region CommitChunkController
        internal CommitChunkHandler GetCommitController(
            long expectedLength,
            long blockSize,
            StreamToUriJobPart jobPart,
            TransferType transferType)
        => new CommitChunkHandler(
            expectedLength,
            blockSize,
            GetBlockListCommitHandlerBehaviors(jobPart),
            transferType,
            _cancellationToken);

        internal static CommitChunkHandler.Behaviors GetBlockListCommitHandlerBehaviors(
            StreamToUriJobPart jobPart)
        {
            return new CommitChunkHandler.Behaviors
            {
                QueuePutBlockTask = async (long offset, long blockSize, long expectedLength) => await jobPart.StageBlockInternal(offset, blockSize, expectedLength).ConfigureAwait(false),
                QueueCommitBlockTask = async () => await jobPart.CompleteTransferAsync().ConfigureAwait(false),
                ReportProgressInBytes = (long bytesWritten) =>
                    jobPart.ReportBytesWritten(bytesWritten),
                InvokeFailedHandler = async (ex) => await jobPart.InvokeFailedArg(ex).ConfigureAwait(false),
            };
        }
        #endregion

        internal async Task StageBlockInternal(
            long offset,
            long blockLength,
            long completeLength)
        {
            Stream slicedStream = Stream.Null;
            ReadStreamStorageResourceResult result = await _sourceResource.ReadStreamAsync(
                position: offset,
                length: blockLength,
                cancellationToken: _cancellationToken).ConfigureAwait(false);
            using (Stream stream = result.Content)
            {
                slicedStream = await GetOffsetPartitionInternal(
                    stream,
                    (int)offset,
                    (int)blockLength,
                    UploadArrayPool,
                    _cancellationToken).ConfigureAwait(false);
                await _destinationResource.WriteFromStreamAsync(
                    stream: slicedStream,
                    streamLength: blockLength,
                    overwrite: _createMode == StorageResourceCreateMode.Overwrite,
                    position: offset,
                    completeLength: completeLength,
                    default,
                    _cancellationToken).ConfigureAwait(false);
            }
            // Invoke event handler to keep track of all the stage blocks
            await _commitBlockHandler.InvokeEvent(
                new StageChunkEventArgs(
                    _dataTransfer.Id,
                    true,
                    offset,
                    blockLength,
                    true,
                    _cancellationToken)).ConfigureAwait(false);
        }

        internal async Task CompleteTransferAsync()
        {
            CancellationHelper.ThrowIfCancellationRequested(_cancellationToken);

            // Apply necessary transfer completions on the destination.
            await _destinationResource.CompleteTransferAsync(_cancellationToken).ConfigureAwait(false);

            // Dispose the handlers
            await DisposeHandlers().ConfigureAwait(false);

            // Set completion status to completed
            await OnTransferStatusChanged(StorageTransferStatus.Completed).ConfigureAwait(false);
        }

        private async Task QueueStageBlockRequests(List<(long Offset, long Size)> rangeList, long completeLength)
        {
            // Partition the stream into individual blocks
            foreach ((long Offset, long Length) block in rangeList)
            {
                // Queue paritioned block task
                await QueueChunkToChannelAsync(
                    async () =>
                    await StageBlockInternal(
                    block.Offset,
                    block.Length,
                    completeLength).ConfigureAwait(false)).ConfigureAwait(false);
            }
        }

        /// <summary>
        /// Gets a partition from the current location of the given stream.
        ///
        /// This partition is buffered and it is safe to get many before using any of them.
        /// </summary>
        /// <param name="stream">
        /// Stream to buffer a partition from.
        /// </param>
        /// <param name="offset">
        /// Minimum amount of data to wait on before finalizing buffer.
        /// </param>
        /// <param name="length">
        /// Max amount of data to buffer before cutting off for the next.
        /// </param>
        /// <param name="arrayPool">
        /// </param>
        /// <param name="cancellationToken">
        /// </param>
        /// <returns>
        /// Task containing the buffered stream partition.
        /// </returns>
        private static async Task<Stream> GetOffsetPartitionInternal(
            Stream stream,
            int offset,
            int length,
            ArrayPool<byte> arrayPool,
            CancellationToken cancellationToken)
        {
            return await PartitionedStream.BufferStreamPartitionInternal(
                stream: stream,
                minCount: length,
                maxCount: length,
                absolutePosition: offset,
                arrayPool: arrayPool,
                maxArrayPoolRentalSize: default,
                async: true,
                cancellationToken: cancellationToken).ConfigureAwait(false);
        }

        public override async Task InvokeSkippedArg()
        {
            await DisposeHandlers().ConfigureAwait(false);
            await base.InvokeSkippedArg().ConfigureAwait(false);
        }

        public override async Task InvokeFailedArg(Exception ex)
        {
            await DisposeHandlers().ConfigureAwait(false);
            await base.InvokeFailedArg(ex).ConfigureAwait(false);
        }

        internal async Task DisposeHandlers()
        {
            if (_commitBlockHandler != default)
            {
                await _commitBlockHandler.DisposeAsync().ConfigureAwait(false);
            }
        }
    }
}<|MERGE_RESOLUTION|>--- conflicted
+++ resolved
@@ -228,11 +228,7 @@
         /// Made to do the initial creation of the blob (if needed). And also
         /// to make an write if necessary.
         /// </summary>
-<<<<<<< HEAD
-        private async Task InitialUploadCall(long blockSize, long expectedlength, bool singleCall)
-=======
-        internal async Task InitialUploadCall(long blockSize, long expectedLength, bool singleCall)
->>>>>>> 194b7baa
+        private async Task InitialUploadCall(long blockSize, long expectedLength, bool singleCall)
         {
             try
             {
