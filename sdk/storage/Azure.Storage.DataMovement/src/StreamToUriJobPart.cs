﻿// Copyright (c) Microsoft Corporation. All rights reserved.
// Licensed under the MIT License.

using System;
using System.Collections.Generic;
using System.Threading.Tasks;
using System.IO;
using System.Threading;
using System.Buffers;
using Azure.Storage.Shared;
using Azure.Core;
using Azure.Storage.Common;
using System.Linq;

namespace Azure.Storage.DataMovement
{
    internal class StreamToUriJobPart : JobPartInternal, IAsyncDisposable
    {
        /// <summary>
        ///  Will handle the calling the commit block list API once
        ///  all commit blocks have been uploaded.
        /// </summary>
        private CommitChunkHandler _commitBlockHandler;

        /// <summary>
        /// Creating job part based on a single transfer job
        /// </summary>
        private StreamToUriJobPart(TransferJobInternal job, int partNumber)
            : base(transferOperation: job._transferOperation,
                  partNumber: partNumber,
                  sourceResource: job._sourceResource,
                  destinationResource: job._destinationResource,
                  transferChunkSize: job._maximumTransferChunkSize,
                  initialTransferSize: job._initialTransferSize,
                  errorHandling: job._errorMode,
                  createMode: job._creationPreference,
                  checkpointer: job._checkpointer,
                  progressTracker: job._progressTracker,
                  arrayPool: job.UploadArrayPool,
                  jobPartEventHandler: job.GetJobPartStatusEventHandler(),
                  statusEventHandler: job.TransferStatusEventHandler,
                  failedEventHandler: job.TransferFailedEventHandler,
                  skippedEventHandler: job.TransferSkippedEventHandler,
                  singleTransferEventHandler: job.TransferItemCompletedEventHandler,
                  clientDiagnostics: job.ClientDiagnostics,
                  cancellationToken: job._cancellationToken)
        {
        }

        /// <summary>
        /// Creating transfer job based on a storage resource created from listing.
        /// </summary>
        private StreamToUriJobPart(
            TransferJobInternal job,
            int partNumber,
            StorageResourceItem sourceResource,
            StorageResourceItem destinationResource,
            long? length = default)
            : base(transferOperation: job._transferOperation,
                  partNumber: partNumber,
                  sourceResource: sourceResource,
                  destinationResource: destinationResource,
                  transferChunkSize: job._maximumTransferChunkSize,
                  initialTransferSize: job._initialTransferSize,
                  errorHandling: job._errorMode,
                  createMode: job._creationPreference,
                  checkpointer: job._checkpointer,
                  progressTracker: job._progressTracker,
                  arrayPool: job.UploadArrayPool,
                  jobPartEventHandler: job.GetJobPartStatusEventHandler(),
                  statusEventHandler: job.TransferStatusEventHandler,
                  failedEventHandler: job.TransferFailedEventHandler,
                  skippedEventHandler: job.TransferSkippedEventHandler,
                  singleTransferEventHandler: job.TransferItemCompletedEventHandler,
                  clientDiagnostics: job.ClientDiagnostics,
                  cancellationToken: job._cancellationToken,
                  jobPartStatus: default,
                  length: length)
        {
        }

        /// <summary>
        /// Creating transfer job based on a checkpoint file.
        /// </summary>
        private StreamToUriJobPart(
            TransferJobInternal job,
            int partNumber,
            StorageResourceItem sourceResource,
            StorageResourceItem destinationResource,
            TransferStatus jobPartStatus,
            long initialTransferSize,
            long transferChunkSize,
            StorageResourceCreationMode createPreference)
            : base(transferOperation: job._transferOperation,
                  partNumber: partNumber,
                  sourceResource: sourceResource,
                  destinationResource: destinationResource,
                  transferChunkSize: transferChunkSize,
                  initialTransferSize: initialTransferSize,
                  errorHandling: job._errorMode,
                  createMode: createPreference,
                  checkpointer: job._checkpointer,
                  progressTracker: job._progressTracker,
                  arrayPool: job.UploadArrayPool,
                  jobPartEventHandler: job.GetJobPartStatusEventHandler(),
                  statusEventHandler: job.TransferStatusEventHandler,
                  failedEventHandler: job.TransferFailedEventHandler,
                  skippedEventHandler: job.TransferSkippedEventHandler,
                  singleTransferEventHandler: job.TransferItemCompletedEventHandler,
                  clientDiagnostics: job.ClientDiagnostics,
                  cancellationToken: job._cancellationToken,
                  jobPartStatus: jobPartStatus,
                  length: default)
        {
        }

        public async ValueTask DisposeAsync()
        {
            await DisposeHandlersAsync().ConfigureAwait(false);
        }

        /// <summary>
        /// Called when creating a job part from a single transfer.
        /// </summary>
        public static async Task<JobPartInternal> CreateJobPartAsync(
            TransferJobInternal job,
            int partNumber)
        {
            // Create Job Part file as we're initializing the job part
            StreamToUriJobPart part = new StreamToUriJobPart(job, partNumber);
            await part.AddJobPartToCheckpointerAsync().ConfigureAwait(false);
            return part;
        }

        /// <summary>
        /// Called when creating a job part from a container transfer.
        /// </summary>
        public static async Task<JobPartInternal> CreateJobPartAsync(
            TransferJobInternal job,
            int partNumber,
            StorageResourceItem sourceResource,
            StorageResourceItem destinationResource)
        {
            Argument.AssertNotNull(sourceResource, nameof(sourceResource));
            Argument.AssertNotNull(destinationResource, nameof(destinationResource));

            // Create Job Part file as we're initializing the job part
            StreamToUriJobPart part = new StreamToUriJobPart(
                job: job,
                partNumber: partNumber,
                sourceResource: sourceResource,
                destinationResource: destinationResource);
            await part.AddJobPartToCheckpointerAsync().ConfigureAwait(false);
            return part;
        }

        /// <summary>
        /// Called when creating a job part from a checkpoint file on resume.
        /// </summary>
        public static StreamToUriJobPart CreateJobPartFromCheckpoint(
            TransferJobInternal job,
            int partNumber,
            StorageResourceItem sourceResource,
            StorageResourceItem destinationResource,
            TransferStatus jobPartStatus,
            long initialTransferSize,
            long transferChunkSize,
            StorageResourceCreationMode createPreference)
        {
            return new StreamToUriJobPart(
                job: job,
                partNumber: partNumber,
                sourceResource: sourceResource,
                destinationResource: destinationResource,
                jobPartStatus: jobPartStatus,
                initialTransferSize: initialTransferSize,
                transferChunkSize: transferChunkSize,
                createPreference: createPreference);
        }

        /// <summary>
        /// Processes the job part to chunks
        /// </summary>
        /// <returns>The task that's queueing up the chunks</returns>
        public override async Task ProcessPartToChunkAsync()
        {
            // Attempt to get the length, it's possible the file could
            // not be accessible (or does not exist).
            string operationName = $"{nameof(TransferManager.StartTransferAsync)}";
            try
            {
<<<<<<< HEAD
                await OnTransferStateChangedAsync(DataTransferState.InProgress).ConfigureAwait(false);
=======
                // Continue only if job is in progress
                if (!await CheckTransferStateBeforeRunning().ConfigureAwait(false))
                {
                    return;
                }
                await OnTransferStateChangedAsync(TransferState.InProgress).ConfigureAwait(false);
>>>>>>> f2036db0
                long? fileLength = default;
                StorageResourceItemProperties properties = await _sourceResource.GetPropertiesAsync(_cancellationToken).ConfigureAwait(false);
                fileLength = properties.ResourceLength;

                if (fileLength.HasValue)
                {
                    long length = fileLength.Value;
                    if (_initialTransferSize >= length)
                    {
                        // If we can create the destination in one call
                        await QueueChunkToChannelAsync(
                            async () =>
                            await CreateDestinationResource(
                                blockSize: length,
                                length: length,
                                singleCall: true,
                                sourceProperties: properties).ConfigureAwait(false)).ConfigureAwait(false);
                        return;
                    }
                    long blockSize = _transferChunkSize;
                    _commitBlockHandler = new CommitChunkHandler(
                        expectedLength: length,
                        blockSize: blockSize,
                        GetBlockListCommitHandlerBehaviors(this),
                        _destinationResource.TransferType,
                        properties,
                        _cancellationToken);

                    bool destinationCreated = await CreateDestinationResource(
                        blockSize,
                        length,
                        false,
                        properties).ConfigureAwait(false);
                    if (destinationCreated)
                    {
                        // If we cannot upload in one shot, initiate the parallel block uploader
                        IEnumerable<(long Offset, long Length)> ranges = GetRanges(length, blockSize);
<<<<<<< HEAD
                        if (_destinationResource.TransferType == DataTransferOrder.Unordered)
=======
                        if (_destinationResource.TransferType == TransferOrder.Unordered)
>>>>>>> f2036db0
                        {
                            await QueueStageBlockRequests(ranges, length, properties).ConfigureAwait(false);
                        }
                        else // Sequential
                        {
                            // Queue the first partitioned block task
                            (long Offset, long Length) first = ranges.First();
                            await QueueStageBlockRequest(
                                first.Offset,
                                first.Length,
                                length,
                                properties).ConfigureAwait(false);
                        }
                    }
                }
                else
                {
                    // TODO: logging when given the event handler
                    await InvokeFailedArgAsync(Errors.UnableToGetLength()).ConfigureAwait(false);
                }
            }
            catch (Exception ex)
            {
                await InvokeFailedArgAsync(ex).ConfigureAwait(false);
            }
        }

        /// <summary>
        /// Return whether we need to do more after creating the destination resource
        /// </summary>
        private async Task<bool> CreateDestinationResource(
            long blockSize,
            long length,
            bool singleCall,
            StorageResourceItemProperties sourceProperties)
        {
            try
            {
                await InitialUploadCall(
                    blockSize,
                    length,
                    singleCall,
                    sourceProperties).ConfigureAwait(false);
                // Whether or not we continue is up to whether this was single put call or not.
                return !singleCall;
            }
            catch (RequestFailedException r)
            when (r.ErrorCode == "BlobAlreadyExists" && _createMode == StorageResourceCreationMode.SkipIfExists)
            {
                await InvokeSkippedArgAsync().ConfigureAwait(false);
            }
            catch (InvalidOperationException i)
            when (i.Message.Contains("Cannot overwrite file.") && _createMode == StorageResourceCreationMode.SkipIfExists)
            {
                await InvokeSkippedArgAsync().ConfigureAwait(false);
            }
            catch (Exception ex)
            {
                await InvokeFailedArgAsync(ex).ConfigureAwait(false);
            }

            // Do not continue if we need to skip or there was an error.
            return false;
        }

        /// <summary>
        /// Made to do the initial creation of the blob (if needed). And also
        /// to make an write if necessary.
        /// </summary>
        private async Task InitialUploadCall(
            long blockSize,
            long expectedLength,
            bool singleCall,
            StorageResourceItemProperties sourceProperties)
        {
            if (singleCall)
            {
                StorageResourceReadStreamResult result = await _sourceResource.ReadStreamAsync(
                    cancellationToken: _cancellationToken).ConfigureAwait(false);

                using (Stream stream = result.Content)
                {
                    await _destinationResource.CopyFromStreamAsync(
                        stream: stream,
                        overwrite: _createMode == StorageResourceCreationMode.OverwriteIfExists,
                        streamLength: blockSize,
                        completeLength: expectedLength,
                        options: new()
                        {
                            SourceProperties = sourceProperties
                        },
                        cancellationToken: _cancellationToken).ConfigureAwait(false);
                }

                // Report bytes written before completion
                await ReportBytesWrittenAsync(blockSize).ConfigureAwait(false);

                // Set completion status to completed
                await OnTransferStateChangedAsync(TransferState.Completed).ConfigureAwait(false);
            }
            else
            {
                StorageResourceReadStreamResult result = await _sourceResource.ReadStreamAsync(
                    position: 0,
                    length: blockSize,
                    cancellationToken: _cancellationToken).ConfigureAwait(false);

                using (Stream contentStream = result.Content)
                using (Stream slicedStream = await GetOffsetPartitionInternal(
                    contentStream,
                    0L,
                    blockSize,
                    UploadArrayPool,
                    _cancellationToken).ConfigureAwait(false))
                {
                    await _destinationResource.CopyFromStreamAsync(
                        stream: slicedStream,
                        streamLength: blockSize,
                        overwrite: _createMode == StorageResourceCreationMode.OverwriteIfExists,
                        completeLength: expectedLength,
                        options: new()
                        {
                            SourceProperties = sourceProperties,
                        },
                        cancellationToken: _cancellationToken).ConfigureAwait(false);
                }

                await ReportBytesWrittenAsync(blockSize).ConfigureAwait(false);
            }
        }

        #region CommitChunkController
        internal static CommitChunkHandler.Behaviors GetBlockListCommitHandlerBehaviors(
            StreamToUriJobPart jobPart)
        {
            return new CommitChunkHandler.Behaviors
            {
                QueuePutBlockTask = jobPart.QueueStageBlockRequest,
<<<<<<< HEAD
                QueueCommitBlockTask = jobPart.CompleteTransferAsync,
                ReportProgressInBytes = jobPart.ReportBytesWritten,
=======
                QueueCommitBlockTask = jobPart.QueueCompleteTransferAsync,
                ReportProgressInBytes = jobPart.ReportBytesWrittenAsync,
>>>>>>> f2036db0
                InvokeFailedHandler = jobPart.InvokeFailedArgAsync,
            };
        }
        #endregion

        internal async Task StageBlockInternal(
            long offset,
            long blockLength,
            long completeLength,
            StorageResourceItemProperties sourceProperties)
        {
            try
            {
                StorageResourceReadStreamResult result = await _sourceResource.ReadStreamAsync(
                    position: offset,
                    length: blockLength,
                    cancellationToken: _cancellationToken).ConfigureAwait(false);

                using (Stream contentStream = result.Content)
                using (Stream slicedStream = await GetOffsetPartitionInternal(
                    contentStream,
                    offset,
                    blockLength,
                    UploadArrayPool,
                    _cancellationToken).ConfigureAwait(false))
                {
                    await _destinationResource.CopyFromStreamAsync(
                        stream: slicedStream,
                        streamLength: blockLength,
                        overwrite: _createMode == StorageResourceCreationMode.OverwriteIfExists,
                        completeLength: completeLength,
                        options: new StorageResourceWriteToOffsetOptions()
                        {
                            Position = offset,
                            SourceProperties = sourceProperties
                        },
                        cancellationToken: _cancellationToken).ConfigureAwait(false);
                }

                // The chunk handler may have been disposed in failure case
                if (_commitBlockHandler != null)
                {
                    // Queue result to increment bytes transferred and check for completion
                    await _commitBlockHandler.QueueChunkAsync(new QueueStageChunkArgs(
                        offset: offset,
                        bytesTransferred: blockLength)).ConfigureAwait(false);
                }
            }
            catch (Exception ex)
            {
                await InvokeFailedArgAsync(ex).ConfigureAwait(false);
            }
        }

        internal Task QueueCompleteTransferAsync(StorageResourceItemProperties sourceProperties) =>
            QueueChunkToChannelAsync(() => CompleteTransferAsync(sourceProperties));

        internal async Task CompleteTransferAsync(StorageResourceItemProperties sourceProperties)
        {
            CancellationHelper.ThrowIfCancellationRequested(_cancellationToken);

            // Apply necessary transfer completions on the destination.
            await _destinationResource.CompleteTransferAsync(
                overwrite: _createMode == StorageResourceCreationMode.OverwriteIfExists,
                completeTransferOptions: new() { SourceProperties = sourceProperties },
                cancellationToken: _cancellationToken).ConfigureAwait(false);

            // Dispose the handlers
            await DisposeHandlersAsync().ConfigureAwait(false);

            // Set completion status to completed
            await OnTransferStateChangedAsync(TransferState.Completed).ConfigureAwait(false);
        }

        private async Task QueueStageBlockRequests(
            IEnumerable<(long Offset, long Size)> ranges,
            long completeLength,
            StorageResourceItemProperties sourceProperties)
        {
            _queueingTasks = true;
<<<<<<< HEAD
            // Partition the stream into individual blocks
            foreach ((long Offset, long Length) block in ranges)
=======
            try
>>>>>>> f2036db0
            {
                // Partition the stream into individual blocks
                foreach ((long Offset, long Length) block in ranges)
                {
                    CancellationHelper.ThrowIfCancellationRequested(_cancellationToken);

                    // Queue partitioned block task
                    await QueueStageBlockRequest(
                        block.Offset,
                        block.Length,
                        completeLength,
                        sourceProperties).ConfigureAwait(false);
                }
                _queueingTasks = false;
                await CheckAndUpdateCancellationStateAsync().ConfigureAwait(false);
            }
            catch (Exception ex)
            {
                _queueingTasks = false;
                await InvokeFailedArgAsync(ex).ConfigureAwait(false);
            }
        }

        private Task QueueStageBlockRequest(
            long offset,
            long blockSize,
            long expectedLength,
            StorageResourceItemProperties sourceProperties)
        {
            return QueueChunkToChannelAsync(
                async () =>
                await StageBlockInternal(
                    offset,
                    blockSize,
                    expectedLength,
                    sourceProperties).ConfigureAwait(false));
        }

        /// <summary>
        /// Gets a partition from the current location of the given stream.
        ///
        /// This partition is buffered and it is safe to get many before using any of them.
        /// </summary>
        /// <param name="stream">
        /// Stream to buffer a partition from.
        /// </param>
        /// <param name="offset">
        /// Minimum amount of data to wait on before finalizing buffer.
        /// </param>
        /// <param name="length">
        /// Max amount of data to buffer before cutting off for the next.
        /// </param>
        /// <param name="arrayPool">
        /// </param>
        /// <param name="cancellationToken">
        /// </param>
        /// <returns>
        /// Task containing the buffered stream partition.
        /// </returns>
        private static async Task<Stream> GetOffsetPartitionInternal(
            Stream stream,
            long offset,
            long length,
            ArrayPool<byte> arrayPool,
            CancellationToken cancellationToken)
        {
            return await PartitionedStream.BufferStreamPartitionInternal(
                stream: stream,
                minCount: length,
                maxCount: length,
                absolutePosition: offset,
                arrayPool: arrayPool,
                maxArrayPoolRentalSize: default,
                async: true,
                cancellationToken: cancellationToken).ConfigureAwait(false);
        }

        public override async Task InvokeSkippedArgAsync()
        {
<<<<<<< HEAD
            DisposeHandlers();
=======
>>>>>>> f2036db0
            await base.InvokeSkippedArgAsync().ConfigureAwait(false);
        }

        public override async Task InvokeFailedArgAsync(Exception ex)
        {
<<<<<<< HEAD
            DisposeHandlers();
=======
>>>>>>> f2036db0
            await base.InvokeFailedArgAsync(ex).ConfigureAwait(false);
        }

        public override async Task DisposeHandlersAsync()
        {
            if (_commitBlockHandler != default)
            {
                await _commitBlockHandler.DisposeAsync().ConfigureAwait(false);
                _commitBlockHandler = null;
            }
        }
    }
}<|MERGE_RESOLUTION|>--- conflicted
+++ resolved
@@ -189,16 +189,12 @@
             string operationName = $"{nameof(TransferManager.StartTransferAsync)}";
             try
             {
-<<<<<<< HEAD
-                await OnTransferStateChangedAsync(DataTransferState.InProgress).ConfigureAwait(false);
-=======
                 // Continue only if job is in progress
                 if (!await CheckTransferStateBeforeRunning().ConfigureAwait(false))
                 {
                     return;
                 }
                 await OnTransferStateChangedAsync(TransferState.InProgress).ConfigureAwait(false);
->>>>>>> f2036db0
                 long? fileLength = default;
                 StorageResourceItemProperties properties = await _sourceResource.GetPropertiesAsync(_cancellationToken).ConfigureAwait(false);
                 fileLength = properties.ResourceLength;
@@ -236,11 +232,7 @@
                     {
                         // If we cannot upload in one shot, initiate the parallel block uploader
                         IEnumerable<(long Offset, long Length)> ranges = GetRanges(length, blockSize);
-<<<<<<< HEAD
-                        if (_destinationResource.TransferType == DataTransferOrder.Unordered)
-=======
                         if (_destinationResource.TransferType == TransferOrder.Unordered)
->>>>>>> f2036db0
                         {
                             await QueueStageBlockRequests(ranges, length, properties).ConfigureAwait(false);
                         }
@@ -379,13 +371,8 @@
             return new CommitChunkHandler.Behaviors
             {
                 QueuePutBlockTask = jobPart.QueueStageBlockRequest,
-<<<<<<< HEAD
-                QueueCommitBlockTask = jobPart.CompleteTransferAsync,
-                ReportProgressInBytes = jobPart.ReportBytesWritten,
-=======
                 QueueCommitBlockTask = jobPart.QueueCompleteTransferAsync,
                 ReportProgressInBytes = jobPart.ReportBytesWrittenAsync,
->>>>>>> f2036db0
                 InvokeFailedHandler = jobPart.InvokeFailedArgAsync,
             };
         }
@@ -466,12 +453,7 @@
             StorageResourceItemProperties sourceProperties)
         {
             _queueingTasks = true;
-<<<<<<< HEAD
-            // Partition the stream into individual blocks
-            foreach ((long Offset, long Length) block in ranges)
-=======
             try
->>>>>>> f2036db0
             {
                 // Partition the stream into individual blocks
                 foreach ((long Offset, long Length) block in ranges)
@@ -551,19 +533,11 @@
 
         public override async Task InvokeSkippedArgAsync()
         {
-<<<<<<< HEAD
-            DisposeHandlers();
-=======
->>>>>>> f2036db0
             await base.InvokeSkippedArgAsync().ConfigureAwait(false);
         }
 
         public override async Task InvokeFailedArgAsync(Exception ex)
         {
-<<<<<<< HEAD
-            DisposeHandlers();
-=======
->>>>>>> f2036db0
             await base.InvokeFailedArgAsync(ex).ConfigureAwait(false);
         }
 
