﻿// Copyright (c) Microsoft Corporation. All rights reserved.
// Licensed under the MIT License.

using System;
using System.Collections.Generic;
using System.IO;
using System.IO.MemoryMappedFiles;
using System.Linq;
using System.Threading;
using System.Threading.Tasks;
using Azure.Core;
using Azure.Storage.DataMovement.JobPlan;

namespace Azure.Storage.DataMovement
{
    /// <summary>
    /// Creates a checkpointer which uses a locally stored file to obtain
    /// the information in order to resume transfers in the future.
    /// </summary>
    internal class LocalTransferCheckpointer : TransferCheckpointer
    {
        internal string _pathToCheckpointer;

        /// <summary>
        /// Stores references to the memory mapped files stored by IDs.
        /// </summary>
        internal Dictionary<string, Dictionary<int, JobPartPlanFile>> _transferStates;

        /// <summary>
        /// Initializes a new instance of <see cref="LocalTransferCheckpointer"/> class.
        /// </summary>
        /// <param name="folderPath">Path to the folder containing the checkpointing information to resume from.</param>
        public LocalTransferCheckpointer(string folderPath)
        {
            _transferStates = new Dictionary<string, Dictionary<int, JobPartPlanFile>>();
            if (string.IsNullOrEmpty(folderPath))
            {
                _pathToCheckpointer = Path.Combine(Environment.CurrentDirectory, DataMovementConstants.DefaultCheckpointerPath);
                if (!Directory.Exists(_pathToCheckpointer))
                {
                    // If it does not already exist, create the default folder.
                    Directory.CreateDirectory(_pathToCheckpointer);
                }
            }
            else if (!Directory.Exists(folderPath))
            {
                throw Errors.MissingCheckpointerPath(folderPath);
            }
            else
            {
                _pathToCheckpointer = folderPath;
                InitializeExistingCheckpointer();
            }
        }

        /// <inheritdoc/>
        public override Task AddNewJobAsync(
            string transferId,
            CancellationToken cancellationToken = default)
        {
            if (!_transferStates.ContainsKey(transferId))
            {
                // Add new transfer id to the list of memory mapped files
                Dictionary<int, JobPartPlanFile> tempJobParts = new Dictionary<int, JobPartPlanFile>();
                _transferStates.Add(transferId, tempJobParts);
            }
            else
            {
                throw Errors.CollisionTransferIdCheckpointer(transferId);
            }
            return Task.CompletedTask;
        }

        /// <inheritdoc/>
        public override async Task AddNewJobPartAsync(
            string transferId,
            int partNumber,
            int chunksTotal,
            Stream headerStream,
            CancellationToken cancellationToken = default)
        {
            Argument.AssertNotNullOrEmpty(transferId, nameof(transferId));
            Argument.AssertNotNull(partNumber, nameof(partNumber));
            Argument.AssertNotNull(chunksTotal, nameof(chunksTotal));
            Argument.AssertNotNull(headerStream, nameof(headerStream));
            headerStream.Position = 0;

            JobPartPlanFile mappedFile = await JobPartPlanFile.CreateJobPartPlanFileAsync(
                _pathToCheckpointer,
                transferId,
                partNumber,
                headerStream).ConfigureAwait(false);

            // Add the job part in the spec
            if (_transferStates.ContainsKey(transferId))
            {
                // If the part number already exists
                if (_transferStates[transferId].ContainsKey(partNumber))
                {
                    throw Errors.CollisionJobPart(transferId, partNumber);
                }
                _transferStates[transferId][partNumber] = mappedFile;
            }
            else
            {
                // We should never get here because AddNewJobAsync should
                // always be called first.
                throw Errors.MissingTransferIdAddPartCheckpointer(transferId, partNumber);
            }
        }

        /// <inheritdoc/>
        public override Task AddExistingJobAsync(
            string transferId,
            CancellationToken cancellationToken = default)
        {
            // Check if the transfer id already exists, if it does, then we don't
            // have to go through all these checks.
            if (!_transferStates.ContainsKey(transferId))
            {
                // Keep track of the correlating job part plan files
                List<JobPartPlanFileName> fileNames = new List<JobPartPlanFileName>();
                string searchPattern = string.Concat(transferId, '*');

                // Enumerate all the job parts with the transfer id
                foreach (string path in Directory.EnumerateFiles(_pathToCheckpointer, searchPattern, SearchOption.TopDirectoryOnly)
                    .Where(f => Path.HasExtension(string.Concat(
                        DataMovementConstants.JobPartPlanFile.FileExtension,
                        DataMovementConstants.JobPartPlanFile.SchemaVersion))))
                {
                    // Ensure each file has the matching header
                    if (JobPartPlanFileName.TryParseJobPartPlanFileName(path, out JobPartPlanFileName partPlanFileName))
                    {
                        fileNames.Add(partPlanFileName);
                    }
                }
                if (fileNames.Count == 0)
                {
                    // If no files exist, there's nothing to resume from
                    throw Errors.PlanFilesMissing(_pathToCheckpointer, transferId);
                }

                // Verify each existing file and then add it to our transfer states.
                Dictionary<int, JobPartPlanFile> jobParts = new Dictionary<int, JobPartPlanFile>();
                foreach (JobPartPlanFileName partFileName in fileNames)
                {
                    // Grab the header info
                    JobPartPlanHeader header = partFileName.GetJobPartPlanHeader();

                    // Add to list of job parts
                    JobPartPlanFile jobFile = JobPartPlanFile.CreateExistingPartPlanFile(partFileName);
                    jobParts.Add(partFileName.JobPartNumber, jobFile);
                }

                // Add new transfer id to the list of memory mapped files
                _transferStates.Add(transferId, jobParts);
            }
            return Task.CompletedTask;
        }

        /// <inheritdoc/>
        public override Task<int> CurrentJobPartCountAsync(
            string transferId,
            CancellationToken cancellationToken = default)
        {
            CancellationHelper.ThrowIfCancellationRequested(cancellationToken);
            if (_transferStates.TryGetValue(transferId, out var result))
            {
                return Task.FromResult<int>(result.Count);
            }
            throw Errors.MissingTransferIdCheckpointer(transferId);
        }

        /// <inheritdoc/>
        public override async Task<Stream> ReadableStreamAsync(
            string transferId,
            int partNumber,
            long offset,
            long readSize,
            CancellationToken cancellationToken = default)
        {
            if (_transferStates.TryGetValue(transferId, out Dictionary<int, JobPartPlanFile> jobPartFiles))
            {
                Stream copiedStream = new MemoryStream(DataMovementConstants.JobPartPlanFile.JobPartHeaderSizeInBytes);
                // MMF lock
                await jobPartFiles[partNumber].WriteLock.WaitAsync(cancellationToken).ConfigureAwait(false);

                // Open up MemoryMappedFile
                using (MemoryMappedFile mmf = MemoryMappedFile.CreateFromFile(
                    path: jobPartFiles[partNumber].FilePath,
                    mode: FileMode.Open,
                    mapName: null,
                    capacity: DataMovementConstants.JobPartPlanFile.JobPartHeaderSizeInBytes))
                {
                    using (MemoryMappedViewStream mmfStream = mmf.CreateViewStream(offset, readSize, MemoryMappedFileAccess.Read))
                    {
                        await mmfStream.CopyToAsync(copiedStream).ConfigureAwait(false);
                    }
                }
                // MMF release
                jobPartFiles[partNumber].WriteLock.Release();
                copiedStream.Position = 0;
                return copiedStream;
            }
            else
            {
                throw new ArgumentException($"Checkpointer information from Transfer id \"{transferId}\", at part number \"{partNumber}\" was not found. Cannot read from plan file");
            }
        }

        /// <inheritdoc/>
        public override async Task WriteToCheckpointAsync(
            string transferId,
            int partNumber,
            long chunkIndex,
            byte[] buffer,
            CancellationToken cancellationToken = default)
        {
            Argument.AssertNotNullOrEmpty(transferId, nameof(transferId));
            Argument.AssertNotDefault(ref partNumber, nameof(partNumber));
            if (buffer?.Length == 0)
            {
                throw new ArgumentException("Buffer cannot be empty");
            }
            if (_transferStates.TryGetValue(transferId, out Dictionary<int, JobPartPlanFile> jobPartFiles))
            {
                if (jobPartFiles[partNumber] == default)
                {
                    // TODO: better exception message.
                    throw new ArgumentException("Missing job part file call add job part file instead");
                }
                else
                {
                    // partNumber file already exists

                    // Lock MMF
                    await jobPartFiles[partNumber].WriteLock.WaitAsync(cancellationToken).ConfigureAwait(false);

                    using (MemoryMappedFile mmf = MemoryMappedFile.CreateFromFile(
                        path: jobPartFiles[partNumber].FilePath,
                        mode: FileMode.Open,
                        mapName: null,
                        capacity: DataMovementConstants.JobPartPlanFile.JobPartHeaderSizeInBytes))
                    {
                        using (MemoryMappedViewAccessor accessor = mmf.CreateViewAccessor(chunkIndex, buffer.Length, MemoryMappedFileAccess.Write))
                        {
                            accessor.WriteArray(0, buffer, 0, buffer.Length);
                            // to flush to the underlying file that supports the mmf
                            accessor.Flush();
                        }
                    }

                    // Release MMF
                    jobPartFiles[partNumber].WriteLock.Release();
                }
            }
            else
            {
                throw new ArgumentException($"Checkpointer information from Transfer id \"{transferId}\" was not found. Call TryAddTransferAsync before attempting to add transfer information");
            }
        }

        /// <inheritdoc/>
        public override Task<bool> TryRemoveStoredTransferAsync(string transferId, CancellationToken cancellationToken = default)
        {
            bool result = true;
            Argument.AssertNotNullOrWhiteSpace(transferId, nameof(transferId));
            if (!_transferStates.TryGetValue(transferId, out Dictionary<int, JobPartPlanFile> jobPartFiles))
            {
                return Task.FromResult(false);
            }
            foreach (KeyValuePair<int,JobPartPlanFile> jobPartPair in jobPartFiles)
            {
                try
                {
                    File.Delete(jobPartPair.Value.FilePath);
                }
                catch (FileNotFoundException)
                {
                    // If we cannot find the file, it's either we deleted
                    // we have not created this job part yet.
                }
                catch
                {
                    // If we run into an issue attempting to delete we should
                    // keep track that we could not at least delete one of files
                    // TODO: change return type to better show which files we
                    // were unable to remove
                    result = false;
                }
            }
            _transferStates.Remove(transferId);
            return Task.FromResult(result);
        }

        /// <inheritdoc/>
        public override Task<List<string>> GetStoredTransfersAsync(CancellationToken cancellationToken = default)
        {
            return Task.FromResult(_transferStates.Keys.ToList());
        }

        /// <inheritdoc/>
        public override async Task SetJobTransferStatusAsync(
            string transferId,
            DataTransferStatus status,
            CancellationToken cancellationToken = default)
        {
<<<<<<< HEAD
            long length = DataMovementConstants.PlanFile.OneByte * 3;
            int offset = DataMovementConstants.PlanFile.AtomicJobStatusStateIndex;
=======
            long length = DataMovementConstants.OneByte;
            int offset = DataMovementConstants.JobPartPlanFile.AtomicJobStatusIndex;
>>>>>>> 70c5d14e
            CancellationHelper.ThrowIfCancellationRequested(cancellationToken);

            if (_transferStates.TryGetValue(transferId, out Dictionary<int, JobPartPlanFile> jobPartFiles))
            {
                foreach (KeyValuePair<int, JobPartPlanFile> jobPartPair in jobPartFiles)
                {
                    CancellationHelper.ThrowIfCancellationRequested(cancellationToken);
                    // Lock MMF
                    await jobPartPair.Value.WriteLock.WaitAsync(cancellationToken).ConfigureAwait(false);
                    using (MemoryMappedFile mmf = MemoryMappedFile.CreateFromFile(
                            path: jobPartPair.Value.FilePath,
                            mode: FileMode.Open,
                            mapName: null,
                            capacity: DataMovementConstants.JobPartPlanFile.JobPartHeaderSizeInBytes))
                    {
                        using (MemoryMappedViewAccessor accessor = mmf.CreateViewAccessor(offset, length))
                        {
                            accessor.Write(
                                position: 0,
                                value: (byte)status.State);
                            accessor.Write(
                                position: 1,
                                value: status.HasFailedItems);
                            accessor.Write(
                                position: 2,
                                value: status.HasSkippedItems);
                            // to flush to the underlying file that supports the mmf
                            accessor.Flush();
                        }
                    }
                    // Release MMF
                    jobPartPair.Value.WriteLock.Release();
                }
            }
            else
            {
                throw Errors.MissingTransferIdCheckpointer(transferId);
            }
        }

        /// <inheritdoc/>
        public override async Task SetJobPartTransferStatusAsync(
            string transferId,
            int partNumber,
            DataTransferStatus status,
            CancellationToken cancellationToken = default)
        {
<<<<<<< HEAD
            long length = DataMovementConstants.PlanFile.OneByte * 3;
            int offset = DataMovementConstants.PlanFile.AtomicPartStatusStateIndex;
=======
            long length = DataMovementConstants.OneByte;
            int offset = DataMovementConstants.JobPartPlanFile.AtomicPartStatusIndex;
>>>>>>> 70c5d14e
            CancellationHelper.ThrowIfCancellationRequested(cancellationToken);

            if (_transferStates.TryGetValue(transferId, out Dictionary<int, JobPartPlanFile> jobPartFiles))
            {
                if (jobPartFiles.TryGetValue(partNumber, out JobPartPlanFile file))
                {
                    // Lock MMF
                    await file.WriteLock.WaitAsync(cancellationToken).ConfigureAwait(false);

                    using (MemoryMappedFile mmf = MemoryMappedFile.CreateFromFile(
                                path: file.FilePath,
                                mode: FileMode.Open,
                                mapName: null,
                                capacity: DataMovementConstants.JobPartPlanFile.JobPartHeaderSizeInBytes))
                    {
                        using (MemoryMappedViewAccessor accessor = mmf.CreateViewAccessor(offset, length))
                        {
                            accessor.Write(
                                position: 0,
                                value: (byte)status.State);
                            accessor.Write(
                                position: 1,
                                value: status.HasFailedItems);
                            accessor.Write(
                                position: 2,
                                value: status.HasSkippedItems);
                            // to flush to the underlying file that supports the mmf
                            accessor.Flush();
                        }
                    }
                    // Release MMF
                    file.WriteLock.Release();
                }
                else
                {
                    throw Errors.MissingPartNumberCheckpointer(transferId, partNumber);
                }
            }
            else
            {
                throw Errors.MissingTransferIdCheckpointer(transferId);
            }
        }

        /// <summary>
        /// Takes the path of the checkpointer reads all the files in the top directory level
        /// and populates the _transferStates
        /// </summary>
        private void InitializeExistingCheckpointer()
        {
            // Retrieve all valid checkpointer files stored in the checkpointer path.
            foreach (string path in Directory.EnumerateFiles(_pathToCheckpointer, "*", SearchOption.TopDirectoryOnly)
                .Where(f => Path.HasExtension(string.Concat(
                    DataMovementConstants.JobPartPlanFile.FileExtension,
                    DataMovementConstants.JobPartPlanFile.SchemaVersion))))
            {
                // Ensure each file has the correct format
                if (JobPartPlanFileName.TryParseJobPartPlanFileName(path, out JobPartPlanFileName partPlanFileName))
                {
                    // Check if the transfer Id already exists
                    if (_transferStates.ContainsKey(partPlanFileName.Id))
                    {
                        // If the transfer Id already exists, then add the job part plan file
                        // with the rest of the job part plan files in the respective
                        // transfer id.
                        _transferStates[partPlanFileName.Id].Add(
                            partPlanFileName.JobPartNumber,
                            JobPartPlanFile.CreateExistingPartPlanFile(partPlanFileName));
                    }
                    else
                    {
                        // If the transfer id has not been seen yet, add it and add
                        // the job part plan file as well.
                        Dictionary<int, JobPartPlanFile> newTransfer = new Dictionary<int, JobPartPlanFile>
                    {
                        {
                            partPlanFileName.JobPartNumber,
                            JobPartPlanFile.CreateExistingPartPlanFile(partPlanFileName)
                        }
                    };
                        _transferStates.Add(
                            partPlanFileName.Id,
                            newTransfer);
                    }
                }
            }
        }
    }
}<|MERGE_RESOLUTION|>--- conflicted
+++ resolved
@@ -305,13 +305,9 @@
             DataTransferStatus status,
             CancellationToken cancellationToken = default)
         {
-<<<<<<< HEAD
-            long length = DataMovementConstants.PlanFile.OneByte * 3;
-            int offset = DataMovementConstants.PlanFile.AtomicJobStatusStateIndex;
-=======
-            long length = DataMovementConstants.OneByte;
-            int offset = DataMovementConstants.JobPartPlanFile.AtomicJobStatusIndex;
->>>>>>> 70c5d14e
+            long length = DataMovementConstants.OneByte * 3;
+            int offset = DataMovementConstants.JobPartPlanFile.AtomicJobStatusStateIndex;
+
             CancellationHelper.ThrowIfCancellationRequested(cancellationToken);
 
             if (_transferStates.TryGetValue(transferId, out Dictionary<int, JobPartPlanFile> jobPartFiles))
@@ -359,13 +355,9 @@
             DataTransferStatus status,
             CancellationToken cancellationToken = default)
         {
-<<<<<<< HEAD
-            long length = DataMovementConstants.PlanFile.OneByte * 3;
-            int offset = DataMovementConstants.PlanFile.AtomicPartStatusStateIndex;
-=======
-            long length = DataMovementConstants.OneByte;
-            int offset = DataMovementConstants.JobPartPlanFile.AtomicPartStatusIndex;
->>>>>>> 70c5d14e
+            long length = DataMovementConstants.OneByte * 3;
+            int offset = DataMovementConstants.JobPartPlanFile.AtomicPartStatusStateIndex;
+
             CancellationHelper.ThrowIfCancellationRequested(cancellationToken);
 
             if (_transferStates.TryGetValue(transferId, out Dictionary<int, JobPartPlanFile> jobPartFiles))
