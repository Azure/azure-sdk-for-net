﻿// Copyright (c) Microsoft Corporation. All rights reserved.
// Licensed under the MIT License.

using System;
using System.IO;
using System.Threading.Tasks;
using Azure.Storage.DataMovement.JobPlan;

namespace Azure.Storage.DataMovement
{
    internal static class DataMovementExtensions
    {
        internal static StorageResourceProperties ToStorageResourceProperties(this FileInfo fileInfo)
        {
            return new StorageResourceProperties(
                lastModified: fileInfo.LastWriteTimeUtc,
                createdOn: fileInfo.CreationTimeUtc,
                contentLength: fileInfo.Length,
                lastAccessed: fileInfo.LastAccessTimeUtc);
        }

        public static async Task<StreamToUriJobPart> ToJobPartAsync(
            this StreamToUriTransferJob baseJob,
            Stream planFileStream,
            StorageResourceItem sourceResource,
            StorageResourceItem destinationResource)
        {
            // Convert stream to job plan header
            JobPartPlanHeader header = JobPartPlanHeader.Deserialize(planFileStream);

            // Apply credentials to the saved transfer job path
            DataTransferStatus jobPartStatus = header.AtomicJobStatus;
            StreamToUriJobPart jobPart = await StreamToUriJobPart.CreateJobPartAsync(
                job: baseJob,
                partNumber: Convert.ToInt32(header.PartNumber),
                jobPartStatus: jobPartStatus,
                sourceResource: sourceResource,
                destinationResource: destinationResource,
                partPlanFileExists: true,
                isFinalPart: header.IsFinalPart).ConfigureAwait(false);

            jobPart.VerifyJobPartPlanHeader(header);

            // TODO: When enabling resume chunked upload Add each transfer to the CommitChunkHandler
            return jobPart;
        }

        public static async Task<ServiceToServiceJobPart> ToJobPartAsync(
            this ServiceToServiceTransferJob baseJob,
            Stream planFileStream,
            StorageResourceItem sourceResource,
            StorageResourceItem destinationResource)
        {
            // Convert stream to job plan header
            JobPartPlanHeader header = JobPartPlanHeader.Deserialize(planFileStream);

            // Apply credentials to the saved transfer job path
            DataTransferStatus jobPartStatus = header.AtomicJobStatus;
            ServiceToServiceJobPart jobPart = await ServiceToServiceJobPart.CreateJobPartAsync(
                job: baseJob,
                partNumber: Convert.ToInt32(header.PartNumber),
                jobPartStatus: jobPartStatus,
                sourceResource: sourceResource,
                destinationResource: destinationResource,
                partPlanFileExists: true,
                isFinalPart: header.IsFinalPart).ConfigureAwait(false);

            jobPart.VerifyJobPartPlanHeader(header);

            // TODO: When enabling resume chunked upload Add each transfer to the CommitChunkHandler
            return jobPart;
        }

        public static async Task<UriToStreamJobPart> ToJobPartAsync(
            this UriToStreamTransferJob baseJob,
            Stream planFileStream,
            StorageResourceItem sourceResource,
            StorageResourceItem destinationResource)
        {
            // Convert stream to job plan header
            JobPartPlanHeader header = JobPartPlanHeader.Deserialize(planFileStream);

            // Apply credentials to the saved transfer job path
            DataTransferStatus jobPartStatus = header.AtomicJobStatus;
            UriToStreamJobPart jobPart = await UriToStreamJobPart.CreateJobPartAsync(
                job: baseJob,
                partNumber: Convert.ToInt32(header.PartNumber),
                jobPartStatus: jobPartStatus,
                sourceResource: sourceResource,
                destinationResource: destinationResource,
                partPlanFileExists: true,
                isFinalPart: header.IsFinalPart).ConfigureAwait(false);

            jobPart.VerifyJobPartPlanHeader(header);

            // TODO: When enabling resume chunked upload Add each transfer to the CommitChunkHandler
            return jobPart;
        }

        public static async Task<StreamToUriJobPart> ToJobPartAsync(
            this StreamToUriTransferJob baseJob,
            Stream planFileStream,
            StorageResourceContainer sourceResource,
            StorageResourceContainer destinationResource)
        {
            // Convert stream to job plan header
            JobPartPlanHeader header = JobPartPlanHeader.Deserialize(planFileStream);

            if (!destinationResource.TryGetUri(out Uri destinationUri))
            {
                throw Errors.ResourceUriInvalid(nameof(destinationResource));
            }

            // Apply credentials to the saved transfer job path
            string childSourcePath = header.SourcePath;
            string childSourceName = childSourcePath.Substring(sourceResource.Path.Length + 1);
            string childDestinationPath = header.DestinationPath;
<<<<<<< HEAD
            string childDestinationName = childDestinationPath.Substring(destinationUri.AbsoluteUri.Length + 1);
            StorageTransferStatus jobPartStatus = header.AtomicJobStatus;
=======
            string childDestinationName = childDestinationPath.Substring(destinationResource.Uri.AbsoluteUri.Length + 1);
            DataTransferStatus jobPartStatus = header.AtomicJobStatus;
>>>>>>> dbec632b
            StreamToUriJobPart jobPart = await StreamToUriJobPart.CreateJobPartAsync(
                job: baseJob,
                partNumber: Convert.ToInt32(header.PartNumber),
                jobPartStatus: jobPartStatus,
                sourceResource: sourceResource.GetStorageResourceReference(childSourceName),
                destinationResource: destinationResource.GetStorageResourceReference(childDestinationName),
                partPlanFileExists: true,
                isFinalPart: header.IsFinalPart).ConfigureAwait(false);

            jobPart.VerifyJobPartPlanHeader(header);

            // TODO: When enabling resume chunked upload Add each transfer to the CommitChunkHandler
            return jobPart;
        }

        public static async Task<ServiceToServiceJobPart> ToJobPartAsync(
            this ServiceToServiceTransferJob baseJob,
            Stream planFileStream,
            StorageResourceContainer sourceResource,
            StorageResourceContainer destinationResource)
        {
            // Convert stream to job plan header
            JobPartPlanHeader header = JobPartPlanHeader.Deserialize(planFileStream);

            if (!sourceResource.TryGetUri(out Uri sourceUri))
            {
                throw Errors.ResourceUriInvalid(nameof(sourceResource));
            }
            if (!destinationResource.TryGetUri(out Uri destinationUri))
            {
                throw Errors.ResourceUriInvalid(nameof(destinationResource));
            }

            // Apply credentials to the saved transfer job path
            string childSourcePath = header.SourcePath;
            string childDestinationPath = header.DestinationPath;
            DataTransferStatus jobPartStatus = header.AtomicJobStatus;
            ServiceToServiceJobPart jobPart = await ServiceToServiceJobPart.CreateJobPartAsync(
                job: baseJob,
                partNumber: Convert.ToInt32(header.PartNumber),
                jobPartStatus: jobPartStatus,
<<<<<<< HEAD
                sourceResource: sourceResource.GetChildStorageResource(childSourcePath.Substring(sourceUri.AbsoluteUri.Length + 1)),
                destinationResource: destinationResource.GetChildStorageResource(childDestinationPath.Substring(destinationUri.AbsoluteUri.Length + 1)),
=======
                sourceResource: sourceResource.GetStorageResourceReference(childSourcePath.Substring(sourceResource.Uri.AbsoluteUri.Length + 1)),
                destinationResource: destinationResource.GetStorageResourceReference(childDestinationPath.Substring(destinationResource.Uri.AbsoluteUri.Length + 1)),
>>>>>>> dbec632b
                partPlanFileExists: true,
                isFinalPart: header.IsFinalPart).ConfigureAwait(false);

            jobPart.VerifyJobPartPlanHeader(header);

            // TODO: When enabling resume chunked upload Add each transfer to the CommitChunkHandler
            return jobPart;
        }

        public static async Task<UriToStreamJobPart> ToJobPartAsync(
            this UriToStreamTransferJob baseJob,
            Stream planFileStream,
            StorageResourceContainer sourceResource,
            StorageResourceContainer destinationResource)
        {
            // Convert stream to job plan header
            JobPartPlanHeader header = JobPartPlanHeader.Deserialize(planFileStream);

            if (!sourceResource.TryGetUri(out Uri sourceUri))
            {
                throw Errors.ResourceUriInvalid(nameof(sourceResource));
            }

            // Apply credentials to the saved transfer job path
            string childSourcePath = header.SourcePath;
            string childSourceName = childSourcePath.Substring(sourceUri.AbsoluteUri.Length + 1);
            string childDestinationPath = header.DestinationPath;
            string childDestinationName = childDestinationPath.Substring(destinationResource.Path.Length + 1);
            DataTransferStatus jobPartStatus = header.AtomicJobStatus;
            UriToStreamJobPart jobPart = await UriToStreamJobPart.CreateJobPartAsync(
                job: baseJob,
                partNumber: Convert.ToInt32(header.PartNumber),
                jobPartStatus: jobPartStatus,
                sourceResource: sourceResource.GetStorageResourceReference(childSourceName),
                destinationResource: destinationResource.GetStorageResourceReference(childDestinationName),
                partPlanFileExists: true,
                isFinalPart: header.IsFinalPart).ConfigureAwait(false);

            jobPart.VerifyJobPartPlanHeader(header);

            // TODO: When enabling resume chunked upload Add each transfer to the CommitChunkHandler
            return jobPart;
        }

        /// <summary>
        /// Translate the initial job part header to a job plan format file
        /// </summary>
        internal static JobPartPlanHeader ToJobPartPlanHeader(this JobPartInternal jobPart,
            DataTransferStatus jobStatus,
            bool isFinalPart)
        {
            JobPartPlanDestinationBlob dstBlobData = new JobPartPlanDestinationBlob(
                blobType: JobPlanBlobType.Detect, // TODO: update when supported
                noGuessMimeType: false, // TODO: update when supported
                contentType: "", // TODO: update when supported
                contentEncoding: "", // TODO: update when supported
                contentLanguage: "", // TODO: update when supported
                contentDisposition: "", // TODO: update when supported
                cacheControl: "", // TODO: update when supported
                blockBlobTier: JobPartPlanBlockBlobTier.None,// TODO: update when supported
                pageBlobTier: JobPartPlanPageBlobTier.None,// TODO: update when supported
                putMd5: false,// TODO: update when supported
                metadata: "",// TODO: update when supported
                blobTags: "",// TODO: update when supported
                isSourceEncrypted: false,// TODO: update when supported
                cpkScopeInfo: "",// TODO: update when supported
                blockSize: jobPart._maximumTransferChunkSize);

            JobPartPlanDestinationLocal dstLocalData = new JobPartPlanDestinationLocal(
                preserveLastModifiedTime: false, // TODO: update when supported
                checksumVerificationOption: 0); // TODO: update when supported

            // Create the source Path
            string sourcePath;
            if (!jobPart._sourceResource.IsLocalResource())
            {
                if (!jobPart._sourceResource.TryGetUri(out Uri sourceUri))
                {
                    throw Errors.ResourceUriInvalid(nameof(jobPart._sourceResource));
                }

                // Remove any query or SAS that could be attach to the Uri
                UriBuilder uriBuilder = new UriBuilder(sourceUri.AbsoluteUri);
                uriBuilder.Query = "";
                sourcePath = uriBuilder.Uri.AbsoluteUri;
            }
            else
            {
                sourcePath = jobPart._sourceResource.Path;
            }

            string destinationPath;
            if (!jobPart._destinationResource.IsLocalResource())
            {
                if (!jobPart._destinationResource.TryGetUri(out Uri destinationUri))
                {
                    throw Errors.ResourceUriInvalid(nameof(jobPart._destinationResource));
                }

                // Remove any query or SAS that could be attach to the Uri
                UriBuilder uriBuilder = new UriBuilder(destinationUri.AbsoluteUri);
                uriBuilder.Query = "";
                destinationPath = uriBuilder.Uri.AbsoluteUri;
            }
            else
            {
                destinationPath = jobPart._destinationResource.Path;
            }

            return new JobPartPlanHeader(
                version: DataMovementConstants.PlanFile.SchemaVersion,
                startTime: DateTimeOffset.UtcNow, // TODO: update to job start time
                transferId: jobPart._dataTransfer.Id,
                partNumber: (uint)jobPart.PartNumber,
                sourceResourceId: jobPart._sourceResource.ResourceId,
                sourcePath: sourcePath,
                sourceExtraQuery: "", // TODO: convert options to string
                destinationResourceId: jobPart._destinationResource.ResourceId,
                destinationPath: destinationPath,
                destinationExtraQuery: "", // TODO: convert options to string
                isFinalPart: isFinalPart,
                forceWrite: jobPart._createMode == StorageResourceCreationPreference.OverwriteIfExists, // TODO: change to enum value
                forceIfReadOnly: false, // TODO: revisit for Azure Files
                autoDecompress: false, // TODO: revisit if we want to support this feature
                priority: 0, // TODO: add priority feature
                ttlAfterCompletion: DateTimeOffset.MinValue, // TODO: revisit for Azure Files
                jobPlanOperation: 0, // TODO: revisit when we add this feature
                folderPropertyMode: FolderPropertiesMode.None, // TODO: revisit for Azure Files
                numberChunks: 0, // TODO: revisit when added
                dstBlobData: dstBlobData, // TODO: revisit when we add feature to cache this info
                dstLocalData: dstLocalData, // TODO: revisit when we add feature to cache this info
                preserveSMBPermissions: false, // TODO: revisit for Azure Files
                preserveSMBInfo: false, // TODO: revisit for Azure Files
                s2sGetPropertiesInBackend: false, // TODO: revisit for Azure Files
                s2sSourceChangeValidation: false, // TODO: revisit for Azure Files
                destLengthValidation: false, // TODO: revisit when features is added
                s2sInvalidMetadataHandleOption: 0, // TODO: revisit when supported
                deleteSnapshotsOption: JobPartDeleteSnapshotsOption.None, // TODO: revisit when feature is added
                permanentDeleteOption: JobPartPermanentDeleteOption.None, // TODO: revisit when feature is added
                rehydratePriorityType: JobPartPlanRehydratePriorityType.None, // TODO: revisit when feature is added
                atomicJobStatus: jobStatus,
                atomicPartStatus: jobPart.JobPartStatus);
        }

        /// <summary>
        /// Verifies the contents of the Job Part Plan Header with the
        /// information passed to resume the transfer.
        /// </summary>
        /// <param name="jobPart">The job part containing the resume information.</param>
        /// <param name="header">The header which holds the state of the job when it was stopped/paused.</param>
        internal static void VerifyJobPartPlanHeader(this JobPartInternal jobPart, JobPartPlanHeader header)
        {
            // Check transfer id
            if (!header.TransferId.Equals(jobPart._dataTransfer.Id))
            {
                throw Errors.MismatchTransferId(jobPart._dataTransfer.Id, header.TransferId);
            }

            // Check source path
            string passedSourcePath;
            if (!jobPart._sourceResource.IsLocalResource())
            {
                if (!jobPart._sourceResource.TryGetUri(out Uri sourceUri))
                {
                    throw Errors.ResourceUriInvalid(nameof(jobPart._sourceResource));
                }

                // Remove any query or SAS that could be attach to the Uri
                UriBuilder uriBuilder = new UriBuilder(sourceUri.AbsoluteUri);
                uriBuilder.Query = "";
                passedSourcePath = uriBuilder.Uri.AbsoluteUri;
            }
            else
            {
                passedSourcePath = jobPart._sourceResource.Path;
            }
            // We only check if it starts with the path because if we're passed a container
            // then we only need to check if the prefix matches
            if (!header.SourcePath.StartsWith(passedSourcePath))
            {
                throw Errors.MismatchResumeTransferArguments(nameof(header.SourcePath), header.SourcePath, passedSourcePath);
            }

            // Check destination path
            string passedDestinationPath;
            if (!jobPart._destinationResource.IsLocalResource())
            {
                if (!jobPart._destinationResource.TryGetUri(out Uri destinationUri))
                {
                    throw Errors.ResourceUriInvalid(nameof(jobPart._destinationResource));
                }

                // Remove any query or SAS that could be attach to the Uri
                UriBuilder uriBuilder = new UriBuilder(destinationUri.AbsoluteUri);
                uriBuilder.Query = "";
                passedDestinationPath = uriBuilder.Uri.AbsoluteUri;
            }
            else
            {
                passedDestinationPath = jobPart._destinationResource.Path;
            }
            // We only check if it starts with the path because if we're passed a container
            // then we only need to check if the prefix matches
            if (!header.DestinationPath.StartsWith(passedDestinationPath))
            {
                throw Errors.MismatchResumeTransferArguments(nameof(header.DestinationPath), header.DestinationPath, passedDestinationPath);
            }

            // Check CreateMode / Overwrite
            if ((header.ForceWrite && jobPart._createMode != StorageResourceCreationPreference.OverwriteIfExists) ||
                (!header.ForceWrite && jobPart._createMode == StorageResourceCreationPreference.OverwriteIfExists))
            {
                throw Errors.MismatchResumeCreateMode(header.ForceWrite, jobPart._createMode);
            }
        }

        internal static bool IsLocalResource(this StorageResource resource)
            => resource is LocalFileStorageResource || resource is LocalDirectoryStorageResourceContainer;
    }
}<|MERGE_RESOLUTION|>--- conflicted
+++ resolved
@@ -115,13 +115,8 @@
             string childSourcePath = header.SourcePath;
             string childSourceName = childSourcePath.Substring(sourceResource.Path.Length + 1);
             string childDestinationPath = header.DestinationPath;
-<<<<<<< HEAD
             string childDestinationName = childDestinationPath.Substring(destinationUri.AbsoluteUri.Length + 1);
-            StorageTransferStatus jobPartStatus = header.AtomicJobStatus;
-=======
-            string childDestinationName = childDestinationPath.Substring(destinationResource.Uri.AbsoluteUri.Length + 1);
-            DataTransferStatus jobPartStatus = header.AtomicJobStatus;
->>>>>>> dbec632b
+            DataTransferStatus jobPartStatus = header.AtomicJobStatus;
             StreamToUriJobPart jobPart = await StreamToUriJobPart.CreateJobPartAsync(
                 job: baseJob,
                 partNumber: Convert.ToInt32(header.PartNumber),
@@ -163,13 +158,8 @@
                 job: baseJob,
                 partNumber: Convert.ToInt32(header.PartNumber),
                 jobPartStatus: jobPartStatus,
-<<<<<<< HEAD
-                sourceResource: sourceResource.GetChildStorageResource(childSourcePath.Substring(sourceUri.AbsoluteUri.Length + 1)),
-                destinationResource: destinationResource.GetChildStorageResource(childDestinationPath.Substring(destinationUri.AbsoluteUri.Length + 1)),
-=======
-                sourceResource: sourceResource.GetStorageResourceReference(childSourcePath.Substring(sourceResource.Uri.AbsoluteUri.Length + 1)),
-                destinationResource: destinationResource.GetStorageResourceReference(childDestinationPath.Substring(destinationResource.Uri.AbsoluteUri.Length + 1)),
->>>>>>> dbec632b
+                sourceResource: sourceResource.GetStorageResourceReference(childSourcePath.Substring(sourceUri.AbsoluteUri.Length + 1)),
+                destinationResource: destinationResource.GetStorageResourceReference(childDestinationPath.Substring(destinationUri.AbsoluteUri.Length + 1)),
                 partPlanFileExists: true,
                 isFinalPart: header.IsFinalPart).ConfigureAwait(false);
 
