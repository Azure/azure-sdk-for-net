--- conflicted
+++ resolved
@@ -131,10 +131,7 @@
             _dataTransfers = new Dictionary<string, DataTransfer>();
             _arrayPool = ArrayPool<byte>.Shared;
             _errorHandling = options?.ErrorHandling != default ? options.ErrorHandling : ErrorHandlingBehavior.StopOnAllFailures;
-<<<<<<< HEAD
-=======
             ClientDiagnostics = new ClientDiagnostics(options?.ClientOptions ?? ClientOptions.Default);
->>>>>>> 8f4b1562
         }
 
         #region Job Channel Management
