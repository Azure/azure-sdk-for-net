﻿// Copyright (c) Microsoft Corporation. All rights reserved.
// Licensed under the MIT License.

using System;
using System.Buffers;
using System.Collections.Generic;
using System.IO;
using System.Linq;
using System.Threading;
using System.Threading.Channels;
using System.Threading.Tasks;
using Azure.Core;
using Azure.Storage.DataMovement.Models;
using Azure.Storage.DataMovement.Models.JobPlan;

namespace Azure.Storage.DataMovement
{
    /// <summary>
    /// The main class for starting and controlling all types of transfers.
    /// </summary>
    public class TransferManager : IAsyncDisposable
    {
        // Indicates whether the current thread is processing Jobs.
        private static Task _currentTaskIsProcessingJob;

        // Indicates whether the current thread is processing Jobs Parts.
        private static Task _currentTaskIsProcessingJobPart;

        // Indicates whether the current thread is processing Jobs Chunks.
        private static Task _currentTaskIsProcessingJobChunk;

        /// <summary>
        /// Channel of Jobs waiting to divided into job parts/files.
        ///
        /// Limit 1 task to convert jobs to job parts.
        /// </summary>
        private Channel<TransferJobInternal> _jobsToProcessChannel { get; set; }

        /// <summary>
        /// Channel of Job parts / files to be divided into chunks / requests
        ///
        /// Limit 64 tasks to convert job parts to chunks.
        /// </summary>
        private Channel<JobPartInternal> _partsToProcessChannel { get; set; }

        /// <summary>
        /// Channel of Job chunks / requests to send to the service.
        ///
        /// Limit 4-300/Max amount of tasks allowed to process chunks.
        /// </summary>
        private Channel<Func<Task>> _chunksToProcessChannel { get; set; }

        /// <summary>
        /// This value can fluctuate depending on if we've reached max capacity
        /// Future capability for it to fluctuate based on throttling and bandwidth.
        /// </summary>
        internal int _maxJobChunkTasks;

        /// <summary>
        /// Ongoing transfers indexed at the transfer id.
        /// </summary>
        internal IDictionary<string, DataTransfer> _dataTransfers;

        /// <summary>
        /// Designated checkpointer for the respective transfer manager.
        ///
        /// If unspecified will default to LocalTransferCheckpointer at {currentpath}/.azstoragedml
        /// </summary>
        internal TransferCheckpointer _checkpointer;

        /// <summary>
        /// Defines the error handling method to follow when an error is seen. Defaults to
        /// <see cref="ErrorHandlingOptions.StopOnAllFailures"/>.
        ///
        /// See <see cref="ErrorHandlingOptions"/>.
        /// </summary>
        internal ErrorHandlingOptions _errorHandling;

        /// <summary>
        /// Cancels the channels operations when disposing.
        /// </summary>
        private CancellationTokenSource _channelCancellationTokenSource;
        private CancellationToken _cancellationToken => _channelCancellationTokenSource.Token;

        /// <summary>
        /// Array pools for reading from streams to upload
        /// </summary>
        internal ArrayPool<byte> UploadArrayPool => _arrayPool;
        private ArrayPool<byte> _arrayPool;

        /// <summary>
        /// Protected constructor for mocking.
        /// </summary>
        protected TransferManager()
        { }

        /// <summary>
        /// Constructor to create a TransferManager.
        /// </summary>
        /// <param name="options">Options that will apply to all transfers started by this TransferManager.</param>
        public TransferManager(TransferManagerOptions options = default)
        {
            _channelCancellationTokenSource = new CancellationTokenSource();
            _jobsToProcessChannel = Channel.CreateUnbounded<TransferJobInternal>(
                new UnboundedChannelOptions()
                {
                    AllowSynchronousContinuations = true,
                    SingleReader = true, // To limit the task of processing one job at a time.
                    // Allow single writers
                });
            _partsToProcessChannel = Channel.CreateUnbounded<JobPartInternal>(
                new UnboundedChannelOptions()
                {
                    AllowSynchronousContinuations = true,
                });
            _chunksToProcessChannel = Channel.CreateUnbounded<Func<Task>>(
                new UnboundedChannelOptions()
                {
                    AllowSynchronousContinuations = true,
                });
            _currentTaskIsProcessingJob = Task.Run(() => NotifyOfPendingJobProcessing());
            _currentTaskIsProcessingJobPart = Task.Run(() => NotifyOfPendingJobPartProcessing());
            _currentTaskIsProcessingJobChunk = Task.Run(() => NotifyOfPendingJobChunkProcessing());
            _maxJobChunkTasks = options?.MaximumConcurrency ?? DataMovementConstants.MaxJobChunkTasks;
<<<<<<< HEAD
            _checkpointer = options?.Checkpointer != default ? options.Checkpointer : CreateDefaultCheckpointer();
=======
            _checkpointer = options?.CheckpointerOptions != default ? options.CheckpointerOptions.GetCheckpointer() : CreateDefaultCheckpointer();
>>>>>>> f5c4cf4b
            _dataTransfers = new Dictionary<string, DataTransfer>();
            _arrayPool = ArrayPool<byte>.Shared;
            _errorHandling = options?.ErrorHandling != default ? options.ErrorHandling : ErrorHandlingOptions.StopOnAllFailures;
        }

        #region Job Channel Management
        internal async Task QueueJobAsync(TransferJobInternal job)
        {
            await _jobsToProcessChannel.Writer.WriteAsync(
                job,
                cancellationToken: _cancellationToken).ConfigureAwait(false);
        }

        // Inform the Reader that there's work to be executed for this Channel.
        private async Task NotifyOfPendingJobProcessing()
        {
            // Process all available items in the queue.
            while (await _jobsToProcessChannel.Reader.WaitToReadAsync(_cancellationToken).ConfigureAwait(false))
            {
                TransferJobInternal item = await _jobsToProcessChannel.Reader.ReadAsync(_cancellationToken).ConfigureAwait(false);
                // Execute the task we pulled out of the queue
                await foreach (JobPartInternal partItem in item.ProcessJobToJobPartAsync().ConfigureAwait(false))
                {
                    item.QueueJobPart();
                    await QueueJobPartAsync(partItem).ConfigureAwait(false);
                }
            }
        }
        #endregion Job Channel Management

        #region Job Part Channel Management
        internal async Task QueueJobPartAsync(JobPartInternal part)
        {
            await _partsToProcessChannel.Writer.WriteAsync(part).ConfigureAwait(false);
        }

        // Inform the Reader that there's work to be executed for this Channel.
        private async Task NotifyOfPendingJobPartProcessing()
        {
            List<Task> chunkRunners = new List<Task>(DataMovementConstants.MaxJobPartReaders);
            while (await _partsToProcessChannel.Reader.WaitToReadAsync(_cancellationToken).ConfigureAwait(false))
            {
                JobPartInternal item = await _partsToProcessChannel.Reader.ReadAsync(_cancellationToken).ConfigureAwait(false);
                if (chunkRunners.Count >= DataMovementConstants.MaxJobPartReaders)
                {
                    // Clear any completed blocks from the task list
                    int removedRunners = chunkRunners.RemoveAll(x => x.IsCompleted || x.IsCanceled || x.IsFaulted);
                    // If no runners have finished..
                    if (removedRunners == 0)
                    {
                        // Wait for at least one runner to finish
                        await Task.WhenAny(chunkRunners).ConfigureAwait(false);
                        chunkRunners.RemoveAll(x => x.IsCompleted || x.IsCanceled || x.IsFaulted);
                    }
                }
                // Execute the task we pulled out of the queue
                item.SetQueueChunkDelegate(async (item) => await QueueJobChunkAsync(item).ConfigureAwait(false));
                Task task = item.ProcessPartToChunkAsync();

                // Add task to Chunk Runner to keep track of how many are running
                chunkRunners.Add(task);
            }
        }
        #endregion Job Part Channel Management

        #region Job Chunk Management
        internal async Task QueueJobChunkAsync(Func<Task> item)
        {
            await _chunksToProcessChannel.Writer.WriteAsync(item).ConfigureAwait(false);
        }

        private async Task NotifyOfPendingJobChunkProcessing()
        {
            List<Task> _currentChunkTasks = new List<Task>(DataMovementConstants.MaxJobChunkTasks);
            while (await _chunksToProcessChannel.Reader.WaitToReadAsync(_cancellationToken).ConfigureAwait(false))
            {
                Func<Task> item = await _chunksToProcessChannel.Reader.ReadAsync(_cancellationToken).ConfigureAwait(false);
                // If we run out of workers
                if (_currentChunkTasks.Count >= _maxJobChunkTasks)
                {
                    if (_currentChunkTasks.Exists(x => x.IsCompleted || x.IsCanceled || x.IsFaulted))
                    {
                        // Clear any completed blocks from the task list
                        _currentChunkTasks.RemoveAll(x => x.IsCompleted || x.IsCanceled || x.IsFaulted);
                    }
                    else
                    {
                        await Task.WhenAny(_currentChunkTasks).ConfigureAwait(false);
                        _currentChunkTasks.RemoveAll(x => x.IsCompleted || x.IsCanceled || x.IsFaulted);
                    }
                }

                // Execute the task we pulled out of the queue
                Task task = Task.Run(item);
                _currentChunkTasks.Add(task);
            }
        }
        #endregion Job Chunk Management

        #region Transfer Job Management
        /// <summary>
        /// Attempts to pause the transfer of the respective <see cref="DataTransfer"></see>.
        /// </summary>
        /// <param name="transfer">The <see cref="DataTransfer"></see> for the transfer to pause.</param>
        /// <param name="cancellationToken">
        /// Optional <see cref="CancellationToken"/> to propagate
        /// notifications that the operation should be canceled.
        /// </param>
        /// <returns>
        /// Return true once the transfer has been successfully paused or false if the transfer
        /// was already completed.
        /// </returns>
        public virtual Task PauseTransferIfRunningAsync(DataTransfer transfer, CancellationToken cancellationToken = default)
            => PauseTransferIfRunningAsync(transfer.Id, cancellationToken);

        /// <summary>
        /// Attempts to pause the transfer of the respective id.
        /// </summary>
        /// <param name="transferId">The id of the transfer to pause.</param>
        /// <param name="cancellationToken">
        /// Optional <see cref="CancellationToken"/> to propagate
        /// notifications that the operation should be canceled.
        /// </param>
        /// <returns>
        /// Return true once the transfer has been successfully paused or false if the transfer
        /// was already completed.
        /// </returns>
        public virtual async Task PauseTransferIfRunningAsync(string transferId, CancellationToken cancellationToken = default)
        {
            Argument.AssertNotNullOrEmpty(transferId, nameof(transferId));
            if (!_dataTransfers.TryGetValue(transferId, out DataTransfer transfer))
            {
                throw Errors.InvalidTransferId(nameof(PauseTransferIfRunningAsync), transferId);
            }
            await transfer.PauseIfRunningAsync(cancellationToken: cancellationToken).ConfigureAwait(false);
        }

        /// <summary>
        /// stub
        /// </summary>
        /// <param name="transferId"></param>
        /// <param name="sourceCredential"></param>
        /// <param name="destinationCredential"></param>
        /// <param name="transferOptions"></param>
        /// <param name="cancellationToken"></param>
        /// <returns></returns>
        /// <exception cref="NotImplementedException"></exception>
        public virtual Task<DataTransfer> ResumeTransferAsync(
            string transferId,
            object sourceCredential,
            object destinationCredential,
            TransferOptions transferOptions = default,
            CancellationToken cancellationToken = default)
        {
            // stub
            throw new NotImplementedException();
        }

        /// <summary>
        /// stub
        /// </summary>
        /// <param name="transferId"></param>
        /// <param name="sourceCredential"></param>
        /// <param name="destinationCredential"></param>
        /// <param name="transferOptions"></param>
        /// <param name="cancellationToken"></param>
        /// <returns></returns>
        /// <exception cref="NotImplementedException"></exception>
        public virtual Task<DataTransfer> ResumeTransferAsync(
            string transferId,
            StorageTransferCredentials sourceCredential,
            StorageTransferCredentials destinationCredential,
            TransferOptions transferOptions = default,
            CancellationToken cancellationToken = default)
        {
            // stub
            throw new NotImplementedException();
        }

        /// <summary>
        /// stub
        /// </summary>
        /// <param name="transferId"></param>
        /// <param name="sourceResource"></param>
        /// <param name="destinationResource"></param>
        /// <param name="transferOptions"></param>
        /// <param name="cancellationToken"></param>
        /// <returns></returns>
        /// <exception cref="NotImplementedException"></exception>
        public virtual Task<DataTransfer> ResumeTransferAsync(
            string transferId,
            StorageResource sourceResource,
            StorageResource destinationResource,
            TransferOptions transferOptions = default,
            CancellationToken cancellationToken = default)
        {
            // stub
            throw new NotImplementedException();
        }

        /// <summary>
        /// Gets the current transfers stored in the <see cref="TransferManager"/>.
        /// </summary>
        /// <param name="filterByStatus">
        /// If specified, the returned list of transfers will have only have the transfers
        /// of which match the status specified.
        ///
        /// If not specified or specified to <see cref="StorageTransferStatus.None"/>,
        /// all transfers will be returned regardless of status.
        /// </param>
        /// <returns></returns>
        public virtual async IAsyncEnumerable<DataTransfer> GetTransfersAsync(
            params StorageTransferStatus[] filterByStatus)
        {
            await SetDataTransfers().ConfigureAwait(false);
            IEnumerable<DataTransfer> totalTransfers;
            if (filterByStatus == default || filterByStatus.Length == 0)
            {
                totalTransfers = _dataTransfers.Select(d => d.Value);
            }
            else
            {
                totalTransfers = _dataTransfers
                    .Select(d => d.Value)
                    .Where(x => filterByStatus.Contains(x.TransferStatus)).ToList();
            }
            foreach (DataTransfer transfer in totalTransfers)
            {
                yield return transfer;
            }
        }

        /// <summary>
        /// Attempts to pause all the ongoing transfers.
        /// </summary>
        /// <returns></returns>
        /// <exception cref="NotImplementedException"></exception>
        internal virtual async Task PauseAllRunningTransfersAsync(CancellationToken cancellationToken = default)
        {
            await Task.WhenAll(_dataTransfers.Values
                .Where(transfer => transfer.CanPause())
                .Select(transfer => transfer.PauseIfRunningAsync(cancellationToken)))
                .ConfigureAwait(false);
        }

        /// <summary>
        /// Attempts to remove the transfer of the respective id. Will remove it does exist and has not completed.
        /// </summary>
        /// <param name="id"></param>
        /// <returns></returns>
        /// <exception cref="NotImplementedException"></exception>
        internal virtual Task<bool> TryRemoveTransferAsync(string id)
        {
            throw new NotImplementedException();
        }
        #endregion Transfer Job Management

        #region Start Transfer
        /// <summary>
        /// Starts a transfer from the given single source resource to the given single destination resource.
        /// </summary>
        /// <param name="sourceResource">A <see cref="StorageResource"/> representing the source.</param>
        /// <param name="destinationResource">A <see cref="StorageResource"/> representing the destination.</param>
        /// <param name="transferOptions">Options specific to this transfer.</param>
        /// <returns>Returns a <see cref="DataTransfer"/> for tracking this transfer.</returns>
        public virtual async Task<DataTransfer> StartTransferAsync(
            StorageResource sourceResource,
            StorageResource destinationResource,
            TransferOptions transferOptions = default)
        {
            if (sourceResource == default)
            {
                throw Errors.ArgumentNull(nameof(sourceResource));
            }
            if (destinationResource == default)
            {
                throw Errors.ArgumentNull(nameof(destinationResource));
            }

            transferOptions ??= new TransferOptions();

            bool resumeJob = false;
            string transferId;
            // Check if this is a job that is being asked to resume
            if (!string.IsNullOrEmpty(transferOptions.ResumeFromCheckpointId))
            {
                resumeJob = true;
                transferId = transferOptions.ResumeFromCheckpointId;
                // Attempt to add existing job to the checkpointer.
                await _checkpointer.AddExistingJobAsync(
                    transferId: transferId,
                    cancellationToken: _cancellationToken).ConfigureAwait(false);

                // Check if it's a single part transfer.
                int partCount = await _checkpointer.CurrentJobPartCountAsync(
                    transferId: transferId,
                    cancellationToken: _cancellationToken).ConfigureAwait(false);
                if (partCount > 1)
                {
                    throw Errors.MismatchIdSingleContainer(transferId);
                }
                if (_dataTransfers.ContainsKey(transferId))
                {
                    // Remove the stale DataTransfer so we can pass a new DataTransfer object
                    // to the user and also track the transfer from the DataTransfer object
                    _dataTransfers.Remove(transferId);
                }
            }
            else
            {
                // Add Transfer to Checkpointer
                transferId = Guid.NewGuid().ToString();
                await _checkpointer.AddNewJobAsync(transferId, _cancellationToken).ConfigureAwait(false);
            }

            // If the resource cannot produce a Uri, it means it can only produce a local path
            // From here we only support an upload job
            TransferJobInternal transferJobInternal;
            DataTransfer dataTransfer = new DataTransfer(id: transferId);
            _dataTransfers.Add(dataTransfer.Id, dataTransfer);
            if (sourceResource.CanProduceUri == ProduceUriType.NoUri)
            {
                if (destinationResource.CanProduceUri == ProduceUriType.ProducesUri)
                {
                    // Stream to Uri job (Upload Job)
                    StreamToUriTransferJob streamToUriJob = new StreamToUriTransferJob(
                        dataTransfer: dataTransfer,
                        sourceResource: sourceResource,
                        destinationResource: destinationResource,
                        transferOptions: transferOptions,
                        queueChunkTask: QueueJobChunkAsync,
                        checkpointer: _checkpointer,
                        errorHandling: _errorHandling,
                        arrayPool: _arrayPool);

                    if (resumeJob)
                    {
                        using (Stream stream = await _checkpointer.ReadableStreamAsync(
                            transferId: dataTransfer.Id,
                            partNumber: 0,
                            offset: 0,
                            readSize: 0,
                            cancellationToken: _cancellationToken).ConfigureAwait(false))
                        {
                            streamToUriJob.AppendJobPart(
                                await streamToUriJob.ToJobPartAsync(
                                    stream,
                                    sourceResource,
                                    destinationResource).ConfigureAwait(false));
                        }
                    }
                    transferJobInternal = streamToUriJob;
                }
                else // Invalid argument that both resources do not produce a Uri
                {
                    throw Errors.InvalidSourceDestinationParams();
                }
            }
            else
            {
                // Source is remote
                if (destinationResource.CanProduceUri == ProduceUriType.ProducesUri)
                {
                    // Service to Service Job (Copy job)
                    ServiceToServiceTransferJob serviceToServiceJob = new ServiceToServiceTransferJob(
                        dataTransfer: dataTransfer,
                        sourceResource: sourceResource,
                        destinationResource: destinationResource,
                        transferOptions: transferOptions,
                        queueChunkTask: QueueJobChunkAsync,
                        CheckPointFolderPath: _checkpointer,
                        errorHandling: _errorHandling,
                        arrayPool: _arrayPool);

                    if (resumeJob)
                    {
                        using (Stream stream = await _checkpointer.ReadableStreamAsync(
                            transferId: dataTransfer.Id,
                            partNumber: 0,
                            offset: 0,
                            readSize: 0,
                            cancellationToken: _cancellationToken).ConfigureAwait(false))
                        {
                            serviceToServiceJob.AppendJobPart(
                                await serviceToServiceJob.ToJobPartAsync(
                                    stream,
                                    sourceResource,
                                    destinationResource).ConfigureAwait(false));
                        }
                    }
                    transferJobInternal = serviceToServiceJob;
                }
                else
                {
                    // Download to local operation
                    // Service to Local job (Download Job)
                    UriToStreamTransferJob uriToStreamJob = new UriToStreamTransferJob(
                        dataTransfer: dataTransfer,
                        sourceResource: sourceResource,
                        destinationResource: destinationResource,
                        transferOptions: transferOptions,
                        queueChunkTask: QueueJobChunkAsync,
                        checkpointer: _checkpointer,
                        errorHandling: _errorHandling,
                        arrayPool: _arrayPool);

                    if (resumeJob)
                    {
                        using (Stream stream = await _checkpointer.ReadableStreamAsync(
                            transferId: dataTransfer.Id,
                            partNumber: 0,
                            offset: 0,
                            readSize: 0,
                            cancellationToken: _cancellationToken).ConfigureAwait(false))
                        {
                            uriToStreamJob.AppendJobPart(
                                await uriToStreamJob.ToJobPartAsync(
                                    stream,
                                    sourceResource,
                                    destinationResource).ConfigureAwait(false));
                        }
                    }
                    transferJobInternal = uriToStreamJob;
                }
            }

            // Queue Job
            await QueueJobAsync(transferJobInternal).ConfigureAwait(false);

            return dataTransfer;
        }

        /// <summary>
        /// Starts a transfer from the given source resource container to the given destination resource container.
        /// </summary>
        /// <param name="sourceResource">A <see cref="StorageResource"/> representing the source container.</param>
        /// <param name="destinationResource">A <see cref="StorageResource"/> representing the destination container.</param>
        /// <param name="transferOptions">Options specific to this transfer.</param>
        /// <returns>Returns a <see cref="DataTransfer"/> for tracking this transfer.</returns>
        public virtual async Task<DataTransfer> StartTransferAsync(
            StorageResourceContainer sourceResource,
            StorageResourceContainer destinationResource,
            TransferOptions transferOptions = default)
        {
            if (sourceResource == default)
            {
                throw Errors.ArgumentNull(nameof(sourceResource));
            }
            if (destinationResource == default)
            {
                throw Errors.ArgumentNull(nameof(destinationResource));
            }

            transferOptions ??= new TransferOptions();

            bool resumeJob = false;
            string transferId;
            // Check if this is a job that is being asked to resume
            if (!string.IsNullOrEmpty(transferOptions.ResumeFromCheckpointId))
            {
                resumeJob = true;
                transferId = transferOptions.ResumeFromCheckpointId;
                // Attempt to add existing job to the checkpointer.
                await _checkpointer.AddExistingJobAsync(
                    transferId: transferId,
                    cancellationToken: _cancellationToken).ConfigureAwait(false);

                if (_dataTransfers.ContainsKey(transferId))
                {
                    // Remove the stale DataTransfer so we can pass a new DataTransfer object
                    // to the user and also track the transfer from the DataTransfer object
                    _dataTransfers.Remove(transferId);
                }
            }
            else
            {
                // Add Transfer to Checkpointer
                transferId = Guid.NewGuid().ToString();
                await _checkpointer.AddNewJobAsync(transferId, _cancellationToken).ConfigureAwait(false);
            }
            // Add DataTransfer object to keep track of.

            // If the resource cannot produce a Uri, it means it can only produce a local path
            // From here we only support an upload job
            TransferJobInternal transferJobInternal;
            DataTransfer dataTransfer = new DataTransfer(id: transferId);
                    _dataTransfers.Add(dataTransfer.Id, dataTransfer);
            if (sourceResource.CanProduceUri == ProduceUriType.NoUri)
            {
                if (destinationResource.CanProduceUri == ProduceUriType.ProducesUri)
                {
                    // Stream to Uri job (Upload Job)
                    StreamToUriTransferJob streamToUriJob = new StreamToUriTransferJob(
                        dataTransfer: dataTransfer,
                        sourceResource: sourceResource,
                        destinationResource: destinationResource,
                        transferOptions: transferOptions,
                        queueChunkTask: QueueJobChunkAsync,
                        checkpointer:_checkpointer,
                        errorHandling: _errorHandling,
                        arrayPool: _arrayPool);

                    if (resumeJob)
                    {
                        // Iterate through all job parts and append to the job
                        int jobPartCount = await _checkpointer.CurrentJobPartCountAsync(
                            transferId: dataTransfer.Id,
                            cancellationToken: _cancellationToken).ConfigureAwait(false);
                        for (var currentJobPart = 0; currentJobPart < jobPartCount; currentJobPart++)
                        {
                            using (Stream stream = await _checkpointer.ReadableStreamAsync(
                                transferId: dataTransfer.Id,
                                partNumber: currentJobPart,
                                offset: 0,
                                readSize: 0,
                                cancellationToken: _cancellationToken).ConfigureAwait(false))
                            {
                                streamToUriJob.AppendJobPart(
                                    await streamToUriJob.ToJobPartAsync(
                                        stream,
                                        sourceResource,
                                        destinationResource).ConfigureAwait(false));
                            }
                        }
                    }
                    transferJobInternal = streamToUriJob;
                }
                else // Invalid argument that both resources do not produce a Uri
                {
                    throw Errors.InvalidSourceDestinationParams();
                }
            }
            else
            {
                // Source is remote
                if (destinationResource.CanProduceUri == ProduceUriType.ProducesUri)
                {
                    // Service to Service Job (Copy job)
                    ServiceToServiceTransferJob serviceToServiceJob = new ServiceToServiceTransferJob(
                        dataTransfer: dataTransfer,
                        sourceResource: sourceResource,
                        destinationResource: destinationResource,
                        transferOptions: transferOptions,
                        queueChunkTask: QueueJobChunkAsync,
                        checkpointer: _checkpointer,
                        errorHandling: _errorHandling,
                        arrayPool: _arrayPool);

                    if (resumeJob)
                    {
                        // Iterate through all job parts and append to the job
                        int jobPartCount = await _checkpointer.CurrentJobPartCountAsync(
                            transferId: dataTransfer.Id,
                            cancellationToken: _cancellationToken).ConfigureAwait(false);
                        for (var currentJobPart = 0; currentJobPart < jobPartCount; currentJobPart++)
                        {
                            using (Stream stream = await _checkpointer.ReadableStreamAsync(
                                transferId: dataTransfer.Id,
                                partNumber: currentJobPart,
                                offset: 0,
                                readSize: 0,
                                cancellationToken: _cancellationToken).ConfigureAwait(false))
                            {
                                serviceToServiceJob.AppendJobPart(
                                    await serviceToServiceJob.ToJobPartAsync(
                                    stream,
                                    sourceResource,
                                    destinationResource).ConfigureAwait(false));
                            }
                        }
                    }
                    transferJobInternal = serviceToServiceJob;
                }
                else
                {
                    // Download to local operation
                    // Service to Local job (Download Job)
                    UriToStreamTransferJob uriToStreamJob = new UriToStreamTransferJob(
                        dataTransfer: dataTransfer,
                        sourceResource: sourceResource,
                        destinationResource: destinationResource,
                        transferOptions: transferOptions,
                        queueChunkTask: QueueJobChunkAsync,
                        checkpointer: _checkpointer,
                        errorHandling: _errorHandling,
                        arrayPool: _arrayPool);

                    if (resumeJob)
                    {
                        // Iterate through all job parts and append to the job
                        int jobPartCount = await _checkpointer.CurrentJobPartCountAsync(
                            transferId: dataTransfer.Id,
                            cancellationToken: _cancellationToken).ConfigureAwait(false);
                        for (var currentJobPart = 0; currentJobPart < jobPartCount; currentJobPart++)
                        {
                            using (Stream stream = await _checkpointer.ReadableStreamAsync(
                                transferId: dataTransfer.Id,
                                partNumber: currentJobPart,
                                offset: 0,
                                readSize: 0,
                                cancellationToken: _cancellationToken).ConfigureAwait(false))
                            {
                                uriToStreamJob.AppendJobPart(
                                    await uriToStreamJob.ToJobPartAsync(
                                    stream,
                                    sourceResource,
                                    destinationResource).ConfigureAwait(false));
                            }
                        }
                    }
                    transferJobInternal = uriToStreamJob;
                }
            }

            // Queue Job
            await QueueJobAsync(transferJobInternal).ConfigureAwait(false);

            return dataTransfer;
        }
        #endregion

        /// <summary>
        /// Returns a default checkpointer if not specified by the user already.
        ///
        /// By default a local folder will be used to store the job transfer files.
        /// </summary>
        /// <returns>
        /// A <see cref="LocalTransferCheckpointer"/> using the folder
        /// where the application is stored with and making a new folder called
        /// .azstoragedml to store all the job plan files.
        /// </returns>
        private static LocalTransferCheckpointer CreateDefaultCheckpointer()
        {
            // Return checkpointer
            return new LocalTransferCheckpointer(default);
        }

        private async Task SetDataTransfers()
        {
            _dataTransfers.Clear();
            List<string> storedTransfers = await _checkpointer.GetStoredTransfersAsync().ConfigureAwait(false);
            foreach (string transferId in storedTransfers)
            {
                int jobPartCount = await _checkpointer.CurrentJobPartCountAsync(
                            transferId: transferId,
                            cancellationToken: _cancellationToken).ConfigureAwait(false);

                JobPartPlanHeader header;
                using (Stream stream = await _checkpointer.ReadableStreamAsync(
                            transferId: transferId,
                            partNumber: 0,
                            offset: 0,
                            readSize: 0,
                            cancellationToken: _cancellationToken).ConfigureAwait(false))
                {
                    // Convert stream to job plan header
                    header = JobPartPlanHeader.Deserialize(stream);
                }

                // Verify the contents of the header
                // Check transfer id
                if (!header.TransferId.Equals(transferId))
                {
                    throw Errors.MismatchTransferId(transferId, header.TransferId);
                }

                _dataTransfers.Add(transferId, new DataTransfer(
                    id: transferId,
                    status: header.AtomicJobStatus));
            }
        }

        /// <summary>
        /// Disposes.
        /// </summary>
        /// <returns>A <see cref="ValueTask"/> of disposing the <see cref="TransferManager"/>.</returns>
        ValueTask IAsyncDisposable.DisposeAsync()
        {
            if (!_channelCancellationTokenSource.IsCancellationRequested)
            {
                _channelCancellationTokenSource.Cancel();
            }
            GC.SuppressFinalize(this);
            return default;
        }
    }
}<|MERGE_RESOLUTION|>--- conflicted
+++ resolved
@@ -122,11 +122,7 @@
             _currentTaskIsProcessingJobPart = Task.Run(() => NotifyOfPendingJobPartProcessing());
             _currentTaskIsProcessingJobChunk = Task.Run(() => NotifyOfPendingJobChunkProcessing());
             _maxJobChunkTasks = options?.MaximumConcurrency ?? DataMovementConstants.MaxJobChunkTasks;
-<<<<<<< HEAD
             _checkpointer = options?.Checkpointer != default ? options.Checkpointer : CreateDefaultCheckpointer();
-=======
-            _checkpointer = options?.CheckpointerOptions != default ? options.CheckpointerOptions.GetCheckpointer() : CreateDefaultCheckpointer();
->>>>>>> f5c4cf4b
             _dataTransfers = new Dictionary<string, DataTransfer>();
             _arrayPool = ArrayPool<byte>.Shared;
             _errorHandling = options?.ErrorHandling != default ? options.ErrorHandling : ErrorHandlingOptions.StopOnAllFailures;
