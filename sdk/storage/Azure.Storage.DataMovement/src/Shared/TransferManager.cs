--- conflicted
+++ resolved
@@ -295,7 +295,53 @@
         }
 
         /// <summary>
-<<<<<<< HEAD
+        /// Lists all the transfers stored in the checkpointer that can be resumed.
+        /// </summary>
+        /// <returns>
+        /// List of <see cref="DataTransferProperties"/> objects that can be used to rebuild resources
+        /// to resume with.
+        /// </returns>
+        public virtual async IAsyncEnumerable<DataTransferProperties> GetResumableTransfersAsync()
+        {
+            List<string> storedTransfers = await _checkpointer.GetStoredTransfersAsync().ConfigureAwait(false);
+            foreach (string transferId in storedTransfers)
+            {
+                StorageTransferStatus jobStatus = (StorageTransferStatus) await _checkpointer.GetByteValue(
+                    transferId,
+                    DataMovementConstants.PlanFile.AtomicJobStatusIndex,
+                    _cancellationToken).ConfigureAwait(false);
+
+                // Transfers marked as fully completed are not resumable
+                if (jobStatus == StorageTransferStatus.Completed)
+                {
+                    continue;
+                }
+
+                (string sourceResourceId, string destResourceId) = await _checkpointer.GetResourceIdsAsync(
+                    transferId,
+                    _cancellationToken).ConfigureAwait(false);
+
+                (string sourcePath, string destPath) = await _checkpointer.GetResourcePathsAsync(
+                    transferId,
+                    _cancellationToken).ConfigureAwait(false);
+
+                bool isContainer =
+                    (await _checkpointer.CurrentJobPartCountAsync(transferId, _cancellationToken).ConfigureAwait(false)) > 1;
+
+                yield return new DataTransferProperties
+                {
+                    TransferId = transferId,
+                    SourceScheme = sourceResourceId,
+                    SourcePath = sourcePath,
+                    DestinationScheme = destResourceId,
+                    DestinationPath = destPath,
+                    IsContainer = isContainer,
+                    Checkpointer = _checkpointerOptions,
+                };
+            }
+        }
+
+        /// <summary>
         /// Resumes a transfer that has been paused or is in a completed state with failed or skipped transfers.
         /// </summary>
         /// <param name="transferId">The transfer ID of the transfer attempting to be resumed.</param>
@@ -332,52 +378,6 @@
                 cancellationToken).ConfigureAwait(false);
 
             return dataTransfer;
-=======
-        /// Lists all the transfers stored in the checkpointer that can be resumed.
-        /// </summary>
-        /// <returns>
-        /// List of <see cref="DataTransferProperties"/> objects that can be used to rebuild resources
-        /// to resume with.
-        /// </returns>
-        public virtual async IAsyncEnumerable<DataTransferProperties> GetResumableTransfersAsync()
-        {
-            List<string> storedTransfers = await _checkpointer.GetStoredTransfersAsync().ConfigureAwait(false);
-            foreach (string transferId in storedTransfers)
-            {
-                StorageTransferStatus jobStatus = (StorageTransferStatus) await _checkpointer.GetByteValue(
-                    transferId,
-                    DataMovementConstants.PlanFile.AtomicJobStatusIndex,
-                    _cancellationToken).ConfigureAwait(false);
-
-                // Transfers marked as fully completed are not resumable
-                if (jobStatus == StorageTransferStatus.Completed)
-                {
-                    continue;
-                }
-
-                (string sourceResourceId, string destResourceId) = await _checkpointer.GetResourceIdsAsync(
-                    transferId,
-                    _cancellationToken).ConfigureAwait(false);
-
-                (string sourcePath, string destPath) = await _checkpointer.GetResourcePathsAsync(
-                    transferId,
-                    _cancellationToken).ConfigureAwait(false);
-
-                bool isContainer =
-                    (await _checkpointer.CurrentJobPartCountAsync(transferId, _cancellationToken).ConfigureAwait(false)) > 1;
-
-                yield return new DataTransferProperties
-                {
-                    TransferId = transferId,
-                    SourceScheme = sourceResourceId,
-                    SourcePath = sourcePath,
-                    DestinationScheme = destResourceId,
-                    DestinationPath = destPath,
-                    IsContainer = isContainer,
-                    Checkpointer = _checkpointerOptions,
-                };
-            }
->>>>>>> 58969a93
         }
 
         /// <summary>
