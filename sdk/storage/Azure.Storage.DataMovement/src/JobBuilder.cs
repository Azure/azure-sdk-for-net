﻿// Copyright (c) Microsoft Corporation. All rights reserved.
// Licensed under the MIT License.

using System.Threading.Tasks;
using System.Threading;
using System.IO;
using System.Buffers;
using Azure.Core.Pipeline;
using System;
using Azure.Storage.DataMovement.JobPlan;
using Azure.Storage.Common;

namespace Azure.Storage.DataMovement;

internal class JobBuilder
{
    private readonly ArrayPool<byte> _arrayPool;

    /// <summary>
    /// Defines the error handling method to follow when an error is seen. Defaults to
    /// <see cref="TransferErrorMode.StopOnAnyFailure"/>.
    ///
    /// See <see cref="TransferErrorMode"/>.
    /// </summary>
    private readonly TransferErrorMode _errorHandling;

    private ClientDiagnostics ClientDiagnostics { get; }

    /// <summary>
    /// Mocking constructor.
    /// </summary>
    protected JobBuilder()
    { }

    internal JobBuilder(
        ArrayPool<byte> arrayPool,
        TransferErrorMode errorHandling,
        ClientDiagnostics clientDiagnostics)
    {
        _arrayPool = arrayPool;
        _errorHandling = errorHandling;
        ClientDiagnostics = clientDiagnostics;
    }

    public virtual async Task<(TransferOperation Transfer, TransferJobInternal TransferInternal)> BuildJobAsync(
        StorageResource sourceResource,
        StorageResource destinationResource,
        TransferOptions transferOptions,
        ITransferCheckpointer checkpointer,
        string transferId,
        bool resumeJob,
        CancellationToken cancellationToken)
    {
<<<<<<< HEAD
=======
        JobBuilder.ValidateTransferOptions(transferOptions);

>>>>>>> e0b8da94
        TransferOperation transferOperation = new(id: transferId);
        TransferJobInternal transferJobInternal;

        // Single transfer
        if (sourceResource is StorageResourceItem sourceItem &&
            destinationResource is StorageResourceItem destationItem)
        {
            transferJobInternal = await BuildSingleTransferJob(
                sourceItem,
                destationItem,
                transferOptions,
                checkpointer,
                transferOperation,
                resumeJob,
                cancellationToken).ConfigureAwait(false);
        }
        // Container transfer
        else if (sourceResource is StorageResourceContainer sourceContainer &&
            destinationResource is StorageResourceContainer destinationContainer)
        {
            transferJobInternal = await BuildContainerTransferJob(
                sourceContainer,
                destinationContainer,
                transferOptions,
                checkpointer,
                transferOperation,
                resumeJob,
                cancellationToken).ConfigureAwait(false);
        }
        // Invalid transfer
        else
        {
            throw Errors.InvalidTransferResourceTypes();
        }

        return (transferOperation, transferJobInternal);
    }

    private async Task<TransferJobInternal> BuildSingleTransferJob(
        StorageResourceItem sourceResource,
        StorageResourceItem destinationResource,
        TransferOptions transferOptions,
        ITransferCheckpointer checkpointer,
        TransferOperation transferOperation,
        bool resumeJob,
        CancellationToken cancellationToken)
    {
        TransferJobInternal.CreateJobPartSingleAsync single;
        TransferJobInternal.CreateJobPartMultiAsync multi;
        Func<TransferJobInternal, JobPartPlanHeader, StorageResourceItem, StorageResourceItem, JobPartInternal> rehydrate;
        if (sourceResource.IsLocalResource() && !destinationResource.IsLocalResource())
        {
            single = StreamToUriJobPart.CreateJobPartAsync;
            multi = StreamToUriJobPart.CreateJobPartAsync;
            rehydrate = DataMovementExtensions.ToStreamToUriJobPartAsync;
        }
        else if (!sourceResource.IsLocalResource() && destinationResource.IsLocalResource())
        {
            single = UriToStreamJobPart.CreateJobPartAsync;
            multi = UriToStreamJobPart.CreateJobPartAsync;
            rehydrate = DataMovementExtensions.ToUriToStreamJobPartAsync;
        }
        else if (!sourceResource.IsLocalResource() && !destinationResource.IsLocalResource())
        {
            single = ServiceToServiceJobPart.CreateJobPartAsync;
            multi = ServiceToServiceJobPart.CreateJobPartAsync;
            rehydrate = DataMovementExtensions.ToServiceToServiceJobPartAsync;
        }
        else
        {
            throw Errors.InvalidSourceDestinationParams();
        }

        TransferJobInternal job = new(
            transferOperation: transferOperation,
            sourceResource: sourceResource,
            destinationResource: destinationResource,
            single,
            multi,
            transferOptions: transferOptions,
            checkpointer: checkpointer,
            errorHandling: _errorHandling,
            arrayPool: _arrayPool,
            clientDiagnostics: ClientDiagnostics);

        int jobPartCount = await checkpointer.GetCurrentJobPartCountAsync(
                transferId: transferOperation.Id,
                cancellationToken: cancellationToken).ConfigureAwait(false);
        if (resumeJob && jobPartCount > 0)
        {
            JobPartPlanHeader part = await checkpointer.GetJobPartAsync(transferOperation.Id, partNumber: 0).ConfigureAwait(false);
            job.AppendJobPart(
                rehydrate(
                    job,
                    part,
                    sourceResource,
                    destinationResource));
        }
        return job;
    }

    private async Task<TransferJobInternal> BuildContainerTransferJob(
        StorageResourceContainer sourceResource,
        StorageResourceContainer destinationResource,
        TransferOptions transferOptions,
        ITransferCheckpointer checkpointer,
        TransferOperation transferOperation,
        bool resumeJob,
        CancellationToken cancellationToken)
    {
        TransferJobInternal.CreateJobPartSingleAsync single;
        TransferJobInternal.CreateJobPartMultiAsync multi;
        Func<TransferJobInternal, JobPartPlanHeader, StorageResourceContainer, StorageResourceContainer, JobPartInternal> rehydrate;
        if (sourceResource.IsLocalResource() && !destinationResource.IsLocalResource())
        {
            single = StreamToUriJobPart.CreateJobPartAsync;
            multi = StreamToUriJobPart.CreateJobPartAsync;
            rehydrate = DataMovementExtensions.ToStreamToUriJobPartAsync;
        }
        else if (!sourceResource.IsLocalResource() && destinationResource.IsLocalResource())
        {
            single = UriToStreamJobPart.CreateJobPartAsync;
            multi = UriToStreamJobPart.CreateJobPartAsync;
            rehydrate = DataMovementExtensions.ToUriToStreamJobPartAsync;
        }
        else if (!sourceResource.IsLocalResource() && !destinationResource.IsLocalResource())
        {
            single = ServiceToServiceJobPart.CreateJobPartAsync;
            multi = ServiceToServiceJobPart.CreateJobPartAsync;
            rehydrate = DataMovementExtensions.ToServiceToServiceJobPartAsync;
        }
        else
        {
            throw Errors.InvalidSourceDestinationParams();
        }

        TransferJobInternal job = new(
            transferOperation: transferOperation,
            sourceResource: sourceResource,
            destinationResource: destinationResource,
            single,
            multi,
            transferOptions: transferOptions,
            checkpointer: checkpointer,
            errorHandling: _errorHandling,
            arrayPool: _arrayPool,
            clientDiagnostics: ClientDiagnostics);

        if (resumeJob)
        {
            // Iterate through all job parts and append to the job
            int jobPartCount = await checkpointer.GetCurrentJobPartCountAsync(
                transferId: transferOperation.Id,
                cancellationToken: cancellationToken).ConfigureAwait(false);
            for (var currentJobPart = 0; currentJobPart < jobPartCount; currentJobPart++)
            {
                JobPartPlanHeader part = await checkpointer.GetJobPartAsync(transferOperation.Id, currentJobPart).ConfigureAwait(false);
                job.AppendJobPart(
                    rehydrate(
                        job,
                        part,
                        sourceResource,
                        destinationResource));
            }
        }
        return job;
    }

    private static void ValidateTransferOptions(TransferOptions transferOptions)
    {
        if (transferOptions?.InitialTransferSize != default)
        {
            Argument.AssertInRange(transferOptions.InitialTransferSize.Value, 1, long.MaxValue, nameof(transferOptions.InitialTransferSize));
        }
        if (transferOptions?.MaximumTransferChunkSize != default)
        {
            Argument.AssertInRange(transferOptions.MaximumTransferChunkSize.Value, 1, long.MaxValue, nameof(transferOptions.MaximumTransferChunkSize));
        }
    }
}<|MERGE_RESOLUTION|>--- conflicted
+++ resolved
@@ -51,11 +51,8 @@
         bool resumeJob,
         CancellationToken cancellationToken)
     {
-<<<<<<< HEAD
-=======
         JobBuilder.ValidateTransferOptions(transferOptions);
 
->>>>>>> e0b8da94
         TransferOperation transferOperation = new(id: transferId);
         TransferJobInternal transferJobInternal;
 
