--- conflicted
+++ resolved
@@ -12,11 +12,7 @@
     /// <summary>
     /// Local File Storage Resource
     /// </summary>
-<<<<<<< HEAD
-    internal class LocalFileStorageResource : StorageResourceSingle
-=======
-    public class LocalFileStorageResource : StorageResourceItem
->>>>>>> e8f20334
+    internal class LocalFileStorageResource : StorageResourceItem
     {
         private string _path;
 
