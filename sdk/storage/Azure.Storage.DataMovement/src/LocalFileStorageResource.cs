--- conflicted
+++ resolved
@@ -23,17 +23,10 @@
 
         public override string ProviderId => "local";
 
-<<<<<<< HEAD
-        protected internal override DataTransferOrder TransferType => DataTransferOrder.Sequential;
+        protected internal override TransferOrder TransferType => TransferOrder.Sequential;
 
         protected internal override long MaxSupportedSingleTransferSize => Constants.Blob.Block.MaxStageBytes;
 
-=======
-        protected internal override TransferOrder TransferType => TransferOrder.Sequential;
-
-        protected internal override long MaxSupportedSingleTransferSize => Constants.Blob.Block.MaxStageBytes;
-
->>>>>>> f2036db0
         protected internal override long MaxSupportedChunkSize => Constants.Blob.Block.MaxStageBytes;
 
         protected internal override long? Length => default;
