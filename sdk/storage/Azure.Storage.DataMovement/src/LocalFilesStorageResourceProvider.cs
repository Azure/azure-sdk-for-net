--- conflicted
+++ resolved
@@ -26,14 +26,6 @@
         }
 
         /// <inheritdoc/>
-<<<<<<< HEAD
-        protected internal override Task<StorageResource> FromSourceAsync(TransferProperties properties, CancellationToken cancellationToken)
-            => Task.FromResult(FromTransferProperties(properties, getSource: true));
-
-        /// <inheritdoc/>
-        protected internal override Task<StorageResource> FromDestinationAsync(TransferProperties properties, CancellationToken cancellationToken)
-            => Task.FromResult(FromTransferProperties(properties, getSource: false));
-=======
         [EditorBrowsable(EditorBrowsableState.Never)]
         protected internal override ValueTask<StorageResource> FromSourceAsync(TransferProperties properties, CancellationToken cancellationToken)
             => new(FromTransferProperties(properties, getSource: true));
@@ -42,7 +34,6 @@
         [EditorBrowsable(EditorBrowsableState.Never)]
         protected internal override ValueTask<StorageResource> FromDestinationAsync(TransferProperties properties, CancellationToken cancellationToken)
             => new(FromTransferProperties(properties, getSource: false));
->>>>>>> b38a9c20
 
         private StorageResource FromTransferProperties(TransferProperties properties, bool getSource)
         {
