--- conflicted
+++ resolved
@@ -23,12 +23,6 @@
         // the queue has something to process.
         //private TaskScheduler taskScheduler;
 
-        internal StorageTransferOptions _transferOptions;
-        /// <summary>
-        /// StorageTransferOptions
-        /// </summary>
-        public StorageTransferOptions TransferOptions => _transferOptions;
-
         /// <summary>
         /// The queue we hold onto as the finished scanned items are added. This is the
         /// waiting list of items ready to execute (upload, download, copy)
@@ -41,15 +35,8 @@
         /// <param name="maxWorkerCount">The maximum number of simultaneous workers.</param>
         public TransferItemScheduler(int? maxWorkerCount = default)
         {
-            _transferOptions = transferOptions;
-
             // Set _maxWorkerCount
-<<<<<<< HEAD
-            if (transferOptions.MaximumJobConcurrency.HasValue
-                && transferOptions.MaximumConcurrency > 0)
-=======
             if (maxWorkerCount.HasValue && maxWorkerCount > 0)
->>>>>>> a0f44249
             {
                 _maxWorkerCount = (int) maxWorkerCount;
             }
