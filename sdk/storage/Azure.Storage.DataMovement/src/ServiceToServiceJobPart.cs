--- conflicted
+++ resolved
@@ -3,10 +3,6 @@
 
 using System;
 using System.Collections.Generic;
-<<<<<<< HEAD
-using System.Globalization;
-=======
->>>>>>> b38a9c20
 using System.Linq;
 using System.Threading;
 using System.Threading.Tasks;
@@ -197,12 +193,6 @@
                 }
                 await OnTransferStateChangedAsync(TransferState.InProgress).ConfigureAwait(false);
 
-<<<<<<< HEAD
-                long? fileLength = default;
-                StorageResourceItemProperties sourceProperties = default;
-                fileLength = _sourceResource.Length;
-                sourceProperties = await _sourceResource.GetPropertiesAsync(_cancellationToken).ConfigureAwait(false);
-=======
                 StorageResourceItemProperties sourceProperties =
                     await _sourceResource.GetPropertiesAsync(_cancellationToken).ConfigureAwait(false);
                 if (!sourceProperties.ResourceLength.HasValue)
@@ -212,27 +202,17 @@
                 }
                 long length = sourceProperties.ResourceLength.Value;
 
->>>>>>> b38a9c20
                 await _destinationResource.SetPermissionsAsync(
                     _sourceResource,
                     sourceProperties,
                     _cancellationToken).ConfigureAwait(false);
 
-<<<<<<< HEAD
-                fileLength = sourceProperties.ResourceLength;
-                if (!fileLength.HasValue)
-                {
-                    await InvokeFailedArgAsync(Errors.UnableToGetLength()).ConfigureAwait(false);
-                    return;
-                }
-                long length = fileLength.Value;
-
                 // Perform a single copy operation
                 if (_initialTransferSize >= length)
                 {
                     await QueueChunkToChannelAsync(
                         async () =>
-                        await StartSingleCallCopy(length).ConfigureAwait(false))
+                        await StartSingleCallCopy(length, sourceProperties: sourceProperties).ConfigureAwait(false))
                         .ConfigureAwait(false);
                     return;
                 }
@@ -247,30 +227,7 @@
                     sourceProperties,
                     _cancellationToken);
 
-                // If we cannot upload in one shot, initiate the parallel block uploader
-=======
-                // Perform a single copy operation
-                if (_initialTransferSize >= length)
-                {
-                    await QueueChunkToChannelAsync(
-                        async () =>
-                        await StartSingleCallCopy(length, sourceProperties: sourceProperties).ConfigureAwait(false))
-                        .ConfigureAwait(false);
-                    return;
-                }
-
-                // Perform a series of chunk copies followed by a commit
-                long blockSize = _transferChunkSize;
-                _commitBlockHandler = new CommitChunkHandler(
-                    expectedLength: length,
-                    blockSize: blockSize,
-                    GetBlockListCommitHandlerBehaviors(this),
-                    _destinationResource.TransferType,
-                    sourceProperties,
-                    _cancellationToken);
-
                 // If we cannot copy in one shot, queue the rest of the chunks
->>>>>>> b38a9c20
                 if (await CreateDestinationResource(length, blockSize).ConfigureAwait(false))
                 {
                     IEnumerable<(long Offset, long Length)> ranges = GetRanges(length, blockSize);
@@ -315,10 +272,7 @@
                     cancellationToken: _cancellationToken).ConfigureAwait(false);
 
                 await ReportBytesWrittenAsync(completeLength).ConfigureAwait(false);
-<<<<<<< HEAD
-=======
                 await CompleteTransferAsync(sourceProperties).ConfigureAwait(false);
->>>>>>> b38a9c20
                 await OnTransferStateChangedAsync(TransferState.Completed).ConfigureAwait(false);
             }
             catch (RequestFailedException exception)
@@ -359,15 +313,6 @@
 
                 // Report first chunk written to progress tracker
                 await ReportBytesWrittenAsync(blockSize).ConfigureAwait(false);
-<<<<<<< HEAD
-
-                if (blockSize == length)
-                {
-                    await CompleteTransferAsync(options.SourceProperties).ConfigureAwait(false);
-                    return false;
-                }
-=======
->>>>>>> b38a9c20
                 return true;
             }
             catch (RequestFailedException exception)
