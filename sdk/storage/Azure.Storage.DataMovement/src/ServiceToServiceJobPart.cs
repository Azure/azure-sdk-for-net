﻿// Copyright (c) Microsoft Corporation. All rights reserved.
// Licensed under the MIT License.

using System;
using System.Collections.Generic;
<<<<<<< HEAD
using System.Globalization;
=======
>>>>>>> c2a9a198
using System.Linq;
using System.Threading;
using System.Threading.Tasks;
using Azure.Core;
using Azure.Storage.Common;

namespace Azure.Storage.DataMovement
{
    internal class ServiceToServiceJobPart : JobPartInternal, IAsyncDisposable
    {
        public delegate Task CommitBlockTaskInternal(CancellationToken cancellationToken);
        public CommitBlockTaskInternal CommitBlockTask { get; internal set; }

        /// <summary>
        ///  Will handle the calling the commit block list API once
        ///  all commit blocks have been uploaded.
        /// </summary>
        private CommitChunkHandler _commitBlockHandler;

        /// <summary>
        /// Creating job part based on a single transfer job
        /// </summary>
        private ServiceToServiceJobPart(TransferJobInternal job, int partNumber)
            : base(transferOperation: job._transferOperation,
                  partNumber: partNumber,
                  sourceResource: job._sourceResource,
                  destinationResource: job._destinationResource,
                  transferChunkSize: job._maximumTransferChunkSize,
                  initialTransferSize: job._initialTransferSize,
                  errorHandling: job._errorMode,
                  createMode: job._creationPreference,
                  checkpointer: job._checkpointer,
                  progressTracker: job._progressTracker,
                  arrayPool: job.UploadArrayPool,
                  jobPartEventHandler: job.GetJobPartStatusEventHandler(),
                  statusEventHandler: job.TransferStatusEventHandler,
                  failedEventHandler: job.TransferFailedEventHandler,
                  skippedEventHandler: job.TransferSkippedEventHandler,
                  singleTransferEventHandler: job.TransferItemCompletedEventHandler,
                  clientDiagnostics: job.ClientDiagnostics,
                  cancellationToken: job._cancellationToken)
        {
        }

        /// <summary>
        /// Creating transfer job based on a storage resource created from listing.
        /// </summary>
        private ServiceToServiceJobPart(
            TransferJobInternal job,
            int partNumber,
            StorageResourceItem sourceResource,
            StorageResourceItem destinationResource,
            long? length = default)
            : base(transferOperation: job._transferOperation,
                  partNumber: partNumber,
                  sourceResource: sourceResource,
                  destinationResource: destinationResource,
                  transferChunkSize: job._maximumTransferChunkSize,
                  initialTransferSize: job._initialTransferSize,
                  errorHandling: job._errorMode,
                  createMode: job._creationPreference,
                  checkpointer: job._checkpointer,
                  progressTracker: job._progressTracker,
                  arrayPool: job.UploadArrayPool,
                  jobPartEventHandler: job.GetJobPartStatusEventHandler(),
                  statusEventHandler: job.TransferStatusEventHandler,
                  failedEventHandler: job.TransferFailedEventHandler,
                  skippedEventHandler: job.TransferSkippedEventHandler,
                  singleTransferEventHandler: job.TransferItemCompletedEventHandler,
                  clientDiagnostics: job.ClientDiagnostics,
                  cancellationToken: job._cancellationToken,
                  jobPartStatus: default,
                  length: length)
        {
        }

        /// <summary>
        /// Creating transfer job based on a checkpoint file.
        /// </summary>
        private ServiceToServiceJobPart(
            TransferJobInternal job,
            int partNumber,
            StorageResourceItem sourceResource,
            StorageResourceItem destinationResource,
            TransferStatus jobPartStatus,
            long initialTransferSize,
            long transferChunkSize,
            StorageResourceCreationMode createPreference)
            : base(transferOperation: job._transferOperation,
                  partNumber: partNumber,
                  sourceResource: sourceResource,
                  destinationResource: destinationResource,
                  transferChunkSize: transferChunkSize,
                  initialTransferSize: initialTransferSize,
                  errorHandling: job._errorMode,
                  createMode: createPreference,
                  checkpointer: job._checkpointer,
                  progressTracker: job._progressTracker,
                  arrayPool: job.UploadArrayPool,
                  jobPartEventHandler: job.GetJobPartStatusEventHandler(),
                  statusEventHandler: job.TransferStatusEventHandler,
                  failedEventHandler: job.TransferFailedEventHandler,
                  skippedEventHandler: job.TransferSkippedEventHandler,
                  singleTransferEventHandler: job.TransferItemCompletedEventHandler,
                  clientDiagnostics: job.ClientDiagnostics,
                  cancellationToken: job._cancellationToken,
                  jobPartStatus: jobPartStatus,
                  length: default)
        {
        }

        public async ValueTask DisposeAsync()
        {
            await DisposeHandlersAsync().ConfigureAwait(false);
        }

        /// <summary>
        /// Called when creating a job part from a single transfer.
        /// </summary>
        public static async Task<JobPartInternal> CreateJobPartAsync(
            TransferJobInternal job,
            int partNumber)
        {
            // Create Job Part file as we're initializing the job part
            ServiceToServiceJobPart part = new ServiceToServiceJobPart(job, partNumber);
            await part.AddJobPartToCheckpointerAsync().ConfigureAwait(false);
            return part;
        }

        /// <summary>
        /// Called when creating a job part from a container transfer.
        /// </summary>
        public static async Task<JobPartInternal> CreateJobPartAsync(
            TransferJobInternal job,
            int partNumber,
            StorageResourceItem sourceResource,
            StorageResourceItem destinationResource)
        {
            Argument.AssertNotNull(sourceResource, nameof(sourceResource));
            Argument.AssertNotNull(destinationResource, nameof(destinationResource));

            // Create Job Part file as we're initializing the job part
            ServiceToServiceJobPart part = new ServiceToServiceJobPart(
                job: job,
                partNumber: partNumber,
                sourceResource: sourceResource,
                destinationResource: destinationResource);
            await part.AddJobPartToCheckpointerAsync().ConfigureAwait(false);
            return part;
        }

        /// <summary>
        /// Called when creating a job part from a checkpoint file on resume.
        /// </summary>
        public static ServiceToServiceJobPart CreateJobPartFromCheckpoint(
            TransferJobInternal job,
            int partNumber,
            StorageResourceItem sourceResource,
            StorageResourceItem destinationResource,
            TransferStatus jobPartStatus,
            long initialTransferSize,
            long transferChunkSize,
            StorageResourceCreationMode createPreference)
        {
            return new ServiceToServiceJobPart(
                job: job,
                partNumber: partNumber,
                sourceResource: sourceResource,
                destinationResource: destinationResource,
                jobPartStatus: jobPartStatus,
                initialTransferSize: initialTransferSize,
                transferChunkSize: transferChunkSize,
                createPreference: createPreference);
        }

        /// <summary>
        /// Processes the job part to chunks
        /// </summary>
        /// <returns>The task that's queueing up the chunks</returns>
        public override async Task ProcessPartToChunkAsync()
        {
            try
            {
                // Continue only if job is in progress
                if (!await CheckTransferStateBeforeRunning().ConfigureAwait(false))
                {
                    return;
                }
                await OnTransferStateChangedAsync(TransferState.InProgress).ConfigureAwait(false);
<<<<<<< HEAD

                long? fileLength = default;
                StorageResourceItemProperties sourceProperties = default;
                fileLength = _sourceResource.Length;
                sourceProperties = await _sourceResource.GetPropertiesAsync(_cancellationToken).ConfigureAwait(false);
                await _destinationResource.SetPermissionsAsync(
                    _sourceResource,
                    sourceProperties,
                    _cancellationToken).ConfigureAwait(false);
=======
>>>>>>> c2a9a198

                StorageResourceItemProperties sourceProperties =
                    await _sourceResource.GetPropertiesAsync(_cancellationToken).ConfigureAwait(false);
                if (!sourceProperties.ResourceLength.HasValue)
                {
                    await InvokeFailedArgAsync(Errors.UnableToGetLength()).ConfigureAwait(false);
                    return;
                }
                long length = sourceProperties.ResourceLength.Value;

                await _destinationResource.SetPermissionsAsync(
                    _sourceResource,
                    sourceProperties,
                    _cancellationToken).ConfigureAwait(false);

                // Perform a single copy operation
                if (_initialTransferSize >= length)
                {
                    await QueueChunkToChannelAsync(
                        async () =>
                        await StartSingleCallCopy(length, sourceProperties: sourceProperties).ConfigureAwait(false))
                        .ConfigureAwait(false);
                    return;
                }

                // Perform a series of chunk copies followed by a commit
                long blockSize = _transferChunkSize;
                _commitBlockHandler = new CommitChunkHandler(
                    expectedLength: length,
                    blockSize: blockSize,
                    GetBlockListCommitHandlerBehaviors(this),
                    _destinationResource.TransferType,
                    sourceProperties,
                    _cancellationToken);

<<<<<<< HEAD
                // If we cannot upload in one shot, initiate the parallel block uploader
                if (await CreateDestinationResource(length, blockSize).ConfigureAwait(false))
                {
                    IEnumerable<(long Offset, long Length)> ranges = GetRanges(length, blockSize);
=======
                // If we cannot copy in one shot, queue the rest of the chunks
                if (await CreateDestinationResource(length, blockSize).ConfigureAwait(false))
                {
                    IEnumerable<(long Offset, long Length)> ranges = GetRanges(length, blockSize, _destinationResource.MaxSupportedChunkCount);
>>>>>>> c2a9a198
                    if (_destinationResource.TransferType == TransferOrder.Unordered)
                    {
                        await QueueStageBlockRequests(ranges, length, sourceProperties).ConfigureAwait(false);
                    }
                    else // Sequential
                    {
                        // Queue the first partitioned block task
                        (long Offset, long Length) first = ranges.First();
                        await QueueStageBlockRequest(
                            first.Offset,
                            first.Length,
                            length,
                            sourceProperties).ConfigureAwait(false);
                    }
                }
                else
                {
                    await CheckAndUpdateCancellationStateAsync().ConfigureAwait(false);
                }
            }
            catch (Exception ex)
            {
                await InvokeFailedArgAsync(ex).ConfigureAwait(false);
            }
        }

        private async Task StartSingleCallCopy(long completeLength, StorageResourceItemProperties sourceProperties)
        {
            try
            {
                StorageResourceCopyFromUriOptions options =
                    await GetCopyFromUriOptionsAsync(_cancellationToken).ConfigureAwait(false);

                await _destinationResource.CopyFromUriAsync(
                    sourceResource: _sourceResource,
                    overwrite: _createMode == StorageResourceCreationMode.OverwriteIfExists,
                    completeLength: completeLength,
                    options: options,
                    cancellationToken: _cancellationToken).ConfigureAwait(false);

                await ReportBytesWrittenAsync(completeLength).ConfigureAwait(false);
<<<<<<< HEAD
=======
                await CompleteTransferAsync(sourceProperties).ConfigureAwait(false);
>>>>>>> c2a9a198
                await OnTransferStateChangedAsync(TransferState.Completed).ConfigureAwait(false);
            }
            catch (RequestFailedException exception)
                when (_createMode == StorageResourceCreationMode.SkipIfExists
                 && exception.ErrorCode == "BlobAlreadyExists")
            {
                await InvokeSkippedArgAsync().ConfigureAwait(false);
            }
            catch (InvalidOperationException ex)
            when (_createMode == StorageResourceCreationMode.SkipIfExists
                && ex.Message.Contains("Cannot overwrite file."))
            {
                await InvokeSkippedArgAsync().ConfigureAwait(false);
            }
            catch (Exception ex)
            {
                await InvokeFailedArgAsync(ex).ConfigureAwait(false);
            }
        }

        /// <summary>
        /// Creates the destination resource and performs the first copy call.
        /// Returns false if the copy is complete or this operation failed/skipped.
        /// </summary>
        private async Task<bool> CreateDestinationResource(long totalLength, long blockSize)
        {
            try
            {
                StorageResourceCopyFromUriOptions options =
                    await GetCopyFromUriOptionsAsync(_cancellationToken).ConfigureAwait(false);
                await _destinationResource.CopyBlockFromUriAsync(
                    sourceResource: _sourceResource,
                    overwrite: _createMode == StorageResourceCreationMode.OverwriteIfExists,
                    range: new HttpRange(0, blockSize),
                    completeLength: totalLength,
                    options: options,
                    cancellationToken: _cancellationToken).ConfigureAwait(false);

                // Report first chunk written to progress tracker
                await ReportBytesWrittenAsync(blockSize).ConfigureAwait(false);
<<<<<<< HEAD

                if (blockSize == length)
                {
                    await CompleteTransferAsync(options.SourceProperties).ConfigureAwait(false);
                    return false;
                }
=======
>>>>>>> c2a9a198
                return true;
            }
            catch (RequestFailedException exception)
                when (_createMode == StorageResourceCreationMode.SkipIfExists
                 && exception.ErrorCode == "BlobAlreadyExists")
            {
                await InvokeSkippedArgAsync().ConfigureAwait(false);
            }
            catch (Exception ex)
            {
                await InvokeFailedArgAsync(ex).ConfigureAwait(false);
            }

            // Do not continue if we need to skip or there was an error.
            return false;
        }

        #region CommitChunkController
        internal static CommitChunkHandler.Behaviors GetBlockListCommitHandlerBehaviors(
            ServiceToServiceJobPart jobPart)
        {
            return new CommitChunkHandler.Behaviors
            {
                QueuePutBlockTask = jobPart.QueueStageBlockRequest,
                QueueCommitBlockTask = jobPart.QueueCompleteTransferAsync,
                ReportProgressInBytes = jobPart.ReportBytesWrittenAsync,
                InvokeFailedHandler = jobPart.InvokeFailedArgAsync,
            };
        }
        #endregion

        internal Task QueueCompleteTransferAsync(StorageResourceItemProperties sourceProperties) =>
            QueueChunkToChannelAsync(() => CompleteTransferAsync(sourceProperties));

        internal async Task CompleteTransferAsync(StorageResourceItemProperties sourceProperties)
        {
            try
            {
                // Apply necessary transfer completions on the destination.
                await _destinationResource.CompleteTransferAsync(
                    overwrite: _createMode == StorageResourceCreationMode.OverwriteIfExists,
                    completeTransferOptions: new() { SourceProperties = sourceProperties },
                    cancellationToken: _cancellationToken).ConfigureAwait(false);

                // Dispose the handlers
                await DisposeHandlersAsync().ConfigureAwait(false);

                // Set completion status to completed
                await OnTransferStateChangedAsync(TransferState.Completed).ConfigureAwait(false);
            }
            catch (Exception ex)
            {
                await InvokeFailedArgAsync(ex).ConfigureAwait(false);
            }
        }

        private async Task QueueStageBlockRequests(
            IEnumerable<(long Offset, long Size)> ranges,
            long expectedLength,
            StorageResourceItemProperties sourceProperties)
        {
            _queueingTasks = true;
            try
            {
                // Partition the stream into individual blocks
                foreach ((long Offset, long Length) block in ranges)
                {
                    CancellationHelper.ThrowIfCancellationRequested(_cancellationToken);

                    // Queue partitioned block task
                    await QueueStageBlockRequest(
                        block.Offset,
                        block.Length,
                        expectedLength,
                        sourceProperties).ConfigureAwait(false);
                }

                _queueingTasks = false;
                await CheckAndUpdateCancellationStateAsync().ConfigureAwait(false);
            }
            catch (Exception ex)
            {
                _queueingTasks = false;
                await InvokeFailedArgAsync(ex).ConfigureAwait(false);
            }
        }

        private Task QueueStageBlockRequest(
            long offset,
            long blockSize,
            long expectedLength,
            StorageResourceItemProperties properties)
        {
            return QueueChunkToChannelAsync(
                async () =>
                await PutBlockFromUri(
                    offset,
                    blockSize,
                    expectedLength).ConfigureAwait(false));
        }

        internal async Task PutBlockFromUri(
            long offset,
            long blockLength,
            long expectedLength)
        {
            try
            {
                StorageResourceCopyFromUriOptions options =
                    await GetCopyFromUriOptionsAsync(_cancellationToken).ConfigureAwait(false);
                await _destinationResource.CopyBlockFromUriAsync(
                    sourceResource: _sourceResource,
                    overwrite: _createMode == StorageResourceCreationMode.OverwriteIfExists,
                    range: new HttpRange(offset, blockLength),
                    completeLength: expectedLength,
                    options: options,
                    cancellationToken: _cancellationToken).ConfigureAwait(false);

                // The chunk handler may have been disposed in failure case
                if (_commitBlockHandler != null)
                {
                    // Queue result to increment bytes transferred and check for completion
                    await _commitBlockHandler.QueueChunkAsync(new QueueStageChunkArgs(
                        offset: offset,
                        bytesTransferred: blockLength)).ConfigureAwait(false);
                }
            }
            catch (RequestFailedException ex)
            when (_createMode == StorageResourceCreationMode.OverwriteIfExists
                    && ex.ErrorCode == "BlobAlreadyExists")
            {
                // For Block Blobs this is a one off case because we don't create the blob
                // before uploading to it.
                if (_createMode == StorageResourceCreationMode.FailIfExists)
                {
                    await InvokeFailedArgAsync(ex).ConfigureAwait(false);
                }
                else // (_createMode == StorageResourceCreateMode.Skip)
                {
                    await InvokeSkippedArgAsync().ConfigureAwait(false);
                }
            }
            catch (Exception ex)
            {
                await InvokeFailedArgAsync(ex).ConfigureAwait(false);
            }
        }

        public override async Task InvokeSkippedArgAsync()
        {
            await base.InvokeSkippedArgAsync().ConfigureAwait(false);
        }

        public override async Task InvokeFailedArgAsync(Exception ex)
        {
            await base.InvokeFailedArgAsync(ex).ConfigureAwait(false);
        }

        public override async Task DisposeHandlersAsync()
        {
            if (_commitBlockHandler != default)
            {
                await _commitBlockHandler.DisposeAsync().ConfigureAwait(false);
                _commitBlockHandler = null;
            }
        }

        private async Task<StorageResourceCopyFromUriOptions> GetCopyFromUriOptionsAsync(CancellationToken cancellationToken)
        {
            StorageResourceItemProperties properties = await _sourceResource.GetPropertiesAsync(cancellationToken).ConfigureAwait(false);
            StorageResourceCopyFromUriOptions options = new()
            {
                SourceProperties = properties
            };
            HttpAuthorization authorization = await _sourceResource.GetCopyAuthorizationHeaderAsync(cancellationToken).ConfigureAwait(false);
            if (authorization != null)
            {
                options.SourceAuthentication = authorization;
            }
            return options;
        }
    }
}<|MERGE_RESOLUTION|>--- conflicted
+++ resolved
@@ -3,10 +3,6 @@
 
 using System;
 using System.Collections.Generic;
-<<<<<<< HEAD
-using System.Globalization;
-=======
->>>>>>> c2a9a198
 using System.Linq;
 using System.Threading;
 using System.Threading.Tasks;
@@ -196,18 +192,6 @@
                     return;
                 }
                 await OnTransferStateChangedAsync(TransferState.InProgress).ConfigureAwait(false);
-<<<<<<< HEAD
-
-                long? fileLength = default;
-                StorageResourceItemProperties sourceProperties = default;
-                fileLength = _sourceResource.Length;
-                sourceProperties = await _sourceResource.GetPropertiesAsync(_cancellationToken).ConfigureAwait(false);
-                await _destinationResource.SetPermissionsAsync(
-                    _sourceResource,
-                    sourceProperties,
-                    _cancellationToken).ConfigureAwait(false);
-=======
->>>>>>> c2a9a198
 
                 StorageResourceItemProperties sourceProperties =
                     await _sourceResource.GetPropertiesAsync(_cancellationToken).ConfigureAwait(false);
@@ -243,17 +227,10 @@
                     sourceProperties,
                     _cancellationToken);
 
-<<<<<<< HEAD
-                // If we cannot upload in one shot, initiate the parallel block uploader
-                if (await CreateDestinationResource(length, blockSize).ConfigureAwait(false))
-                {
-                    IEnumerable<(long Offset, long Length)> ranges = GetRanges(length, blockSize);
-=======
                 // If we cannot copy in one shot, queue the rest of the chunks
                 if (await CreateDestinationResource(length, blockSize).ConfigureAwait(false))
                 {
                     IEnumerable<(long Offset, long Length)> ranges = GetRanges(length, blockSize, _destinationResource.MaxSupportedChunkCount);
->>>>>>> c2a9a198
                     if (_destinationResource.TransferType == TransferOrder.Unordered)
                     {
                         await QueueStageBlockRequests(ranges, length, sourceProperties).ConfigureAwait(false);
@@ -295,10 +272,7 @@
                     cancellationToken: _cancellationToken).ConfigureAwait(false);
 
                 await ReportBytesWrittenAsync(completeLength).ConfigureAwait(false);
-<<<<<<< HEAD
-=======
                 await CompleteTransferAsync(sourceProperties).ConfigureAwait(false);
->>>>>>> c2a9a198
                 await OnTransferStateChangedAsync(TransferState.Completed).ConfigureAwait(false);
             }
             catch (RequestFailedException exception)
@@ -339,15 +313,6 @@
 
                 // Report first chunk written to progress tracker
                 await ReportBytesWrittenAsync(blockSize).ConfigureAwait(false);
-<<<<<<< HEAD
-
-                if (blockSize == length)
-                {
-                    await CompleteTransferAsync(options.SourceProperties).ConfigureAwait(false);
-                    return false;
-                }
-=======
->>>>>>> c2a9a198
                 return true;
             }
             catch (RequestFailedException exception)
