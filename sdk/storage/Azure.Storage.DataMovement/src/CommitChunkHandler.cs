﻿// Copyright (c) Microsoft Corporation. All rights reserved.
// Licensed under the MIT License.

using System;
using System.Threading.Tasks;
using System.Threading;
using Azure.Storage.Common;

namespace Azure.Storage.DataMovement
{
    internal class CommitChunkHandler : IAsyncDisposable
    {
        #region Delegate Definitions
        public delegate Task QueuePutBlockTaskInternal(long offset, long blockSize, long expectedLength, StorageResourceItemProperties properties);
        public delegate Task QueueCommitBlockTaskInternal(StorageResourceItemProperties sourceProperties);
        public delegate ValueTask ReportProgressInBytes(long bytesWritten);
        public delegate Task InvokeFailedEventHandlerInternal(Exception ex);
        #endregion Delegate Definitions

        private readonly QueuePutBlockTaskInternal _queuePutBlockTask;
        private readonly QueueCommitBlockTaskInternal _queueCommitBlockTask;
        private readonly ReportProgressInBytes _reportProgressInBytes;
        private readonly InvokeFailedEventHandlerInternal _invokeFailedEventHandler;

        public struct Behaviors
        {
            public QueuePutBlockTaskInternal QueuePutBlockTask { get; set; }
            public QueueCommitBlockTaskInternal QueueCommitBlockTask { get; set; }
            public ReportProgressInBytes ReportProgressInBytes { get; set; }
            public InvokeFailedEventHandlerInternal InvokeFailedHandler { get; set; }
        }

        /// <summary>
        /// Create channel of <see cref="QueueStageChunkArgs"/> to keep track of that are
        /// waiting to update the bytesTransferred and other required operations.
        /// </summary>
        private readonly IProcessor<QueueStageChunkArgs> _stageChunkProcessor;
        private readonly CancellationToken _cancellationToken;

        private long _bytesTransferred;
        private readonly long _expectedLength;
        private readonly long _blockSize;
<<<<<<< HEAD
        private readonly DataTransferOrder _transferOrder;
=======
        private readonly TransferOrder _transferOrder;
>>>>>>> f2036db0
        private readonly StorageResourceItemProperties _sourceProperties;

        internal bool _isChunkHandlerRunning;

        public CommitChunkHandler(
            long expectedLength,
            long blockSize,
            Behaviors behaviors,
<<<<<<< HEAD
            DataTransferOrder transferOrder,
=======
            TransferOrder transferOrder,
>>>>>>> f2036db0
            StorageResourceItemProperties sourceProperties,
            CancellationToken cancellationToken)
        {
            if (expectedLength <= 0)
            {
                throw Errors.InvalidExpectedLength(expectedLength);
            }
            Argument.AssertNotNull(behaviors, nameof(behaviors));

            _cancellationToken = cancellationToken;
            // Set bytes transferred to block size because we transferred the initial block
            _bytesTransferred = blockSize;
            _expectedLength = expectedLength;
            _blockSize = blockSize;
            _transferOrder = transferOrder;
            _sourceProperties = sourceProperties;

            _queuePutBlockTask = behaviors.QueuePutBlockTask
                ?? throw Errors.ArgumentNull(nameof(behaviors.QueuePutBlockTask));
            _queueCommitBlockTask = behaviors.QueueCommitBlockTask
                ?? throw Errors.ArgumentNull(nameof(behaviors.QueueCommitBlockTask));
            _reportProgressInBytes = behaviors.ReportProgressInBytes
                ?? throw Errors.ArgumentNull(nameof(behaviors.ReportProgressInBytes));
            _invokeFailedEventHandler = behaviors.InvokeFailedHandler
                ?? throw Errors.ArgumentNull(nameof(behaviors.InvokeFailedHandler));

            _stageChunkProcessor = ChannelProcessing.NewProcessor<QueueStageChunkArgs>(
                readers: 1,
                capacity: DataMovementConstants.Channels.StageChunkCapacity);
            _stageChunkProcessor.Process = ProcessCommitRange;
<<<<<<< HEAD
=======
            _isChunkHandlerRunning = true;
>>>>>>> f2036db0
        }

        public async ValueTask DisposeAsync()
        {
<<<<<<< HEAD
            _stageChunkProcessor.TryComplete();
=======
            _isChunkHandlerRunning = false;
            await _stageChunkProcessor.DisposeAsync().ConfigureAwait(false);
>>>>>>> f2036db0
        }

        public async ValueTask QueueChunkAsync(QueueStageChunkArgs args)
        {
            await _stageChunkProcessor.QueueAsync(args).ConfigureAwait(false);
        }

        private async Task ProcessCommitRange(QueueStageChunkArgs args, CancellationToken cancellationToken = default)
        {
            try
            {
                _bytesTransferred += args.BytesTransferred;
<<<<<<< HEAD
                _reportProgressInBytes(args.BytesTransferred);
=======
                await _reportProgressInBytes(args.BytesTransferred).ConfigureAwait(false);
>>>>>>> f2036db0

                if (_bytesTransferred == _expectedLength)
                {
                    // Add CommitBlockList task to the channel
                    await _queueCommitBlockTask(_sourceProperties).ConfigureAwait(false);
                }
                else if (_bytesTransferred < _expectedLength)
                {
                    // If this is a sequential transfer, we need to queue the next chunk
<<<<<<< HEAD
                    if (_transferOrder == DataTransferOrder.Sequential)
=======
                    if (_transferOrder == TransferOrder.Sequential)
>>>>>>> f2036db0
                    {
                        long newOffset = args.Offset + _blockSize;
                        long blockLength = (newOffset + _blockSize < _expectedLength) ?
                                            _blockSize :
                                            _expectedLength - newOffset;
                        await _queuePutBlockTask(
                            newOffset,
                            blockLength,
                            _expectedLength,
                            _sourceProperties).ConfigureAwait(false);
                    }
                }
                else  // _bytesTransferred > _expectedLength
                {
                    throw Errors.MismatchLengthTransferred(
                        expectedLength: _expectedLength,
                        actualLength: _bytesTransferred);
                }
            }
            catch (Exception ex)
            {
<<<<<<< HEAD
                await _invokeFailedEventHandler(ex).ConfigureAwait(false);
=======
                // If we are disposing, we don't want to invoke the failed event handler
                // because the error is likely due to the job part being disposed and was
                // invoked by another InvokeFailedEventHandler call.
                if (_isChunkHandlerRunning)
                {
                    // This will trigger the job part to call Dispose on this object
                    _ = Task.Run(() => _invokeFailedEventHandler(ex));
                }
>>>>>>> f2036db0
            }
        }
    }
}<|MERGE_RESOLUTION|>--- conflicted
+++ resolved
@@ -40,11 +40,7 @@
         private long _bytesTransferred;
         private readonly long _expectedLength;
         private readonly long _blockSize;
-<<<<<<< HEAD
-        private readonly DataTransferOrder _transferOrder;
-=======
         private readonly TransferOrder _transferOrder;
->>>>>>> f2036db0
         private readonly StorageResourceItemProperties _sourceProperties;
 
         internal bool _isChunkHandlerRunning;
@@ -53,11 +49,7 @@
             long expectedLength,
             long blockSize,
             Behaviors behaviors,
-<<<<<<< HEAD
-            DataTransferOrder transferOrder,
-=======
             TransferOrder transferOrder,
->>>>>>> f2036db0
             StorageResourceItemProperties sourceProperties,
             CancellationToken cancellationToken)
         {
@@ -88,20 +80,13 @@
                 readers: 1,
                 capacity: DataMovementConstants.Channels.StageChunkCapacity);
             _stageChunkProcessor.Process = ProcessCommitRange;
-<<<<<<< HEAD
-=======
             _isChunkHandlerRunning = true;
->>>>>>> f2036db0
         }
 
         public async ValueTask DisposeAsync()
         {
-<<<<<<< HEAD
-            _stageChunkProcessor.TryComplete();
-=======
             _isChunkHandlerRunning = false;
             await _stageChunkProcessor.DisposeAsync().ConfigureAwait(false);
->>>>>>> f2036db0
         }
 
         public async ValueTask QueueChunkAsync(QueueStageChunkArgs args)
@@ -114,11 +99,7 @@
             try
             {
                 _bytesTransferred += args.BytesTransferred;
-<<<<<<< HEAD
-                _reportProgressInBytes(args.BytesTransferred);
-=======
                 await _reportProgressInBytes(args.BytesTransferred).ConfigureAwait(false);
->>>>>>> f2036db0
 
                 if (_bytesTransferred == _expectedLength)
                 {
@@ -128,11 +109,7 @@
                 else if (_bytesTransferred < _expectedLength)
                 {
                     // If this is a sequential transfer, we need to queue the next chunk
-<<<<<<< HEAD
-                    if (_transferOrder == DataTransferOrder.Sequential)
-=======
                     if (_transferOrder == TransferOrder.Sequential)
->>>>>>> f2036db0
                     {
                         long newOffset = args.Offset + _blockSize;
                         long blockLength = (newOffset + _blockSize < _expectedLength) ?
@@ -154,9 +131,6 @@
             }
             catch (Exception ex)
             {
-<<<<<<< HEAD
-                await _invokeFailedEventHandler(ex).ConfigureAwait(false);
-=======
                 // If we are disposing, we don't want to invoke the failed event handler
                 // because the error is likely due to the job part being disposed and was
                 // invoked by another InvokeFailedEventHandler call.
@@ -165,7 +139,6 @@
                     // This will trigger the job part to call Dispose on this object
                     _ = Task.Run(() => _invokeFailedEventHandler(ex));
                 }
->>>>>>> f2036db0
             }
         }
     }
