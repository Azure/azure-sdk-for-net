--- conflicted
+++ resolved
@@ -27,10 +27,7 @@
         /// <summary>
         /// Defines the transfer type of the storage resource.
         /// </summary>
-<<<<<<< HEAD
-=======
-        [EditorBrowsable(EditorBrowsableState.Never)]
->>>>>>> e0b8da94
+        [EditorBrowsable(EditorBrowsableState.Never)]
         protected internal abstract TransferOrder TransferType { get; }
 
         /// <summary>
