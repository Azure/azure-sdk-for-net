--- conflicted
+++ resolved
@@ -204,10 +204,7 @@
                     return;
                 }
                 await OnTransferStateChangedAsync(TransferState.InProgress).ConfigureAwait(false);
-<<<<<<< HEAD
-=======
-
->>>>>>> c2a9a198
+
                 if (!_sourceResource.Length.HasValue)
                 {
                     await UnknownLengthDownloadAsync().ConfigureAwait(false);
@@ -226,14 +223,6 @@
 
         internal async Task UnknownLengthDownloadAsync()
         {
-<<<<<<< HEAD
-            Task<StorageResourceReadStreamResult> initialTask = _sourceResource.ReadStreamAsync(
-                position: 0,
-                length: _initialTransferSize,
-                _cancellationToken);
-
-=======
->>>>>>> c2a9a198
             try
             {
                 StorageResourceReadStreamResult initialResult = default;
@@ -309,29 +298,6 @@
                     async () =>
                     await DownloadSingleAsync(totalLength).ConfigureAwait(false))
                     .ConfigureAwait(false);
-<<<<<<< HEAD
-
-                long downloadLength = result.ContentLength.Value;
-                // This should not occur but add a check just in case
-                if (downloadLength != totalLength)
-                {
-                    throw Errors.SingleDownloadLengthMismatch(totalLength, downloadLength);
-                }
-
-                bool successfulCopy = await CopyToStreamInternal(
-                    offset: 0,
-                    sourceLength: downloadLength,
-                    source: result.Content,
-                    expectedLength: totalLength,
-                    initial: true).ConfigureAwait(false);
-                if (successfulCopy)
-                {
-                    await ReportBytesWrittenAsync(downloadLength).ConfigureAwait(false);
-                    // Queue the work to end the download
-                    await QueueCompleteFileDownload().ConfigureAwait(false);
-                }
-=======
->>>>>>> c2a9a198
             }
             // Download in chunks
             else
@@ -363,11 +329,7 @@
                     // return before it's completed downloading)
                     await QueueChunkToChannelAsync(
                         async () =>
-<<<<<<< HEAD
-                        await DownloadStreamingInternal(range: httpRange).ConfigureAwait(false))
-=======
                         await DownloadChunkAsync(range: httpRange).ConfigureAwait(false))
->>>>>>> c2a9a198
                         .ConfigureAwait(false);
                     chunkCount++;
                 }
