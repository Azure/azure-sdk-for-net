﻿// Copyright (c) Microsoft Corporation. All rights reserved.
// Licensed under the MIT License.
using System;
using System.Buffers;
using System.Collections.Generic;
using System.Globalization;
using System.Threading;
using System.Threading.Channels;
using System.Threading.Tasks;
using Azure.Core;
using Azure.Core.Pipeline;
using Azure.Storage.Common;
using Azure.Storage.DataMovement.JobPlan;

namespace Azure.Storage.DataMovement
{
    internal abstract class JobPartInternal
    {
        public delegate ValueTask QueueChunkDelegate(Func<Task> item, CancellationToken cancellationToken);
        public QueueChunkDelegate QueueChunk { get; internal set; }

        /// <summary>
        /// Part number of the current job part.
        /// </summary>
        public int PartNumber;

        internal TransferOperation _transferOperation { get; set; }

        /// <summary>
        /// Cancellation Token Source
        ///
        /// Will be initialized when the tasks are running.
        ///
        /// Will be disposed of once all tasks of the job have completed or have been cancelled.
        /// </summary>
        internal CancellationToken _cancellationToken { get; set; }

        /// <summary>
        /// Plan file writer for the respective job.
        /// </summary>
        internal ITransferCheckpointer _checkpointer { get; set; }

        private TransferProgressTracker _progressTracker;

        /// <summary>
        /// Specifies the source resource.
        /// </summary>
        internal StorageResourceItem _sourceResource;

        /// <summary>
        /// Specifies the destination resource.
        /// </summary>
        internal StorageResourceItem _destinationResource;

        /// <summary>
        /// Specifies the options for error handling.
        /// </summary>
        internal TransferErrorMode _errorHandling;

        /// <summary>
        /// Determines how files are created and overwrite behavior for files that already exists.
        /// </summary>
        internal StorageResourceCreationMode _createMode;

        /// <summary>
        /// If a failure occurred during a job, this defines the type of failure.
        ///
        /// This assists in doing the proper cleanup to leave the storage resource container in the state
        /// it was in.
        /// </summary>
        internal JobPartFailureType _failureType;
        private object _failureTypeLock = new object();

        /// <summary>
        /// The chunk size to use for the transfer.
        /// </summary>
        internal long _transferChunkSize { get; set; }

        /// <summary>
        /// The size of the first range request in bytes. Single Transfer sizes smaller than this
        /// limit will be Uploaded or Downloaded in a single request. Transfers larger than this
        /// limit will continue being downloaded or uploaded in chunks of size
        /// <see cref="_transferChunkSize"/>.
        /// </summary>
        internal long _initialTransferSize { get; set; }

        /// <summary>
        /// The current status of each job part.
        /// </summary>
        public TransferStatus JobPartStatus { get; set; }

        /// <summary>
        /// Optional. If the length is known, we log it instead of doing a GetProperties call on the
        /// storage resource. The length obtained during a listing call.
        /// </summary>
        internal long? Length;

        internal ClientDiagnostics ClientDiagnostics { get; }

        /// <summary>
        /// If the transfer status of the job part changes then the event will get added to this handler.
        /// </summary>
        public SyncAsyncEventHandler<JobPartStatusEventArgs> PartTransferStatusEventHandler { get; internal set; }

        /// <summary>
        /// If the transfer status of the job changes then the event will get added to this handler.
        /// </summary>
        public SyncAsyncEventHandler<TransferStatusEventArgs> TransferStatusEventHandler { get; internal set; }

        /// <summary>
        /// If the transfer has any failed events that occur the event will get added to this handler.
        /// </summary>
        public SyncAsyncEventHandler<TransferItemSkippedEventArgs> TransferSkippedEventHandler { get; internal set; }

        /// <summary>
        /// If the transfer has any failed events that occur the event will get added to this handler.
        /// </summary>
        public SyncAsyncEventHandler<TransferItemFailedEventArgs> TransferFailedEventHandler { get; internal set; }

        /// <summary>
        /// If a single transfer within the resource container gets transferred successfully the event
        /// will get added to this handler
        /// </summary>
        public SyncAsyncEventHandler<TransferItemCompletedEventArgs> SingleTransferCompletedEventHandler { get; internal set; }

        /// <summary>
        /// Represents the current state of the job part.
        /// </summary>
        private int _currentChunkCount;
        private int _completedChunkCount;
        protected bool _queueingTasks = false;

        /// <summary>
        /// Array pools for reading from streams to upload
        /// </summary>
        public ArrayPool<byte> UploadArrayPool => _arrayPool;
        internal ArrayPool<byte> _arrayPool;

        protected JobPartInternal() { }

        internal JobPartInternal(
            TransferOperation transferOperation,
            int partNumber,
            StorageResourceItem sourceResource,
            StorageResourceItem destinationResource,
            long? transferChunkSize,
            long? initialTransferSize,
<<<<<<< HEAD
            DataTransferErrorMode errorHandling,
            StorageResourceCreationPreference createMode,
=======
            TransferErrorMode errorHandling,
            StorageResourceCreationMode createMode,
>>>>>>> f2036db0
            ITransferCheckpointer checkpointer,
            TransferProgressTracker progressTracker,
            ArrayPool<byte> arrayPool,
            SyncAsyncEventHandler<JobPartStatusEventArgs> jobPartEventHandler,
            SyncAsyncEventHandler<TransferStatusEventArgs> statusEventHandler,
            SyncAsyncEventHandler<TransferItemFailedEventArgs> failedEventHandler,
            SyncAsyncEventHandler<TransferItemSkippedEventArgs> skippedEventHandler,
            SyncAsyncEventHandler<TransferItemCompletedEventArgs> singleTransferEventHandler,
            ClientDiagnostics clientDiagnostics,
            CancellationToken cancellationToken,
            TransferStatus jobPartStatus = default,
            long? length = default)
        {
            Argument.AssertNotNull(clientDiagnostics, nameof(clientDiagnostics));

            // if default is passed, the job part status will be queued
            JobPartStatus = jobPartStatus ?? new TransferStatus();
            PartNumber = partNumber;
            _transferOperation = transferOperation;
            _sourceResource = sourceResource;
            _destinationResource = destinationResource;
            _errorHandling = errorHandling;
            _failureType = JobPartFailureType.None;
            _checkpointer = checkpointer;
            _progressTracker = progressTracker;
            _cancellationToken = cancellationToken;
            _arrayPool = arrayPool;
            PartTransferStatusEventHandler = jobPartEventHandler;
            TransferStatusEventHandler = statusEventHandler;
            TransferFailedEventHandler = failedEventHandler;
            TransferSkippedEventHandler = skippedEventHandler;
            SingleTransferCompletedEventHandler = singleTransferEventHandler;
            ClientDiagnostics = clientDiagnostics;

            // Set transfer sizes to user specified values or default,
            // clamped to max supported chunk size for the destination.
            _initialTransferSize = Math.Min(
                initialTransferSize ?? DataMovementConstants.DefaultInitialTransferSize,
                _destinationResource.MaxSupportedSingleTransferSize);
            _transferChunkSize = Math.Min(
                transferChunkSize ?? DataMovementConstants.DefaultChunkSize,
                _destinationResource.MaxSupportedChunkSize);
            // Set the default create mode
            _createMode = createMode == StorageResourceCreationMode.Default ?
                StorageResourceCreationMode.FailIfExists : createMode;

            Length = length;
            _currentChunkCount = 0;
            _completedChunkCount = 0;
        }

        public void SetQueueChunkDelegate(QueueChunkDelegate chunkDelegate)
        {
            QueueChunk = chunkDelegate;
        }

        /// <summary>
        /// Queues the task to the main chunk channel and also appends the tracking
        /// completion source to the task. So we know the state of each chunk especially
        /// when we're looking to stop/pause the job part.
        /// </summary>
        /// <returns></returns>
        public async Task QueueChunkToChannelAsync(Func<Task> chunkTask)
        {
            Interlocked.Increment(ref _currentChunkCount);
            await QueueChunk(
                async () =>
                {
                    try
                    {
                        await Task.Run(chunkTask, _cancellationToken).ConfigureAwait(false);
                    }
                    catch (Exception ex)
                    {
                        await InvokeFailedArgAsync(ex).ConfigureAwait(false);
                    }
                    Interlocked.Increment(ref _completedChunkCount);
                    await CheckAndUpdateCancellationStateAsync().ConfigureAwait(false);
                },
                default).ConfigureAwait(false);
        }

        /// <summary>
        /// Processes the job part to chunks
        /// </summary>
        /// <returns>The task that's queueing up the chunks</returns>
        public abstract Task ProcessPartToChunkAsync();

        /// <summary>
        /// Diposes of chunk handler.
        /// </summary>
        public abstract Task DisposeHandlersAsync();

        /// <summary>
        /// Triggers the cancellation for the Job Part.
        ///
        /// If the status is set to <see cref="TransferState.Paused"/>
        /// and any chunks is still processing to be cancelled is will be set to <see cref="TransferState.Pausing"/>
        /// until the chunks finish then it will be set to <see cref="TransferState.Paused"/>.
        ///
        /// If the part status is set to <see cref="TransferState.Completed"/> but has
        /// <see cref="TransferStatus.HasFailedItems"/>
        /// and any chunks is still processing to be cancelled is will be set to <see cref="TransferState.Stopping"/>
        /// until the chunks finish then it will be set to <see cref="TransferState.Completed"/>.
        /// </summary>
        /// <returns>The task to wait until the cancellation has been triggered.</returns>
        internal async Task TriggerCancellationAsync()
        {
            // Set the status to Pause/CancellationInProgress
            if (TransferState.Pausing == _transferOperation.Status.State)
            {
                // It's possible that the status hasn't propagated down to the job part
                // status yet here since we pause from the data transfer object.
                await OnTransferStateChangedAsync(TransferState.Pausing).ConfigureAwait(false);
            }
            else
            {
                // It's a cancellation if a pause wasn't called.
                await OnTransferStateChangedAsync(TransferState.Stopping).ConfigureAwait(false);
            }
            await CleanupAbortedJobPartAsync().ConfigureAwait(false);
        }

        /// <summary>
        /// To change all transfer statues at the same time
        /// </summary>
        /// <param name="transferState"></param>
        internal async Task OnTransferStateChangedAsync(TransferState transferState)
        {
            if (JobPartStatus.SetTransferStateChange(transferState))
            {
                // Progress tracking, do before invoking the event below
                if (transferState == TransferState.InProgress)
                {
                    await _progressTracker.IncrementInProgressFilesAsync(_cancellationToken).ConfigureAwait(false);
                }
                else if (JobPartStatus.HasCompletedSuccessfully)
                {
<<<<<<< HEAD
                    _progressTracker.IncrementCompletedFiles();
=======
                    await _progressTracker.IncrementCompletedFilesAsync(_cancellationToken).ConfigureAwait(false);
>>>>>>> f2036db0
                    await InvokeSingleCompletedArgAsync().ConfigureAwait(false);
                }

                // Set the status in the checkpointer
                await SetCheckpointerStatusAsync().ConfigureAwait(false);

                await PartTransferStatusEventHandler.RaiseAsync(
                    new JobPartStatusEventArgs(
                        _transferOperation.Id,
                        PartNumber,
                        JobPartStatus.DeepCopy(),
                        false,
                        _cancellationToken),
                    nameof(JobPartInternal),
                    nameof(PartTransferStatusEventHandler),
                    ClientDiagnostics)
                    .ConfigureAwait(false);
            }
        }

        protected async ValueTask ReportBytesWrittenAsync(long bytesTransferred)
        {
            await _progressTracker.IncrementBytesTransferredAsync(bytesTransferred, _cancellationToken).ConfigureAwait(false);
        }

        public async virtual Task InvokeSingleCompletedArgAsync()
        {
            if (SingleTransferCompletedEventHandler != null)
            {
                await SingleTransferCompletedEventHandler.RaiseAsync(
                    new TransferItemCompletedEventArgs(
                        _transferOperation.Id,
                        _sourceResource,
                        _destinationResource,
                        false,
                        _cancellationToken),
                    nameof(JobPartInternal),
                    nameof(SingleTransferCompletedEventHandler),
                    ClientDiagnostics)
                    .ConfigureAwait(false);
            }
        }

        /// <summary>
        /// Invokes Skipped Argument Event.
        /// </summary>
        public async virtual Task InvokeSkippedArgAsync()
        {
            if (TransferSkippedEventHandler != null)
            {
                // TODO: change to RaiseAsync
                await TransferSkippedEventHandler.RaiseAsync(
                    new TransferItemSkippedEventArgs(
                        _transferOperation.Id,
                        _sourceResource,
                        _destinationResource,
                        false,
                        _cancellationToken),
                    nameof(JobPartInternal),
                    nameof(TransferSkippedEventHandler),
                    ClientDiagnostics)
                    .ConfigureAwait(false);
            }
            await _progressTracker.IncrementSkippedFilesAsync(_cancellationToken).ConfigureAwait(false);

            // Update the JobPartStatus. If was already updated (e.g. there was a failed item before)
            // then don't raise the PartTransferStatusEventHandler
            if (JobPartStatus.SetSkippedItem())
            {
                await PartTransferStatusEventHandler.RaiseAsync(
                    new JobPartStatusEventArgs(
                        _transferOperation.Id,
                        PartNumber,
                        JobPartStatus.DeepCopy(),
                        false,
                        _cancellationToken),
                    nameof(JobPartInternal),
                    nameof(PartTransferStatusEventHandler),
                    ClientDiagnostics)
                    .ConfigureAwait(false);
            }
            //TODO: figure out why we set the Completed state here and not just wait for all the chunks to finish
            await DisposeHandlersAsync().ConfigureAwait(false);
            await OnTransferStateChangedAsync(TransferState.Completed).ConfigureAwait(false);
        }

        /// <summary>
        /// Invokes Failed Argument Event.
        /// </summary>
        public async virtual Task InvokeFailedArgAsync(Exception ex)
        {
            if (ex is not OperationCanceledException &&
                ex is not TaskCanceledException &&
                ex is not ChannelClosedException &&
                ex.InnerException is not TaskCanceledException &&
                !ex.Message.Contains("The request was canceled."))
            {
                if (ex is RequestFailedException requestFailedException)
                {
                    SetFailureType(requestFailedException.ErrorCode);
                }
                else
                {
                    SetFailureType(ex.Message);
                }
                if (TransferFailedEventHandler != null)
                {
                    await TransferFailedEventHandler.RaiseAsync(
                        new TransferItemFailedEventArgs(
                            _transferOperation.Id,
                            _sourceResource,
                            _destinationResource,
                            ex,
                            false,
                            _cancellationToken),
                        nameof(JobPartInternal),
                        nameof(TransferFailedEventHandler),
                        ClientDiagnostics)
                        .ConfigureAwait(false);
                }
                await _progressTracker.IncrementFailedFilesAsync(_cancellationToken).ConfigureAwait(false);

                // Update the JobPartStatus. If was already updated (e.g. there was a failed item before)
                // then don't raise the PartTransferStatusEventHandler
                if (JobPartStatus.SetFailedItem())
                {
                    await PartTransferStatusEventHandler.RaiseAsync(
                        new JobPartStatusEventArgs(
                            _transferOperation.Id,
                            PartNumber,
                            JobPartStatus.DeepCopy(),
                            false,
                            _cancellationToken),
                        nameof(JobPartInternal),
                        nameof(PartTransferStatusEventHandler),
                        ClientDiagnostics)
                        .ConfigureAwait(false);
                }
            }

            try
            {
                // Trigger job cancellation if the failed handler is enabled
                if (JobPartStatus.State != TransferState.Pausing &&
                    JobPartStatus.State != TransferState.Stopping)
                {
                    await TriggerCancellationAsync().ConfigureAwait(false);
                }
            }
            catch (Exception cancellationException)
            {
                // If an exception is thrown while trying to clean up,
                // raise the failed event and prevent the transfer from hanging
                await TransferFailedEventHandler.RaiseAsync(
                    new TransferItemFailedEventArgs(
                        _transferOperation.Id,
                        _sourceResource,
                        _destinationResource,
                        cancellationException,
                        false,
                        _cancellationToken),
                    nameof(JobPartInternal),
                    nameof(TransferFailedEventHandler),
                    ClientDiagnostics)
                    .ConfigureAwait(false);
            }

            // Whether or not we were able to trigger the cancellation and successfully clean up
            // we should always call CheckAndUpdateCancellationStateAsync to correctly make
            // sure the job part is in the correct state.
            try
            {
                await CheckAndUpdateCancellationStateAsync().ConfigureAwait(false);
            }
            catch (Exception checkUpdateException)
            {
                // If an exception is thrown while trying to clean up,
                // raise the failed event and prevent the transfer from hanging
                await TransferFailedEventHandler.RaiseAsync(
                    new TransferItemFailedEventArgs(
                        _transferOperation.Id,
                        _sourceResource,
                        _destinationResource,
                        checkUpdateException,
                        false,
                        _cancellationToken),
                    nameof(JobPartInternal),
                    nameof(TransferFailedEventHandler),
                    ClientDiagnostics)
                    .ConfigureAwait(false);
            }
        }

        /// <summary>
        /// Cleans up the job part if it's in a state where the job part was aborted due to failure,
        /// or paused.
        /// </summary>
        /// <returns></returns>
        public async virtual Task CleanupAbortedJobPartAsync()
        {
            // If the failure occurred due to the file already existing or authentication,
            // and overwrite wasn't enabled, don't delete the existing file. We can remove
            // the unfinished file for other error types.
            // If a Pause was called, we can remove the unfinished file.
            if (JobPartFailureType.Other == _failureType || TransferState.Pausing == JobPartStatus.State)
            {
                // If the job part is paused or ended with failures
                // delete the destination resource because it could be unfinished or corrupted
                // If we resume we would have to start from the beginning anyways.
<<<<<<< HEAD
                await _destinationResource.DeleteIfExistsAsync(_cancellationToken).ConfigureAwait(false);
=======
                try
                {
                    // We can't pass the cancellation token
                    // here due to the fact that the job's cancellation token has already been called.
                    // We are cleaning up / deleting optimistically, which means that if
                    // the clean / delete attempt fails, then we continue on. The failure may be due
                    // to the overall reason why the job was cancelled in the first place.
                    await _destinationResource.DeleteIfExistsAsync().ConfigureAwait(false);
                }
                catch
                {
                    // We are cleaning up / deleting optimistically, move on if it fails.
                }
>>>>>>> f2036db0
            }
        }

        /// <summary>
        /// Serializes the respective job part and adds it to the checkpointer.
        /// </summary>
        public async virtual Task AddJobPartToCheckpointerAsync()
        {
            await _checkpointer.AddNewJobPartAsync(
<<<<<<< HEAD
                transferId: _dataTransfer.Id,
=======
                transferId: _transferOperation.Id,
>>>>>>> f2036db0
                partNumber: PartNumber,
                header: this.ToJobPartPlanHeader(),
                cancellationToken: _cancellationToken).ConfigureAwait(false);
        }

        internal async virtual Task SetCheckpointerStatusAsync()
        {
            await _checkpointer.SetJobPartStatusAsync(
<<<<<<< HEAD
                transferId: _dataTransfer.Id,
=======
                transferId: _transferOperation.Id,
>>>>>>> f2036db0
                partNumber: PartNumber,
                status: JobPartStatus).ConfigureAwait(false);
        }

        internal static long ParseRangeTotalLength(string range)
        {
            if (range == null)
            {
                return 0;
            }
            int lengthSeparator = range.IndexOf("/", StringComparison.InvariantCultureIgnoreCase);
            if (lengthSeparator == -1)
            {
                throw new ArgumentException("Could not obtain the total length from HTTP range " + range);
            }
            return long.Parse(range.Substring(lengthSeparator + 1), CultureInfo.InvariantCulture);
        }

        protected static IEnumerable<(long Offset, long Length)> GetRanges(
            long streamLength, // StreamLength needed to divide before hand
            long blockSize)
        {
            // The minimum amount of data we'll accept from a stream before
            // splitting another block. Code that sets `blockSize` will always
            // set it to a positive number. Min() only avoids edge case where
            // user sets their block size to 1.
            long acceptableBlockSize = Math.Max(1, blockSize);

            // service has a max block count per blob
            // block size * block count limit = max data length to upload
            // if stream length is longer than specified max block size allows, can't upload
            long minRequiredBlockSize = (long)Math.Ceiling((double)streamLength / Constants.Blob.Block.MaxBlocks);
            if (blockSize < minRequiredBlockSize)
            {
                throw Errors.InsufficientStorageTransferOptions(streamLength, blockSize, minRequiredBlockSize);
            }
            // bring min up to our min required by the service
            acceptableBlockSize = Math.Max(acceptableBlockSize, minRequiredBlockSize);

            // Start the position at the first block size since the first block has potentially
            // been already staged.
            long absolutePosition = blockSize;
            long blockLength = acceptableBlockSize;

            // TODO: divide up partitions based on how much array pool is left
            while (absolutePosition < streamLength)
            {
                // Return based on the size of the stream divided up by the acceptable blocksize.
                blockLength = (absolutePosition + acceptableBlockSize < streamLength) ?
                    acceptableBlockSize :
                    streamLength - absolutePosition;
                yield return (absolutePosition, blockLength);
                absolutePosition += blockLength;
            }
        }

        internal async Task CheckAndUpdateCancellationStateAsync()
        {
            if (JobPartStatus.State == TransferState.Pausing ||
                JobPartStatus.State == TransferState.Stopping)
            {
                if (!_queueingTasks && _currentChunkCount == _completedChunkCount)
                {
                    TransferState newState = JobPartStatus.State == TransferState.Pausing ?
                        TransferState.Paused :
                        TransferState.Completed;
                    await DisposeHandlersAsync().ConfigureAwait(false);
                    await OnTransferStateChangedAsync(newState).ConfigureAwait(false);
                }
            }
        }

        private void SetFailureType(string exceptionMessage)
        {
            lock (_failureTypeLock)
            {
                if (_failureType == JobPartFailureType.None)
                {
                    foreach (string errorMessage in DataMovementConstants.ErrorCode.CannotOverwrite)
                    {
                        if (exceptionMessage.Contains(errorMessage))
                        {
                            _failureType = JobPartFailureType.CannotOvewrite;
                            return;
                        }
                    }

                    foreach (string errorMessage in DataMovementConstants.ErrorCode.AccessDenied)
                    {
                        if (exceptionMessage.Contains(errorMessage))
                        {
                            _failureType = JobPartFailureType.AccessDenied;
                            return;
                        }
                    }
                    _failureType = JobPartFailureType.Other;
                }
            }
        }

        internal async Task<bool> CheckTransferStateBeforeRunning()
        {
            // If the main transfer has been stopped, do not process this part.
            if (_transferOperation.Status.State == TransferState.Pausing)
            {
                await OnTransferStateChangedAsync(TransferState.Paused).ConfigureAwait(false);
                return false;
            }
            else if (_transferOperation.Status.State == TransferState.Stopping)
            {
                await OnTransferStateChangedAsync(TransferState.Completed).ConfigureAwait(false);
                return false;
            }
            return true;
        }
    }
}<|MERGE_RESOLUTION|>--- conflicted
+++ resolved
@@ -145,13 +145,8 @@
             StorageResourceItem destinationResource,
             long? transferChunkSize,
             long? initialTransferSize,
-<<<<<<< HEAD
-            DataTransferErrorMode errorHandling,
-            StorageResourceCreationPreference createMode,
-=======
             TransferErrorMode errorHandling,
             StorageResourceCreationMode createMode,
->>>>>>> f2036db0
             ITransferCheckpointer checkpointer,
             TransferProgressTracker progressTracker,
             ArrayPool<byte> arrayPool,
@@ -290,11 +285,7 @@
                 }
                 else if (JobPartStatus.HasCompletedSuccessfully)
                 {
-<<<<<<< HEAD
-                    _progressTracker.IncrementCompletedFiles();
-=======
                     await _progressTracker.IncrementCompletedFilesAsync(_cancellationToken).ConfigureAwait(false);
->>>>>>> f2036db0
                     await InvokeSingleCompletedArgAsync().ConfigureAwait(false);
                 }
 
@@ -504,9 +495,6 @@
                 // If the job part is paused or ended with failures
                 // delete the destination resource because it could be unfinished or corrupted
                 // If we resume we would have to start from the beginning anyways.
-<<<<<<< HEAD
-                await _destinationResource.DeleteIfExistsAsync(_cancellationToken).ConfigureAwait(false);
-=======
                 try
                 {
                     // We can't pass the cancellation token
@@ -520,7 +508,6 @@
                 {
                     // We are cleaning up / deleting optimistically, move on if it fails.
                 }
->>>>>>> f2036db0
             }
         }
 
@@ -530,11 +517,7 @@
         public async virtual Task AddJobPartToCheckpointerAsync()
         {
             await _checkpointer.AddNewJobPartAsync(
-<<<<<<< HEAD
-                transferId: _dataTransfer.Id,
-=======
                 transferId: _transferOperation.Id,
->>>>>>> f2036db0
                 partNumber: PartNumber,
                 header: this.ToJobPartPlanHeader(),
                 cancellationToken: _cancellationToken).ConfigureAwait(false);
@@ -543,11 +526,7 @@
         internal async virtual Task SetCheckpointerStatusAsync()
         {
             await _checkpointer.SetJobPartStatusAsync(
-<<<<<<< HEAD
-                transferId: _dataTransfer.Id,
-=======
                 transferId: _transferOperation.Id,
->>>>>>> f2036db0
                 partNumber: PartNumber,
                 status: JobPartStatus).ConfigureAwait(false);
         }
