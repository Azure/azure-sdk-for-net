--- conflicted
+++ resolved
@@ -21,21 +21,13 @@
         /// <summary>
         /// Gets a source resource from the given transfer properties.
         /// </summary>
-<<<<<<< HEAD
-        protected internal abstract Task<StorageResource> FromSourceAsync(TransferProperties properties, CancellationToken cancellationToken);
-=======
         [EditorBrowsable(EditorBrowsableState.Never)]
         protected internal abstract ValueTask<StorageResource> FromSourceAsync(TransferProperties properties, CancellationToken cancellationToken);
->>>>>>> c2a9a198
 
         /// <summary>
         /// Gets a source resource from the given transfer properties.
         /// </summary>
-<<<<<<< HEAD
-        protected internal abstract Task<StorageResource> FromDestinationAsync(TransferProperties properties, CancellationToken cancellationToken);
-=======
         [EditorBrowsable(EditorBrowsableState.Never)]
         protected internal abstract ValueTask<StorageResource> FromDestinationAsync(TransferProperties properties, CancellationToken cancellationToken);
->>>>>>> c2a9a198
     }
 }