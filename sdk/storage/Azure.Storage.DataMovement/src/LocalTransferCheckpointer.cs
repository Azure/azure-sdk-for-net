--- conflicted
+++ resolved
@@ -169,19 +169,8 @@
             CancellationHelper.ThrowIfCancellationRequested(cancellationToken);
             if (!TryGetJobPlanFile(transferId, out JobPlanFile jobPlanFile))
             {
-<<<<<<< HEAD
-                await jobPlanFile.WriteLock.WaitAsync(cancellationToken).ConfigureAwait(false);
-                try
-                {
-                    using (MemoryMappedFile mmf = MemoryMappedFile.CreateFromFile(jobPlanFile.FilePath))
-                    using (MemoryMappedViewStream mmfStream = mmf.CreateViewStream(offset, length, MemoryMappedFileAccess.Read))
-                    {
-                        await mmfStream.CopyToAsync(copiedStream, bufferSize, cancellationToken).ConfigureAwait(false);
-                    }
-=======
-                throw Errors.MissingTransferIdCheckpointer(transferId);
-            }
->>>>>>> f2036db0
+                throw Errors.MissingTransferIdCheckpointer(transferId);
+            }
 
             await jobPlanFile.WriteLock.WaitAsync(cancellationToken).ConfigureAwait(false);
             try
@@ -209,33 +198,6 @@
             CancellationToken cancellationToken = default)
         {
             CancellationHelper.ThrowIfCancellationRequested(cancellationToken);
-<<<<<<< HEAD
-            if (_transferStates.TryGetValue(transferId, out JobPlanFile jobPlanFile))
-            {
-                if (jobPlanFile.JobParts.TryGetValue(partNumber, out JobPartPlanFile jobPartPlanFile))
-                {
-                    int bufferSize = length > 0 ? length : DataMovementConstants.DefaultStreamCopyBufferSize;
-                    Stream copiedStream = new PooledMemoryStream(ArrayPool<byte>.Shared, bufferSize);
-
-                    await jobPartPlanFile.WriteLock.WaitAsync(cancellationToken).ConfigureAwait(false);
-                    try
-                    {
-                        using (MemoryMappedFile mmf = MemoryMappedFile.CreateFromFile(jobPartPlanFile.FilePath))
-                        using (MemoryMappedViewStream mmfStream = mmf.CreateViewStream(offset, length, MemoryMappedFileAccess.Read))
-                        {
-                            await mmfStream.CopyToAsync(copiedStream, bufferSize, cancellationToken).ConfigureAwait(false);
-                        }
-
-                        copiedStream.Position = 0;
-                        return copiedStream;
-                    }
-                    finally
-                    {
-                        jobPartPlanFile.WriteLock.Release();
-                    }
-                }
-                else
-=======
             if (!TryGetJobPlanFile(transferId, out JobPlanFile jobPlanFile))
             {
                 throw Errors.MissingTransferIdCheckpointer(transferId);
@@ -253,7 +215,6 @@
             {
                 using (MemoryMappedFile mmf = MemoryMappedFile.CreateFromFile(jobPartPlanFile.FilePath))
                 using (MemoryMappedViewStream mmfStream = mmf.CreateViewStream(offset, length, MemoryMappedFileAccess.Read))
->>>>>>> f2036db0
                 {
                     await mmfStream.CopyToAsync(copiedStream, bufferSize, cancellationToken).ConfigureAwait(false);
                 }
