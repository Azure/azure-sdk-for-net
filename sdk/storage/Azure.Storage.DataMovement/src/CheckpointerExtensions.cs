﻿// Copyright (c) Microsoft Corporation. All rights reserved.
// Licensed under the MIT License.

using System;
using System.Threading;
using System.Threading.Tasks;

namespace Azure.Storage.DataMovement
{
    internal partial class CheckpointerExtensions
    {
        internal static async Task<bool> IsResumableAsync(
            this TransferCheckpointer checkpointer,
            string transferId,
            CancellationToken cancellationToken)
        {
            DataTransferStatus.TransferState transferState = (DataTransferStatus.TransferState) await checkpointer.GetByteValue(
                transferId,
<<<<<<< HEAD
                DataMovementConstants.PlanFile.AtomicJobStatusStateIndex,
=======
                DataMovementConstants.JobPartPlanFile.AtomicJobStatusIndex,
>>>>>>> 70c5d14e
                cancellationToken).ConfigureAwait(false);

            byte hasFailedItemsByte = await checkpointer.GetByteValue(
                transferId,
                DataMovementConstants.PlanFile.AtomicJobStatusHasFailedIndex,
                cancellationToken).ConfigureAwait(false);
            bool hasFailedItems = Convert.ToBoolean(hasFailedItemsByte);

            byte hasSkippedItemsByte = await checkpointer.GetByteValue(
                transferId,
                DataMovementConstants.PlanFile.AtomicJobStatusHasSkippedIndex,
                cancellationToken).ConfigureAwait(false);
            bool hasSkippedItems = Convert.ToBoolean(hasSkippedItemsByte);

            // Transfers marked as fully completed are not resumable
            return transferState != DataTransferStatus.TransferState.Completed || hasFailedItems || hasSkippedItems;
        }

        internal static async Task<DataTransferProperties> GetDataTransferPropertiesAsync(
            this TransferCheckpointer checkpointer,
            string transferId,
            CancellationToken cancellationToken)
        {
            (string sourceResourceId, string destResourceId) = await checkpointer.GetResourceIdsAsync(
                    transferId,
                    cancellationToken).ConfigureAwait(false);

            (string sourcePath, string destPath) = await checkpointer.GetResourcePathsAsync(
                transferId,
                cancellationToken).ConfigureAwait(false);

            bool isContainer =
                (await checkpointer.CurrentJobPartCountAsync(transferId, cancellationToken).ConfigureAwait(false)) > 1;

            return new DataTransferProperties
            {
                TransferId = transferId,
                SourceTypeId = sourceResourceId,
                SourcePath = sourcePath,
                DestinationTypeId = destResourceId,
                DestinationPath = destPath,
                IsContainer = isContainer,
            };
        }
    }
}<|MERGE_RESOLUTION|>--- conflicted
+++ resolved
@@ -16,22 +16,18 @@
         {
             DataTransferStatus.TransferState transferState = (DataTransferStatus.TransferState) await checkpointer.GetByteValue(
                 transferId,
-<<<<<<< HEAD
-                DataMovementConstants.PlanFile.AtomicJobStatusStateIndex,
-=======
-                DataMovementConstants.JobPartPlanFile.AtomicJobStatusIndex,
->>>>>>> 70c5d14e
+                DataMovementConstants.JobPartPlanFile.AtomicJobStatusStateIndex,
                 cancellationToken).ConfigureAwait(false);
 
             byte hasFailedItemsByte = await checkpointer.GetByteValue(
                 transferId,
-                DataMovementConstants.PlanFile.AtomicJobStatusHasFailedIndex,
+                DataMovementConstants.JobPartPlanFile.AtomicJobStatusHasFailedIndex,
                 cancellationToken).ConfigureAwait(false);
             bool hasFailedItems = Convert.ToBoolean(hasFailedItemsByte);
 
             byte hasSkippedItemsByte = await checkpointer.GetByteValue(
                 transferId,
-                DataMovementConstants.PlanFile.AtomicJobStatusHasSkippedIndex,
+                DataMovementConstants.JobPartPlanFile.AtomicJobStatusHasSkippedIndex,
                 cancellationToken).ConfigureAwait(false);
             bool hasSkippedItems = Convert.ToBoolean(hasSkippedItemsByte);
 
