﻿// Copyright (c) Microsoft Corporation. All rights reserved.
// Licensed under the MIT License.
using System;
using System.Buffers;
using System.Collections.Generic;
using System.Linq;
using System.Threading;
using System.Threading.Tasks;
using Azure.Core;
using Azure.Storage.DataMovement.Models;

namespace Azure.Storage.DataMovement
{
    internal abstract class TransferJobInternal : IDisposable
    {
        #region Delegates
        public delegate Task QueueChunkTaskInternal(Func<Task> uploadTask);
        #endregion
        public QueueChunkTaskInternal QueueChunkTask { get; internal set; }

        /// <summary>
        /// DataTransfer communicate when the transfer has finished and the progress
        /// </summary>
        internal DataTransfer _dataTransfer { get; set; }

        /// <summary>
        /// Plan file writer for the respective job
        /// </summary>
        internal TransferCheckpointer _checkpointer { get; set; }

        internal TransferProgressTracker _progressTracker;

        /// <summary>
        /// Source resource
        /// </summary>
        internal StorageResource _sourceResource;

        /// <summary>
        /// Destination Resource
        /// </summary>
        internal StorageResource _destinationResource;

        /// <summary>
        /// Source resource
        /// </summary>
        internal StorageResourceContainer _sourceResourceContainer;

        /// <summary>
        /// Destination Resource
        /// </summary>
        internal StorageResourceContainer _destinationResourceContainer;

        /// <summary>
        /// The maximum length of an transfer in bytes.
        ///
        /// On uploads, if the value is not set, it will be set at 4 MB if the total size is less than 100MB
        /// or will default to 8 MB if the total size is greater than or equal to 100MB.
        /// </summary>
        internal long? _maximumTransferChunkSize { get; set; }

        /// <summary>
        /// The size of the first range request in bytes. Single Transfer sizes smaller than this
        /// limit will be Uploaded or Downloaded in a single request.
        /// Transfers larger than this limit will continue being downloaded or uploaded
        /// in chunks of size <see cref="_maximumTransferChunkSize"/>.
        ///
        /// On Uploads, if the value is not set, it will set at 256 MB.
        /// </summary>
        internal long? _initialTransferSize { get; set; }

        /// <summary>
        /// Defines whether the transfer will be only a single transfer, or
        /// a container transfer
        /// </summary>
        internal bool _isSingleResource;

        /// <summary>
        /// The error handling options
        /// </summary>
        internal ErrorHandlingOptions _errorHandling;

        /// <summary>
        /// Determines how files are created or if they should be overwritten if they already exists
        /// </summary>
        internal StorageResourceCreateMode _createMode;

        private object _statusLock = new object();

        /// <summary>
        /// To help set the job status when all job parts have completed.
        /// </summary>
        internal bool _hasFailures;
        internal bool _hasSkipped;

        /// <summary>
        /// Considering if there's more than one job part, the transfer status will need to be set to
        /// completed all job parts have been set to completed.
        /// </summary>
        public event SyncAsyncEventHandler<TransferStatusEventArgs> JobPartStatusEvents;
        public SyncAsyncEventHandler<TransferStatusEventArgs> GetJobPartStatus() => JobPartStatusEvents;

        /// <summary>
        /// If the transfer status of the job changes then the event will get added to this handler.
        /// </summary>
        public SyncAsyncEventHandler<TransferStatusEventArgs> TransferStatusEventHandler { get; internal set; }

        /// <summary>
        /// If the transfer has any failed events that occur the event will get added to this handler.
        /// </summary>
        public SyncAsyncEventHandler<TransferFailedEventArgs> TransferFailedEventHandler { get; internal set; }

        /// <summary>
        /// Number of single transfers skipped during Transfer due to no overwrite allowed as specified in
        /// <see cref="StorageResourceCreateMode.Skip"/>
        /// </summary>
        public SyncAsyncEventHandler<TransferSkippedEventArgs> TransferSkippedEventHandler { get; internal set; }

        /// <summary>
        /// If a single transfer within the resource contianer gets transferred successfully the event
        /// will get added to this handler
        /// </summary>
        public SyncAsyncEventHandler<SingleTransferCompletedEventArgs> SingleTransferCompletedEventHandler { get; internal set; }

        /// <summary>
        /// Array pools for reading from streams to upload
        /// </summary>
        public ArrayPool<byte> UploadArrayPool => _arrayPool;
        internal ArrayPool<byte> _arrayPool;

        public List<JobPartInternal> _jobParts;
        internal bool _enumerationComplete;

        public CancellationToken _cancellationToken { get; internal set; }

        /// <summary>
        /// Constructor for mocking
        /// </summary>
        internal protected TransferJobInternal()
        {
        }

        private TransferJobInternal(
            DataTransfer dataTransfer,
            QueueChunkTaskInternal queueChunkTask,
            TransferCheckpointer checkPointer,
            ErrorHandlingOptions errorHandling,
            StorageResourceCreateMode createMode,
            ArrayPool<byte> arrayPool,
            SyncAsyncEventHandler<TransferStatusEventArgs> statusEventHandler,
            SyncAsyncEventHandler<TransferFailedEventArgs> failedEventHandler,
            SyncAsyncEventHandler<TransferSkippedEventArgs> skippedEventHandler,
            SyncAsyncEventHandler<SingleTransferCompletedEventArgs> singleTransferEventHandler)
        {
            _dataTransfer = dataTransfer ?? throw Errors.ArgumentNull(nameof(dataTransfer));
            _dataTransfer._state.TrySetTransferStatus(StorageTransferStatus.Queued);
            _errorHandling = errorHandling;
            _createMode = createMode == StorageResourceCreateMode.None ? StorageResourceCreateMode.Fail : createMode;
            _checkpointer = checkPointer;
            QueueChunkTask = queueChunkTask;
            _hasFailures = false;
            _hasSkipped = false;
            _arrayPool = arrayPool;
            _jobParts = new List<JobPartInternal>();
            _enumerationComplete = false;
            _cancellationToken = dataTransfer._state.CancellationTokenSource.Token;

            JobPartStatusEvents += JobPartEvent;
            TransferStatusEventHandler = statusEventHandler;
            TransferFailedEventHandler = failedEventHandler;
            TransferSkippedEventHandler = skippedEventHandler;
            SingleTransferCompletedEventHandler = singleTransferEventHandler;
        }

        /// <summary>
        /// Create Storage Transfer Job.
        /// </summary>
        internal TransferJobInternal(
            DataTransfer dataTransfer,
            StorageResource sourceResource,
            StorageResource destinationResource,
            TransferOptions transferOptions,
            QueueChunkTaskInternal queueChunkTask,
            TransferCheckpointer checkpointer,
            ErrorHandlingOptions errorHandling,
            ArrayPool<byte> arrayPool)
            : this(dataTransfer,
                  queueChunkTask,
                  checkpointer,
                  errorHandling,
                  transferOptions.CreateMode,
                  arrayPool,
                  transferOptions.GetTransferStatus(),
                  transferOptions.GetFailed(),
                  transferOptions.GetSkipped(),
                  default)
        {
            _sourceResource = sourceResource;
            _destinationResource = destinationResource;
            _isSingleResource = true;
            _initialTransferSize = transferOptions?.InitialTransferSize;
            _maximumTransferChunkSize = transferOptions?.MaximumTransferChunkSize;
            _progressTracker = new TransferProgressTracker(transferOptions?.ProgressHandler, transferOptions?.ProgressHandlerOptions);
        }

        /// <summary>
        /// Create Storage Transfer Job.
        /// </summary>
        internal TransferJobInternal(
            DataTransfer dataTransfer,
            StorageResourceContainer sourceResource,
            StorageResourceContainer destinationResource,
            TransferOptions transferOptions,
            QueueChunkTaskInternal queueChunkTask,
            TransferCheckpointer checkpointer,
            ErrorHandlingOptions errorHandling,
            ArrayPool<byte> arrayPool)
            : this(dataTransfer,
                  queueChunkTask,
                  checkpointer,
                  errorHandling,
                  transferOptions.CreateMode,
                  arrayPool,
                  transferOptions.GetTransferStatus(),
                  transferOptions.GetFailed(),
                  transferOptions.GetSkipped(),
                  transferOptions.GetCompleted())
        {
            _sourceResourceContainer = sourceResource;
            _destinationResourceContainer = destinationResource;
            _isSingleResource = false;
            _progressTracker = new TransferProgressTracker(transferOptions?.ProgressHandler, transferOptions?.ProgressHandlerOptions);
        }

        public void Dispose()
        {
            DisposeHandlers();
        }

        public void DisposeHandlers()
        {
            if (JobPartStatusEvents != default)
            {
                JobPartStatusEvents -= JobPartEvent;
            }
        }

        /// <summary>
        /// Processes the job to job parts
        /// </summary>
        /// <returns>An IEnumerable that contains the job parts</returns>
        public abstract IAsyncEnumerable<JobPartInternal> ProcessJobToJobPartAsync();

        /// <summary>
        /// Triggers the cancellation for the Job Part.
        ///
        /// If the status is set to <see cref="StorageTransferStatus.Paused"/>
        /// and any chunks is still processing to be cancelled is will be set to <see cref="StorageTransferStatus.PauseInProgress"/>
        /// until the chunks finish then it will be set to <see cref="StorageTransferStatus.Paused"/>.
        ///
        /// If the status is set to <see cref="StorageTransferStatus.CompletedWithFailedTransfers"/>
        /// and any chunks is still processing to be cancelled is will be set to <see cref="StorageTransferStatus.CancellationInProgress"/>
        /// until the chunks finish then it will be set to <see cref="StorageTransferStatus.CompletedWithFailedTransfers"/>.
        /// </summary>
        /// <returns>The task to wait until the cancellation has been triggered.</returns>
        public async Task TriggerJobCancellationAsync()
        {
            if (!_dataTransfer._state.CancellationTokenSource.IsCancellationRequested)
            {
                _dataTransfer._state.TriggerCancellation();
            }

            // Set CancellationInProgress if we are not already pausing
            if (StorageTransferStatus.PauseInProgress != _dataTransfer.TransferStatus)
            {
                await OnJobStatusChangedAsync(StorageTransferStatus.CancellationInProgress).ConfigureAwait(false);
            }
        }

        /// <summary>
        /// Invokes Failed Argument Event.
        /// </summary>
        /// <param name="ex">The exception which caused the failed argument event to be raised.</param>
        /// <returns></returns>
        public async virtual Task InvokeFailedArgAsync(Exception ex)
        {
            if (ex is not OperationCanceledException)
            {
                if (TransferFailedEventHandler != null)
                {
                    // TODO: change to RaiseAsync
                    await TransferFailedEventHandler.Invoke(new TransferFailedEventArgs(
                        _dataTransfer.Id,
                        _sourceResource,
                        _destinationResource,
                        ex,
                        false,
                        _cancellationToken)).ConfigureAwait(false);
                }
            }
            // Trigger job cancellation if the failed handler is enabled
            await TriggerJobCancellationAsync().ConfigureAwait(false);

            // If we're failing from a Transfer Job point, it means we have aborted the job
            // at the listing phase. However it's possible that some job parts may be in flight
            // and we have to check if they're finished cleaning up yet.
            await CheckAndUpdateStatusAsync().ConfigureAwait(false);
        }

        /// <summary>
        /// In order to properly propagate the transfer status events of each job part up
        /// until all job parts have completed.
        /// </summary>
        public async Task JobPartEvent(TransferStatusEventArgs args)
        {
<<<<<<< HEAD
            Console.WriteLine($"JobPartEvent: Status = {args.StorageTransferStatus}, Job Status = {_dataTransfer._state.GetTransferStatus()}");
            // NOTE: There is a chance this event can be triggered after the transfer has
            // completed if more job parts complete before the next instance of this event is handled.

            StorageTransferStatus status = _dataTransfer._state.GetTransferStatus();
            if ((args.StorageTransferStatus == StorageTransferStatus.Paused ||
                 args.StorageTransferStatus == StorageTransferStatus.Completed ||
                 args.StorageTransferStatus == StorageTransferStatus.CompletedWithSkippedTransfers ||
                 args.StorageTransferStatus == StorageTransferStatus.CompletedWithFailedTransfers)
                && (status == StorageTransferStatus.Queued ||
                    status == StorageTransferStatus.InProgress ||
                    status == StorageTransferStatus.PauseInProgress ||
                    status == StorageTransferStatus.CancellationInProgress))
=======
            StorageTransferStatus jobPartStatus = args.StorageTransferStatus;
            StorageTransferStatus jobStatus = _dataTransfer._state.GetTransferStatus();

            // Cancel the entire job if one job part fails and StopOnFailure is set
            if (_errorHandling == ErrorHandlingOptions.StopOnAllFailures &&
                jobPartStatus == StorageTransferStatus.CompletedWithFailedTransfers &&
                jobStatus != StorageTransferStatus.CompletedWithFailedTransfers &&
                jobStatus != StorageTransferStatus.CompletedWithSkippedTransfers &&
                jobStatus != StorageTransferStatus.Completed)
            {
                await TriggerJobCancellationAsync().ConfigureAwait(false);
            }

            if ((jobPartStatus == StorageTransferStatus.Paused ||
                 jobPartStatus == StorageTransferStatus.Completed ||
                 jobPartStatus == StorageTransferStatus.CompletedWithSkippedTransfers ||
                 jobPartStatus == StorageTransferStatus.CompletedWithFailedTransfers)
                && (jobStatus == StorageTransferStatus.Queued ||
                    jobStatus == StorageTransferStatus.InProgress ||
                    jobStatus == StorageTransferStatus.PauseInProgress ||
                    jobStatus == StorageTransferStatus.CancellationInProgress))
>>>>>>> 4487c9ba
            {
                if (_enumerationComplete)
                {
                    await CheckAndUpdateStatusAsync().ConfigureAwait(false);
                }
            }
        }

        public async Task OnJobStatusChangedAsync(StorageTransferStatus status)
        {
            bool statusChanged = false;
            lock (_statusLock)
            {
                statusChanged = _dataTransfer._state.TrySetTransferStatus(status);
            }
            if (statusChanged)
            {
                // If we are in a final state, dispose the JobPartEvent handlers
                if (status == StorageTransferStatus.Completed ||
                    status == StorageTransferStatus.CompletedWithSkippedTransfers ||
                    status == StorageTransferStatus.CompletedWithFailedTransfers ||
                    status == StorageTransferStatus.Paused)
                {
                    DisposeHandlers();
                }

                if (TransferStatusEventHandler != null)
                {
                    await TransferStatusEventHandler.Invoke(
                        new TransferStatusEventArgs(
                            transferId: _dataTransfer.Id,
                            transferStatus: status,
                            isRunningSynchronously: false,
                            cancellationToken: _cancellationToken)).ConfigureAwait(false);
                }
                await SetCheckpointerStatus(status).ConfigureAwait(false);
            }
        }

        public async Task OnJobPartStatusChangedAsync(StorageTransferStatus status)
        {
            //TODO: change to RaiseAsync after implementing ClientDiagnostics for TransferManager
            await JobPartStatusEvents.Invoke(
                new TransferStatusEventArgs(
                    transferId: _dataTransfer.Id,
                    transferStatus: status,
                    isRunningSynchronously: false,
                    cancellationToken: _cancellationToken)).ConfigureAwait(false);
        }

        internal async virtual Task SetCheckpointerStatus(StorageTransferStatus status)
        {
            await _checkpointer.SetJobTransferStatusAsync(
                transferId: _dataTransfer.Id,
                status: status).ConfigureAwait(false);
        }

        internal async Task OnEnumerationComplete()
        {
            // If there were no job parts enumerated and we haven't already aborted/completed the job.
            if (_jobParts.Count == 0 &&
                _dataTransfer.TransferStatus != StorageTransferStatus.Paused &&
                _dataTransfer.TransferStatus != StorageTransferStatus.CompletedWithSkippedTransfers &&
                _dataTransfer.TransferStatus != StorageTransferStatus.CompletedWithFailedTransfers &&
                _dataTransfer.TransferStatus != StorageTransferStatus.Completed)
            {
                if (_dataTransfer.TransferStatus == StorageTransferStatus.PauseInProgress)
                {
                    // If we paused before we were able to list, set the status properly.
                    await OnJobStatusChangedAsync(StorageTransferStatus.Paused).ConfigureAwait(false);
                }
                else if (_dataTransfer.TransferStatus == StorageTransferStatus.CancellationInProgress)
                {
                    // If we aborted before we were able to list, set the status properly.
                    await OnJobStatusChangedAsync(StorageTransferStatus.CompletedWithFailedTransfers).ConfigureAwait(false);
                }
                else
                {
                    await OnJobStatusChangedAsync(StorageTransferStatus.Completed).ConfigureAwait(false);
                }
            }
            await CheckAndUpdateStatusAsync().ConfigureAwait(false);
        }

        internal async Task CheckAndUpdateStatusAsync()
        {
            // If we had a failure or pause during listing, we need to set the status correctly.
            // This is in the case that we weren't able to begin listing any job parts yet.
            if (_jobParts.Count == 0)
            {
                if (_dataTransfer.TransferStatus == StorageTransferStatus.PauseInProgress)
                {
                    await OnJobStatusChangedAsync(StorageTransferStatus.Paused).ConfigureAwait(false);
                }
                else if (_dataTransfer.TransferStatus == StorageTransferStatus.CancellationInProgress)
                {
                    await OnJobStatusChangedAsync(StorageTransferStatus.CompletedWithFailedTransfers).ConfigureAwait(false);
                }
            }
            // If we have any job parts
            else if (_jobParts.All((JobPartInternal x) =>
                (x.JobPartStatus == StorageTransferStatus.Completed ||
                 x.JobPartStatus == StorageTransferStatus.CompletedWithFailedTransfers ||
                 x.JobPartStatus == StorageTransferStatus.CompletedWithSkippedTransfers)))
            {
                // The respective job part has completed, however does not mean we set
                // the entire job to completed.
                if (_jobParts.Any((JobPartInternal x) =>
                    x.JobPartStatus == StorageTransferStatus.CompletedWithFailedTransfers))
                {
                    await OnJobStatusChangedAsync(StorageTransferStatus.CompletedWithFailedTransfers).ConfigureAwait(false);
                }
                else if (_jobParts.Any((JobPartInternal x) =>
                    x.JobPartStatus == StorageTransferStatus.CompletedWithSkippedTransfers))
                {
                    await OnJobStatusChangedAsync(StorageTransferStatus.CompletedWithSkippedTransfers).ConfigureAwait(false);
                }
                else
                {
                    await OnJobStatusChangedAsync(StorageTransferStatus.Completed).ConfigureAwait(false);
                }
            }
            else if (_jobParts.All((JobPartInternal x) =>
                (x.JobPartStatus == StorageTransferStatus.Paused ||
                 x.JobPartStatus == StorageTransferStatus.Completed ||
                 x.JobPartStatus == StorageTransferStatus.CompletedWithFailedTransfers ||
                 x.JobPartStatus == StorageTransferStatus.CompletedWithSkippedTransfers)))
            {
                // We only set the status to Paused if all the job parts have all been paused or
                // have already completed.
                await OnJobStatusChangedAsync(StorageTransferStatus.Paused).ConfigureAwait(false);
            }
        }

        public void AppendJobPart(JobPartInternal jobPart)
        {
            _jobParts.Add(jobPart);
        }

        internal List<string> GetJobPartSourceResourcePaths()
        {
            return _jobParts.Select( x => x._sourceResource.Path ).ToList();
        }

        internal void JobPartQueued()
        {
            _progressTracker.IncrementQueuedFiles();
        }
    }
}<|MERGE_RESOLUTION|>--- conflicted
+++ resolved
@@ -312,21 +312,10 @@
         /// </summary>
         public async Task JobPartEvent(TransferStatusEventArgs args)
         {
-<<<<<<< HEAD
             Console.WriteLine($"JobPartEvent: Status = {args.StorageTransferStatus}, Job Status = {_dataTransfer._state.GetTransferStatus()}");
             // NOTE: There is a chance this event can be triggered after the transfer has
             // completed if more job parts complete before the next instance of this event is handled.
 
-            StorageTransferStatus status = _dataTransfer._state.GetTransferStatus();
-            if ((args.StorageTransferStatus == StorageTransferStatus.Paused ||
-                 args.StorageTransferStatus == StorageTransferStatus.Completed ||
-                 args.StorageTransferStatus == StorageTransferStatus.CompletedWithSkippedTransfers ||
-                 args.StorageTransferStatus == StorageTransferStatus.CompletedWithFailedTransfers)
-                && (status == StorageTransferStatus.Queued ||
-                    status == StorageTransferStatus.InProgress ||
-                    status == StorageTransferStatus.PauseInProgress ||
-                    status == StorageTransferStatus.CancellationInProgress))
-=======
             StorageTransferStatus jobPartStatus = args.StorageTransferStatus;
             StorageTransferStatus jobStatus = _dataTransfer._state.GetTransferStatus();
 
@@ -348,7 +337,6 @@
                     jobStatus == StorageTransferStatus.InProgress ||
                     jobStatus == StorageTransferStatus.PauseInProgress ||
                     jobStatus == StorageTransferStatus.CancellationInProgress))
->>>>>>> 4487c9ba
             {
                 if (_enumerationComplete)
                 {
