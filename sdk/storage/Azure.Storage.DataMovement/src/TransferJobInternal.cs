﻿// Copyright (c) Microsoft Corporation. All rights reserved.
// Licensed under the MIT License.
using System;
using System.Buffers;
using System.Collections.Generic;
using System.Linq;
using System.Threading;
using System.Threading.Tasks;
using Azure.Core;
using Azure.Core.Pipeline;
using Azure.Storage.DataMovement.Models;

namespace Azure.Storage.DataMovement
{
    internal abstract class TransferJobInternal : IDisposable
    {
        #region Delegates
        public delegate Task QueueChunkTaskInternal(Func<Task> uploadTask);
        #endregion
        public QueueChunkTaskInternal QueueChunkTask { get; internal set; }

        /// <summary>
        /// DataTransfer communicate when the transfer has finished and the progress
        /// </summary>
        internal DataTransfer _dataTransfer { get; set; }

        /// <summary>
        /// Plan file writer for the respective job
        /// </summary>
        internal TransferCheckpointer _checkpointer { get; set; }

        /// <summary>
        /// Internal progress tracker for tracking and reporting progress of the transfer
        /// </summary>
        internal TransferProgressTracker _progressTracker;

        /// <summary>
        /// Source resource
        /// </summary>
        internal StorageResourceSingle _sourceResource;

        /// <summary>
        /// Destination Resource
        /// </summary>
        internal StorageResourceSingle _destinationResource;

        /// <summary>
        /// Source resource
        /// </summary>
        internal StorageResourceContainer _sourceResourceContainer;

        /// <summary>
        /// Destination Resource
        /// </summary>
        internal StorageResourceContainer _destinationResourceContainer;

        /// <summary>
        /// The maximum length of an transfer in bytes.
        ///
        /// On uploads, if the value is not set, it will be set at 4 MB if the total size is less than 100MB
        /// or will default to 8 MB if the total size is greater than or equal to 100MB.
        /// </summary>
        internal long? _maximumTransferChunkSize { get; set; }

        /// <summary>
        /// The size of the first range request in bytes. Single Transfer sizes smaller than this
        /// limit will be Uploaded or Downloaded in a single request.
        /// Transfers larger than this limit will continue being downloaded or uploaded
        /// in chunks of size <see cref="_maximumTransferChunkSize"/>.
        ///
        /// On Uploads, if the value is not set, it will set at 256 MB.
        /// </summary>
        internal long? _initialTransferSize { get; set; }

        /// <summary>
        /// Defines whether the transfer will be only a single transfer, or
        /// a container transfer
        /// </summary>
        internal bool _isSingleResource;

        /// <summary>
        /// The error handling options
        /// </summary>
        internal ErrorHandlingBehavior _errorHandling;

        /// <summary>
        /// Determines how files are created or if they should be overwritten if they already exists
        /// </summary>
        internal StorageResourceCreateMode _createMode;

        private object _statusLock = new object();

        /// <summary>
        /// To help set the job status when all job parts have completed.
        /// </summary>
        internal bool _hasFailures;
        internal bool _hasSkipped;

        /// <summary>
        /// Considering if there's more than one job part, the transfer status will need to be set to
        /// completed all job parts have been set to completed.
        /// </summary>
        public event SyncAsyncEventHandler<TransferStatusEventArgs> JobPartStatusEvents;
        public SyncAsyncEventHandler<TransferStatusEventArgs> GetJobPartStatus() => JobPartStatusEvents;

        /// <summary>
        /// If the transfer status of the job changes then the event will get added to this handler.
        /// </summary>
        public SyncAsyncEventHandler<TransferStatusEventArgs> TransferStatusEventHandler { get; internal set; }

        /// <summary>
        /// If the transfer has any failed events that occur the event will get added to this handler.
        /// </summary>
        public SyncAsyncEventHandler<TransferFailedEventArgs> TransferFailedEventHandler { get; internal set; }

        /// <summary>
        /// Number of single transfers skipped during Transfer due to no overwrite allowed as specified in
        /// <see cref="StorageResourceCreateMode.Skip"/>
        /// </summary>
        public SyncAsyncEventHandler<TransferSkippedEventArgs> TransferSkippedEventHandler { get; internal set; }

        /// <summary>
        /// If a single transfer within the resource container gets transferred successfully the event
        /// will get added to this handler
        /// </summary>
        public SyncAsyncEventHandler<SingleTransferCompletedEventArgs> SingleTransferCompletedEventHandler { get; internal set; }

        internal ClientDiagnostics ClientDiagnostics { get; }

        /// <summary>
        /// Array pools for reading from streams to upload
        /// </summary>
        public ArrayPool<byte> UploadArrayPool => _arrayPool;
        internal ArrayPool<byte> _arrayPool;

        public List<JobPartInternal> _jobParts;
        internal bool _enumerationComplete;
        private int _pendingJobParts;
        private bool _jobPartPaused;
        private bool _jobPartFailed;
        private bool _jobPartSkipped;

        public CancellationToken _cancellationToken { get; internal set; }

        /// <summary>
        /// Constructor for mocking
        /// </summary>
        internal protected TransferJobInternal()
        {
        }

        private TransferJobInternal(
            DataTransfer dataTransfer,
            QueueChunkTaskInternal queueChunkTask,
            TransferCheckpointer checkPointer,
            ErrorHandlingBehavior errorHandling,
            StorageResourceCreateMode createMode,
            ArrayPool<byte> arrayPool,
            SyncAsyncEventHandler<TransferStatusEventArgs> statusEventHandler,
            SyncAsyncEventHandler<TransferFailedEventArgs> failedEventHandler,
            SyncAsyncEventHandler<TransferSkippedEventArgs> skippedEventHandler,
            SyncAsyncEventHandler<SingleTransferCompletedEventArgs> singleTransferEventHandler,
            ClientDiagnostics clientDiagnostics)
        {
            Argument.AssertNotNull(clientDiagnostics, nameof(clientDiagnostics));

            _dataTransfer = dataTransfer ?? throw Errors.ArgumentNull(nameof(dataTransfer));
            _dataTransfer._state.TrySetTransferStatus(StorageTransferStatus.Queued);
            _errorHandling = errorHandling;
            _createMode = createMode == StorageResourceCreateMode.None ? StorageResourceCreateMode.Fail : createMode;
            _checkpointer = checkPointer;
            QueueChunkTask = queueChunkTask;
            _hasFailures = false;
            _hasSkipped = false;
            _arrayPool = arrayPool;
            _jobParts = new List<JobPartInternal>();
            _enumerationComplete = false;
            _pendingJobParts = 0;
            _cancellationToken = dataTransfer._state.CancellationTokenSource.Token;

            JobPartStatusEvents += JobPartEvent;
            TransferStatusEventHandler = statusEventHandler;
            TransferFailedEventHandler = failedEventHandler;
            TransferSkippedEventHandler = skippedEventHandler;
            SingleTransferCompletedEventHandler = singleTransferEventHandler;
            ClientDiagnostics = clientDiagnostics;
        }

        /// <summary>
        /// Create Storage Transfer Job.
        /// </summary>
        internal TransferJobInternal(
            DataTransfer dataTransfer,
            StorageResourceSingle sourceResource,
            StorageResourceSingle destinationResource,
            TransferOptions transferOptions,
            QueueChunkTaskInternal queueChunkTask,
            TransferCheckpointer checkpointer,
            ErrorHandlingBehavior errorHandling,
<<<<<<< HEAD
            ArrayPool<byte> arrayPool)
=======
            ArrayPool<byte> arrayPool,
            ClientDiagnostics clientDiagnostics)
>>>>>>> 8f4b1562
            : this(dataTransfer,
                  queueChunkTask,
                  checkpointer,
                  errorHandling,
                  transferOptions.CreateMode,
                  arrayPool,
                  transferOptions.GetTransferStatus(),
                  transferOptions.GetFailed(),
                  transferOptions.GetSkipped(),
                  default,
                  clientDiagnostics)
        {
            _sourceResource = sourceResource;
            _destinationResource = destinationResource;
            _isSingleResource = true;
            _initialTransferSize = transferOptions?.InitialTransferSize;
            _maximumTransferChunkSize = transferOptions?.MaximumTransferChunkSize;
            _progressTracker = new TransferProgressTracker(transferOptions?.ProgressHandler, transferOptions?.ProgressHandlerOptions);
        }

        /// <summary>
        /// Create Storage Transfer Job.
        /// </summary>
        internal TransferJobInternal(
            DataTransfer dataTransfer,
            StorageResourceContainer sourceResource,
            StorageResourceContainer destinationResource,
            TransferOptions transferOptions,
            QueueChunkTaskInternal queueChunkTask,
            TransferCheckpointer checkpointer,
            ErrorHandlingBehavior errorHandling,
<<<<<<< HEAD
            ArrayPool<byte> arrayPool)
=======
            ArrayPool<byte> arrayPool,
            ClientDiagnostics clientDiagnostics)
>>>>>>> 8f4b1562
            : this(dataTransfer,
                  queueChunkTask,
                  checkpointer,
                  errorHandling,
                  transferOptions.CreateMode,
                  arrayPool,
                  transferOptions.GetTransferStatus(),
                  transferOptions.GetFailed(),
                  transferOptions.GetSkipped(),
                  transferOptions.GetCompleted(),
                  clientDiagnostics)
        {
            _sourceResourceContainer = sourceResource;
            _destinationResourceContainer = destinationResource;
            _isSingleResource = false;
            _initialTransferSize = transferOptions?.InitialTransferSize;
            _maximumTransferChunkSize = transferOptions?.MaximumTransferChunkSize;
            _progressTracker = new TransferProgressTracker(transferOptions?.ProgressHandler, transferOptions?.ProgressHandlerOptions);
        }

        public void Dispose()
        {
            DisposeHandlers();
        }

        public void DisposeHandlers()
        {
            if (JobPartStatusEvents != default)
            {
                JobPartStatusEvents -= JobPartEvent;
            }
        }

        /// <summary>
        /// Processes the job to job parts
        /// </summary>
        /// <returns>An IEnumerable that contains the job parts</returns>
        public abstract IAsyncEnumerable<JobPartInternal> ProcessJobToJobPartAsync();

        /// <summary>
        /// Triggers the cancellation for the Job Part.
        ///
        /// If the status is set to <see cref="StorageTransferStatus.Paused"/>
        /// and any chunks is still processing to be cancelled is will be set to <see cref="StorageTransferStatus.PauseInProgress"/>
        /// until the chunks finish then it will be set to <see cref="StorageTransferStatus.Paused"/>.
        ///
        /// If the status is set to <see cref="StorageTransferStatus.CompletedWithFailedTransfers"/>
        /// and any chunks is still processing to be cancelled is will be set to <see cref="StorageTransferStatus.CancellationInProgress"/>
        /// until the chunks finish then it will be set to <see cref="StorageTransferStatus.CompletedWithFailedTransfers"/>.
        /// </summary>
        /// <returns>The task to wait until the cancellation has been triggered.</returns>
        public async Task TriggerJobCancellationAsync()
        {
            if (!_dataTransfer._state.CancellationTokenSource.IsCancellationRequested)
            {
                await OnJobStatusChangedAsync(StorageTransferStatus.CancellationInProgress).ConfigureAwait(false);
                _dataTransfer._state.TriggerCancellation();
            }
        }

        /// <summary>
        /// Invokes Failed Argument Event.
        /// </summary>
        /// <param name="ex">The exception which caused the failed argument event to be raised.</param>
        /// <returns></returns>
        public async virtual Task InvokeFailedArgAsync(Exception ex)
        {
            if (ex is not OperationCanceledException)
            {
                if (TransferFailedEventHandler != null)
                {
                    // TODO: change to RaiseAsync
                    await TransferFailedEventHandler.RaiseAsync(
                        new TransferFailedEventArgs(
                            _dataTransfer.Id,
                            _sourceResource,
                            _destinationResource,
                            ex,
                            false,
                            _cancellationToken),
                        nameof(TransferJobInternal),
                        nameof(TransferFailedEventHandler),
                        ClientDiagnostics)
                        .ConfigureAwait(false);
                }
            }
            // Trigger job cancellation if the failed handler is enabled
            await TriggerJobCancellationAsync().ConfigureAwait(false);

            // If we're failing from a Transfer Job point, it means we have aborted the job
            // at the listing phase. However it's possible that some job parts may be in flight
            // and we have to check if they're finished cleaning up yet.
            await CheckAndUpdateStatusAsync().ConfigureAwait(false);
        }

        /// <summary>
        /// In order to properly propagate the transfer status events of each job part up
        /// until all job parts have completed.
        /// </summary>
        public async Task JobPartEvent(TransferStatusEventArgs args)
        {
            StorageTransferStatus jobPartStatus = args.StorageTransferStatus;
            StorageTransferStatus jobStatus = _dataTransfer._state.GetTransferStatus();

            // Keep track of paused, failed, and skipped which we will use to determine final job status
            if (jobPartStatus == StorageTransferStatus.Paused)
            {
                _jobPartPaused = true;
            }
            else if (jobPartStatus == StorageTransferStatus.CompletedWithFailedTransfers)
            {
                _jobPartFailed = true;
            }
            else if (jobPartStatus == StorageTransferStatus.CompletedWithSkippedTransfers)
            {
                _jobPartSkipped = true;
            }

            // Cancel the entire job if one job part fails and StopOnFailure is set
            if (_errorHandling == ErrorHandlingBehavior.StopOnAllFailures &&
                jobPartStatus == StorageTransferStatus.CompletedWithFailedTransfers &&
                jobStatus != StorageTransferStatus.CancellationInProgress &&
                jobStatus != StorageTransferStatus.CompletedWithFailedTransfers &&
                jobStatus != StorageTransferStatus.CompletedWithSkippedTransfers &&
                jobStatus != StorageTransferStatus.Completed)
            {
                await TriggerJobCancellationAsync().ConfigureAwait(false);
                jobStatus = _dataTransfer._state.GetTransferStatus();
            }

            if ((jobPartStatus == StorageTransferStatus.Paused ||
                 jobPartStatus == StorageTransferStatus.Completed ||
                 jobPartStatus == StorageTransferStatus.CompletedWithSkippedTransfers ||
                 jobPartStatus == StorageTransferStatus.CompletedWithFailedTransfers)
                && (jobStatus == StorageTransferStatus.Queued ||
                    jobStatus == StorageTransferStatus.InProgress ||
                    jobStatus == StorageTransferStatus.PauseInProgress ||
                    jobStatus == StorageTransferStatus.CancellationInProgress))
            {
                Interlocked.Decrement(ref _pendingJobParts);

                if (_enumerationComplete)
                {
                    await CheckAndUpdateStatusAsync().ConfigureAwait(false);
                }
            }
        }

        public async Task OnJobStatusChangedAsync(StorageTransferStatus status)
        {
            bool statusChanged = false;
            lock (_statusLock)
            {
                statusChanged = _dataTransfer._state.TrySetTransferStatus(status);
            }
            if (statusChanged)
            {
                // If we are in a final state, dispose the JobPartEvent handlers
                if (status == StorageTransferStatus.Completed ||
                    status == StorageTransferStatus.CompletedWithSkippedTransfers ||
                    status == StorageTransferStatus.CompletedWithFailedTransfers ||
                    status == StorageTransferStatus.Paused)
                {
                    DisposeHandlers();
                }

                if (TransferStatusEventHandler != null)
                {
                    await TransferStatusEventHandler.RaiseAsync(
                        new TransferStatusEventArgs(
                            transferId: _dataTransfer.Id,
                            transferStatus: status,
                            isRunningSynchronously: false,
                            cancellationToken: _cancellationToken),
                        nameof(TransferJobInternal),
                        nameof(TransferStatusEventHandler),
                        ClientDiagnostics).ConfigureAwait(false);
                }
                await SetCheckpointerStatus(status).ConfigureAwait(false);
            }
        }

        public async Task OnJobPartStatusChangedAsync(StorageTransferStatus status)
        {
            //TODO: change to RaiseAsync after implementing ClientDiagnostics for TransferManager
            await JobPartStatusEvents.RaiseAsync(
                new TransferStatusEventArgs(
                    transferId: _dataTransfer.Id,
                    transferStatus: status,
                    isRunningSynchronously: false,
                    cancellationToken: _cancellationToken),
                nameof(TransferJobInternal),
                nameof(JobPartStatusEvents),
                ClientDiagnostics)
                .ConfigureAwait(false);
        }

        internal async virtual Task SetCheckpointerStatus(StorageTransferStatus status)
        {
            await _checkpointer.SetJobTransferStatusAsync(
                transferId: _dataTransfer.Id,
                status: status).ConfigureAwait(false);
        }

        internal async Task OnEnumerationComplete()
        {
            // If there were no job parts enumerated and we haven't already aborted/completed the job.
            if (_jobParts.Count == 0 &&
                _dataTransfer.TransferStatus != StorageTransferStatus.Paused &&
                _dataTransfer.TransferStatus != StorageTransferStatus.CompletedWithSkippedTransfers &&
                _dataTransfer.TransferStatus != StorageTransferStatus.CompletedWithFailedTransfers &&
                _dataTransfer.TransferStatus != StorageTransferStatus.Completed)
            {
                if (_dataTransfer.TransferStatus == StorageTransferStatus.PauseInProgress)
                {
                    // If we paused before we were able to list, set the status properly.
                    await OnJobStatusChangedAsync(StorageTransferStatus.Paused).ConfigureAwait(false);
                }
                else if (_dataTransfer.TransferStatus == StorageTransferStatus.CancellationInProgress)
                {
                    // If we aborted before we were able to list, set the status properly.
                    await OnJobStatusChangedAsync(StorageTransferStatus.CompletedWithFailedTransfers).ConfigureAwait(false);
                }
                else
                {
                    await OnJobStatusChangedAsync(StorageTransferStatus.Completed).ConfigureAwait(false);
                }
            }
            await CheckAndUpdateStatusAsync().ConfigureAwait(false);
        }

        internal async Task CheckAndUpdateStatusAsync()
        {
            // If we had a failure or pause during listing, we need to set the status correctly.
            // This is in the case that we weren't able to begin listing any job parts yet.
            if (_jobParts.Count == 0)
            {
                if (_dataTransfer.TransferStatus == StorageTransferStatus.PauseInProgress)
                {
                    await OnJobStatusChangedAsync(StorageTransferStatus.Paused).ConfigureAwait(false);
                }
                else if (_dataTransfer.TransferStatus == StorageTransferStatus.CancellationInProgress)
                {
                    await OnJobStatusChangedAsync(StorageTransferStatus.CompletedWithFailedTransfers).ConfigureAwait(false);
                }
                return;
            }

            // If there are no more pending job parts, complete the job
            if (_pendingJobParts == 0)
            {
                if (_jobPartPaused)
                {
                    await OnJobStatusChangedAsync(StorageTransferStatus.Paused).ConfigureAwait(false);
                }
                else if (_jobPartFailed)
                {
                    await OnJobStatusChangedAsync(StorageTransferStatus.CompletedWithFailedTransfers).ConfigureAwait(false);
                }
                else if (_jobPartSkipped)
                {
                    await OnJobStatusChangedAsync(StorageTransferStatus.CompletedWithSkippedTransfers).ConfigureAwait(false);
                }
                else
                {
                    await OnJobStatusChangedAsync(StorageTransferStatus.Completed).ConfigureAwait(false);
                }
            }
        }

        public void AppendJobPart(JobPartInternal jobPart)
        {
            _jobParts.Add(jobPart);

            // Job parts can come from resuming a transfer and therefore may already be complete
            StorageTransferStatus status = jobPart.JobPartStatus;
            if (status != StorageTransferStatus.CompletedWithSkippedTransfers &&
                status != StorageTransferStatus.CompletedWithFailedTransfers &&
                status != StorageTransferStatus.Completed)
            {
                Interlocked.Increment(ref _pendingJobParts);
            }
        }

        internal List<string> GetJobPartSourceResourcePaths()
        {
            return _jobParts.Select( x => x._sourceResource.Path ).ToList();
        }

        internal void QueueJobPart()
        {
            _progressTracker.IncrementQueuedFiles();
        }
    }
}<|MERGE_RESOLUTION|>--- conflicted
+++ resolved
@@ -197,12 +197,8 @@
             QueueChunkTaskInternal queueChunkTask,
             TransferCheckpointer checkpointer,
             ErrorHandlingBehavior errorHandling,
-<<<<<<< HEAD
-            ArrayPool<byte> arrayPool)
-=======
             ArrayPool<byte> arrayPool,
             ClientDiagnostics clientDiagnostics)
->>>>>>> 8f4b1562
             : this(dataTransfer,
                   queueChunkTask,
                   checkpointer,
@@ -234,12 +230,8 @@
             QueueChunkTaskInternal queueChunkTask,
             TransferCheckpointer checkpointer,
             ErrorHandlingBehavior errorHandling,
-<<<<<<< HEAD
-            ArrayPool<byte> arrayPool)
-=======
             ArrayPool<byte> arrayPool,
             ClientDiagnostics clientDiagnostics)
->>>>>>> 8f4b1562
             : this(dataTransfer,
                   queueChunkTask,
                   checkpointer,
