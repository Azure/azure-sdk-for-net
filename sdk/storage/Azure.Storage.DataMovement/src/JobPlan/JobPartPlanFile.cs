--- conflicted
+++ resolved
@@ -65,16 +65,12 @@
                 using (FileStream fileStream = File.Create(result.FileName.ToString()))
                 using (MemoryStream ms = new())
                 {
-<<<<<<< HEAD
                     header.Serialize(ms);
                     ms.Position = 0;
-                    await ms.CopyToAsync(fileStream, DefaultBufferSize, cancellationToken).ConfigureAwait(false);
-=======
-                    await headerStream.CopyToAsync(
+                    await ms.CopyToAsync(
                         fileStream,
                         DataMovementConstants.DefaultStreamCopyBufferSize,
                         cancellationToken).ConfigureAwait(false);
->>>>>>> 338bbe73
                 }
             }
             catch (Exception)
