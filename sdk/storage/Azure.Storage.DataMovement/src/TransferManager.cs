--- conflicted
+++ resolved
@@ -426,15 +426,10 @@
             List<string> storedTransfers = await _checkpointer.GetStoredTransfersAsync(cancellationToken).ConfigureAwait(false);
             foreach (string transferId in storedTransfers)
             {
-<<<<<<< HEAD
-                DataTransferStatus jobStatus = await _checkpointer.GetJobStatusAsync(transferId).ConfigureAwait(false);
+                DataTransferStatus jobStatus = await _checkpointer.GetJobStatusAsync(transferId, cancellationToken).ConfigureAwait(false);
                 // If TryAdd fails here, we need to check if in other places where we are
                 // adding that every transferId is unique.
                 if (!_dataTransfers.TryAdd(transferId, new DataTransfer(
-=======
-                DataTransferStatus jobStatus = await _checkpointer.GetJobStatusAsync(transferId, cancellationToken).ConfigureAwait(false);
-                _dataTransfers.Add(transferId, new DataTransfer(
->>>>>>> f868683c
                     id: transferId,
                     status: jobStatus)
                 {
