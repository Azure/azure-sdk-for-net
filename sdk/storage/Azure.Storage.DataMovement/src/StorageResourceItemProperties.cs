﻿// Copyright (c) Microsoft Corporation. All rights reserved.
// Licensed under the MIT License.

using System;
using System.Collections.Generic;
using System.ComponentModel;

namespace Azure.Storage.DataMovement
{
    /// <summary>
    /// Properties of a Storage Resource.
    /// </summary>
    [EditorBrowsable(EditorBrowsableState.Never)]
    public class StorageResourceItemProperties
    {
        /// <summary>
        /// The length of the resource.
        /// </summary>
        [EditorBrowsable(EditorBrowsableState.Never)]
        public long? ResourceLength { get; set; }

        /// <summary>
        /// The HTTP ETag of the Storage Resource.
        /// </summary>
        [EditorBrowsable(EditorBrowsableState.Never)]
        public ETag? ETag { get; set; }

        /// <summary>
        /// The Last Modified Time of the Storage Resource.
        /// </summary>
        [EditorBrowsable(EditorBrowsableState.Never)]
        public DateTimeOffset? LastModifiedTime { get; set; }

        /// <summary>
        /// Dictionary of the properties associated with this resource.
        /// </summary>
<<<<<<< HEAD
=======
        [EditorBrowsable(EditorBrowsableState.Never)]
>>>>>>> b38a9c20
        public IDictionary<string, object> RawProperties { get; set; }

        /// <summary>
        /// Base constructor for mocking.
        /// </summary>
<<<<<<< HEAD
=======
        [EditorBrowsable(EditorBrowsableState.Never)]
>>>>>>> b38a9c20
        public StorageResourceItemProperties()
        {
            RawProperties = new Dictionary<string, object>();
        }
    }
}<|MERGE_RESOLUTION|>--- conflicted
+++ resolved
@@ -34,19 +34,13 @@
         /// <summary>
         /// Dictionary of the properties associated with this resource.
         /// </summary>
-<<<<<<< HEAD
-=======
         [EditorBrowsable(EditorBrowsableState.Never)]
->>>>>>> b38a9c20
         public IDictionary<string, object> RawProperties { get; set; }
 
         /// <summary>
         /// Base constructor for mocking.
         /// </summary>
-<<<<<<< HEAD
-=======
         [EditorBrowsable(EditorBrowsableState.Never)]
->>>>>>> b38a9c20
         public StorageResourceItemProperties()
         {
             RawProperties = new Dictionary<string, object>();
