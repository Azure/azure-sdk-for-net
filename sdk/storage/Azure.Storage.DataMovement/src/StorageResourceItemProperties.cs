﻿// Copyright (c) Microsoft Corporation. All rights reserved.
// Licensed under the MIT License.

using System;
using System.Collections.Generic;
using System.ComponentModel;

namespace Azure.Storage.DataMovement
{
    /// <summary>
    /// Properties of a Storage Resource.
    /// </summary>
    [EditorBrowsable(EditorBrowsableState.Never)]
    public class StorageResourceItemProperties
    {
        /// <summary>
        /// The length of the resource.
        /// </summary>
        [EditorBrowsable(EditorBrowsableState.Never)]
        public long? ResourceLength { get; set; }

        /// <summary>
        /// The HTTP ETag of the Storage Resource.
        /// </summary>
        [EditorBrowsable(EditorBrowsableState.Never)]
        public ETag? ETag { get; set; }

        /// <summary>
        /// The Last Modified Time of the Storage Resource.
        /// </summary>
        [EditorBrowsable(EditorBrowsableState.Never)]
        public DateTimeOffset? LastModifiedTime { get; set; }

        /// <summary>
        /// Dictionary of the properties associated with this resource.
        /// </summary>
<<<<<<< HEAD
=======
        [EditorBrowsable(EditorBrowsableState.Never)]
>>>>>>> e0b8da94
        public IDictionary<string, object> RawProperties { get; set; }

        /// <summary>
        /// Base constructor for mocking.
        /// </summary>
<<<<<<< HEAD
=======
        [EditorBrowsable(EditorBrowsableState.Never)]
>>>>>>> e0b8da94
        public StorageResourceItemProperties()
        {
            RawProperties = new Dictionary<string, object>();
        }
    }
}<|MERGE_RESOLUTION|>--- conflicted
+++ resolved
@@ -34,19 +34,13 @@
         /// <summary>
         /// Dictionary of the properties associated with this resource.
         /// </summary>
-<<<<<<< HEAD
-=======
         [EditorBrowsable(EditorBrowsableState.Never)]
->>>>>>> e0b8da94
         public IDictionary<string, object> RawProperties { get; set; }
 
         /// <summary>
         /// Base constructor for mocking.
         /// </summary>
-<<<<<<< HEAD
-=======
         [EditorBrowsable(EditorBrowsableState.Never)]
->>>>>>> e0b8da94
         public StorageResourceItemProperties()
         {
             RawProperties = new Dictionary<string, object>();
