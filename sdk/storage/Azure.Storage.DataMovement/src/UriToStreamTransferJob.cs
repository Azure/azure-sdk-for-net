﻿// Copyright (c) Microsoft Corporation. All rights reserved.
// Licensed under the MIT License.

using System.Buffers;
using System.Collections.Generic;
using Azure.Storage.DataMovement.Models;
using System.Threading.Tasks;
using System;
using Azure.Core.Pipeline;

namespace Azure.Storage.DataMovement
{
    internal class UriToStreamTransferJob : TransferJobInternal
    {
        /// <summary>
        /// Create Storage Transfer Job for single transfer
        /// </summary>
        internal UriToStreamTransferJob(
            DataTransfer dataTransfer,
            StorageResourceSingle sourceResource,
            StorageResourceSingle destinationResource,
            TransferOptions transferOptions,
            QueueChunkTaskInternal queueChunkTask,
            TransferCheckpointer checkpointer,
<<<<<<< HEAD
            ErrorHandlingOptions errorHandling,
            ArrayPool<byte> arrayPool,
            ClientDiagnostics clientDiagnostics)
=======
            ErrorHandlingBehavior errorHandling,
            ArrayPool<byte> arrayPool)
>>>>>>> 732d707a
            : base(dataTransfer,
                  sourceResource,
                  destinationResource,
                  transferOptions,
                  queueChunkTask,
                  checkpointer,
                  errorHandling,
                  arrayPool,
                  clientDiagnostics)
        {
        }

        /// <summary>
        /// Create Storage Transfer Job for container transfer
        /// </summary>
        internal UriToStreamTransferJob(
            DataTransfer dataTransfer,
            StorageResourceContainer sourceResource,
            StorageResourceContainer destinationResource,
            TransferOptions transferOptions,
            QueueChunkTaskInternal queueChunkTask,
            TransferCheckpointer checkpointer,
<<<<<<< HEAD
            ErrorHandlingOptions errorHandling,
            ArrayPool<byte> arrayPool,
            ClientDiagnostics clientDiagnostics)
=======
            ErrorHandlingBehavior errorHandling,
            ArrayPool<byte> arrayPool)
>>>>>>> 732d707a
            : base(dataTransfer,
                  sourceResource,
                  destinationResource,
                  transferOptions,
                  queueChunkTask,
                  checkpointer,
                  errorHandling,
                  arrayPool,
                  clientDiagnostics)
        {
        }

        /// <summary>
        /// Processes the job to job parts
        /// </summary>
        /// <returns>An IEnumerable that contains the job parts</returns>
        public override async IAsyncEnumerable<JobPartInternal> ProcessJobToJobPartAsync()
        {
            await OnJobStatusChangedAsync(StorageTransferStatus.InProgress).ConfigureAwait(false);
            int partNumber = 0;

            if (_jobParts.Count == 0)
            {
                // Starting brand new job
                if (_isSingleResource)
                {
                    UriToStreamJobPart part = default;
                    try
                    {
                        // Single resource transfer, we can skip to chunking the job.
                        part = await UriToStreamJobPart.CreateJobPartAsync(
                            job: this,
                            partNumber: partNumber,
                            isFinalPart: true).ConfigureAwait(false);
                        AppendJobPart(part);
                    }
                    catch (Exception ex)
                    {
                        await InvokeFailedArgAsync(ex).ConfigureAwait(false);
                        yield break;
                    }
                    yield return part;
                }
                else
                {
                    await foreach (JobPartInternal part in GetStorageResourcesAsync().ConfigureAwait(false))
                    {
                        yield return part;
                    }
                }
            }
            else
            {
                // Resuming old job with existing job parts
                bool isFinalPartFound = false;
                foreach (JobPartInternal part in _jobParts)
                {
                    if (part.JobPartStatus != StorageTransferStatus.Completed)
                    {
                        part.JobPartStatus = StorageTransferStatus.Queued;
                        yield return part;

                        if (part.IsFinalPart)
                        {
                            // If we found the final part then we don't have to relist the container.
                            isFinalPartFound = true;
                        }
                    }
                }
                if (!isFinalPartFound)
                {
                    await foreach (JobPartInternal jobPartInternal in GetStorageResourcesAsync().ConfigureAwait(false))
                    {
                        yield return jobPartInternal;
                    }
                }
            }
            _enumerationComplete = true;
            await OnEnumerationComplete().ConfigureAwait(false);
        }

        private async IAsyncEnumerable<JobPartInternal> GetStorageResourcesAsync()
        {
            // Start the partNumber based on the last part number. If this is a new job,
            // the count will automatically be at 0 (the beginning).
            int partNumber = _jobParts.Count;
            List<string> existingSources = GetJobPartSourceResourcePaths();
            // Call listing operation on the source container
            IAsyncEnumerator<StorageResource> enumerator;

            // Obtain enumerator and check for any point of failure before we attempt to list
            // and fail gracefully.
            try
            {
                enumerator = _sourceResourceContainer.GetStorageResourcesAsync(
                        cancellationToken: _cancellationToken).GetAsyncEnumerator();
            }
            catch (Exception ex)
            {
                await InvokeFailedArgAsync(ex).ConfigureAwait(false);
                yield break;
            }

            // List the container keep track of the last job part in order to store it properly
            // so we know we finished enumerating/listed.
            bool enumerationCompleted = false;
            StorageResource lastResource = default;
            while (!enumerationCompleted)
            {
                try
                {
                    if (!await enumerator.MoveNextAsync().ConfigureAwait(false))
                    {
                        enumerationCompleted = true;
                        continue;
                    }
                }
                catch (Exception ex)
                {
                    await InvokeFailedArgAsync(ex).ConfigureAwait(false);
                    yield break;
                }

                StorageResource current = enumerator.Current;
                if (lastResource != default)
                {
                    string sourceName = string.IsNullOrEmpty(_sourceResourceContainer.Path)
                        ? lastResource.Path
                        : lastResource.Path.Substring(_sourceResourceContainer.Path.Length + 1);

                    if (!existingSources.Contains(sourceName))
                    {
                        // Because AsyncEnumerable doesn't let us know which storage resource is the last resource
                        // we only yield return when we know this is not the last storage resource to be listed
                        // from the container.
                        UriToStreamJobPart part;
                        try
                        {
                            part = await UriToStreamJobPart.CreateJobPartAsync(
                                job: this,
                                partNumber: partNumber,
                                sourceResource: (StorageResourceSingle)lastResource,
                                destinationResource: _destinationResourceContainer.GetChildStorageResource(sourceName),
                                isFinalPart: false).ConfigureAwait(false);
                            AppendJobPart(part);
                        }
                        catch (Exception ex)
                        {
                            await InvokeFailedArgAsync(ex).ConfigureAwait(false);
                            yield break;
                        }
                        yield return part;
                        partNumber++;
                    }
                }
                lastResource = current;
            }

            // It's possible to have no job parts in a job
            if (lastResource != default)
            {
                UriToStreamJobPart lastPart;
                try
                {
                    // Return last part but enable the part to be the last job part of the entire job
                    // so we know that we've finished listing in the container
                    string lastSourceName = string.IsNullOrEmpty(_sourceResourceContainer.Path)
                        ? lastResource.Path
                        : lastResource.Path.Substring(_sourceResourceContainer.Path.Length + 1);

                    lastPart = await UriToStreamJobPart.CreateJobPartAsync(
                            job: this,
                            partNumber: partNumber,
                            sourceResource: (StorageResourceSingle) lastResource,
                            destinationResource: _destinationResourceContainer.GetChildStorageResource(lastSourceName),
                            isFinalPart: true).ConfigureAwait(false);
                    AppendJobPart(lastPart);
                }
                catch (Exception ex)
                {
                    await InvokeFailedArgAsync(ex).ConfigureAwait(false);
                    yield break;
                }
                yield return lastPart;
            }
        }
    }
}<|MERGE_RESOLUTION|>--- conflicted
+++ resolved
@@ -22,14 +22,9 @@
             TransferOptions transferOptions,
             QueueChunkTaskInternal queueChunkTask,
             TransferCheckpointer checkpointer,
-<<<<<<< HEAD
-            ErrorHandlingOptions errorHandling,
+            ErrorHandlingBehavior errorHandling,
             ArrayPool<byte> arrayPool,
             ClientDiagnostics clientDiagnostics)
-=======
-            ErrorHandlingBehavior errorHandling,
-            ArrayPool<byte> arrayPool)
->>>>>>> 732d707a
             : base(dataTransfer,
                   sourceResource,
                   destinationResource,
@@ -52,14 +47,9 @@
             TransferOptions transferOptions,
             QueueChunkTaskInternal queueChunkTask,
             TransferCheckpointer checkpointer,
-<<<<<<< HEAD
-            ErrorHandlingOptions errorHandling,
+            ErrorHandlingBehavior errorHandling,
             ArrayPool<byte> arrayPool,
             ClientDiagnostics clientDiagnostics)
-=======
-            ErrorHandlingBehavior errorHandling,
-            ArrayPool<byte> arrayPool)
->>>>>>> 732d707a
             : base(dataTransfer,
                   sourceResource,
                   destinationResource,
