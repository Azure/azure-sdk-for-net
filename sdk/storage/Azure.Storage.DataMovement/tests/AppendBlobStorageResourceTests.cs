--- conflicted
+++ resolved
@@ -146,15 +146,11 @@
             using (var stream = new MemoryStream(data))
             {
                 // Act
-<<<<<<< HEAD
-                await storageResource.WriteFromStreamAsync(
+                await storageResource.CopyFromStreamAsync(
                     stream: stream,
                     streamLength: length,
                     overwrite: false,
                     completeLength: length);
-=======
-                await storageResource.CopyFromStreamAsync(stream, length, false);
->>>>>>> dbec632b
             }
 
             BlobDownloadStreamingResult result = await blobClient.DownloadStreamingAsync();
@@ -221,16 +217,12 @@
             {
                 // Act
                 await TestHelper.AssertExpectedExceptionAsync<RequestFailedException>(
-<<<<<<< HEAD
-                storageResource.WriteFromStreamAsync(
+                storageResource.CopyFromStreamAsync(
                     stream: stream,
                     streamLength: length,
                     overwrite: false,
                     completeLength: length,
                     options: new StorageResourceWriteToOffsetOptions(){ Position = position }),
-=======
-                storageResource.CopyFromStreamAsync(stream, streamLength: length, false, position: position),
->>>>>>> dbec632b
                 e =>
                 {
                     Assert.AreEqual(e.ErrorCode, "BlobAlreadyExists");
