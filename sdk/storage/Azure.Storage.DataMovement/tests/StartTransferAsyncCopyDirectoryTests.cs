--- conflicted
+++ resolved
@@ -234,11 +234,7 @@
             };
             TransferManager transferManager = new TransferManager(managerOptions);
             TransferOptions options = new TransferOptions();
-<<<<<<< HEAD
-            FailureTransferHolder failureTransferHolder = new FailureTransferHolder(options);
-=======
             TestEventsRaised testEventsRaised = new TestEventsRaised(options);
->>>>>>> a9f1f710
 
             // Act
             DataTransfer transfer = await transferManager.StartTransferAsync(sourceResource, destinationResource);
@@ -253,11 +249,7 @@
                 .Select((BlobItem blob) => blob.Name).ToList();
             // Assert
             Assert.IsEmpty(blobs);
-<<<<<<< HEAD
-            failureTransferHolder.AssertFailureCheck();
-=======
             testEventsRaised.AssertUnexpectedFailureCheck();
->>>>>>> a9f1f710
         }
 
         [Test]
@@ -438,21 +430,6 @@
             blobNames.Add(blobName4);
 
             TransferOptions options = new TransferOptions()
-<<<<<<< HEAD
-            {
-                CreateMode = StorageResourceCreateMode.Overwrite
-            };
-            string destinationFolder = "destFolder";
-
-            // Act
-            await CopyBlobDirectoryAndVerify(
-                test.Container,
-                sourceBlobDirectoryName,
-                sourceFolderPath,
-                destinationBlobPrefix: destinationFolder,
-                blobNames,
-                options: options).ConfigureAwait(false);
-=======
             {
                 CreateMode = StorageResourceCreateMode.Overwrite
             };
@@ -508,7 +485,6 @@
                 (await destination.Container.GetBlobsAsync().ToEnumerableAsync()).Select(b => b.Name);
 
             Assert.IsTrue(destinationFiles.OrderBy(f => f).SequenceEqual(files.OrderBy(f => f)));
->>>>>>> a9f1f710
         }
 
         #region Single Concurrency
