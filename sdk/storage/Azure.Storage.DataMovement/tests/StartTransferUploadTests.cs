﻿// Copyright (c) Microsoft Corporation. All rights reserved.
// Licensed under the MIT License.
using System;
using System.Collections.Generic;
using System.IO;
using System.Linq;
using System.Threading;
using System.Threading.Tasks;
using Azure.Core.TestFramework;
using Azure.Storage.Blobs;
using Azure.Storage.Blobs.Models;
using Azure.Storage.Blobs.Specialized;
using Azure.Storage.DataMovement.Blobs;
using Azure.Storage.DataMovement.Models;
using Microsoft.CodeAnalysis;
using Microsoft.Extensions.Options;
using NUnit.Framework;

namespace Azure.Storage.DataMovement.Tests
{
    public class StartTransferUploadTests : DataMovementBlobTestBase
    {
        public StartTransferUploadTests(bool async, BlobClientOptions.ServiceVersion serviceVersion)
            : base(async, serviceVersion, null /* RecordedTestMode.Record /* to re-record */)
        { }

        internal class VerifyUploadBlobContentInfo
        {
            public readonly string LocalPath;
            public BlobBaseClient DestinationClient;
            public TestEventsRaised EventsRaised;
            public DataTransfer DataTransfer;

            public VerifyUploadBlobContentInfo(
                string sourceFile,
                BlobBaseClient destinationClient,
                TestEventsRaised eventsRaised,
                DataTransfer dataTransfer)
            {
                LocalPath = sourceFile;
                DestinationClient = destinationClient;
                EventsRaised = eventsRaised;
                DataTransfer = dataTransfer;
            }
        };

        internal TransferOptions CopySingleUploadOptions(TransferOptions options)
        {
            TransferOptions newOptions = new TransferOptions()
            {
                MaximumTransferChunkSize = options.MaximumTransferChunkSize,
                InitialTransferSize = options.InitialTransferSize,
            };
            return newOptions;
        }

        #region SingleUpload Block Blob
        /// <summary>
        /// Upload and verify the contents of the blob
        ///
        /// By default in this function an event arguement will be added to the options event handler
        /// to detect when the upload has finished.
        /// </summary>
        /// <param name="size"></param>
        /// <param name="waitTimeInSec"></param>
        /// <param name="options"></param>
        /// <returns></returns>
        private async Task UploadBlockBlobsAndVerify(
            BlobContainerClient container,
            long size = Constants.KB,
            int waitTimeInSec = 10,
            TransferManagerOptions transferManagerOptions = default,
            int blobCount = 1,
            List<string> blobNames = default,
            List<TransferOptions> options = default)
        {
            using DisposingLocalDirectory testDirectory = DisposingLocalDirectory.GetTestDirectory();

            // Populate blobNames list for number of blobs to be created
            if (blobNames == default || blobNames?.Count == 0)
            {
                blobNames ??= new List<string>();
                for (int i = 0; i < blobCount; i++)
                {
                    blobNames.Add(GetNewBlobName());
                }
            }
            else
            {
                // If blobNames is popluated make sure these number of blobs match
                Assert.AreEqual(blobCount, blobNames.Count);
            }

            // Populate Options and TestRaisedOptions
            List<TestEventsRaised> eventRaisedList = TestEventsRaised.PopulateTestOptions(blobCount, ref options);

            transferManagerOptions ??= new TransferManagerOptions()
            {
                ErrorHandling = ErrorHandlingOptions.ContinueOnFailure
            };

            List<VerifyUploadBlobContentInfo> uploadedBlobInfo = new List<VerifyUploadBlobContentInfo>(blobCount);

            // Initialize TransferManager
            TransferManager transferManager = new TransferManager(transferManagerOptions);
<<<<<<< HEAD

            // Set up blob to upload
            for (int i = 0; i < blobCount; i++)
            {
                using Stream originalStream = await CreateLimitedMemoryStream(size);
                string localSourceFile = Path.Combine(testDirectory.DirectoryPath, GetNewBlobName());
                // create a new file and copy contents of stream into it, and then close the FileStream
                // so the StagedUploadAsync call is not prevented from reading using its FileStream.
                using (FileStream fileStream = File.OpenWrite(localSourceFile))
                {
                    await originalStream.CopyToAsync(fileStream);
                }

=======

            // Set up blob to upload
            for (int i = 0; i < blobCount; i++)
            {
                using Stream originalStream = await CreateLimitedMemoryStream(size);
                string localSourceFile = Path.Combine(testDirectory.DirectoryPath, GetNewBlobName());
                // create a new file and copy contents of stream into it, and then close the FileStream
                // so the StagedUploadAsync call is not prevented from reading using its FileStream.
                using (FileStream fileStream = File.OpenWrite(localSourceFile))
                {
                    await originalStream.CopyToAsync(fileStream);
                }

>>>>>>> a9f1f710
                // Set up destination client
                BlockBlobClient destClient = container.GetBlockBlobClient(blobNames[i]);
                StorageResource destinationResource = new BlockBlobStorageResource(destClient);

                // Act
                StorageResource sourceResource = new LocalFileStorageResource(localSourceFile);
                DataTransfer transfer = await transferManager.StartTransferAsync(sourceResource, destinationResource, options[i]);

                uploadedBlobInfo.Add(new VerifyUploadBlobContentInfo(
                    sourceFile: localSourceFile,
                    destinationClient: destClient,
<<<<<<< HEAD
                    uploadOptions: options[i],
                    dataTransfer: transfer));
            }

            failureTransferHolder.AssertFailureCheck();
=======
                    eventsRaised: eventRaisedList[i],
                    dataTransfer: transfer));
            }

>>>>>>> a9f1f710
            for (int i = 0; i < blobCount; i++)
            {
                // Assert
                Assert.NotNull(uploadedBlobInfo[i].DataTransfer);
                CancellationTokenSource tokenSource = new CancellationTokenSource(TimeSpan.FromSeconds(waitTimeInSec));
                await uploadedBlobInfo[i].DataTransfer.AwaitCompletion(tokenSource.Token);
                Assert.IsTrue(uploadedBlobInfo[i].DataTransfer.HasCompleted);

                // Verify Upload
<<<<<<< HEAD
=======
                uploadedBlobInfo[i].EventsRaised.AssertSingleCompletedCheck();
>>>>>>> a9f1f710
                using (FileStream fileStream = File.OpenRead(uploadedBlobInfo[i].LocalPath))
                {
                    await DownloadAndAssertAsync(fileStream, uploadedBlobInfo[i].DestinationClient);
                }
            }
        }

        [RecordedTest]
        public async Task LocalToBlockBlob()
        {
            // Arrange
            await using DisposingBlobContainer testContainer = await GetTestContainerAsync();
            using DisposingLocalDirectory localDirectory = DisposingLocalDirectory.GetTestDirectory();

            await UploadBlockBlobsAndVerify(testContainer.Container);
        }

        [RecordedTest]
        public async Task LocalToBlockBlob_EventHandler()
        {
            AutoResetEvent InProgressWait = new AutoResetEvent(false);

            bool progressSeen = false;
            TransferOptions options = new TransferOptions();
            options.TransferStatus += (TransferStatusEventArgs args) =>
            {
                // Assert
                if (args.StorageTransferStatus == StorageTransferStatus.InProgress)
                {
                    progressSeen = true;
                }
                return Task.CompletedTask;
            };

            // Arrange
            await using DisposingBlobContainer testContainer = await GetTestContainerAsync();

            List<TransferOptions> optionsList = new List<TransferOptions>() { options };
            await UploadBlockBlobsAndVerify(
                container: testContainer.Container,
                blobCount: optionsList.Count,
                options: optionsList);

            // Assert
            Assert.IsTrue(progressSeen);
        }

        [RecordedTest]
        public async Task LocalToBlockBlobSize_SmallChunk()
        {
            long fileSize = Constants.KB;
            int waitTimeInSec = 10;
            TransferOptions options = new TransferOptions()
            {
                InitialTransferSize = 100,
                MaximumTransferChunkSize = 200,
            };

            // Arrange
            await using DisposingBlobContainer testContainer = await GetTestContainerAsync();
            List<TransferOptions> optionsList = new List<TransferOptions>() { options };

            await UploadBlockBlobsAndVerify(
                size: fileSize,
                waitTimeInSec: waitTimeInSec,
                container: testContainer.Container,
                options: optionsList);
        }

        [RecordedTest]
        public async Task LocalToBlockBlob_Overwrite_Exists()
        {
            // Arrange
            // Create source local file for checking, and source blob
            await using DisposingBlobContainer testContainer = await GetTestContainerAsync();
            string blobName = GetNewBlobName();
            string localSourceFile = Path.GetTempFileName();
            int size = Constants.KB;
            int waitTimeInSec = 10;
            // Create blob
            BlockBlobClient destClient = await CreateBlockBlob(testContainer.Container, localSourceFile, blobName, size);

            // Act
            // Create options bag to overwrite any existing destination.
            TransferOptions options = new TransferOptions()
            {
                CreateMode = StorageResourceCreateMode.Overwrite,
            };
            List<TransferOptions> optionsList = new List<TransferOptions>() { options };
            List<string> blobNames = new List<string>() { blobName };

            // Start transfer and await for completion.
            await UploadBlockBlobsAndVerify(
                container: testContainer.Container,
                size: size,
                waitTimeInSec: waitTimeInSec,
                blobNames: blobNames,
                options: optionsList);
        }

        [RecordedTest]
        public async Task LocalToBlockBlob_Overwrite_NotExists()
        {
            // Arrange
            // Create source local file for checking, and source blob
            await using DisposingBlobContainer testContainer = await GetTestContainerAsync();
            int size = Constants.KB;
            int waitTimeInSec = 10;

            // Act
            // Create options bag to overwrite any existing destination.
            TransferOptions options = new TransferOptions()
            {
                CreateMode = StorageResourceCreateMode.Overwrite,
            };
            List<TransferOptions> optionsList = new List<TransferOptions>() { options };

            // Start transfer and await for completion.
            await UploadBlockBlobsAndVerify(
                container: testContainer.Container,
                size: size,
                waitTimeInSec: waitTimeInSec,
                options: optionsList);
        }

        [RecordedTest]
        public async Task LocalToBlockBlob_Skip_Exists()
        {
            // Arrange
            // Create source local file for checking, and source blob
            await using DisposingBlobContainer testContainer = await GetTestContainerAsync();
            using DisposingLocalDirectory testDirectory = DisposingLocalDirectory.GetTestDirectory();
            string blobName = GetNewBlobName();
            int size = Constants.KB;
            string originalSourceFile = Path.Combine(testDirectory.DirectoryPath, blobName);
<<<<<<< HEAD
            bool skippedSeen = false;
=======
>>>>>>> a9f1f710
            BlockBlobClient destinationClient = await CreateBlockBlob(testContainer.Container, originalSourceFile, blobName, size);

            // Act
            // Create new source file
            string newSourceFile = await CreateRandomFileAsync(Path.GetTempPath(), size:size);
            // Create options bag to overwrite any existing destination.
            TransferOptions options = new TransferOptions()
            {
                CreateMode = StorageResourceCreateMode.Skip,
            };
            StorageResource sourceResource = new LocalFileStorageResource(newSourceFile);
            StorageResource destinationResource = new BlockBlobStorageResource(destinationClient);
            TestEventsRaised testEventsRaised = new TestEventsRaised(options);

            TransferManager transferManager = new TransferManager();

            // Start transfer and await for completion.
            DataTransfer transfer = await transferManager.StartTransferAsync(
                sourceResource,
                destinationResource,
                options);
            CancellationTokenSource cancellationTokenSource = new CancellationTokenSource(TimeSpan.FromSeconds(10));
            await transfer.AwaitCompletion(cancellationTokenSource.Token);

            // Assert
            testEventsRaised.AssertSingleSkippedCheck();
            Assert.NotNull(transfer);
            Assert.IsTrue(transfer.HasCompleted);
            Assert.AreEqual(StorageTransferStatus.CompletedWithSkippedTransfers, transfer.TransferStatus);
            Assert.IsTrue(await destinationClient.ExistsAsync());
            // Verify Upload - That we skipped over and didn't reupload something new.
            using (FileStream fileStream = File.OpenRead(originalSourceFile))
            {
                await DownloadAndAssertAsync(fileStream, destinationClient);
            }
        }

        [RecordedTest]
        public async Task LocalToBlockBlob_Failure_Exists()
        {
            // Arrange

            // Create source local file for checking, and source blob
            await using DisposingBlobContainer testContainer = await GetTestContainerAsync();
            string blobName = GetNewBlobName();
            string originalSourceFile = Path.GetTempFileName();
            int size = Constants.KB;
            BlockBlobClient destinationClient = await CreateBlockBlob(testContainer.Container, originalSourceFile, blobName, size);

            // Make destination file name but do not create the file beforehand.
            // Create new source file
            string newSourceFile = await CreateRandomFileAsync(Path.GetTempPath(), size: size);

            // Act
            // Create options bag to fail and keep track of the failure.
            TransferOptions options = new TransferOptions()
            {
                CreateMode = StorageResourceCreateMode.Fail,
            };
            TestEventsRaised testEventRaised = new TestEventsRaised(options);
            StorageResource sourceResource = new LocalFileStorageResource(newSourceFile);
            StorageResource destinationResource = new BlockBlobStorageResource(destinationClient);
            TransferManager transferManager = new TransferManager();

            // Start transfer and await for completion.
            DataTransfer transfer = await transferManager.StartTransferAsync(
                sourceResource,
                destinationResource,
                options);
            CancellationTokenSource cancellationTokenSource = new CancellationTokenSource(TimeSpan.FromSeconds(10));
            await transfer.AwaitCompletion(cancellationTokenSource.Token);

            // Assert
            Assert.NotNull(transfer);
            Assert.IsTrue(transfer.HasCompleted);
            Assert.AreEqual(StorageTransferStatus.CompletedWithFailedTransfers, transfer.TransferStatus);
            Assert.IsTrue(await destinationClient.ExistsAsync());
            testEventRaised.AssertSingleFailedCheck();
            Assert.NotNull(testEventRaised.FailedEvents.First().Exception, "Excepted failure: Overwrite failure was supposed to be raised during the test");
            Assert.IsTrue(testEventRaised.FailedEvents.First().Exception.Message.Contains("The specified blob already exists."));
            // Verify Upload - That we skipped over and didn't reupload something new.
            using (FileStream fileStream = File.OpenRead(originalSourceFile))
            {
                await DownloadAndAssertAsync(fileStream, destinationClient);
            }
        }

        [RecordedTest]
        [TestCase(0, 10)]
        [TestCase(1000, 10)]
        [TestCase(Constants.KB, 20)]
        [TestCase(4 * Constants.KB, 20)]
        public async Task LocalToBlockBlob_SmallSize(long fileSize, int waitTimeInSec)
        {
            // Arrange
            await using DisposingBlobContainer testContainer = await GetTestContainerAsync();

            await UploadBlockBlobsAndVerify(
                container: testContainer.Container,
                size: fileSize,
                waitTimeInSec: waitTimeInSec);
        }

        [Ignore("These tests currently take 40+ mins for little additional coverage")]
        [Test]
        [LiveOnly]
        [TestCase(257 * Constants.MB, 600)]
        [TestCase(500 * Constants.MB, 200)]
        [TestCase(700 * Constants.MB, 200)]
        [TestCase(Constants.GB, 1500)]
        public async Task LocalToBlockBlob_LargeSize(long fileSize, int waitTimeInSec)
        {
            // Arrange
            await using DisposingBlobContainer testContainer = await GetTestContainerAsync();

            await UploadBlockBlobsAndVerify(
                container: testContainer.Container,
                size: fileSize,
                waitTimeInSec: waitTimeInSec);
        }

        [RecordedTest]
        [TestCase(1, Constants.KB, 10)]
        [TestCase(2, Constants.KB, 10)]
        [TestCase(1, 4 * Constants.KB, 60)]
        [TestCase(2, 4 * Constants.KB, 60)]
        [TestCase(4, 16 * Constants.KB, 60)]
        public async Task LocalToBlockBlob_SmallConcurrency(int concurrency, long size, int waitTimeInSec)
        {
            // Arrange
            await using DisposingBlobContainer testContainer = await GetTestContainerAsync();

            TransferManagerOptions managerOptions = new TransferManagerOptions()
            {
                ErrorHandling = ErrorHandlingOptions.ContinueOnFailure,
                MaximumConcurrency = concurrency,
            };

            TransferOptions options = new TransferOptions()
            {
                InitialTransferSize = 512,
                MaximumTransferChunkSize = 512,
            };
            List<TransferOptions> optionsList = new List<TransferOptions> { options };

            await UploadBlockBlobsAndVerify(
                container: testContainer.Container,
                size: size,
                waitTimeInSec: waitTimeInSec,
                transferManagerOptions: managerOptions,
                options: optionsList);
        }

        [Ignore("These tests currently take 40+ mins for little additional coverage")]
        [Test]
        [LiveOnly]
        [TestCase(1, 257 * Constants.MB, 200)]
        [TestCase(4, 257 * Constants.MB, 200)]
        [TestCase(16, 257 * Constants.MB, 200)]
        [TestCase(16, Constants.GB, 200)]
        [TestCase(32, Constants.GB, 200)]
        public async Task LocalToBlockBlob_LargeConcurrency(int concurrency, int size, int waitTimeInSec)
        {
            // Arrange
            await using DisposingBlobContainer testContainer = await GetTestContainerAsync();

            TransferManagerOptions managerOptions = new TransferManagerOptions()
            {
                ErrorHandling = ErrorHandlingOptions.ContinueOnFailure,
                MaximumConcurrency = concurrency,
            };

            await UploadBlockBlobsAndVerify(
                container: testContainer.Container,
                size: size,
                waitTimeInSec: waitTimeInSec,
                transferManagerOptions: managerOptions);
        }

        [Ignore("https://github.com/Azure/azure-sdk-for-net/issues/33003")]
        [Test]
        [LiveOnly]
        [TestCase(2, 0, 30)]
        [TestCase(2, Constants.KB, 30)]
        [TestCase(6, Constants.KB, 30)]
        [TestCase(32, Constants.KB, 30)]
        [TestCase(2, 2 * Constants.KB, 30)]
        [TestCase(6, 2 * Constants.KB, 30)]
        public async Task LocalToBlockBlob_SmallMultiple(int blobCount, long fileSize, int waitTimeInSec)
        {
            // Arrange
            await using DisposingBlobContainer testContainer = await GetTestContainerAsync();

            await UploadBlockBlobsAndVerify(
                container: testContainer.Container,
                size: fileSize,
                waitTimeInSec: waitTimeInSec,
                blobCount: blobCount);
        }

        [Ignore("These tests currently take 40+ mins for little additional coverage")]
        [Test]
        [LiveOnly]
        [TestCase(2, 257 * Constants.MB, 400)]
        [TestCase(6, 257 * Constants.MB, 400)]
        [TestCase(2, Constants.GB, 1000)]
        [TestCase(3, Constants.GB, 2000)]
        public async Task LocalToBlockBlob_LargeMultiple(int blobCount, long fileSize, int waitTimeInSec)
        {
            // Arrange
            await using DisposingBlobContainer testContainer = await GetTestContainerAsync();

            await UploadBlockBlobsAndVerify(
                container: testContainer.Container,
                size: fileSize,
                waitTimeInSec: waitTimeInSec,
                blobCount: blobCount);
        }
        #endregion SingleUpload Block Blob

        #region SingleUpload Page Blob
        /// <summary>
        /// Upload and verify the contents of the blob
        ///
        /// By default in this function an event arguement will be added to the options event handler
        /// to detect when the upload has finished.
        /// </summary>
        /// <param name="size"></param>
        /// <param name="waitTimeInSec"></param>
        /// <param name="options"></param>
        /// <returns></returns>
        private async Task UploadPageBlobsAndVerify(
            BlobContainerClient container,
            long size = Constants.KB,
            int waitTimeInSec = 10,
            int blobCount = 1,
            TransferManagerOptions transferManagerOptions = default,
            List<string> blobNames = default,
            List<TransferOptions> options = default)
        {
            using DisposingLocalDirectory testDirectory = DisposingLocalDirectory.GetTestDirectory();

            // Populate blobNames list for number of blobs to be created
            if (blobNames == default || blobNames?.Count == 0)
            {
                blobNames ??= new List<string>();
                for (int i = 0; i < blobCount; i++)
                {
                    blobNames.Add(GetNewBlobName());
                }
            }
            else
            {
                // If blobNames is popluated make sure these number of blobs match
                Assert.AreEqual(blobCount, blobNames.Count);
            }

            // Populate Options and TestRaisedOptions
            List<TestEventsRaised> eventRaisedList = TestEventsRaised.PopulateTestOptions(blobCount, ref options);

            transferManagerOptions ??= new TransferManagerOptions()
            {
                ErrorHandling = ErrorHandlingOptions.ContinueOnFailure
            };

            List<VerifyUploadBlobContentInfo> uploadedBlobInfo = new List<VerifyUploadBlobContentInfo>(blobCount);

            // Initialize BlobDataController
            TransferManager blobDataController = new TransferManager(transferManagerOptions);

            // Set up blob to upload
            for (int i = 0; i < blobCount; i++)
            {
                using Stream originalStream = await CreateLimitedMemoryStream(size);
                string localSourceFile = Path.GetTempFileName();
                // create a new file and copy contents of stream into it, and then close the FileStream
                // so the StagedUploadAsync call is not prevented from reading using its FileStream.
                using (FileStream fileStream = File.Create(localSourceFile))
                {
                    await originalStream.CopyToAsync(fileStream);
                }

                // Set up destination client
                PageBlobClient destClient = container.GetPageBlobClient(blobNames[i]);
                StorageResource destinationResource = new PageBlobStorageResource(destClient);

                // Act
                StorageResource sourceResource = new LocalFileStorageResource(localSourceFile);
                DataTransfer transfer = await blobDataController.StartTransferAsync(sourceResource, destinationResource, options[i]);

                uploadedBlobInfo.Add(new VerifyUploadBlobContentInfo(
                    localSourceFile,
                    destClient,
                    eventRaisedList[i],
                    transfer));
            }

            for (int i = 0; i < blobCount; i++)
            {
                // Assert
                Assert.NotNull(uploadedBlobInfo[i].DataTransfer);
                CancellationTokenSource tokenSource = new CancellationTokenSource(TimeSpan.FromSeconds(waitTimeInSec));
                await uploadedBlobInfo[i].DataTransfer.AwaitCompletion(tokenSource.Token);
                Assert.IsTrue(uploadedBlobInfo[i].DataTransfer.HasCompleted);
                Assert.AreEqual(StorageTransferStatus.Completed, uploadedBlobInfo[i].DataTransfer.TransferStatus);

                // Verify Upload
                uploadedBlobInfo[i].EventsRaised.AssertSingleCompletedCheck();
                using (FileStream fileStream = File.OpenRead(uploadedBlobInfo[i].LocalPath))
                {
                    await DownloadAndAssertAsync(fileStream, uploadedBlobInfo[i].DestinationClient);
                }
            }
        }

        [RecordedTest]
        public async Task LocalToPageBlob()
        {
            // Arrange
            await using DisposingBlobContainer testContainer = await GetTestContainerAsync();
            await UploadPageBlobsAndVerify(testContainer.Container);
        }

        [RecordedTest]
        public async Task LocalToPageBlob_Overwrite_Exists()
        {
            // Arrange
            // Create source local file for checking, and source blob
            await using DisposingBlobContainer testContainer = await GetTestContainerAsync();
            string blobName = GetNewBlobName();
            string localSourceFile = Path.GetTempFileName();
            int size = Constants.KB;
            int waitTimeInSec = 10;
            // Create blob
            PageBlobClient destClient = await CreatePageBlob(testContainer.Container, localSourceFile, blobName, size);

            // Act
            // Create options bag to overwrite any existing destination.
            TransferOptions options = new TransferOptions()
            {
                CreateMode = StorageResourceCreateMode.Overwrite,
            };
            List<TransferOptions> optionsList = new List<TransferOptions>() { options };
            List<string> blobNames = new List<string>() { blobName };
            TransferManager transferManager = new TransferManager();

            // Start transfer and await for completion.
            await UploadPageBlobsAndVerify(
                container: testContainer.Container,
                size: size,
                waitTimeInSec: waitTimeInSec,
                blobNames: blobNames,
                options: optionsList);
        }

        [RecordedTest]
        public async Task LocalToPageBlob_Overwrite_NotExists()
        {
            // Arrange
            // Create source local file for checking, and source blob
            await using DisposingBlobContainer testContainer = await GetTestContainerAsync();
            int size = Constants.KB;
            int waitTimeInSec = 10;

            // Act
            // Create options bag to overwrite any existing destination.
            TransferOptions options = new TransferOptions()
            {
                CreateMode = StorageResourceCreateMode.Overwrite,
            };
            List<TransferOptions> optionsList = new List<TransferOptions>() { options };
            TransferManager transferManager = new TransferManager();

            // Start transfer and await for completion.
            await UploadPageBlobsAndVerify(
                container: testContainer.Container,
                size: size,
                waitTimeInSec: waitTimeInSec,
                options: optionsList);
        }

        [RecordedTest]
        public async Task LocalToPageBlob_Skip_Exists()
        {
            // Arrange
            // Create source local file for checking, and source blob
            await using DisposingBlobContainer testContainer = await GetTestContainerAsync();
            string blobName = GetNewBlobName();
            string originalSourceFile = Path.GetTempFileName();
            int size = Constants.KB;
            PageBlobClient destinationClient = await CreatePageBlob(testContainer.Container, originalSourceFile, blobName, size);

            // Act
            // Create new source file
            string newSourceFile = await CreateRandomFileAsync(Path.GetTempPath(), size: size);
            // Create options bag to overwrite any existing destination.
            TransferOptions options = new TransferOptions()
            {
                CreateMode = StorageResourceCreateMode.Skip,
            };
            StorageResource sourceResource = new LocalFileStorageResource(newSourceFile);
            StorageResource destinationResource = new PageBlobStorageResource(destinationClient);
            TestEventsRaised testEventsRaised = new TestEventsRaised(options);

            TransferManager transferManager = new TransferManager();

            // Start transfer and await for completion.
            DataTransfer transfer = await transferManager.StartTransferAsync(
                sourceResource,
                destinationResource,
                options);
            CancellationTokenSource cancellationTokenSource = new CancellationTokenSource(TimeSpan.FromSeconds(10));
            await transfer.AwaitCompletion(cancellationTokenSource.Token);

            // Assert
            testEventsRaised.AssertSingleSkippedCheck();
            Assert.NotNull(transfer);
            Assert.IsTrue(transfer.HasCompleted);
            Assert.AreEqual(StorageTransferStatus.CompletedWithSkippedTransfers, transfer.TransferStatus);
            Assert.IsTrue(await destinationClient.ExistsAsync());
            // Verify Upload - That we skipped over and didn't reupload something new.
            using (FileStream fileStream = File.OpenRead(originalSourceFile))
            {
                await DownloadAndAssertAsync(fileStream, destinationClient);
            }
        }

        [RecordedTest]
        public async Task LocalToPageBlob_Failure_Exists()
        {
            // Arrange
            // Create source local file for checking, and source blob
            await using DisposingBlobContainer testContainer = await GetTestContainerAsync();
            string blobName = GetNewBlobName();
            string originalSourceFile = Path.GetTempFileName();
            int size = Constants.KB;
            PageBlobClient destinationClient = await CreatePageBlob(testContainer.Container, originalSourceFile, blobName, size);

            // Make destination file name but do not create the file beforehand.
            // Create new source file
            string newSourceFile = await CreateRandomFileAsync(Path.GetTempPath(), size: size);

            // Act
            // Create options bag to fail and keep track of the failure.
            TransferOptions options = new TransferOptions()
            {
                CreateMode = StorageResourceCreateMode.Fail,
            };
            TestEventsRaised testEventsRaised = new TestEventsRaised(options);
            StorageResource sourceResource = new LocalFileStorageResource(newSourceFile);
            StorageResource destinationResource = new PageBlobStorageResource(destinationClient);
            TransferManager transferManager = new TransferManager();

            // Start transfer and await for completion.
            DataTransfer transfer = await transferManager.StartTransferAsync(
                sourceResource,
                destinationResource,
                options);
            CancellationTokenSource cancellationTokenSource = new CancellationTokenSource(TimeSpan.FromSeconds(10));
            await transfer.AwaitCompletion(cancellationTokenSource.Token);

            // Assert
            testEventsRaised.AssertSingleFailedCheck();
            Assert.NotNull(transfer);
            Assert.IsTrue(transfer.HasCompleted);
            Assert.AreEqual(StorageTransferStatus.CompletedWithFailedTransfers, transfer.TransferStatus);
            Assert.IsTrue(await destinationClient.ExistsAsync());
            Assert.NotNull(testEventsRaised.FailedEvents.First().Exception, "Excepted failure: Overwrite failure was supposed to be raised during the test");
            Assert.IsTrue(testEventsRaised.FailedEvents.First().Exception.Message.Contains("The specified blob already exists."));
            // Verify Upload - That we skipped over and didn't reupload something new.
            using (FileStream fileStream = File.OpenRead(originalSourceFile))
            {
                await DownloadAndAssertAsync(fileStream, destinationClient);
            }
        }

        [RecordedTest]
        [TestCase(0, 10)]
        [TestCase(Constants.KB, 10)]
        [TestCase(4 * Constants.KB, 60)]
        [TestCase(5 * Constants.KB, 60)]
        public async Task LocalToPageBlob_SmallSize(long fileSize, int waitTimeInSec)
        {
            TransferOptions options = new TransferOptions();

            // Arrange
            var blobName = GetNewBlobName();
            await using DisposingBlobContainer testContainer = await GetTestContainerAsync();
            PageBlobClient destClient = testContainer.Container.GetPageBlobClient(blobName);

            await UploadPageBlobsAndVerify(
                size: fileSize,
                waitTimeInSec: waitTimeInSec,
                container: testContainer.Container);
        }

        [Ignore("These tests currently take 40+ mins for little additional coverage")]
        [Test]
        [LiveOnly]
        [TestCase(257 * Constants.MB, 200)]
        [TestCase(400 * Constants.MB, 400)]
        [TestCase(800 * Constants.MB, 400)]
        [TestCase(Constants.GB, 1500)]
        public async Task LocalToPageBlob_LargeSize(long fileSize, int waitTimeInSec)
        {
            TransferOptions options = new TransferOptions();

            // Arrange
            var blobName = GetNewBlobName();
            await using DisposingBlobContainer testContainer = await GetTestContainerAsync();
            PageBlobClient destClient = testContainer.Container.GetPageBlobClient(blobName);

            await UploadPageBlobsAndVerify(
                size: fileSize,
                waitTimeInSec: waitTimeInSec,
                container: testContainer.Container);
        }

        [RecordedTest]
        [TestCase(2, 0, 30)]
        [TestCase(1, Constants.KB, 200)]
        [TestCase(6, Constants.KB, 200)]
        [TestCase(32, Constants.KB, 200)]
        public async Task LocalToPageBlob_SmallConcurrency(int concurrency, int size, int waitTimeInSec)
        {
            // Arrange
            var blobName = GetNewBlobName();
            await using DisposingBlobContainer testContainer = await GetTestContainerAsync();

            TransferManagerOptions managerOptions = new TransferManagerOptions()
            {
                ErrorHandling = ErrorHandlingOptions.ContinueOnFailure,
                MaximumConcurrency = concurrency,
            };

            TransferOptions options = new TransferOptions()
            {
                InitialTransferSize = 512,
                MaximumTransferChunkSize = 512,
            };
            List<TransferOptions> optionsList = new List<TransferOptions> { options };

            await UploadPageBlobsAndVerify(
                size: size,
                waitTimeInSec: waitTimeInSec,
                container: testContainer.Container,
                options: optionsList);
        }

        [Ignore("These tests currently take 40+ mins for little additional coverage")]
        [Test]
        [LiveOnly]
        [TestCase(1, Constants.MB, 200)]
        [TestCase(2, Constants.MB, 300)]
        [TestCase(6, Constants.MB, 300)]
        [TestCase(1, 257 * Constants.MB, 200)]
        [TestCase(2, 257 * Constants.MB, 300)]
        [TestCase(6, 257 * Constants.MB, 300)]
        [TestCase(32, 257 * Constants.MB, 1000)]
        public async Task LocalToPageBlob_LargeConcurrency(int concurrency, int size, int waitTimeInSec)
        {
            // Arrange
            var blobName = GetNewBlobName();
            await using DisposingBlobContainer testContainer = await GetTestContainerAsync();

            TransferManagerOptions managerOptions = new TransferManagerOptions()
            {
                ErrorHandling = ErrorHandlingOptions.ContinueOnFailure,
                MaximumConcurrency = concurrency,
            };

            await UploadPageBlobsAndVerify(
                size: size,
                waitTimeInSec: waitTimeInSec,
                container: testContainer.Container);
        }

        [Ignore("https://github.com/Azure/azure-sdk-for-net/issues/33003")]
        [Test]
        [LiveOnly]
        [TestCase(2, Constants.KB, 10)]
        [TestCase(6, Constants.KB, 10)]
        [TestCase(2, 2 * Constants.KB, 10)]
        [TestCase(6, 2 * Constants.KB, 10)]
        public async Task LocalToPageBlob_SmallMultiple(int blobCount, long fileSize, int waitTimeInSec)
        {
            // Arrange
            await using DisposingBlobContainer testContainer = await GetTestContainerAsync();

            await UploadPageBlobsAndVerify(
                size: fileSize,
                waitTimeInSec: waitTimeInSec,
                container: testContainer.Container,
                blobCount: blobCount);
        }

        [Ignore("These tests currently take 40+ mins for little additional coverage")]
        [Test]
        [LiveOnly]
        [TestCase(2, 4 * Constants.MB, 60)]
        [TestCase(6, 4 * Constants.MB, 60)]
        [TestCase(2, Constants.GB, 1000)]
        [TestCase(6, Constants.GB, 6000)]
        [TestCase(32, Constants.GB, 32000)]
        [TestCase(100, Constants.GB, 10000)]
        public async Task LocalToPageBlob_LargeMultiple(int blobCount, long fileSize, int waitTimeInSec)
        {
            // Arrange
            await using DisposingBlobContainer testContainer = await GetTestContainerAsync();

            await UploadPageBlobsAndVerify(
                size: fileSize,
                waitTimeInSec: waitTimeInSec,
                container: testContainer.Container,
                blobCount: blobCount);
        }

        [RecordedTest]
        public async Task LocalToPageBlob_SmallChunks()
        {
            long size = 12 * Constants.KB;
            TransferOptions options = new TransferOptions()
            {
                InitialTransferSize = Constants.KB,
                MaximumTransferChunkSize = Constants.KB
            };

            // Arrange
            await using DisposingBlobContainer testContainer = await GetTestContainerAsync();

            List<TransferOptions> optionsList = new List<TransferOptions>() { options };
            await UploadPageBlobsAndVerify(
                container: testContainer.Container,
                size: size,
                blobCount: optionsList.Count,
                options: optionsList);
        }
        #endregion SingleUpload Page Blob

        #region SingleUpload Append Blob
        /// <summary>
        /// Upload and verify the contents of the blob
        ///
        /// By default in this function an event arguement will be added to the options event handler
        /// to detect when the upload has finished.
        /// </summary>
        /// <param name="size"></param>
        /// <param name="waitTimeInSec"></param>
        /// <param name="options"></param>
        /// <returns></returns>
        private async Task UploadAppendBlobsAndVerify(
            BlobContainerClient container,
            long size = Constants.KB,
            int waitTimeInSec = 10,
            int blobCount = 1,
            TransferManagerOptions transferManagerOptions = default,
            List<string> blobNames = default,
            List<TransferOptions> options = default)
        {
            using DisposingLocalDirectory testDirectory = DisposingLocalDirectory.GetTestDirectory();

            // Populate blobNames list for number of blobs to be created
            if (blobNames == default || blobNames?.Count == 0)
            {
                blobNames ??= new List<string>();
                for (int i = 0; i < blobCount; i++)
                {
                    blobNames.Add(GetNewBlobName());
                }
            }
            else
            {
                // If blobNames is popluated make sure these number of blobs match
                Assert.AreEqual(blobCount, blobNames.Count);
            }

            // Populate Options and TestRaisedOptions
            List<TestEventsRaised> eventRaisedList = TestEventsRaised.PopulateTestOptions(blobCount, ref options);

            transferManagerOptions ??= new TransferManagerOptions()
            {
                ErrorHandling = ErrorHandlingOptions.ContinueOnFailure
            };

            List<VerifyUploadBlobContentInfo> uploadedBlobInfo = new List<VerifyUploadBlobContentInfo>(blobCount);

            // Initialize BlobDataController
            TransferManager blobDataController = new TransferManager(transferManagerOptions);
<<<<<<< HEAD

            // Set up blob to upload
            for (int i = 0; i < blobCount; i++)
            {
                using Stream originalStream = await CreateLimitedMemoryStream(size);
                string localSourceFile = Path.GetTempFileName();
                // create a new file and copy contents of stream into it, and then close the FileStream
                // so the StagedUploadAsync call is not prevented from reading using its FileStream.
                using (FileStream fileStream = File.Create(localSourceFile))
                {
                    await originalStream.CopyToAsync(fileStream);
                }

=======

            // Set up blob to upload
            for (int i = 0; i < blobCount; i++)
            {
                using Stream originalStream = await CreateLimitedMemoryStream(size);
                string localSourceFile = Path.GetTempFileName();
                // create a new file and copy contents of stream into it, and then close the FileStream
                // so the StagedUploadAsync call is not prevented from reading using its FileStream.
                using (FileStream fileStream = File.Create(localSourceFile))
                {
                    await originalStream.CopyToAsync(fileStream);
                }

>>>>>>> a9f1f710
                // Set up destination client
                AppendBlobClient destClient = container.GetAppendBlobClient(blobNames[i]);
                StorageResource destinationResource = new AppendBlobStorageResource(destClient);

                // Act
                StorageResource sourceResource = new LocalFileStorageResource(localSourceFile);
                DataTransfer transfer = await blobDataController.StartTransferAsync(sourceResource, destinationResource, options[i]);

                uploadedBlobInfo.Add(new VerifyUploadBlobContentInfo(
                    localSourceFile,
                    destClient,
<<<<<<< HEAD
                    options[i],
                    transfer));
            }

            failureTransferHolder.AssertFailureCheck();
=======
                    eventRaisedList[i],
                    transfer));
            }

>>>>>>> a9f1f710
            for (int i = 0; i < blobCount; i++)
            {
                // Assert
                Assert.NotNull(uploadedBlobInfo[i].DataTransfer);
                CancellationTokenSource tokenSource = new CancellationTokenSource(TimeSpan.FromSeconds(waitTimeInSec));
                await uploadedBlobInfo[i].DataTransfer.AwaitCompletion(tokenSource.Token);
                Assert.IsTrue(uploadedBlobInfo[i].DataTransfer.HasCompleted);
                Assert.AreEqual(StorageTransferStatus.Completed, uploadedBlobInfo[i].DataTransfer.TransferStatus);

                // Verify Upload
<<<<<<< HEAD
=======
                uploadedBlobInfo[i].EventsRaised.AssertSingleCompletedCheck();
>>>>>>> a9f1f710
                using (FileStream fileStream = File.OpenRead(uploadedBlobInfo[i].LocalPath))
                {
                    await DownloadAndAssertAsync(fileStream, uploadedBlobInfo[i].DestinationClient);
                }
            }
        }

        [RecordedTest]
        public async Task LocalToAppendBlob()
        {
            // Arrange
            await using DisposingBlobContainer testContainer = await GetTestContainerAsync();

            await UploadAppendBlobsAndVerify(testContainer.Container);
        }

        [RecordedTest]
        public async Task LocalToAppend_SmallChunk()
        {
            long size = Constants.KB;
            int waitTimeInSec = 10;

            TransferOptions options = new TransferOptions()
            {
                InitialTransferSize = 100,
                MaximumTransferChunkSize = 500,
            };

            // Arrange
            await using DisposingBlobContainer testContainer = await GetTestContainerAsync(publicAccessType: PublicAccessType.BlobContainer);

            List<TransferOptions> optionsList = new List<TransferOptions>() { options };
            await UploadAppendBlobsAndVerify(
                testContainer.Container,
                waitTimeInSec: waitTimeInSec,
                size: size,
                options: optionsList).ConfigureAwait(false);
        }

        [RecordedTest]
        public async Task LocalToAppendBlob_Overwrite_Exists()
        {
            // Arrange
            // Create source local file for checking, and source blob
            await using DisposingBlobContainer testContainer = await GetTestContainerAsync();
            string blobName = GetNewBlobName();
            string localSourceFile = Path.GetTempFileName();
            int size = Constants.KB;
            int waitTimeInSec = 10;
            // Create blob
            AppendBlobClient destClient = await CreateAppendBlob(testContainer.Container, localSourceFile, blobName, size);

            // Act
            // Create options bag to overwrite any existing destination.
            TransferOptions options = new TransferOptions()
            {
                CreateMode = StorageResourceCreateMode.Overwrite,
            };
            List<TransferOptions> optionsList = new List<TransferOptions>() { options };
            List<string> blobNames = new List<string>() { blobName };

            // Start transfer and await for completion.
            await UploadAppendBlobsAndVerify(
                container: testContainer.Container,
                size: size,
                waitTimeInSec: waitTimeInSec,
                blobNames: blobNames,
                options: optionsList);
        }

        [RecordedTest]
        public async Task LocalToAppendBlob_Overwrite_NotExists()
        {
            // Arrange
            // Create source local file for checking, and source blob
            await using DisposingBlobContainer testContainer = await GetTestContainerAsync();
            int size = Constants.KB;
            int waitTimeInSec = 10;

            // Act
            // Create options bag to overwrite any existing destination.
            TransferOptions options = new TransferOptions()
            {
                CreateMode = StorageResourceCreateMode.Overwrite,
            };
            List<TransferOptions> optionsList = new List<TransferOptions>() { options };

            // Start transfer and await for completion.
            await UploadAppendBlobsAndVerify(
                container: testContainer.Container,
                size: size,
                waitTimeInSec: waitTimeInSec,
                options: optionsList);
        }

        [RecordedTest]
        public async Task LocalToAppendBlob_Skip_Exists()
        {
            // Arrange
            // Create source local file for checking, and source blob
            await using DisposingBlobContainer testContainer = await GetTestContainerAsync();
            string blobName = GetNewBlobName();
            string originalSourceFile = Path.GetTempFileName();
            int size = Constants.KB;
            AppendBlobClient destinationClient = await CreateAppendBlob(testContainer.Container, originalSourceFile, blobName, size);

            // Act
            // Create new source file
            string newSourceFile = await CreateRandomFileAsync(Path.GetTempPath(), size: size);
            // Create options bag to overwrite any existing destination.
            TransferOptions options = new TransferOptions()
            {
                CreateMode = StorageResourceCreateMode.Skip,
            };
            StorageResource sourceResource = new LocalFileStorageResource(newSourceFile);
            StorageResource destinationResource = new AppendBlobStorageResource(destinationClient);
            TestEventsRaised testEventsRaised = new TestEventsRaised(options);

            TransferManager transferManager = new TransferManager();

            // Start transfer and await for completion.
            DataTransfer transfer = await transferManager.StartTransferAsync(
                sourceResource,
                destinationResource,
                options);
            CancellationTokenSource cancellationTokenSource = new CancellationTokenSource(TimeSpan.FromSeconds(10));
            await transfer.AwaitCompletion(cancellationTokenSource.Token);

            // Assert
            testEventsRaised.AssertSingleSkippedCheck();
            Assert.NotNull(transfer);
            Assert.IsTrue(transfer.HasCompleted);
            Assert.AreEqual(StorageTransferStatus.CompletedWithSkippedTransfers, transfer.TransferStatus);
            Assert.IsTrue(await destinationClient.ExistsAsync());
            // Verify Upload - That we skipped over and didn't reupload something new.
            using (FileStream fileStream = File.OpenRead(originalSourceFile))
            {
                await DownloadAndAssertAsync(fileStream, destinationClient);
            }
        }

        [RecordedTest]
        public async Task LocalToAppendBlob_Failure_Exists()
        {
            // Arrange
            // Create source local file for checking, and source blob
            await using DisposingBlobContainer testContainer = await GetTestContainerAsync();
            string blobName = GetNewBlobName();
            string originalSourceFile = Path.GetTempFileName();
            int size = Constants.KB;
            AppendBlobClient destinationClient = await CreateAppendBlob(testContainer.Container, originalSourceFile, blobName, size);

            // Make destination file name but do not create the file beforehand.
            // Create new source file
            string newSourceFile = await CreateRandomFileAsync(Path.GetTempPath(), size: size);

            // Act
            // Create options bag to fail and keep track of the failure.
            TransferOptions options = new TransferOptions()
            {
                CreateMode = StorageResourceCreateMode.Fail,
            };
            TestEventsRaised testEventsRaised = new TestEventsRaised(options);
            StorageResource sourceResource = new LocalFileStorageResource(newSourceFile);
            StorageResource destinationResource = new AppendBlobStorageResource(destinationClient);
            TransferManager transferManager = new TransferManager();

            // Start transfer and await for completion.
            DataTransfer transfer = await transferManager.StartTransferAsync(
                sourceResource,
                destinationResource,
                options);
            CancellationTokenSource cancellationTokenSource = new CancellationTokenSource(TimeSpan.FromSeconds(10));
            await transfer.AwaitCompletion(cancellationTokenSource.Token);

            // Assert
            testEventsRaised.AssertSingleFailedCheck();
            Assert.NotNull(transfer);
            Assert.IsTrue(transfer.HasCompleted);
            Assert.AreEqual(StorageTransferStatus.CompletedWithFailedTransfers, transfer.TransferStatus);
            Assert.IsTrue(await destinationClient.ExistsAsync());
            Assert.NotNull(testEventsRaised.FailedEvents.First().Exception, "Excepted failure: Overwrite failure was supposed to be raised during the test");
            Assert.IsTrue(testEventsRaised.FailedEvents.First().Exception.Message.Contains("The specified blob already exists."));
            // Verify Upload - That we skipped over and didn't reupload something new.
            using (FileStream fileStream = File.OpenRead(originalSourceFile))
            {
                await DownloadAndAssertAsync(fileStream, destinationClient);
            }
        }

        [RecordedTest]
        [TestCase(0, 10)]
        [TestCase(1000, 10)]
        [TestCase(4 * Constants.KB, 60)]
        [TestCase(5 * Constants.KB, 60)]
        public async Task LocalToAppendBlob_SmallSize(long fileSize, int waitTimeInSec)
        {
            // Arrange
            var blobName = GetNewBlobName();
            await using DisposingBlobContainer testContainer = await GetTestContainerAsync();
            AppendBlobClient destClient = testContainer.Container.GetAppendBlobClient(blobName);

            await UploadAppendBlobsAndVerify(
                size: fileSize,
                waitTimeInSec: waitTimeInSec,
                container: testContainer.Container);
        }

        [Ignore("These tests currently take 40+ mins for little additional coverage")]
        [Test]
        [LiveOnly]
        [TestCase(Constants.MB, 60)]
        [TestCase(257 * Constants.MB, 600)]
        [TestCase(400 * Constants.MB, 500)]
        [TestCase(800 * Constants.MB, 500)]
        [TestCase(Constants.GB, 1500)]
        public async Task LocalToAppendBlob_LargeSize(long fileSize, int waitTimeInSec)
        {
            // Arrange
            var blobName = GetNewBlobName();
            await using DisposingBlobContainer testContainer = await GetTestContainerAsync();
            AppendBlobClient destClient = testContainer.Container.GetAppendBlobClient(blobName);

            await UploadAppendBlobsAndVerify(
                size: fileSize,
                waitTimeInSec: waitTimeInSec,
                container: testContainer.Container);
        }

        [RecordedTest]
        [TestCase(1, Constants.KB, 10)]
        [TestCase(1, 4 * Constants.KB, 20)]
        [TestCase(6, 4 * Constants.KB, 20)]
        [TestCase(6, 10 * Constants.KB, 20)]
        [TestCase(32, 10 * Constants.KB, 20)]
        public async Task LocalToAppendBlob_SmallConcurrency(int concurrency, int size, int waitTimeInSec)
        {
            // Arrange
            var blobName = GetNewBlobName();
            await using DisposingBlobContainer testContainer = await GetTestContainerAsync();
            AppendBlobClient destClient = testContainer.Container.GetAppendBlobClient(blobName);

            TransferOptions options = new TransferOptions()
            {
                InitialTransferSize = 512,
                MaximumTransferChunkSize = 512
            };
            List<TransferOptions> optionsList = new List<TransferOptions> { options };

            List<string> blobNames = new List<string>() { blobName };

            TransferManagerOptions managerOptions = new TransferManagerOptions()
            {
                ErrorHandling = ErrorHandlingOptions.ContinueOnFailure,
                MaximumConcurrency = concurrency,
            };

            await UploadAppendBlobsAndVerify(
                size: size,
                waitTimeInSec: waitTimeInSec,
                container: testContainer.Container,
                blobCount: blobNames.Count(),
                blobNames: blobNames,
                options: optionsList);
        }

        [Ignore("These tests currently take 40+ mins for little additional coverage")]
        [Test]
        [LiveOnly]
        [TestCase(1, Constants.MB, 200)]
        [TestCase(6, Constants.MB, 200)]
        [TestCase(32, Constants.MB, 200)]
        [TestCase(1, 500 * Constants.MB, 200)]
        [TestCase(4, 500 * Constants.MB, 200)]
        [TestCase(16, 500 * Constants.MB, 200)]
        [TestCase(16, Constants.GB, 200)]
        [TestCase(32, Constants.GB, 200)]
        public async Task LocalToAppendBlob_LargeConcurrency(int concurrency, int size, int waitTimeInSec)
        {
            // Arrange
            await using DisposingBlobContainer testContainer = await GetTestContainerAsync();

            TransferManagerOptions managerOptions = new TransferManagerOptions()
            {
                ErrorHandling = ErrorHandlingOptions.ContinueOnFailure,
                MaximumConcurrency = concurrency,
            };

            await UploadAppendBlobsAndVerify(
                container: testContainer.Container,
                size: size,
                waitTimeInSec: waitTimeInSec,
                transferManagerOptions: managerOptions);
        }

        [Ignore("https://github.com/Azure/azure-sdk-for-net/issues/33003")]
        [Test]
        [LiveOnly]
        [TestCase(2, 0, 30)]
        [TestCase(6, 0, 30)]
        [TestCase(2, Constants.KB, 30)]
        [TestCase(6, Constants.KB, 30)]
        [TestCase(2, 2 * Constants.KB, 30)]
        [TestCase(6, 2 * Constants.KB, 30)]
        public async Task LocalToAppendBlob_SmallMultiple(int blobCount, long fileSize, int waitTimeInSec)
        {
            // Arrange
            await using DisposingBlobContainer testContainer = await GetTestContainerAsync();

            await UploadAppendBlobsAndVerify(
                size: fileSize,
                waitTimeInSec: waitTimeInSec,
                container: testContainer.Container,
                blobCount: blobCount);
        }

        [Ignore("These tests currently take 40+ mins for little additional coverage")]
        [Test]
        [LiveOnly]
        [TestCase(2, Constants.MB, 300)]
        [TestCase(6, Constants.MB, 300)]
        [TestCase(2, 257 * Constants.MB, 400)]
        [TestCase(6, 257 * Constants.MB, 1000)]
        [TestCase(2, 400 * Constants.MB, 400)]
        [TestCase(6, 400 * Constants.MB, 600)]
        [TestCase(32, 400 * Constants.MB, 1000)]
        [TestCase(2, Constants.GB, 1000)]
        [TestCase(6, Constants.GB, 6000)]
        [TestCase(32, Constants.GB, 32000)]
        [TestCase(100, Constants.GB, 10000)]
        public async Task LocalToAppendBlob_LargeMultiple(int blobCount, long fileSize, int waitTimeInSec)
        {
            // Arrange
            await using DisposingBlobContainer testContainer = await GetTestContainerAsync();

            await UploadAppendBlobsAndVerify(
                size: fileSize,
                waitTimeInSec: waitTimeInSec,
                container: testContainer.Container,
                blobCount: blobCount);
        }
        #endregion SingleUpload Append Blob

        #region Single Concurrency
        private async Task<DataTransfer> CreateStartTransfer(
            BlobContainerClient containerClient,
            int concurrency,
            bool createFailedCondition = false,
            TransferOptions options = default,
            int size = Constants.KB)
        {
            // Arrange
            // Create destination
            string destinationBlobName = GetNewBlobName();
            BlockBlobClient destinationClient;
            if (createFailedCondition)
            {
                destinationClient = await CreateBlockBlob(containerClient, Path.GetTempFileName(), destinationBlobName, size);
            }
            else
            {
                destinationClient = containerClient.GetBlockBlobClient(destinationBlobName);
            }
            StorageResource destinationResource = new BlockBlobStorageResource(destinationClient);

            // Create new source file
            using Stream originalStream = await CreateLimitedMemoryStream(size);
            string localSourceFile = Path.GetTempFileName();
            // create a new file and copy contents of stream into it, and then close the FileStream
            // so the StagedUploadAsync call is not prevented from reading using its FileStream.
            using (FileStream fileStream = File.Create(localSourceFile))
            {
                await originalStream.CopyToAsync(fileStream);
            }
            StorageResource sourceResource = new LocalFileStorageResource(localSourceFile);

            // Create Transfer Manager with single threaded operation
            TransferManagerOptions managerOptions = new TransferManagerOptions()
            {
                MaximumConcurrency = concurrency,
            };
            TransferManager transferManager = new TransferManager(managerOptions);

            // Start transfer and await for completion.
            return await transferManager.StartTransferAsync(
                sourceResource,
                destinationResource,
                options).ConfigureAwait(false);
        }

        [RecordedTest]
        public async Task StartTransfer_AwaitCompletion()
        {
            // Arrange
            await using DisposingBlobContainer test = await GetTestContainerAsync(publicAccessType: Storage.Blobs.Models.PublicAccessType.BlobContainer);

            TransferOptions options = new TransferOptions();
            TestEventsRaised testEventsRaised = new TestEventsRaised(options);

            // Create transfer to do a AwaitCompletion
            DataTransfer transfer = await CreateStartTransfer(test.Container, 1, options: options);

            // Act
            CancellationTokenSource cancellationTokenSource = new CancellationTokenSource(TimeSpan.FromSeconds(5));
            await transfer.AwaitCompletion(cancellationTokenSource.Token).ConfigureAwait(false);

            // Assert
            testEventsRaised.AssertSingleCompletedCheck();
            Assert.NotNull(transfer);
            Assert.IsTrue(transfer.HasCompleted);
            Assert.AreEqual(StorageTransferStatus.Completed, transfer.TransferStatus);
        }

        [RecordedTest]
        public async Task StartTransfer_AwaitCompletion_Failed()
        {
            // Arrange
            await using DisposingBlobContainer test = await GetTestContainerAsync(publicAccessType: Storage.Blobs.Models.PublicAccessType.BlobContainer);

            TransferOptions options = new TransferOptions()
            {
                CreateMode = StorageResourceCreateMode.Fail
            };
            TestEventsRaised testEventsRaised = new TestEventsRaised(options);

            // Create transfer to do a AwaitCompletion
            DataTransfer transfer = await CreateStartTransfer(
                test.Container,
                1,
                createFailedCondition: true,
                options: options);

            // Act
            CancellationTokenSource cancellationTokenSource = new CancellationTokenSource(TimeSpan.FromSeconds(5));
            await transfer.AwaitCompletion(cancellationTokenSource.Token).ConfigureAwait(false);

            // Assert
            testEventsRaised.AssertSingleFailedCheck();
            Assert.NotNull(transfer);
            Assert.IsTrue(transfer.HasCompleted);
            Assert.AreEqual(StorageTransferStatus.CompletedWithFailedTransfers, transfer.TransferStatus);
            Assert.IsTrue(testEventsRaised.FailedEvents.First().Exception.Message.Contains("BlobAlreadyExists"));
        }

        [RecordedTest]
        public async Task StartTransfer_AwaitCompletion_Skipped()
        {
            // Arrange
            await using DisposingBlobContainer test = await GetTestContainerAsync(publicAccessType: Storage.Blobs.Models.PublicAccessType.BlobContainer);

            // Create transfer options with Skipping available
            TransferOptions options = new TransferOptions()
            {
                CreateMode = StorageResourceCreateMode.Skip
            };
            TestEventsRaised testEventsRaised = new TestEventsRaised(options);

            // Create transfer to do a AwaitCompletion
            DataTransfer transfer = await CreateStartTransfer(
                test.Container,
                1,
                createFailedCondition: true,
                options: options);

            // Act
            CancellationTokenSource cancellationTokenSource = new CancellationTokenSource(TimeSpan.FromSeconds(5));
            await transfer.AwaitCompletion(cancellationTokenSource.Token).ConfigureAwait(false);

            // Assert
            testEventsRaised.AssertSingleSkippedCheck();
            Assert.NotNull(transfer);
            Assert.IsTrue(transfer.HasCompleted);
            Assert.AreEqual(StorageTransferStatus.CompletedWithSkippedTransfers, transfer.TransferStatus);
        }

        [RecordedTest]
        public async Task StartTransfer_EnsureCompleted()
        {
            // Arrange
            await using DisposingBlobContainer test = await GetTestContainerAsync(publicAccessType: Storage.Blobs.Models.PublicAccessType.BlobContainer);

            TransferOptions options = new TransferOptions();
            TestEventsRaised testEventsRaised = new TestEventsRaised(options);

            // Create transfer to do a EnsureCompleted
            DataTransfer transfer = await CreateStartTransfer(test.Container, 1, options: options);

            // Act
            CancellationTokenSource cancellationTokenSource = new CancellationTokenSource(TimeSpan.FromSeconds(5));
            transfer.EnsureCompleted(cancellationTokenSource.Token);

            // Assert
            testEventsRaised.AssertSingleCompletedCheck();
            Assert.NotNull(transfer);
            Assert.IsTrue(transfer.HasCompleted);
            Assert.AreEqual(StorageTransferStatus.Completed, transfer.TransferStatus);
        }

        [RecordedTest]
        public async Task StartTransfer_EnsureCompleted_Failed()
        {
            // Arrange
            await using DisposingBlobContainer test = await GetTestContainerAsync(publicAccessType: Storage.Blobs.Models.PublicAccessType.BlobContainer);

            TransferOptions options = new TransferOptions()
            {
                CreateMode = StorageResourceCreateMode.Fail
            };
            TestEventsRaised testEventsRaised = new TestEventsRaised(options);

            // Create transfer to do a AwaitCompletion
            DataTransfer transfer = await CreateStartTransfer(
                test.Container,
                1,
                createFailedCondition: true,
                options: options);

            // Act
            CancellationTokenSource cancellationTokenSource = new CancellationTokenSource(TimeSpan.FromSeconds(5));
            transfer.EnsureCompleted(cancellationTokenSource.Token);

            // Assert
            testEventsRaised.AssertSingleFailedCheck();
            Assert.NotNull(transfer);
            Assert.IsTrue(transfer.HasCompleted);
            Assert.AreEqual(StorageTransferStatus.CompletedWithFailedTransfers, transfer.TransferStatus);
            Assert.IsTrue(testEventsRaised.FailedEvents.First().Exception.Message.Contains("BlobAlreadyExists"));
        }

        [RecordedTest]
        public async Task StartTransfer_EnsureCompleted_Skipped()
        {
            // Arrange
            await using DisposingBlobContainer test = await GetTestContainerAsync(publicAccessType: Storage.Blobs.Models.PublicAccessType.BlobContainer);

            // Create transfer options with Skipping available
            TransferOptions options = new TransferOptions()
            {
                CreateMode = StorageResourceCreateMode.Skip
            };
            TestEventsRaised testEventsRaised = new TestEventsRaised(options);

            // Create transfer to do a EnsureCompleted
            DataTransfer transfer = await CreateStartTransfer(
                test.Container,
                1,
                createFailedCondition: true,
                options: options);

            // Act
            CancellationTokenSource cancellationTokenSource = new CancellationTokenSource(TimeSpan.FromSeconds(5));
            transfer.EnsureCompleted(cancellationTokenSource.Token);

            // Assert
            testEventsRaised.AssertSingleSkippedCheck();
            Assert.NotNull(transfer);
            Assert.IsTrue(transfer.HasCompleted);
            Assert.AreEqual(StorageTransferStatus.CompletedWithSkippedTransfers, transfer.TransferStatus);
        }
        #endregion
    }
}<|MERGE_RESOLUTION|>--- conflicted
+++ resolved
@@ -103,7 +103,6 @@
 
             // Initialize TransferManager
             TransferManager transferManager = new TransferManager(transferManagerOptions);
-<<<<<<< HEAD
 
             // Set up blob to upload
             for (int i = 0; i < blobCount; i++)
@@ -117,21 +116,6 @@
                     await originalStream.CopyToAsync(fileStream);
                 }
 
-=======
-
-            // Set up blob to upload
-            for (int i = 0; i < blobCount; i++)
-            {
-                using Stream originalStream = await CreateLimitedMemoryStream(size);
-                string localSourceFile = Path.Combine(testDirectory.DirectoryPath, GetNewBlobName());
-                // create a new file and copy contents of stream into it, and then close the FileStream
-                // so the StagedUploadAsync call is not prevented from reading using its FileStream.
-                using (FileStream fileStream = File.OpenWrite(localSourceFile))
-                {
-                    await originalStream.CopyToAsync(fileStream);
-                }
-
->>>>>>> a9f1f710
                 // Set up destination client
                 BlockBlobClient destClient = container.GetBlockBlobClient(blobNames[i]);
                 StorageResource destinationResource = new BlockBlobStorageResource(destClient);
@@ -143,18 +127,10 @@
                 uploadedBlobInfo.Add(new VerifyUploadBlobContentInfo(
                     sourceFile: localSourceFile,
                     destinationClient: destClient,
-<<<<<<< HEAD
-                    uploadOptions: options[i],
-                    dataTransfer: transfer));
-            }
-
-            failureTransferHolder.AssertFailureCheck();
-=======
                     eventsRaised: eventRaisedList[i],
                     dataTransfer: transfer));
             }
 
->>>>>>> a9f1f710
             for (int i = 0; i < blobCount; i++)
             {
                 // Assert
@@ -164,10 +140,7 @@
                 Assert.IsTrue(uploadedBlobInfo[i].DataTransfer.HasCompleted);
 
                 // Verify Upload
-<<<<<<< HEAD
-=======
                 uploadedBlobInfo[i].EventsRaised.AssertSingleCompletedCheck();
->>>>>>> a9f1f710
                 using (FileStream fileStream = File.OpenRead(uploadedBlobInfo[i].LocalPath))
                 {
                     await DownloadAndAssertAsync(fileStream, uploadedBlobInfo[i].DestinationClient);
@@ -303,10 +276,6 @@
             string blobName = GetNewBlobName();
             int size = Constants.KB;
             string originalSourceFile = Path.Combine(testDirectory.DirectoryPath, blobName);
-<<<<<<< HEAD
-            bool skippedSeen = false;
-=======
->>>>>>> a9f1f710
             BlockBlobClient destinationClient = await CreateBlockBlob(testContainer.Container, originalSourceFile, blobName, size);
 
             // Act
@@ -995,7 +964,6 @@
 
             // Initialize BlobDataController
             TransferManager blobDataController = new TransferManager(transferManagerOptions);
-<<<<<<< HEAD
 
             // Set up blob to upload
             for (int i = 0; i < blobCount; i++)
@@ -1009,21 +977,6 @@
                     await originalStream.CopyToAsync(fileStream);
                 }
 
-=======
-
-            // Set up blob to upload
-            for (int i = 0; i < blobCount; i++)
-            {
-                using Stream originalStream = await CreateLimitedMemoryStream(size);
-                string localSourceFile = Path.GetTempFileName();
-                // create a new file and copy contents of stream into it, and then close the FileStream
-                // so the StagedUploadAsync call is not prevented from reading using its FileStream.
-                using (FileStream fileStream = File.Create(localSourceFile))
-                {
-                    await originalStream.CopyToAsync(fileStream);
-                }
-
->>>>>>> a9f1f710
                 // Set up destination client
                 AppendBlobClient destClient = container.GetAppendBlobClient(blobNames[i]);
                 StorageResource destinationResource = new AppendBlobStorageResource(destClient);
@@ -1035,18 +988,10 @@
                 uploadedBlobInfo.Add(new VerifyUploadBlobContentInfo(
                     localSourceFile,
                     destClient,
-<<<<<<< HEAD
-                    options[i],
-                    transfer));
-            }
-
-            failureTransferHolder.AssertFailureCheck();
-=======
                     eventRaisedList[i],
                     transfer));
             }
 
->>>>>>> a9f1f710
             for (int i = 0; i < blobCount; i++)
             {
                 // Assert
@@ -1057,10 +1002,7 @@
                 Assert.AreEqual(StorageTransferStatus.Completed, uploadedBlobInfo[i].DataTransfer.TransferStatus);
 
                 // Verify Upload
-<<<<<<< HEAD
-=======
                 uploadedBlobInfo[i].EventsRaised.AssertSingleCompletedCheck();
->>>>>>> a9f1f710
                 using (FileStream fileStream = File.OpenRead(uploadedBlobInfo[i].LocalPath))
                 {
                     await DownloadAndAssertAsync(fileStream, uploadedBlobInfo[i].DestinationClient);
