﻿// Copyright (c) Microsoft Corporation. All rights reserved.
// Licensed under the MIT License.
using System;
using System.Collections.Generic;
using System.IO;
using System.Linq;
using System.Threading;
using System.Threading.Tasks;
using Azure.Core.TestFramework;
using Azure.Storage.Blobs;
using Azure.Storage.Blobs.Models;
using Azure.Storage.Blobs.Specialized;
using Azure.Storage.DataMovement.Blobs;
using Azure.Storage.DataMovement.Models;
using Microsoft.CodeAnalysis;
using Microsoft.Extensions.Options;
using NUnit.Framework;

namespace Azure.Storage.DataMovement.Tests
{
    public class StartTransferUploadTests : DataMovementBlobTestBase
    {
        public StartTransferUploadTests(bool async, BlobClientOptions.ServiceVersion serviceVersion)
            : base(async, serviceVersion, null /* RecordedTestMode.Record /* to re-record */)
        { }

        private string[] BlobNames
            => new[]
            {
                    "foo",
                    "bar",
                    "baz",
                    "foo/foo",
                    "foo/bar",
                    "baz/foo",
                    "baz/foo/bar",
                    "baz/bar/foo"
            };

        internal class VerifyUploadBlobContentInfo
        {
            public readonly string LocalPath;
            public BlobBaseClient DestinationClient;
            public SingleTransferOptions UploadOptions;
            public DataTransfer DataTransfer;

            public VerifyUploadBlobContentInfo(
                string sourceFile,
                BlobBaseClient destinationClient,
                SingleTransferOptions uploadOptions,
                DataTransfer dataTransfer)
            {
                LocalPath = sourceFile;
                DestinationClient = destinationClient;
                UploadOptions = uploadOptions;
                DataTransfer = dataTransfer;
            }
        };

        internal SingleTransferOptions CopySingleUploadOptions(SingleTransferOptions options)
        {
            SingleTransferOptions newOptions = new SingleTransferOptions()
            {
                MaximumTransferChunkSize = options.MaximumTransferChunkSize,
                InitialTransferSize = options.InitialTransferSize,
            };
            return newOptions;
        }

        #region SingleUpload Block Blob
        /// <summary>
        /// Upload and verify the contents of the blob
        ///
        /// By default in this function an event arguement will be added to the options event handler
        /// to detect when the upload has finished.
        /// </summary>
        /// <param name="size"></param>
        /// <param name="waitTimeInSec"></param>
        /// <param name="options"></param>
        /// <returns></returns>
        private async Task UploadBlockBlobsAndVerify(
            BlobContainerClient container,
            long size = Constants.KB,
            int waitTimeInSec = 10,
            TransferManagerOptions transferManagerOptions = default,
            int blobCount = 1,
            List<string> blobNames = default,
            List<SingleTransferOptions> options = default)
        {
            // Populate blobNames list for number of blobs to be created
            if (blobNames == default || blobNames?.Count == 0)
            {
                blobNames ??= new List<string>();
                for (int i = 0; i < blobCount; i++)
                {
                    blobNames.Add(GetNewBlobName());
                }
            }
            else
            {
                // If blobNames is popluated make sure these number of blobs match
                Assert.AreEqual(blobCount, blobNames.Count);
            }

            // Populate blobNames list for number of blobs to be created
            if (options == default || blobNames?.Count == 0)
            {
                options ??= new List<SingleTransferOptions>(blobCount);
                for (int i = 0; i < blobCount; i++)
                {
                    options.Add(new SingleTransferOptions());
                }
            }
            else
            {
                // If blobNames is popluated make sure these number of blobs match
                Assert.AreEqual(blobCount, options.Count);
            }

            transferManagerOptions ??= new TransferManagerOptions()
            {
                ErrorHandling = ErrorHandlingOptions.ContinueOnFailure
            };

            List<VerifyUploadBlobContentInfo> uploadedBlobInfo = new List<VerifyUploadBlobContentInfo>(blobCount);
            try
            {
                // Initialize BlobDataController
                TransferManager blobDataController = new TransferManager(transferManagerOptions);

                // Set up blob to upload
                for (int i = 0; i < blobCount; i++)
                {
                    using Stream originalStream = await CreateLimitedMemoryStream(size);
                    string localSourceFile = Path.GetTempFileName();
                    // create a new file and copy contents of stream into it, and then close the FileStream
                    // so the StagedUploadAsync call is not prevented from reading using its FileStream.
                    using (FileStream fileStream = File.Create(localSourceFile))
                    {
                        await originalStream.CopyToAsync(fileStream);
                    }

                    // Set up destination client
                    BlockBlobClient destClient = container.GetBlockBlobClient(blobNames[i]);
                    StorageResource destinationResource = new BlockBlobStorageResource(destClient);

                    // Act
                    StorageResource sourceResource = new LocalFileStorageResource(localSourceFile);
                    DataTransfer transfer = await blobDataController.StartTransferAsync(sourceResource, destinationResource, options[i]);

                    uploadedBlobInfo.Add(new VerifyUploadBlobContentInfo(
                        sourceFile: localSourceFile,
                        destinationClient: destClient,
                        uploadOptions: options[i],
                        dataTransfer: transfer));
                }

                for (int i = 0; i < blobCount; i++)
                {
                    // Assert
                    Assert.NotNull(uploadedBlobInfo[i].DataTransfer);
                    CancellationTokenSource tokenSource = new CancellationTokenSource(TimeSpan.FromSeconds(waitTimeInSec));
                    await uploadedBlobInfo[i].DataTransfer.AwaitCompletion(tokenSource.Token);
                    Assert.IsTrue(uploadedBlobInfo[i].DataTransfer.HasCompleted);

                    // Verify Upload
                    using (FileStream fileStream = File.OpenRead(uploadedBlobInfo[i].LocalPath))
                    {
                        await DownloadAndAssertAsync(fileStream, uploadedBlobInfo[i].DestinationClient);
                    }
                }
            }
            catch (Exception ex)
            {
                Assert.Fail(ex.StackTrace);
            }
            finally
            {
                // Cleanup - temporary local files (blobs cleaned up by diposing container)
                for (int i = 0; i < blobCount; i++)
                {
                    if (File.Exists(uploadedBlobInfo[i].LocalPath))
                    {
                        File.Delete(uploadedBlobInfo[i].LocalPath);
                    }
                }
            }
        }

        [RecordedTest]
        public async Task LocalToBlockBlob()
        {
            // Arrange
            await using DisposingBlobContainer testContainer = await GetTestContainerAsync();

            await UploadBlockBlobsAndVerify(testContainer.Container);
        }

        [RecordedTest]
        public async Task LocalToBlockBlob_EventHandler()
        {
            AutoResetEvent InProgressWait = new AutoResetEvent(false);

            bool progressSeen = false;
            SingleTransferOptions options = new SingleTransferOptions();
            options.TransferStatus += (TransferStatusEventArgs args) =>
            {
                // Assert
                if (args.StorageTransferStatus == StorageTransferStatus.InProgress)
                {
                    progressSeen = true;
                }
                return Task.CompletedTask;
            };

            // Arrange
            await using DisposingBlobContainer testContainer = await GetTestContainerAsync();

            List<SingleTransferOptions> optionsList = new List<SingleTransferOptions>() { options };
            await UploadBlockBlobsAndVerify(
                container: testContainer.Container,
                blobCount: optionsList.Count,
                options: optionsList);

            // Assert
            Assert.IsTrue(progressSeen);
        }

        [Ignore("https://github.com/Azure/azure-sdk-for-net/issues/33018")]
        [RecordedTest]
        [LiveOnly]
        public async Task LocalToBlockBlobSize_SmallChunk()
        {
            long fileSize = Constants.KB;
            int waitTimeInSec = 10;
            SingleTransferOptions options = new SingleTransferOptions()
            {
                InitialTransferSize = 100,
                MaximumTransferChunkSize = 200,
            };

            // Arrange
            await using DisposingBlobContainer testContainer = await GetTestContainerAsync();
            List<SingleTransferOptions> optionsList = new List<SingleTransferOptions>() { options };

            await UploadBlockBlobsAndVerify(
                size: fileSize,
                waitTimeInSec: waitTimeInSec,
                container: testContainer.Container,
                options: optionsList);
        }

        [RecordedTest]
        public async Task LocalToBlockBlob_Overwrite_Exists()
        {
            // Arrange
            // Create source local file for checking, and source blob
            await using DisposingBlobContainer testContainer = await GetTestContainerAsync();
            string blobName = GetNewBlobName();
            string localSourceFile = Path.GetTempFileName();
            int size = Constants.KB;
            int waitTimeInSec = 10;
            // Create blob
            BlockBlobClient destClient = await CreateBlockBlob(testContainer.Container, localSourceFile, blobName, size);

            // Act
            // Create options bag to overwrite any existing destination.
            SingleTransferOptions options = new SingleTransferOptions()
            {
                CreateMode = StorageResourceCreateMode.Overwrite,
            };
            List<SingleTransferOptions> optionsList = new List<SingleTransferOptions>() { options };
            List<string> blobNames = new List<string>() { blobName };

            // Start transfer and await for completion.
            await UploadBlockBlobsAndVerify(
                container: testContainer.Container,
                size: size,
                waitTimeInSec: waitTimeInSec,
                blobNames: blobNames,
                options: optionsList);
        }

        [RecordedTest]
        public async Task LocalToBlockBlob_Overwrite_NotExists()
        {
            // Arrange
            // Create source local file for checking, and source blob
            await using DisposingBlobContainer testContainer = await GetTestContainerAsync();
            int size = Constants.KB;
            int waitTimeInSec = 10;

            // Act
            // Create options bag to overwrite any existing destination.
            SingleTransferOptions options = new SingleTransferOptions()
            {
                CreateMode = StorageResourceCreateMode.Overwrite,
            };
            List<SingleTransferOptions> optionsList = new List<SingleTransferOptions>() { options };

            // Start transfer and await for completion.
            await UploadBlockBlobsAndVerify(
                container: testContainer.Container,
                size: size,
                waitTimeInSec: waitTimeInSec,
                options: optionsList);
        }

        [RecordedTest]
        public async Task LocalToBlockBlob_Skip_Exists()
        {
            // Arrange
            // Create source local file for checking, and source blob
            await using DisposingBlobContainer testContainer = await GetTestContainerAsync();
            string blobName = GetNewBlobName();
            string originalSourceFile = Path.GetTempFileName();
            int size = Constants.KB;
            bool skippedSeen = false;
            BlockBlobClient destinationClient = await CreateBlockBlob(testContainer.Container, originalSourceFile, blobName, size);

            // Act
            // Create new source file
            string newSourceFile = await CreateRandomFileAsync(Path.GetTempPath(), size:size);
            // Create options bag to overwrite any existing destination.
            SingleTransferOptions options = new SingleTransferOptions()
            {
                CreateMode = StorageResourceCreateMode.Skip,
            };
            StorageResource sourceResource = new LocalFileStorageResource(newSourceFile);
            StorageResource destinationResource = new BlockBlobStorageResource(destinationClient);
            options.TransferSkipped += (TransferSkippedEventArgs args) =>
            {
                if (args.SourceResource.Path == sourceResource.Path &&
                    args.DestinationResource.Uri == destinationResource.Uri &&
                    args.TransferId != null)
                {
                    skippedSeen = true;
                }
                return Task.CompletedTask;
            };
            TransferManager transferManager = new TransferManager();

            // Start transfer and await for completion.
            DataTransfer transfer = await transferManager.StartTransferAsync(
                sourceResource,
                destinationResource,
                options);
            CancellationTokenSource cancellationTokenSource = new CancellationTokenSource(TimeSpan.FromSeconds(10));
            await transfer.AwaitCompletion(cancellationTokenSource.Token);

            // Assert
            Assert.NotNull(transfer);
            Assert.IsTrue(transfer.HasCompleted);
            Assert.AreEqual(StorageTransferStatus.CompletedWithSkippedTransfers, transfer.TransferStatus);
            Assert.IsTrue(skippedSeen);
            Assert.IsTrue(await destinationClient.ExistsAsync());
            // Verify Upload - That we skipped over and didn't reupload something new.
            using (FileStream fileStream = File.OpenRead(originalSourceFile))
            {
                await DownloadAndAssertAsync(fileStream, destinationClient);
            }
        }

        [RecordedTest]
        public async Task LocalToBlockBlob_Failure_Exists()
        {
            // Arrange
            Exception exception = default;
            bool sourceResourceCheck = false;
            bool destinationResourceCheck = false;

            // Create source local file for checking, and source blob
            await using DisposingBlobContainer testContainer = await GetTestContainerAsync();
            string blobName = GetNewBlobName();
            string originalSourceFile = Path.GetTempFileName();
            int size = Constants.KB;
            BlockBlobClient destinationClient = await CreateBlockBlob(testContainer.Container, originalSourceFile, blobName, size);

            // Make destination file name but do not create the file beforehand.
            // Create new source file
            string newSourceFile = await CreateRandomFileAsync(Path.GetTempPath(), size: size);

            // Act
            // Create options bag to fail and keep track of the failure.
            SingleTransferOptions options = new SingleTransferOptions()
            {
                CreateMode = StorageResourceCreateMode.Fail,
            };
            StorageResource sourceResource = new LocalFileStorageResource(newSourceFile);
            StorageResource destinationResource = new BlockBlobStorageResource(destinationClient);
            options.TransferFailed += (TransferFailedEventArgs args) =>
            {
                // We can't Assert here or else it takes down everything.
                if (args.Exception != default)
                {
                    exception = args.Exception;
                }
                if (args.SourceResource.Path == sourceResource.Path)
                {
                    sourceResourceCheck = true;
                }
                if (args.DestinationResource.Uri == destinationResource.Uri)
                {
                    destinationResourceCheck = true;
                }
                return Task.CompletedTask;
            };
            TransferManager transferManager = new TransferManager();

            // Start transfer and await for completion.
            DataTransfer transfer = await transferManager.StartTransferAsync(
                sourceResource,
                destinationResource,
                options);
            CancellationTokenSource cancellationTokenSource = new CancellationTokenSource(TimeSpan.FromSeconds(10));
            await transfer.AwaitCompletion(cancellationTokenSource.Token);

            // Assert
            Assert.NotNull(transfer);
            Assert.IsTrue(transfer.HasCompleted);
            Assert.AreEqual(StorageTransferStatus.CompletedWithFailedTransfers, transfer.TransferStatus);
            Assert.IsTrue(await destinationClient.ExistsAsync());
            Assert.IsTrue(sourceResourceCheck);
            Assert.IsTrue(destinationResourceCheck);
            Assert.NotNull(exception, "Excepted failure: Overwrite failure was supposed to be raised during the test");
            Assert.IsTrue(exception.Message.Contains("The specified blob already exists."));
            // Verify Upload - That we skipped over and didn't reupload something new.
            using (FileStream fileStream = File.OpenRead(originalSourceFile))
            {
                await DownloadAndAssertAsync(fileStream, destinationClient);
            }
        }

        [RecordedTest]
        [TestCase(0, 10)]
        [TestCase(1000, 10)]
        [TestCase(Constants.KB, 20)]
        [TestCase(4 * Constants.KB, 20)]
        public async Task LocalToBlockBlob_SmallSize(long fileSize, int waitTimeInSec)
        {
            // Arrange
            await using DisposingBlobContainer testContainer = await GetTestContainerAsync();

            await UploadBlockBlobsAndVerify(
                container: testContainer.Container,
                size: fileSize,
                waitTimeInSec: waitTimeInSec);
        }

        [Ignore("These tests currently take 40+ mins for little additional coverage")]
        [Test]
        [Category("Live")]
        [TestCase(257 * Constants.MB, 600)]
        [TestCase(500 * Constants.MB, 200)]
        [TestCase(700 * Constants.MB, 200)]
        [TestCase(Constants.GB, 1500)]
        public async Task LocalToBlockBlob_LargeSize(long fileSize, int waitTimeInSec)
        {
            // Arrange
            await using DisposingBlobContainer testContainer = await GetTestContainerAsync();

            await UploadBlockBlobsAndVerify(
                container: testContainer.Container,
                size: fileSize,
                waitTimeInSec: waitTimeInSec);
        }

        [RecordedTest]
        [TestCase(1, Constants.KB, 10)]
        [TestCase(2, Constants.KB, 10)]
        [TestCase(1, 4 * Constants.KB, 60)]
        [TestCase(2, 4 * Constants.KB, 60)]
        [TestCase(4, 16 * Constants.KB, 60)]
        public async Task LocalToBlockBlob_SmallConcurrency(int concurrency, long size, int waitTimeInSec)
        {
            // Arrange
            await using DisposingBlobContainer testContainer = await GetTestContainerAsync();

            TransferManagerOptions managerOptions = new TransferManagerOptions()
            {
                ErrorHandling = ErrorHandlingOptions.ContinueOnFailure,
                MaximumConcurrency = concurrency,
            };

            SingleTransferOptions options = new SingleTransferOptions()
            {
                InitialTransferSize = 512,
                MaximumTransferChunkSize = 512,
            };
            List<SingleTransferOptions> optionsList = new List<SingleTransferOptions> { options };

            await UploadBlockBlobsAndVerify(
                container: testContainer.Container,
                size: size,
                waitTimeInSec: waitTimeInSec,
                transferManagerOptions: managerOptions,
                options: optionsList);
        }

        [Ignore("These tests currently take 40+ mins for little additional coverage")]
        [Test]
        [Category("Live")]
        [TestCase(1, 257 * Constants.MB, 200)]
        [TestCase(4, 257 * Constants.MB, 200)]
        [TestCase(16, 257 * Constants.MB, 200)]
        [TestCase(16, Constants.GB, 200)]
        [TestCase(32, Constants.GB, 200)]
        public async Task LocalToBlockBlob_LargeConcurrency(int concurrency, int size, int waitTimeInSec)
        {
            // Arrange
            await using DisposingBlobContainer testContainer = await GetTestContainerAsync();

            TransferManagerOptions managerOptions = new TransferManagerOptions()
            {
                ErrorHandling = ErrorHandlingOptions.ContinueOnFailure,
                MaximumConcurrency = concurrency,
            };

            await UploadBlockBlobsAndVerify(
                container: testContainer.Container,
                size: size,
                waitTimeInSec: waitTimeInSec,
                transferManagerOptions: managerOptions);
        }

        [Ignore("https://github.com/Azure/azure-sdk-for-net/issues/33018")]
        [RecordedTest]
        [Category("Live")]
        [TestCase(2, 0, 30)]
        [TestCase(2, Constants.KB, 30)]
        [TestCase(6, Constants.KB, 30)]
        [TestCase(32, Constants.KB, 30)]
        [TestCase(2, 2 * Constants.KB, 30)]
        [TestCase(6, 2 * Constants.KB, 30)]
        public async Task LocalToBlockBlob_SmallMultiple(int blobCount, long fileSize, int waitTimeInSec)
        {
            // Arrange
            await using DisposingBlobContainer testContainer = await GetTestContainerAsync();

            await UploadBlockBlobsAndVerify(
                container: testContainer.Container,
                size: fileSize,
                waitTimeInSec: waitTimeInSec,
                blobCount: blobCount);
        }

        [Ignore("These tests currently take 40+ mins for little additional coverage")]
        [Test]
        [Category("Live")]
        [TestCase(2, 257 * Constants.MB, 400)]
        [TestCase(6, 257 * Constants.MB, 400)]
        [TestCase(2, Constants.GB, 1000)]
        [TestCase(3, Constants.GB, 2000)]
        public async Task LocalToBlockBlob_LargeMultiple(int blobCount, long fileSize, int waitTimeInSec)
        {
            // Arrange
            await using DisposingBlobContainer testContainer = await GetTestContainerAsync();

            await UploadBlockBlobsAndVerify(
                container: testContainer.Container,
                size: fileSize,
                waitTimeInSec: waitTimeInSec,
                blobCount: blobCount);
        }
        #endregion SingleUpload Block Blob

        #region SingleUpload Page Blob
        /// <summary>
        /// Upload and verify the contents of the blob
        ///
        /// By default in this function an event arguement will be added to the options event handler
        /// to detect when the upload has finished.
        /// </summary>
        /// <param name="size"></param>
        /// <param name="waitTimeInSec"></param>
        /// <param name="options"></param>
        /// <returns></returns>
        private async Task UploadPageBlobsAndVerify(
            BlobContainerClient container,
            long size = Constants.KB,
            int waitTimeInSec = 10,
            int blobCount = 1,
            TransferManagerOptions transferManagerOptions = default,
            List<string> blobNames = default,
            List<SingleTransferOptions> options = default)
        {
            // Populate blobNames list for number of blobs to be created
            if (blobNames == default || blobNames?.Count == 0)
            {
                blobNames ??= new List<string>();
                for (int i = 0; i < blobCount; i++)
                {
                    blobNames.Add(GetNewBlobName());
                }
            }
            else
            {
                // If blobNames is popluated make sure these number of blobs match
                Assert.AreEqual(blobCount, blobNames.Count);
            }

            // Populate blobNames list for number of blobs to be created
            if (options == default || blobNames?.Count == 0)
            {
                options ??= new List<SingleTransferOptions>(blobCount);
                for (int i = 0; i < blobCount; i++)
                {
                    options.Add(new SingleTransferOptions());
                }
            }
            else
            {
                // If blobNames is popluated make sure these number of blobs match
                Assert.AreEqual(blobCount, options.Count);
            }

            transferManagerOptions ??= new TransferManagerOptions()
            {
                ErrorHandling = ErrorHandlingOptions.ContinueOnFailure
            };

            List<VerifyUploadBlobContentInfo> uploadedBlobInfo = new List<VerifyUploadBlobContentInfo>(blobCount);
            try
            {
                // Initialize BlobDataController
                TransferManager blobDataController = new TransferManager(transferManagerOptions);

                // Set up blob to upload
                for (int i = 0; i < blobCount; i++)
                {
                    using Stream originalStream = await CreateLimitedMemoryStream(size);
                    string localSourceFile = Path.GetTempFileName();
                    // create a new file and copy contents of stream into it, and then close the FileStream
                    // so the StagedUploadAsync call is not prevented from reading using its FileStream.
                    using (FileStream fileStream = File.Create(localSourceFile))
                    {
                        await originalStream.CopyToAsync(fileStream);
                    }

                    // Set up destination client
                    PageBlobClient destClient = container.GetPageBlobClient(blobNames[i]);
                    StorageResource destinationResource = new PageBlobStorageResource(destClient);

                    // Act
                    StorageResource sourceResource = new LocalFileStorageResource(localSourceFile);
                    DataTransfer transfer = await blobDataController.StartTransferAsync(sourceResource, destinationResource, options[i]);

                    uploadedBlobInfo.Add(new VerifyUploadBlobContentInfo(
                        localSourceFile,
                        destClient,
                        options[i],
                        transfer));
                }

                for (int i = 0; i < blobCount; i++)
                {
                    // Assert
                    Assert.NotNull(uploadedBlobInfo[i].DataTransfer);
                    CancellationTokenSource tokenSource = new CancellationTokenSource(TimeSpan.FromSeconds(waitTimeInSec));
                    await uploadedBlobInfo[i].DataTransfer.AwaitCompletion(tokenSource.Token);
                    Assert.IsTrue(uploadedBlobInfo[i].DataTransfer.HasCompleted);
                    Assert.AreEqual(StorageTransferStatus.Completed, uploadedBlobInfo[i].DataTransfer.TransferStatus);

                    // Verify Upload
                    using (FileStream fileStream = File.OpenRead(uploadedBlobInfo[i].LocalPath))
                    {
                        await DownloadAndAssertAsync(fileStream, uploadedBlobInfo[i].DestinationClient);
                    }
                }
            }
            catch (Exception ex)
            {
                Assert.Fail(ex.StackTrace);
            }
            finally
            {
                // Cleanup - temporary local files (blobs cleaned up by diposing container)
                for (int i = 0; i < blobCount; i++)
                {
                    if (File.Exists(uploadedBlobInfo[i].LocalPath))
                    {
                        File.Delete(uploadedBlobInfo[i].LocalPath);
                    }
                }
            }
        }

        [RecordedTest]
        public async Task LocalToPageBlob()
        {
            // Arrange
            await using DisposingBlobContainer testContainer = await GetTestContainerAsync();
            await UploadPageBlobsAndVerify(testContainer.Container);
        }

        [RecordedTest]
        public async Task LocalToPageBlob_EventHandler()
        {
            SingleTransferOptions options = new SingleTransferOptions();
            bool progressSeen = true;
            options.TransferStatus += (TransferStatusEventArgs args) =>
            {
                // Assert
                if (args.StorageTransferStatus == StorageTransferStatus.InProgress)
                {
                    progressSeen = true;
                }
                return Task.CompletedTask;
            };

            // Arrange
            await using DisposingBlobContainer testContainer = await GetTestContainerAsync();

            List<SingleTransferOptions> optionsList = new List<SingleTransferOptions>() { options };
            await UploadPageBlobsAndVerify(
                container: testContainer.Container,
                blobCount: optionsList.Count,
                options: optionsList);

            // Assert
            Assert.IsTrue(progressSeen);
        }

        [RecordedTest]
        public async Task LocalToPageBlob_Overwrite_Exists()
        {
            // Arrange
            // Create source local file for checking, and source blob
            await using DisposingBlobContainer testContainer = await GetTestContainerAsync();
            string blobName = GetNewBlobName();
            string localSourceFile = Path.GetTempFileName();
            int size = Constants.KB;
            int waitTimeInSec = 10;
            // Create blob
            PageBlobClient destClient = await CreatePageBlob(testContainer.Container, localSourceFile, blobName, size);

            // Act
            // Create options bag to overwrite any existing destination.
            SingleTransferOptions options = new SingleTransferOptions()
            {
                CreateMode = StorageResourceCreateMode.Overwrite,
            };
            List<SingleTransferOptions> optionsList = new List<SingleTransferOptions>() { options };
            List<string> blobNames = new List<string>() { blobName };
            TransferManager transferManager = new TransferManager();

            // Start transfer and await for completion.
            await UploadPageBlobsAndVerify(
                container: testContainer.Container,
                size: size,
                waitTimeInSec: waitTimeInSec,
                blobNames: blobNames,
                options: optionsList);
        }

        [RecordedTest]
        public async Task LocalToPageBlob_Overwrite_NotExists()
        {
            // Arrange
            // Create source local file for checking, and source blob
            await using DisposingBlobContainer testContainer = await GetTestContainerAsync();
            int size = Constants.KB;
            int waitTimeInSec = 10;

            // Act
            // Create options bag to overwrite any existing destination.
            SingleTransferOptions options = new SingleTransferOptions()
            {
                CreateMode = StorageResourceCreateMode.Overwrite,
            };
            List<SingleTransferOptions> optionsList = new List<SingleTransferOptions>() { options };
            TransferManager transferManager = new TransferManager();

            // Start transfer and await for completion.
            await UploadPageBlobsAndVerify(
                container: testContainer.Container,
                size: size,
                waitTimeInSec: waitTimeInSec,
                options: optionsList);
        }

        [RecordedTest]
        public async Task LocalToPageBlob_Skip_Exists()
        {
            // Arrange
            // Create source local file for checking, and source blob
            await using DisposingBlobContainer testContainer = await GetTestContainerAsync();
            string blobName = GetNewBlobName();
            string originalSourceFile = Path.GetTempFileName();
            int size = Constants.KB;
            bool skippedSeen = false;
            PageBlobClient destinationClient = await CreatePageBlob(testContainer.Container, originalSourceFile, blobName, size);

            // Act
            // Create new source file
            string newSourceFile = await CreateRandomFileAsync(Path.GetTempPath(), size: size);
            // Create options bag to overwrite any existing destination.
            SingleTransferOptions options = new SingleTransferOptions()
            {
                CreateMode = StorageResourceCreateMode.Skip,
            };
            StorageResource sourceResource = new LocalFileStorageResource(newSourceFile);
            StorageResource destinationResource = new PageBlobStorageResource(destinationClient);
            options.TransferSkipped += (TransferSkippedEventArgs args) =>
            {
                if (args.SourceResource.Path == sourceResource.Path &&
                    args.DestinationResource.Uri == destinationResource.Uri &&
                    args.TransferId != null)
                {
                    skippedSeen = true;
                }
                return Task.CompletedTask;
            };
            TransferManager transferManager = new TransferManager();

            // Start transfer and await for completion.
            DataTransfer transfer = await transferManager.StartTransferAsync(
                sourceResource,
                destinationResource,
                options);
            CancellationTokenSource cancellationTokenSource = new CancellationTokenSource(TimeSpan.FromSeconds(10));
            await transfer.AwaitCompletion(cancellationTokenSource.Token);

            // Assert
            Assert.NotNull(transfer);
            Assert.IsTrue(transfer.HasCompleted);
            Assert.AreEqual(StorageTransferStatus.CompletedWithSkippedTransfers, transfer.TransferStatus);
            Assert.IsTrue(skippedSeen);
            Assert.IsTrue(await destinationClient.ExistsAsync());
            // Verify Upload - That we skipped over and didn't reupload something new.
            using (FileStream fileStream = File.OpenRead(originalSourceFile))
            {
                await DownloadAndAssertAsync(fileStream, destinationClient);
            }
        }

        [RecordedTest]
        public async Task LocalToPageBlob_Failure_Exists()
        {
            // Arrange
            Exception exception = default;
            bool sourceResourceCheck = false;
            bool destinationResourceCheck = false;

            // Create source local file for checking, and source blob
            await using DisposingBlobContainer testContainer = await GetTestContainerAsync();
            string blobName = GetNewBlobName();
            string originalSourceFile = Path.GetTempFileName();
            int size = Constants.KB;
            PageBlobClient destinationClient = await CreatePageBlob(testContainer.Container, originalSourceFile, blobName, size);

            // Make destination file name but do not create the file beforehand.
            // Create new source file
            string newSourceFile = await CreateRandomFileAsync(Path.GetTempPath(), size: size);

            // Act
            // Create options bag to fail and keep track of the failure.
            SingleTransferOptions options = new SingleTransferOptions()
            {
                CreateMode = StorageResourceCreateMode.Fail,
            };
            StorageResource sourceResource = new LocalFileStorageResource(newSourceFile);
            StorageResource destinationResource = new PageBlobStorageResource(destinationClient);
            options.TransferFailed += (TransferFailedEventArgs args) =>
            {
                // We can't Assert here or else it takes down everything.
                if (args.Exception != default)
                {
                    exception = args.Exception;
                }
                if (args.SourceResource.Path == sourceResource.Path)
                {
                    sourceResourceCheck = true;
                }
                if (args.DestinationResource.Uri == destinationResource.Uri)
                {
                    destinationResourceCheck = true;
                }
                return Task.CompletedTask;
            };
            TransferManager transferManager = new TransferManager();

            // Start transfer and await for completion.
            DataTransfer transfer = await transferManager.StartTransferAsync(
                sourceResource,
                destinationResource,
                options);
            CancellationTokenSource cancellationTokenSource = new CancellationTokenSource(TimeSpan.FromSeconds(10));
            await transfer.AwaitCompletion(cancellationTokenSource.Token);

            // Assert
            Assert.NotNull(transfer);
            Assert.IsTrue(transfer.HasCompleted);
            Assert.AreEqual(StorageTransferStatus.CompletedWithFailedTransfers, transfer.TransferStatus);
            Assert.IsTrue(await destinationClient.ExistsAsync());
            Assert.IsTrue(sourceResourceCheck);
            Assert.IsTrue(destinationResourceCheck);
            Assert.NotNull(exception, "Excepted failure: Overwrite failure was supposed to be raised during the test");
            Assert.IsTrue(exception.Message.Contains("The specified blob already exists."));
            // Verify Upload - That we skipped over and didn't reupload something new.
            using (FileStream fileStream = File.OpenRead(originalSourceFile))
            {
                await DownloadAndAssertAsync(fileStream, destinationClient);
            }
        }

        [RecordedTest]
        [TestCase(0, 10)]
        [TestCase(Constants.KB, 10)]
        [TestCase(4 * Constants.KB, 60)]
        [TestCase(5 * Constants.KB, 60)]
        public async Task LocalToPageBlob_SmallSize(long fileSize, int waitTimeInSec)
        {
            SingleTransferOptions options = new SingleTransferOptions();

            // Arrange
            var blobName = GetNewBlobName();
            await using DisposingBlobContainer testContainer = await GetTestContainerAsync();
            PageBlobClient destClient = testContainer.Container.GetPageBlobClient(blobName);

            await UploadPageBlobsAndVerify(
                size: fileSize,
                waitTimeInSec: waitTimeInSec,
                container: testContainer.Container);
        }

        [Ignore("These tests currently take 40+ mins for little additional coverage")]
        [Test]
        [Category("Live")]
        [TestCase(257 * Constants.MB, 200)]
        [TestCase(400 * Constants.MB, 400)]
        [TestCase(800 * Constants.MB, 400)]
        [TestCase(Constants.GB, 1500)]
        public async Task LocalToPageBlob_LargeSize(long fileSize, int waitTimeInSec)
        {
            SingleTransferOptions options = new SingleTransferOptions();

            // Arrange
            var blobName = GetNewBlobName();
            await using DisposingBlobContainer testContainer = await GetTestContainerAsync();
            PageBlobClient destClient = testContainer.Container.GetPageBlobClient(blobName);

            await UploadPageBlobsAndVerify(
                size: fileSize,
                waitTimeInSec: waitTimeInSec,
                container: testContainer.Container);
        }

        [RecordedTest]
        [TestCase(2, 0, 30)]
        [TestCase(1, Constants.KB, 200)]
        [TestCase(6, Constants.KB, 200)]
        [TestCase(32, Constants.KB, 200)]
        public async Task LocalToPageBlob_SmallConcurrency(int concurrency, int size, int waitTimeInSec)
        {
            // Arrange
            var blobName = GetNewBlobName();
            await using DisposingBlobContainer testContainer = await GetTestContainerAsync();

            TransferManagerOptions managerOptions = new TransferManagerOptions()
            {
                ErrorHandling = ErrorHandlingOptions.ContinueOnFailure,
                MaximumConcurrency = concurrency,
            };

            SingleTransferOptions options = new SingleTransferOptions()
            {
                InitialTransferSize = 512,
                MaximumTransferChunkSize = 512,
            };
            List<SingleTransferOptions> optionsList = new List<SingleTransferOptions> { options };

            await UploadPageBlobsAndVerify(
                size: size,
                waitTimeInSec: waitTimeInSec,
                container: testContainer.Container,
                options: optionsList);
        }

        [Ignore("These tests currently take 40+ mins for little additional coverage")]
        [Test]
        [Category("Live")]
        [TestCase(1, Constants.MB, 200)]
        [TestCase(2, Constants.MB, 300)]
        [TestCase(6, Constants.MB, 300)]
        [TestCase(1, 257 * Constants.MB, 200)]
        [TestCase(2, 257 * Constants.MB, 300)]
        [TestCase(6, 257 * Constants.MB, 300)]
        [TestCase(32, 257 * Constants.MB, 1000)]
        public async Task LocalToPageBlob_LargeConcurrency(int concurrency, int size, int waitTimeInSec)
        {
            // Arrange
            var blobName = GetNewBlobName();
            await using DisposingBlobContainer testContainer = await GetTestContainerAsync();

            TransferManagerOptions managerOptions = new TransferManagerOptions()
            {
                ErrorHandling = ErrorHandlingOptions.ContinueOnFailure,
                MaximumConcurrency = concurrency,
            };

            await UploadPageBlobsAndVerify(
                size: size,
                waitTimeInSec: waitTimeInSec,
                container: testContainer.Container);
        }

        [Ignore("https://github.com/Azure/azure-sdk-for-net/issues/33018")]
        [RecordedTest]
<<<<<<< HEAD
=======
        [Category("Live")]
>>>>>>> def53cde
        [TestCase(2, Constants.KB, 10)]
        [TestCase(6, Constants.KB, 10)]
        [TestCase(2, 2 * Constants.KB, 10)]
        [TestCase(6, 2 * Constants.KB, 10)]
        public async Task LocalToPageBlob_SmallMultiple(int blobCount, long fileSize, int waitTimeInSec)
        {
            // Arrange
            await using DisposingBlobContainer testContainer = await GetTestContainerAsync();

            await UploadPageBlobsAndVerify(
                size: fileSize,
                waitTimeInSec: waitTimeInSec,
                container: testContainer.Container,
                blobCount: blobCount);
        }

        [Ignore("These tests currently take 40+ mins for little additional coverage")]
        [Test]
        [Category("Live")]
        [TestCase(2, 4 * Constants.MB, 60)]
        [TestCase(6, 4 * Constants.MB, 60)]
        [TestCase(2, Constants.GB, 1000)]
        [TestCase(6, Constants.GB, 6000)]
        [TestCase(32, Constants.GB, 32000)]
        [TestCase(100, Constants.GB, 10000)]
        public async Task LocalToPageBlob_LargeMultiple(int blobCount, long fileSize, int waitTimeInSec)
        {
            // Arrange
            await using DisposingBlobContainer testContainer = await GetTestContainerAsync();

            await UploadPageBlobsAndVerify(
                size: fileSize,
                waitTimeInSec: waitTimeInSec,
                container: testContainer.Container,
                blobCount: blobCount);
        }

        [Ignore("https://github.com/Azure/azure-sdk-for-net/issues/33018")]
        [RecordedTest]
        [Category("Live")]
        public async Task LocalToPageBlob_SmallChunks()
        {
            long size = 12 * Constants.KB;
            SingleTransferOptions options = new SingleTransferOptions()
            {
                InitialTransferSize = Constants.KB,
                MaximumTransferChunkSize = Constants.KB
            };

            // Arrange
            await using DisposingBlobContainer testContainer = await GetTestContainerAsync();

            List<SingleTransferOptions> optionsList = new List<SingleTransferOptions>() { options };
            await UploadPageBlobsAndVerify(
                container: testContainer.Container,
                size: size,
                blobCount: optionsList.Count,
                options: optionsList);
        }
        #endregion SingleUpload Page Blob

        #region SingleUpload Append Blob
        /// <summary>
        /// Upload and verify the contents of the blob
        ///
        /// By default in this function an event arguement will be added to the options event handler
        /// to detect when the upload has finished.
        /// </summary>
        /// <param name="size"></param>
        /// <param name="waitTimeInSec"></param>
        /// <param name="options"></param>
        /// <returns></returns>
        private async Task UploadAppendBlobsAndVerify(
            BlobContainerClient container,
            long size = Constants.KB,
            int waitTimeInSec = 10,
            int blobCount = 1,
            TransferManagerOptions transferManagerOptions = default,
            List<string> blobNames = default,
            List<SingleTransferOptions> options = default)
        {
            // Populate blobNames list for number of blobs to be created
            if (blobNames == default || blobNames?.Count == 0)
            {
                blobNames ??= new List<string>();
                for (int i = 0; i < blobCount; i++)
                {
                    blobNames.Add(GetNewBlobName());
                }
            }
            else
            {
                // If blobNames is popluated make sure these number of blobs match
                Assert.AreEqual(blobCount, blobNames.Count);
            }

            // Populate blobNames list for number of blobs to be created
            if (options == default || blobNames?.Count == 0)
            {
                options ??= new List<SingleTransferOptions>(blobCount);
                for (int i = 0; i < blobCount; i++)
                {
                    options.Add(new SingleTransferOptions());
                }
            }
            else
            {
                // If blobNames is popluated make sure these number of blobs match
                Assert.AreEqual(blobCount, options.Count);
            }

            transferManagerOptions ??= new TransferManagerOptions()
            {
                ErrorHandling = ErrorHandlingOptions.ContinueOnFailure
            };

            List<VerifyUploadBlobContentInfo> uploadedBlobInfo = new List<VerifyUploadBlobContentInfo>(blobCount);
            try
            {
                // Initialize BlobDataController
                TransferManager blobDataController = new TransferManager(transferManagerOptions);

                // Set up blob to upload
                for (int i = 0; i < blobCount; i++)
                {
                    using Stream originalStream = await CreateLimitedMemoryStream(size);
                    string localSourceFile = Path.GetTempFileName();
                    // create a new file and copy contents of stream into it, and then close the FileStream
                    // so the StagedUploadAsync call is not prevented from reading using its FileStream.
                    using (FileStream fileStream = File.Create(localSourceFile))
                    {
                        await originalStream.CopyToAsync(fileStream);
                    }

                    // Set up destination client
                    AppendBlobClient destClient = container.GetAppendBlobClient(blobNames[i]);
                    StorageResource destinationResource = new AppendBlobStorageResource(destClient);

                    // Act
                    StorageResource sourceResource = new LocalFileStorageResource(localSourceFile);
                    DataTransfer transfer = await blobDataController.StartTransferAsync(sourceResource, destinationResource, options[i]);

                    uploadedBlobInfo.Add(new VerifyUploadBlobContentInfo(
                        localSourceFile,
                        destClient,
                        options[i],
                        transfer));
                }

                for (int i = 0; i < blobCount; i++)
                {
                    // Assert
                    Assert.NotNull(uploadedBlobInfo[i].DataTransfer);
                    CancellationTokenSource tokenSource = new CancellationTokenSource(TimeSpan.FromSeconds(waitTimeInSec));
                    await uploadedBlobInfo[i].DataTransfer.AwaitCompletion(tokenSource.Token);
                    Assert.IsTrue(uploadedBlobInfo[i].DataTransfer.HasCompleted);
                    Assert.AreEqual(StorageTransferStatus.Completed, uploadedBlobInfo[i].DataTransfer.TransferStatus);

                    // Verify Upload
                    using (FileStream fileStream = File.OpenRead(uploadedBlobInfo[i].LocalPath))
                    {
                        await DownloadAndAssertAsync(fileStream, uploadedBlobInfo[i].DestinationClient);
                    }
                }
            }
            catch (Exception ex)
            {
                Assert.Fail(ex.StackTrace);
            }
            finally
            {
                // Cleanup - temporary local files (blobs cleaned up by diposing container)
                for (int i = 0; i < blobCount; i++)
                {
                    if (File.Exists(uploadedBlobInfo[i].LocalPath))
                    {
                        File.Delete(uploadedBlobInfo[i].LocalPath);
                    }
                }
            }
        }

        [RecordedTest]
        public async Task LocalToAppendBlob()
        {
            // Arrange
            await using DisposingBlobContainer testContainer = await GetTestContainerAsync();

            await UploadAppendBlobsAndVerify(testContainer.Container);
        }

        [Ignore("https://github.com/Azure/azure-sdk-for-net/issues/33018")]
        [RecordedTest]
        [LiveOnly]
        public async Task LocalToAppend_SmallChunk()
        {
            long size = Constants.KB;
            int waitTimeInSec = 10;

            SingleTransferOptions options = new SingleTransferOptions()
            {
                InitialTransferSize = 100,
                MaximumTransferChunkSize = 500,
            };

            // Arrange
            await using DisposingBlobContainer testContainer = await GetTestContainerAsync(publicAccessType: PublicAccessType.BlobContainer);

            List<SingleTransferOptions> optionsList = new List<SingleTransferOptions>() { options };
            await UploadAppendBlobsAndVerify(
                testContainer.Container,
                waitTimeInSec: waitTimeInSec,
                size: size,
                options: optionsList).ConfigureAwait(false);
        }

        [RecordedTest]
        public async Task LocalToAppendBlobEventHandler()
        {
            AutoResetEvent InProgressWait = new AutoResetEvent(false);

            string exceptionMessage = default;
            SingleTransferOptions options = new SingleTransferOptions();
            bool progressSeen = false;
            options.TransferStatus += (TransferStatusEventArgs args) =>
            {
                // Assert
                if (args.StorageTransferStatus == StorageTransferStatus.InProgress)
                {
                    progressSeen = true;
                }
                return Task.CompletedTask;
            };

            // Arrange
            await using DisposingBlobContainer testContainer = await GetTestContainerAsync();

            List<SingleTransferOptions> optionsList = new List<SingleTransferOptions>() { options };
            await UploadAppendBlobsAndVerify(
                container: testContainer.Container,
                blobCount: optionsList.Count,
                options: optionsList);

            // Assert
            if (!string.IsNullOrEmpty(exceptionMessage))
            {
                Assert.Fail(exceptionMessage);
            }
            Assert.IsTrue(progressSeen);
        }

        [RecordedTest]
        public async Task LocalToAppendBlob_Overwrite_Exists()
        {
            // Arrange
            // Create source local file for checking, and source blob
            await using DisposingBlobContainer testContainer = await GetTestContainerAsync();
            string blobName = GetNewBlobName();
            string localSourceFile = Path.GetTempFileName();
            int size = Constants.KB;
            int waitTimeInSec = 10;
            // Create blob
            AppendBlobClient destClient = await CreateAppendBlob(testContainer.Container, localSourceFile, blobName, size);

            // Act
            // Create options bag to overwrite any existing destination.
            SingleTransferOptions options = new SingleTransferOptions()
            {
                CreateMode = StorageResourceCreateMode.Overwrite,
            };
            List<SingleTransferOptions> optionsList = new List<SingleTransferOptions>() { options };
            List<string> blobNames = new List<string>() { blobName };
            TransferManager transferManager = new TransferManager();

            // Start transfer and await for completion.
            await UploadAppendBlobsAndVerify(
                container: testContainer.Container,
                size: size,
                waitTimeInSec: waitTimeInSec,
                blobNames: blobNames,
                options: optionsList);
        }

        [RecordedTest]
        public async Task LocalToAppendBlob_Overwrite_NotExists()
        {
            // Arrange
            // Create source local file for checking, and source blob
            await using DisposingBlobContainer testContainer = await GetTestContainerAsync();
            int size = Constants.KB;
            int waitTimeInSec = 10;

            // Act
            // Create options bag to overwrite any existing destination.
            SingleTransferOptions options = new SingleTransferOptions()
            {
                CreateMode = StorageResourceCreateMode.Overwrite,
            };
            List<SingleTransferOptions> optionsList = new List<SingleTransferOptions>() { options };

            // Start transfer and await for completion.
            await UploadAppendBlobsAndVerify(
                container: testContainer.Container,
                size: size,
                waitTimeInSec: waitTimeInSec,
                options: optionsList);
        }

        [RecordedTest]
        public async Task LocalToAppendBlob_Skip_Exists()
        {
            // Arrange
            // Create source local file for checking, and source blob
            await using DisposingBlobContainer testContainer = await GetTestContainerAsync();
            string blobName = GetNewBlobName();
            string originalSourceFile = Path.GetTempFileName();
            int size = Constants.KB;
            bool skippedSeen = false;
            AppendBlobClient destinationClient = await CreateAppendBlob(testContainer.Container, originalSourceFile, blobName, size);

            // Act
            // Create new source file
            string newSourceFile = await CreateRandomFileAsync(Path.GetTempPath(), size: size);
            // Create options bag to overwrite any existing destination.
            SingleTransferOptions options = new SingleTransferOptions()
            {
                CreateMode = StorageResourceCreateMode.Skip,
            };
            StorageResource sourceResource = new LocalFileStorageResource(newSourceFile);
            StorageResource destinationResource = new AppendBlobStorageResource(destinationClient);
            options.TransferSkipped += (TransferSkippedEventArgs args) =>
            {
                if (args.SourceResource.Path == sourceResource.Path &&
                    args.DestinationResource.Uri == destinationResource.Uri &&
                    args.TransferId != null)
                {
                    skippedSeen = true;
                }
                return Task.CompletedTask;
            };
            TransferManager transferManager = new TransferManager();

            // Start transfer and await for completion.
            DataTransfer transfer = await transferManager.StartTransferAsync(
                sourceResource,
                destinationResource,
                options);
            CancellationTokenSource cancellationTokenSource = new CancellationTokenSource(TimeSpan.FromSeconds(10));
            await transfer.AwaitCompletion(cancellationTokenSource.Token);

            // Assert
            Assert.NotNull(transfer);
            Assert.IsTrue(transfer.HasCompleted);
            Assert.AreEqual(StorageTransferStatus.CompletedWithSkippedTransfers, transfer.TransferStatus);
            Assert.IsTrue(skippedSeen);
            Assert.IsTrue(await destinationClient.ExistsAsync());
            // Verify Upload - That we skipped over and didn't reupload something new.
            using (FileStream fileStream = File.OpenRead(originalSourceFile))
            {
                await DownloadAndAssertAsync(fileStream, destinationClient);
            }
        }

        [RecordedTest]
        public async Task LocalToAppendBlob_Failure_Exists()
        {
            // Arrange
            Exception exception = default;
            bool sourceResourceCheck = false;
            bool destinationResourceCheck = false;

            // Create source local file for checking, and source blob
            await using DisposingBlobContainer testContainer = await GetTestContainerAsync();
            string blobName = GetNewBlobName();
            string originalSourceFile = Path.GetTempFileName();
            int size = Constants.KB;
            AppendBlobClient destinationClient = await CreateAppendBlob(testContainer.Container, originalSourceFile, blobName, size);

            // Make destination file name but do not create the file beforehand.
            // Create new source file
            string newSourceFile = await CreateRandomFileAsync(Path.GetTempPath(), size: size);

            // Act
            // Create options bag to fail and keep track of the failure.
            SingleTransferOptions options = new SingleTransferOptions()
            {
                CreateMode = StorageResourceCreateMode.Fail,
            };
            StorageResource sourceResource = new LocalFileStorageResource(newSourceFile);
            StorageResource destinationResource = new AppendBlobStorageResource(destinationClient);
            options.TransferFailed += (TransferFailedEventArgs args) =>
            {
                // We can't Assert here or else it takes down everything.
                if (args.Exception != default)
                {
                    exception = args.Exception;
                }
                if (args.SourceResource.Path == sourceResource.Path)
                {
                    sourceResourceCheck = true;
                }
                if (args.DestinationResource.Uri == destinationResource.Uri)
                {
                    destinationResourceCheck = true;
                }
                return Task.CompletedTask;
            };
            TransferManager transferManager = new TransferManager();

            // Start transfer and await for completion.
            DataTransfer transfer = await transferManager.StartTransferAsync(
                sourceResource,
                destinationResource,
                options);
            CancellationTokenSource cancellationTokenSource = new CancellationTokenSource(TimeSpan.FromSeconds(10));
            await transfer.AwaitCompletion(cancellationTokenSource.Token);

            // Assert
            Assert.NotNull(transfer);
            Assert.IsTrue(transfer.HasCompleted);
            Assert.AreEqual(StorageTransferStatus.CompletedWithFailedTransfers, transfer.TransferStatus);
            Assert.IsTrue(await destinationClient.ExistsAsync());
            Assert.IsTrue(sourceResourceCheck);
            Assert.IsTrue(destinationResourceCheck);
            Assert.NotNull(exception, "Excepted failure: Overwrite failure was supposed to be raised during the test");
            Assert.IsTrue(exception.Message.Contains("The specified blob already exists."));
            // Verify Upload - That we skipped over and didn't reupload something new.
            using (FileStream fileStream = File.OpenRead(originalSourceFile))
            {
                await DownloadAndAssertAsync(fileStream, destinationClient);
            }
        }

        [RecordedTest]
        [TestCase(0, 10)]
        [TestCase(1000, 10)]
        [TestCase(4 * Constants.KB, 60)]
        [TestCase(5 * Constants.KB, 60)]
        public async Task LocalToAppendBlob_SmallSize(long fileSize, int waitTimeInSec)
        {
            // Arrange
            var blobName = GetNewBlobName();
            await using DisposingBlobContainer testContainer = await GetTestContainerAsync();
            AppendBlobClient destClient = testContainer.Container.GetAppendBlobClient(blobName);

            await UploadAppendBlobsAndVerify(
                size: fileSize,
                waitTimeInSec: waitTimeInSec,
                container: testContainer.Container);
        }

        [Ignore("These tests currently take 40+ mins for little additional coverage")]
        [Test]
        [Category("Live")]
        [TestCase(Constants.MB, 60)]
        [TestCase(257 * Constants.MB, 600)]
        [TestCase(400 * Constants.MB, 500)]
        [TestCase(800 * Constants.MB, 500)]
        [TestCase(Constants.GB, 1500)]
        public async Task LocalToAppendBlob_LargeSize(long fileSize, int waitTimeInSec)
        {
            // Arrange
            var blobName = GetNewBlobName();
            await using DisposingBlobContainer testContainer = await GetTestContainerAsync();
            AppendBlobClient destClient = testContainer.Container.GetAppendBlobClient(blobName);

            await UploadAppendBlobsAndVerify(
                size: fileSize,
                waitTimeInSec: waitTimeInSec,
                container: testContainer.Container);
        }

        [RecordedTest]
        [TestCase(1, Constants.KB, 10)]
        [TestCase(1, 4 * Constants.KB, 20)]
        [TestCase(6, 4 * Constants.KB, 20)]
        [TestCase(6, 10 * Constants.KB, 20)]
        [TestCase(32, 10 * Constants.KB, 20)]
        public async Task LocalToAppendBlob_SmallConcurrency(int concurrency, int size, int waitTimeInSec)
        {
            // Arrange
            var blobName = GetNewBlobName();
            await using DisposingBlobContainer testContainer = await GetTestContainerAsync();
            AppendBlobClient destClient = testContainer.Container.GetAppendBlobClient(blobName);

            SingleTransferOptions options = new SingleTransferOptions()
            {
                InitialTransferSize = 512,
                MaximumTransferChunkSize = 512
            };
            List<SingleTransferOptions> optionsList = new List<SingleTransferOptions> { options };

            List<string> blobNames = new List<string>() { blobName };

            TransferManagerOptions managerOptions = new TransferManagerOptions()
            {
                ErrorHandling = ErrorHandlingOptions.ContinueOnFailure,
                MaximumConcurrency = concurrency,
            };

            await UploadAppendBlobsAndVerify(
                size: size,
                waitTimeInSec: waitTimeInSec,
                container: testContainer.Container,
                blobCount: blobNames.Count(),
                blobNames: blobNames,
                options: optionsList);
<<<<<<< HEAD
        }

        [Ignore("These tests currently take 40+ mins for little additional coverage")]
        [Test]
        [Category("Live")]
        [TestCase(1, Constants.MB, 200)]
        [TestCase(6, Constants.MB, 200)]
        [TestCase(32, Constants.MB, 200)]
        [TestCase(1, 500 * Constants.MB, 200)]
        [TestCase(4, 500 * Constants.MB, 200)]
        [TestCase(16, 500 * Constants.MB, 200)]
        [TestCase(16, Constants.GB, 200)]
        [TestCase(32, Constants.GB, 200)]
        public async Task LocalToAppendBlob_LargeConcurrency(int concurrency, int size, int waitTimeInSec)
        {
            // Arrange
            await using DisposingBlobContainer testContainer = await GetTestContainerAsync();

            TransferManagerOptions managerOptions = new TransferManagerOptions()
            {
                ErrorHandling = ErrorHandlingOptions.ContinueOnFailure,
                MaximumConcurrency = concurrency,
            };

            await UploadAppendBlobsAndVerify(
                container: testContainer.Container,
                size: size,
                waitTimeInSec: waitTimeInSec,
                transferManagerOptions: managerOptions);
=======
>>>>>>> def53cde
        }

        [Ignore("These tests currently take 40+ mins for little additional coverage")]
        [Test]
        [Category("Live")]
        [TestCase(1, Constants.MB, 200)]
        [TestCase(6, Constants.MB, 200)]
        [TestCase(32, Constants.MB, 200)]
        [TestCase(1, 500 * Constants.MB, 200)]
        [TestCase(4, 500 * Constants.MB, 200)]
        [TestCase(16, 500 * Constants.MB, 200)]
        [TestCase(16, Constants.GB, 200)]
        [TestCase(32, Constants.GB, 200)]
        public async Task LocalToAppendBlob_LargeConcurrency(int concurrency, int size, int waitTimeInSec)
        {
            // Arrange
            await using DisposingBlobContainer testContainer = await GetTestContainerAsync();

            TransferManagerOptions managerOptions = new TransferManagerOptions()
            {
                ErrorHandling = ErrorHandlingOptions.ContinueOnFailure,
                MaximumConcurrency = concurrency,
            };

            await UploadAppendBlobsAndVerify(
                container: testContainer.Container,
                size: size,
                waitTimeInSec: waitTimeInSec,
                transferManagerOptions: managerOptions);
        }

        [Ignore("https://github.com/Azure/azure-sdk-for-net/issues/33018")]
        [RecordedTest]
        [Category("Live")]
        [TestCase(2, 0, 30)]
        [TestCase(6, 0, 30)]
        [TestCase(2, Constants.KB, 30)]
        [TestCase(6, Constants.KB, 30)]
        [TestCase(2, 2 * Constants.KB, 30)]
        [TestCase(6, 2 * Constants.KB, 30)]
        public async Task LocalToAppendBlob_SmallMultiple(int blobCount, long fileSize, int waitTimeInSec)
        {
            // Arrange
            await using DisposingBlobContainer testContainer = await GetTestContainerAsync();

            await UploadAppendBlobsAndVerify(
                size: fileSize,
                waitTimeInSec: waitTimeInSec,
                container: testContainer.Container,
                blobCount: blobCount);
        }

        [Ignore("These tests currently take 40+ mins for little additional coverage")]
        [Test]
        [Category("Live")]
        [TestCase(2, Constants.MB, 300)]
        [TestCase(6, Constants.MB, 300)]
        [TestCase(2, 257 * Constants.MB, 400)]
        [TestCase(6, 257 * Constants.MB, 1000)]
        [TestCase(2, 400 * Constants.MB, 400)]
        [TestCase(6, 400 * Constants.MB, 600)]
        [TestCase(32, 400 * Constants.MB, 1000)]
        [TestCase(2, Constants.GB, 1000)]
        [TestCase(6, Constants.GB, 6000)]
        [TestCase(32, Constants.GB, 32000)]
        [TestCase(100, Constants.GB, 10000)]
        public async Task LocalToAppendBlob_LargeMultiple(int blobCount, long fileSize, int waitTimeInSec)
        {
            // Arrange
            await using DisposingBlobContainer testContainer = await GetTestContainerAsync();

            await UploadAppendBlobsAndVerify(
                size: fileSize,
                waitTimeInSec: waitTimeInSec,
                container: testContainer.Container,
                blobCount: blobCount);
        }
        #endregion SingleUpload Append Blob
    }
}<|MERGE_RESOLUTION|>--- conflicted
+++ resolved
@@ -1007,10 +1007,7 @@
 
         [Ignore("https://github.com/Azure/azure-sdk-for-net/issues/33018")]
         [RecordedTest]
-<<<<<<< HEAD
-=======
         [Category("Live")]
->>>>>>> def53cde
         [TestCase(2, Constants.KB, 10)]
         [TestCase(6, Constants.KB, 10)]
         [TestCase(2, 2 * Constants.KB, 10)]
@@ -1518,38 +1515,6 @@
                 blobCount: blobNames.Count(),
                 blobNames: blobNames,
                 options: optionsList);
-<<<<<<< HEAD
-        }
-
-        [Ignore("These tests currently take 40+ mins for little additional coverage")]
-        [Test]
-        [Category("Live")]
-        [TestCase(1, Constants.MB, 200)]
-        [TestCase(6, Constants.MB, 200)]
-        [TestCase(32, Constants.MB, 200)]
-        [TestCase(1, 500 * Constants.MB, 200)]
-        [TestCase(4, 500 * Constants.MB, 200)]
-        [TestCase(16, 500 * Constants.MB, 200)]
-        [TestCase(16, Constants.GB, 200)]
-        [TestCase(32, Constants.GB, 200)]
-        public async Task LocalToAppendBlob_LargeConcurrency(int concurrency, int size, int waitTimeInSec)
-        {
-            // Arrange
-            await using DisposingBlobContainer testContainer = await GetTestContainerAsync();
-
-            TransferManagerOptions managerOptions = new TransferManagerOptions()
-            {
-                ErrorHandling = ErrorHandlingOptions.ContinueOnFailure,
-                MaximumConcurrency = concurrency,
-            };
-
-            await UploadAppendBlobsAndVerify(
-                container: testContainer.Container,
-                size: size,
-                waitTimeInSec: waitTimeInSec,
-                transferManagerOptions: managerOptions);
-=======
->>>>>>> def53cde
         }
 
         [Ignore("These tests currently take 40+ mins for little additional coverage")]
