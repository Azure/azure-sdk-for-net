﻿// Copyright (c) Microsoft Corporation. All rights reserved.
// Licensed under the MIT License.

using System;
using System.Collections.Generic;
using System.IO;
using System.Threading.Tasks;
using Azure.Storage.DataMovement.JobPlan;
using Azure.Storage.Test;
using NUnit.Framework;
using static Azure.Storage.DataMovement.Tests.CheckpointerTesting;

namespace Azure.Storage.DataMovement.Tests
{
    public class JobPartPlanHeaderTests : DataMovementTestBase
    {
        private static string DictionaryToString(IDictionary<string, string> dict)
        {
            string concatStr = "";
            foreach (KeyValuePair<string, string> kv in dict)
            {
                // e.g. store like "header=value;"
                concatStr = string.Concat(concatStr, $"{kv.Key}={kv.Value};");
            }
            return concatStr;
        }

        public JobPartPlanHeaderTests(bool async) : base(async, default)
        {
        }

        [Test]
        public void Ctor()
        {
            IDictionary<string, string> metadata = DataProvider.BuildMetadata();
            IDictionary<string, string> blobTags = DataProvider.BuildTags();

            JobPartPlanHeader header = CreateDefaultJobPartHeader(
                metadata: metadata,
                blobTags: blobTags);

            Assert.AreEqual(header.Version, DataMovementConstants.JobPartPlanFile.SchemaVersion);
            Assert.AreEqual(header.StartTime, DefaultStartTime);
            Assert.AreEqual(header.TransferId, DefaultTransferId);
            Assert.AreEqual(header.PartNumber, DefaultPartNumber);
            Assert.AreEqual(header.SourceResourceId, DefaultSourceResourceId);
            Assert.AreEqual(header.SourcePath, DefaultSourcePath);
            Assert.AreEqual(header.SourcePathLength, DefaultSourcePath.Length);
            Assert.AreEqual(header.SourceExtraQuery, DefaultSourceQuery);
            Assert.AreEqual(header.SourceExtraQueryLength, DefaultSourceQuery.Length);
            Assert.AreEqual(header.DestinationResourceId, DefaultDestinationResourceId);
            Assert.AreEqual(header.DestinationPath, DefaultDestinationPath);
            Assert.AreEqual(header.DestinationPathLength, DefaultDestinationPath.Length);
            Assert.AreEqual(header.DestinationExtraQuery, DefaultDestinationQuery);
            Assert.AreEqual(header.DestinationExtraQueryLength, DefaultDestinationQuery.Length);
            Assert.IsFalse(header.IsFinalPart);
            Assert.IsFalse(header.ForceWrite);
            Assert.IsFalse(header.ForceIfReadOnly);
            Assert.IsFalse(header.AutoDecompress);
            Assert.AreEqual(header.Priority, DefaultPriority);
            Assert.AreEqual(header.TTLAfterCompletion, DefaultTtlAfterCompletion);
            Assert.AreEqual(header.JobPlanOperation, DefaultJobPlanOperation);
            Assert.AreEqual(header.FolderPropertyMode, DefaultFolderPropertiesMode);
            Assert.AreEqual(header.NumberChunks, DefaultNumberChunks);
            Assert.AreEqual(header.DstBlobData.BlobType, DefaultBlobType);
            Assert.IsFalse(header.DstBlobData.NoGuessMimeType);
            Assert.AreEqual(header.DstBlobData.ContentType, DefaultContentType);
            Assert.AreEqual(header.DstBlobData.ContentTypeLength, DefaultContentType.Length);
            Assert.AreEqual(header.DstBlobData.ContentEncoding, DefaultContentEncoding);
            Assert.AreEqual(header.DstBlobData.ContentEncodingLength, DefaultContentEncoding.Length);
            Assert.AreEqual(header.DstBlobData.ContentLanguage, DefaultContentLanguage);
            Assert.AreEqual(header.DstBlobData.ContentLanguageLength, DefaultContentLanguage.Length);
            Assert.AreEqual(header.DstBlobData.ContentDisposition, DefaultContentDisposition);
            Assert.AreEqual(header.DstBlobData.ContentDispositionLength, DefaultContentDisposition.Length);
            Assert.AreEqual(header.DstBlobData.CacheControl, DefaultCacheControl);
            Assert.AreEqual(header.DstBlobData.CacheControlLength, DefaultCacheControl.Length);
            Assert.AreEqual(header.DstBlobData.BlockBlobTier, DefaultBlockBlobTier);
            Assert.AreEqual(header.DstBlobData.PageBlobTier, DefaultPageBlobTier);
            Assert.IsFalse(header.DstBlobData.PutMd5);
            string metadataStr = DictionaryToString(metadata);
            Assert.AreEqual(header.DstBlobData.Metadata, metadataStr);
            Assert.AreEqual(header.DstBlobData.MetadataLength, metadataStr.Length);
            string blobTagsStr = DictionaryToString(blobTags);
            Assert.AreEqual(header.DstBlobData.BlobTags, blobTagsStr);
            Assert.AreEqual(header.DstBlobData.BlobTagsLength, blobTagsStr.Length);
            Assert.IsFalse(header.DstBlobData.IsSourceEncrypted);
            Assert.AreEqual(header.DstBlobData.CpkScopeInfo, DefaultCpkScopeInfo);
            Assert.AreEqual(header.DstBlobData.CpkScopeInfoLength, DefaultCpkScopeInfo.Length);
            Assert.AreEqual(header.DstBlobData.BlockSize, DefaultBlockSize);
            Assert.IsFalse(header.DstLocalData.PreserveLastModifiedTime);
            Assert.AreEqual(header.DstLocalData.ChecksumVerificationOption, DefaultChecksumVerificationOption);
            Assert.IsFalse(header.PreserveSMBPermissions);
            Assert.IsFalse(header.PreserveSMBInfo);
            Assert.IsFalse(header.S2SGetPropertiesInBackend);
            Assert.IsFalse(header.S2SSourceChangeValidation);
            Assert.IsFalse(header.DestLengthValidation);
            Assert.AreEqual(header.S2SInvalidMetadataHandleOption, DefaultS2sInvalidMetadataHandleOption);
            Assert.AreEqual(header.DeleteSnapshotsOption, DefaultDeleteSnapshotsOption);
            Assert.AreEqual(header.PermanentDeleteOption, DefaultPermanentDeleteOption);
            Assert.AreEqual(header.RehydratePriorityType, DefaultRehydratePriorityType);
            Assert.AreEqual(header.AtomicJobStatus, DefaultJobStatus);
            Assert.AreEqual(header.AtomicPartStatus, DefaultPartStatus);
        }

        [Test]
        public async Task Serialize()
        {
            // Arrange
            IDictionary<string, string> metadata = DataProvider.BuildMetadata();
            IDictionary<string, string> blobTags = DataProvider.BuildTags();

            JobPartPlanHeader header = CreateDefaultJobPartHeader(
                metadata: metadata,
                blobTags: blobTags);

            using (Stream stream = new MemoryStream(DataMovementConstants.JobPartPlanFile.JobPartHeaderSizeInBytes))
            {
                // Act
                header.Serialize(stream);

                // Assert
                stream.Position = 0;

                int versionSize = DataMovementConstants.JobPartPlanFile.VersionStrNumBytes;
                byte[] versionBuffer = new byte[versionSize];
                await stream.ReadAsync(versionBuffer, 0, versionSize);
                Assert.AreEqual(DataMovementConstants.JobPartPlanFile.SchemaVersion.ToByteArray(versionSize), versionBuffer);

                int startTimeSize = DataMovementConstants.LongSizeInBytes;
                byte[] startTimeBuffer = new byte[startTimeSize];
                await stream.ReadAsync(startTimeBuffer, 0, startTimeSize);
                Assert.AreEqual(DefaultStartTime.Ticks.ToByteArray(startTimeSize), startTimeBuffer);

                int transferIdSize = DataMovementConstants.JobPartPlanFile.TransferIdStrNumBytes;
                byte[] transferIdBuffer = new byte[transferIdSize];
                await stream.ReadAsync(transferIdBuffer, 0, transferIdSize);
                Assert.AreEqual(DefaultTransferId.ToByteArray(transferIdSize), transferIdBuffer);

                int partNumberSize = DataMovementConstants.LongSizeInBytes;
                byte[] partNumberBuffer = new byte[partNumberSize];
                await stream.ReadAsync(partNumberBuffer, 0, partNumberSize);
                Assert.AreEqual(DefaultPartNumber.ToByteArray(partNumberSize), partNumberBuffer);

                int sourceResourceIdLengthSize = DataMovementConstants.UShortSizeInBytes;
                byte[] sourceResourceIdLengthBuffer = new byte[sourceResourceIdLengthSize];
                await stream.ReadAsync(sourceResourceIdLengthBuffer, 0, sourceResourceIdLengthSize);
                Assert.AreEqual(((ushort)DefaultSourceResourceId.Length).ToByteArray(sourceResourceIdLengthSize), sourceResourceIdLengthBuffer);

                int sourceResourceIdSize = DataMovementConstants.JobPartPlanFile.ResourceIdNumBytes;
                byte[] sourceResourceIdBuffer = new byte[sourceResourceIdSize];
                await stream.ReadAsync(sourceResourceIdBuffer, 0, sourceResourceIdSize);
                Assert.AreEqual(DefaultSourceResourceId.ToByteArray(sourceResourceIdSize), sourceResourceIdBuffer);

                int sourcePathLengthSize = DataMovementConstants.UShortSizeInBytes;
                byte[] sourcePathLengthBuffer = new byte[sourcePathLengthSize];
                await stream.ReadAsync(sourcePathLengthBuffer, 0, sourcePathLengthSize);
                Assert.AreEqual(((ushort)DefaultSourcePath.Length).ToByteArray(sourcePathLengthSize), sourcePathLengthBuffer);

                int sourcePathSize = DataMovementConstants.JobPartPlanFile.PathStrNumBytes;
                byte[] sourcePathBuffer = new byte[sourcePathSize];
                await stream.ReadAsync(sourcePathBuffer, 0, sourcePathSize);
                Assert.AreEqual(DefaultSourcePath.ToByteArray(sourcePathSize), sourcePathBuffer);

                int sourceExtraQueryLengthSize = DataMovementConstants.UShortSizeInBytes;
                byte[] sourceExtraQueryLengthBuffer = new byte[sourceExtraQueryLengthSize];
                await stream.ReadAsync(sourceExtraQueryLengthBuffer, 0, sourceExtraQueryLengthSize);
                Assert.AreEqual(((ushort)DefaultSourceQuery.Length).ToByteArray(sourceExtraQueryLengthSize), sourceExtraQueryLengthBuffer);

                int sourceExtraQuerySize = DataMovementConstants.JobPartPlanFile.ExtraQueryNumBytes;
                byte[] sourceExtraQueryBuffer = new byte[sourceExtraQuerySize];
                await stream.ReadAsync(sourceExtraQueryBuffer, 0, sourceExtraQuerySize);
                Assert.AreEqual(DefaultSourceQuery.ToByteArray(sourceExtraQuerySize), sourceExtraQueryBuffer);

                int destinationResourceIdLengthSize = DataMovementConstants.UShortSizeInBytes;
                byte[] destinationResourceIdLengthBuffer = new byte[destinationResourceIdLengthSize];
                await stream.ReadAsync(destinationResourceIdLengthBuffer, 0, destinationResourceIdLengthSize);
                Assert.AreEqual(((ushort)DefaultDestinationResourceId.Length).ToByteArray(destinationResourceIdLengthSize), destinationResourceIdLengthBuffer);

                int destinationResourceIdSize = DataMovementConstants.JobPartPlanFile.ResourceIdNumBytes;
                byte[] destinationResourceIdBuffer = new byte[destinationResourceIdSize];
                await stream.ReadAsync(destinationResourceIdBuffer, 0, destinationResourceIdSize);
                Assert.AreEqual(DefaultDestinationResourceId.ToByteArray(destinationResourceIdSize), destinationResourceIdBuffer);

                int destinationPathLengthSize = DataMovementConstants.UShortSizeInBytes;
                byte[] destinationPathLengthBuffer = new byte[destinationPathLengthSize];
                await stream.ReadAsync(destinationPathLengthBuffer, 0, destinationPathLengthSize);
                Assert.AreEqual(((ushort)DefaultDestinationPath.Length).ToByteArray(destinationPathLengthSize), destinationPathLengthBuffer);

                int destinationPathSize = DataMovementConstants.JobPartPlanFile.PathStrNumBytes;
                byte[] destinationPathBuffer = new byte[destinationPathSize];
                await stream.ReadAsync(destinationPathBuffer, 0, destinationPathSize);
                Assert.AreEqual(DefaultDestinationPath.ToByteArray(destinationPathSize), destinationPathBuffer);

                int destinationExtraQueryLengthSize = DataMovementConstants.UShortSizeInBytes;
                byte[] destinationExtraQueryLengthBuffer = new byte[destinationExtraQueryLengthSize];
                await stream.ReadAsync(destinationExtraQueryLengthBuffer, 0, destinationExtraQueryLengthSize);
                Assert.AreEqual(((ushort)DefaultDestinationQuery.Length).ToByteArray(destinationExtraQueryLengthSize), destinationExtraQueryLengthBuffer);

                int destinationExtraQuerySize = DataMovementConstants.JobPartPlanFile.ExtraQueryNumBytes;
                byte[] destinationExtraQueryBuffer = new byte[destinationExtraQuerySize];
                await stream.ReadAsync(destinationExtraQueryBuffer, 0, destinationExtraQuerySize);
                Assert.AreEqual(DefaultDestinationQuery.ToByteArray(destinationExtraQuerySize), destinationExtraQueryBuffer);

                int oneByte = DataMovementConstants.OneByte;
                byte[] isFinalPartBuffer = new byte[oneByte];
                await stream.ReadAsync(isFinalPartBuffer, 0, oneByte);
                Assert.AreEqual(0, isFinalPartBuffer[0]);

                byte[] forceWriteBuffer = new byte[oneByte];
                await stream.ReadAsync(forceWriteBuffer, 0, forceWriteBuffer.Length);
                Assert.AreEqual(0, forceWriteBuffer[0]);

                byte[] forceIfReadOnlyBuffer = new byte[oneByte];
                await stream.ReadAsync(forceIfReadOnlyBuffer, 0, oneByte);
                Assert.AreEqual(0, forceIfReadOnlyBuffer[0]);

                byte[] autoDecompressBuffer = new byte[oneByte];
                await stream.ReadAsync(autoDecompressBuffer, 0, oneByte);
                Assert.AreEqual(0, autoDecompressBuffer[0]);

                byte[] priorityBuffer = new byte[oneByte];
                await stream.ReadAsync(priorityBuffer, 0, oneByte);
                Assert.AreEqual(0, priorityBuffer[0]);

                int ttlAfterCompletionSize = DataMovementConstants.LongSizeInBytes;
                byte[] ttlAfterCompletionBuffer = new byte[ttlAfterCompletionSize];
                await stream.ReadAsync(ttlAfterCompletionBuffer, 0, ttlAfterCompletionSize);
                Assert.AreEqual(DefaultTtlAfterCompletion.Ticks.ToByteArray(ttlAfterCompletionSize), ttlAfterCompletionBuffer);

                byte[] fromToBuffer = new byte[oneByte];
                await stream.ReadAsync(fromToBuffer, 0, oneByte);
                Assert.AreEqual((byte)DefaultJobPlanOperation, fromToBuffer[0]);

                byte[] folderPropertyModeBuffer = new byte[oneByte];
                await stream.ReadAsync(folderPropertyModeBuffer, 0, oneByte);
                Assert.AreEqual((byte)DefaultFolderPropertiesMode, folderPropertyModeBuffer[0]);

                int numberChunksSize = DataMovementConstants.LongSizeInBytes;
                byte[] numberChunksBuffer = new byte[numberChunksSize];
                await stream.ReadAsync(numberChunksBuffer, 0, numberChunksSize);
                Assert.AreEqual(DefaultNumberChunks.ToByteArray(numberChunksSize), numberChunksBuffer);

                byte[] blobTypeBuffer = new byte[oneByte];
                await stream.ReadAsync(blobTypeBuffer, 0, oneByte);
                Assert.AreEqual((byte)DefaultBlobType, blobTypeBuffer[0]);

                byte[] noGuessMimeTypeBuffer = new byte[oneByte];
                await stream.ReadAsync(noGuessMimeTypeBuffer, 0, oneByte);
                Assert.AreEqual(0, noGuessMimeTypeBuffer[0]);

                int contentTypeLengthSize = DataMovementConstants.UShortSizeInBytes;
                byte[] contentTypeLengthBuffer = new byte[contentTypeLengthSize];
                await stream.ReadAsync(contentTypeLengthBuffer, 0, contentTypeLengthSize);
                Assert.AreEqual(((ushort)DefaultContentType.Length).ToByteArray(contentTypeLengthSize), contentTypeLengthBuffer);

                int contentTypeSize = DataMovementConstants.JobPartPlanFile.HeaderValueNumBytes;
                byte[] contentTypeBuffer = new byte[contentTypeSize];
                await stream.ReadAsync(contentTypeBuffer, 0, contentTypeSize);
                Assert.AreEqual(DefaultContentType.ToByteArray(contentTypeSize), contentTypeBuffer);

                int contentEncodingLengthSize = DataMovementConstants.UShortSizeInBytes;
                byte[] contentEncodingLengthBuffer = new byte[contentEncodingLengthSize];
                await stream.ReadAsync(contentEncodingLengthBuffer, 0, contentEncodingLengthSize);
                Assert.AreEqual(((ushort)DefaultContentEncoding.Length).ToByteArray(contentEncodingLengthSize), contentEncodingLengthBuffer);

                int contentEncodingSize = DataMovementConstants.JobPartPlanFile.HeaderValueNumBytes;
                byte[] contentEncodingBuffer = new byte[contentEncodingSize];
                await stream.ReadAsync(contentEncodingBuffer, 0, contentEncodingSize);
                Assert.AreEqual(DefaultContentEncoding.ToByteArray(contentEncodingSize), contentEncodingBuffer);

                int contentLanguageLengthSize = DataMovementConstants.UShortSizeInBytes;
                byte[] contentLanguageLengthBuffer = new byte[contentLanguageLengthSize];
                await stream.ReadAsync(contentLanguageLengthBuffer, 0, contentLanguageLengthSize);
                Assert.AreEqual(((ushort)DefaultContentLanguage.Length).ToByteArray(contentLanguageLengthSize), contentLanguageLengthBuffer);

                int contentLanguageSize = DataMovementConstants.JobPartPlanFile.HeaderValueNumBytes;
                byte[] contentLanguageBuffer = new byte[contentLanguageSize];
                await stream.ReadAsync(contentLanguageBuffer, 0, contentLanguageSize);
                Assert.AreEqual(DefaultContentLanguage.ToByteArray(contentLanguageSize), contentLanguageBuffer);

                int contentDispositionLengthSize = DataMovementConstants.UShortSizeInBytes;
                byte[] contentDispositionLengthBuffer = new byte[contentDispositionLengthSize];
                await stream.ReadAsync(contentDispositionLengthBuffer, 0, contentDispositionLengthSize);
                Assert.AreEqual(((ushort)DefaultContentDisposition.Length).ToByteArray(contentDispositionLengthSize), contentDispositionLengthBuffer);

                int contentDispositionSize = DataMovementConstants.JobPartPlanFile.HeaderValueNumBytes;
                byte[] contentDispositionBuffer = new byte[contentDispositionSize];
                await stream.ReadAsync(contentDispositionBuffer, 0, contentDispositionSize);
                Assert.AreEqual(DefaultContentDisposition.ToByteArray(contentDispositionSize), contentDispositionBuffer);

                int cacheControlLengthSize = DataMovementConstants.UShortSizeInBytes;
                byte[] cacheControlLengthBuffer = new byte[cacheControlLengthSize];
                await stream.ReadAsync(cacheControlLengthBuffer, 0, cacheControlLengthSize);
                Assert.AreEqual(((ushort)DefaultCacheControl.Length).ToByteArray(cacheControlLengthSize), cacheControlLengthBuffer);

                int cacheControlSize = DataMovementConstants.JobPartPlanFile.HeaderValueNumBytes;
                byte[] cacheControlBuffer = new byte[cacheControlSize];
                await stream.ReadAsync(cacheControlBuffer, 0, cacheControlSize);
                Assert.AreEqual(DefaultCacheControl.ToByteArray(cacheControlSize), cacheControlBuffer);

                byte[] blockBlobTierBuffer = new byte[oneByte];
                await stream.ReadAsync(blockBlobTierBuffer, 0, oneByte);
                Assert.AreEqual((byte)DefaultBlockBlobTier, blockBlobTierBuffer[0]);

                byte[] pageBlobTierBuffer = new byte[oneByte];
                await stream.ReadAsync(pageBlobTierBuffer, 0, oneByte);
                Assert.AreEqual((byte)DefaultPageBlobTier, pageBlobTierBuffer[0]);

                byte[] putMd5Buffer = new byte[oneByte];
                await stream.ReadAsync(putMd5Buffer, 0, oneByte);
                Assert.AreEqual(0, putMd5Buffer[0]);

                string metadataStr = DictionaryToString(metadata);
                int metadataLengthSize = DataMovementConstants.UShortSizeInBytes;
                byte[] metadataLengthBuffer = new byte[metadataLengthSize];
                await stream.ReadAsync(metadataLengthBuffer, 0, metadataLengthSize);
                Assert.AreEqual(((ushort)metadataStr.Length).ToByteArray(metadataLengthSize), metadataLengthBuffer);

                int metadataSize = DataMovementConstants.JobPartPlanFile.MetadataStrNumBytes;
                byte[] metadataBuffer = new byte[metadataSize];
                await stream.ReadAsync(metadataBuffer, 0, metadataSize);
                Assert.AreEqual(metadataStr.ToByteArray(metadataSize), metadataBuffer);

                string blobTagsStr = DictionaryToString(blobTags);
                int blobTagsLengthSize = DataMovementConstants.LongSizeInBytes;
                byte[] blobTagsLengthBuffer = new byte[blobTagsLengthSize];
                await stream.ReadAsync(blobTagsLengthBuffer, 0, blobTagsLengthSize);
                Assert.AreEqual(((long)blobTagsStr.Length).ToByteArray(blobTagsLengthSize), blobTagsLengthBuffer);

                int blobTagsSize = DataMovementConstants.JobPartPlanFile.BlobTagsStrNumBytes;
                byte[] blobTagsBuffer = new byte[blobTagsSize];
                await stream.ReadAsync(blobTagsBuffer, 0, blobTagsSize);
                Assert.AreEqual(blobTagsStr.ToByteArray(blobTagsSize), blobTagsBuffer);

                byte[] isSourceEncryptedBuffer = new byte[oneByte];
                await stream.ReadAsync(isSourceEncryptedBuffer, 0, oneByte);
                Assert.AreEqual(0, isSourceEncryptedBuffer[0]);

                int cpkScopeInfoLengthSize = DataMovementConstants.UShortSizeInBytes;
                byte[] cpkScopeInfoLengthBuffer = new byte[cpkScopeInfoLengthSize];
                await stream.ReadAsync(cpkScopeInfoLengthBuffer, 0, cpkScopeInfoLengthSize);
                Assert.AreEqual(((ushort)DefaultCpkScopeInfo.Length).ToByteArray(cpkScopeInfoLengthSize), cpkScopeInfoLengthBuffer);

                int cpkScopeInfoSize = DataMovementConstants.JobPartPlanFile.HeaderValueNumBytes;
                byte[] cpkScopeInfoBuffer = new byte[cpkScopeInfoSize];
                await stream.ReadAsync(cpkScopeInfoBuffer, 0, cpkScopeInfoSize);
                Assert.AreEqual(DefaultCpkScopeInfo.ToByteArray(cpkScopeInfoSize), cpkScopeInfoBuffer);

                int blockSizeLengthSize = DataMovementConstants.LongSizeInBytes;
                byte[] blockSizeLengthBuffer = new byte[blockSizeLengthSize];
                await stream.ReadAsync(blockSizeLengthBuffer, 0, blockSizeLengthSize);
                Assert.AreEqual(DefaultBlockSize.ToByteArray(blockSizeLengthSize), blockSizeLengthBuffer);

                byte[] preserveLastModifiedTimeBuffer = new byte[oneByte];
                await stream.ReadAsync(preserveLastModifiedTimeBuffer, 0, oneByte);
                Assert.AreEqual(0, preserveLastModifiedTimeBuffer[0]);

                byte[] checksumVerificationOptionBuffer = new byte[oneByte];
                await stream.ReadAsync(checksumVerificationOptionBuffer, 0, oneByte);
                Assert.AreEqual(DefaultChecksumVerificationOption, checksumVerificationOptionBuffer[0]);

                byte[] preserveSMBPermissionsBuffer = new byte[oneByte];
                await stream.ReadAsync(preserveSMBPermissionsBuffer, 0, oneByte);
                Assert.AreEqual(0, preserveSMBPermissionsBuffer[0]);

                byte[] preserveSMBInfoBuffer = new byte[oneByte];
                await stream.ReadAsync(preserveSMBInfoBuffer, 0, oneByte);
                Assert.AreEqual(0, preserveSMBInfoBuffer[0]);

                byte[] s2sGetPropertiesInBackendBuffer = new byte[oneByte];
                await stream.ReadAsync(s2sGetPropertiesInBackendBuffer, 0, oneByte);
                Assert.AreEqual(0, s2sGetPropertiesInBackendBuffer[0]);

                byte[] s2sSourceChangeValidationBuffer = new byte[oneByte];
                await stream.ReadAsync(s2sSourceChangeValidationBuffer, 0, oneByte);
                Assert.AreEqual(0, s2sSourceChangeValidationBuffer[0]);

                byte[] destLengthValidationBuffer = new byte[oneByte];
                await stream.ReadAsync(destLengthValidationBuffer, 0, oneByte);
                Assert.AreEqual(0, destLengthValidationBuffer[0]);

                byte[] s2sInvalidMetadataHandleOptionBuffer = new byte[oneByte];
                await stream.ReadAsync(s2sInvalidMetadataHandleOptionBuffer, 0, oneByte);
                Assert.AreEqual(DefaultS2sInvalidMetadataHandleOption, s2sInvalidMetadataHandleOptionBuffer[0]);

                byte[] deleteSnapshotsOptionBuffer = new byte[oneByte];
                await stream.ReadAsync(deleteSnapshotsOptionBuffer, 0, oneByte);
                Assert.AreEqual((byte)DefaultDeleteSnapshotsOption, deleteSnapshotsOptionBuffer[0]);

                byte[] permanentDeleteOptionBuffer = new byte[oneByte];
                await stream.ReadAsync(permanentDeleteOptionBuffer, 0, oneByte);
                Assert.AreEqual((byte)DefaultPermanentDeleteOption, permanentDeleteOptionBuffer[0]);

                byte[] rehydratePriorityTypeBuffer = new byte[oneByte];
                await stream.ReadAsync(rehydratePriorityTypeBuffer, 0, oneByte);
                Assert.AreEqual((byte)DefaultRehydratePriorityType, rehydratePriorityTypeBuffer[0]);

                byte[] atomicJobStateBuffer = new byte[oneByte];
                await stream.ReadAsync(atomicJobStateBuffer, 0, oneByte);
                Assert.AreEqual((byte)DefaultJobStatus.State, atomicJobStateBuffer[0]);

                byte[] atomicJobHasFailedItemsBuffer = new byte[oneByte];
                await stream.ReadAsync(atomicJobHasFailedItemsBuffer, 0, oneByte);
                Assert.AreEqual(Convert.ToByte(DefaultJobStatus.HasFailedItems), atomicJobHasFailedItemsBuffer[0]);

                byte[] atomicJobHasSkippedItemsBuffer = new byte[oneByte];
                await stream.ReadAsync(atomicJobHasSkippedItemsBuffer, 0, oneByte);
                Assert.AreEqual(Convert.ToByte(DefaultJobStatus.HasSkippedItems), atomicJobHasSkippedItemsBuffer[0]);

                byte[] atomicPartStateBuffer = new byte[oneByte];
                await stream.ReadAsync(atomicPartStateBuffer, 0, oneByte);
                Assert.AreEqual((byte)DefaultPartStatus.State, atomicPartStateBuffer[0]);

                byte[] atomiPartHasFailedItemsBuffer = new byte[oneByte];
                await stream.ReadAsync(atomiPartHasFailedItemsBuffer, 0, oneByte);
                Assert.AreEqual(Convert.ToByte(DefaultJobStatus.HasFailedItems), atomiPartHasFailedItemsBuffer[0]);

                byte[] atomicPartHasSkippedItemsBuffer = new byte[oneByte];
                await stream.ReadAsync(atomicPartHasSkippedItemsBuffer, 0, oneByte);
                Assert.AreEqual(Convert.ToByte(DefaultJobStatus.HasSkippedItems), atomicPartHasSkippedItemsBuffer[0]);
            }
        }

        [Test]
        public void Serialize_Error()
        {
            // Arrange
            JobPartPlanHeader header = CreateDefaultJobPartHeader();

            // Act / Assert
            Assert.Catch<ArgumentNullException>(
                () => header.Serialize(default),
                "Stream cannot be null");
        }

        [Test]
         public void Deserialize()
        {
            // Arrange
            IDictionary<string, string> metadata = DataProvider.BuildMetadata();
            IDictionary<string, string> blobTags = DataProvider.BuildTags();

            JobPartPlanHeader header = CreateDefaultJobPartHeader(
                metadata: metadata,
                blobTags: blobTags);

            using (Stream stream = new MemoryStream(DataMovementConstants.JobPartPlanFile.JobPartHeaderSizeInBytes))
            {
                header.Serialize(stream);

                // Act / Assert
                DeserializeAndVerify(stream, DataMovementConstants.JobPartPlanFile.SchemaVersion, metadata, blobTags);
            }
        }

        [Test]
        public void Deserialize_File_Version_b1()
        {
            // Arrange
            string samplePath = Path.Combine("Resources", "SampleJobPartPlanFile.steVb1");
            using (FileStream stream = File.OpenRead(samplePath))
            {
                // Act / Assert
                Assert.Catch<ArgumentException>(
                    () => JobPartPlanHeader.Deserialize(stream),
                    $"The checkpoint file schema version {DataMovementConstants.JobPartPlanFile.SchemaVersion_b1} is not supported by this version of the SDK.");
            }
        }

        [Test]
        public void Deserialize_File_Version_b2()
        {
            // Arrange
            string samplePath = Path.Combine("Resources", "SampleJobPartPlanFile.steVb2");
            using (FileStream stream = File.OpenRead(samplePath))
            {
                // Act / Assert
<<<<<<< HEAD
                Assert.Catch<ArgumentException>(
                    () => JobPartPlanHeader.Deserialize(stream),
                    $"The checkpoint file schema version {DataMovementConstants.PlanFile.SchemaVersion_b2} is not supported by this version of the SDK.");
            }
        }

        [Test]
        public void Deserialize_File_Version_b3()
        {
            // Arrange
            string samplePath = Path.Combine("Resources", "SampleJobPartPlanFile.steVb3");
            using (FileStream stream = File.OpenRead(samplePath))
            {
                // Act / Assert
                DeserializeAndVerify(stream, DataMovementConstants.PlanFile.SchemaVersion_b3, DataProvider.BuildMetadata(), DataProvider.BuildTags());
=======
                DeserializeAndVerify(stream, DataMovementConstants.JobPartPlanFile.SchemaVersion_b2, DataProvider.BuildMetadata(), DataProvider.BuildTags());
>>>>>>> 70c5d14e
            }
        }

        [Test]
        public void Deserialize_Error()
        {
            // Arrange
            JobPartPlanHeader header = CreateDefaultJobPartHeader();

            // Act / Assert
            Assert.Catch<ArgumentNullException>(
                () => JobPartPlanHeader.Deserialize(default));
        }

        private void DeserializeAndVerify(
            Stream stream,
            string schemaVersion,
            IDictionary<string, string> metadata,
            IDictionary<string, string> blobTags)
        {
            JobPartPlanHeader deserializedHeader = JobPartPlanHeader.Deserialize(stream);

            // Assert
            Assert.AreEqual(deserializedHeader.Version, schemaVersion);
            Assert.AreEqual(deserializedHeader.StartTime, DefaultStartTime);
            Assert.AreEqual(deserializedHeader.TransferId, DefaultTransferId);
            Assert.AreEqual(deserializedHeader.PartNumber, DefaultPartNumber);
            Assert.AreEqual(deserializedHeader.SourcePath, DefaultSourcePath);
            Assert.AreEqual(deserializedHeader.SourcePathLength, DefaultSourcePath.Length);
            Assert.AreEqual(deserializedHeader.SourceExtraQuery, DefaultSourceQuery);
            Assert.AreEqual(deserializedHeader.SourceExtraQueryLength, DefaultSourceQuery.Length);
            Assert.AreEqual(deserializedHeader.DestinationPath, DefaultDestinationPath);
            Assert.AreEqual(deserializedHeader.DestinationPathLength, DefaultDestinationPath.Length);
            Assert.AreEqual(deserializedHeader.DestinationExtraQuery, DefaultDestinationQuery);
            Assert.AreEqual(deserializedHeader.DestinationExtraQueryLength, DefaultDestinationQuery.Length);
            Assert.IsFalse(deserializedHeader.IsFinalPart);
            Assert.IsFalse(deserializedHeader.ForceWrite);
            Assert.IsFalse(deserializedHeader.ForceIfReadOnly);
            Assert.IsFalse(deserializedHeader.AutoDecompress);
            Assert.AreEqual(deserializedHeader.Priority, DefaultPriority);
            Assert.AreEqual(deserializedHeader.TTLAfterCompletion, DefaultTtlAfterCompletion);
            Assert.AreEqual(deserializedHeader.JobPlanOperation, DefaultJobPlanOperation);
            Assert.AreEqual(deserializedHeader.FolderPropertyMode, DefaultFolderPropertiesMode);
            Assert.AreEqual(deserializedHeader.NumberChunks, DefaultNumberChunks);
            Assert.AreEqual(deserializedHeader.DstBlobData.BlobType, DefaultBlobType);
            Assert.IsFalse(deserializedHeader.DstBlobData.NoGuessMimeType);
            Assert.AreEqual(deserializedHeader.DstBlobData.ContentType, DefaultContentType);
            Assert.AreEqual(deserializedHeader.DstBlobData.ContentTypeLength, DefaultContentType.Length);
            Assert.AreEqual(deserializedHeader.DstBlobData.ContentEncoding, DefaultContentEncoding);
            Assert.AreEqual(deserializedHeader.DstBlobData.ContentEncodingLength, DefaultContentEncoding.Length);
            Assert.AreEqual(deserializedHeader.DstBlobData.ContentLanguage, DefaultContentLanguage);
            Assert.AreEqual(deserializedHeader.DstBlobData.ContentLanguageLength, DefaultContentLanguage.Length);
            Assert.AreEqual(deserializedHeader.DstBlobData.ContentDisposition, DefaultContentDisposition);
            Assert.AreEqual(deserializedHeader.DstBlobData.ContentDispositionLength, DefaultContentDisposition.Length);
            Assert.AreEqual(deserializedHeader.DstBlobData.CacheControl, DefaultCacheControl);
            Assert.AreEqual(deserializedHeader.DstBlobData.CacheControlLength, DefaultCacheControl.Length);
            Assert.AreEqual(deserializedHeader.DstBlobData.BlockBlobTier, DefaultBlockBlobTier);
            Assert.AreEqual(deserializedHeader.DstBlobData.PageBlobTier, DefaultPageBlobTier);
            Assert.IsFalse(deserializedHeader.DstBlobData.PutMd5);
            string metadataStr = DictionaryToString(metadata);
            Assert.AreEqual(deserializedHeader.DstBlobData.Metadata, metadataStr);
            Assert.AreEqual(deserializedHeader.DstBlobData.MetadataLength, metadataStr.Length);
            string blobTagsStr = DictionaryToString(blobTags);
            Assert.AreEqual(deserializedHeader.DstBlobData.BlobTags, blobTagsStr);
            Assert.AreEqual(deserializedHeader.DstBlobData.BlobTagsLength, blobTagsStr.Length);
            Assert.IsFalse(deserializedHeader.DstBlobData.IsSourceEncrypted);
            Assert.AreEqual(deserializedHeader.DstBlobData.CpkScopeInfo, DefaultCpkScopeInfo);
            Assert.AreEqual(deserializedHeader.DstBlobData.CpkScopeInfoLength, DefaultCpkScopeInfo.Length);
            Assert.AreEqual(deserializedHeader.DstBlobData.BlockSize, DefaultBlockSize);
            Assert.IsFalse(deserializedHeader.DstLocalData.PreserveLastModifiedTime);
            Assert.AreEqual(deserializedHeader.DstLocalData.ChecksumVerificationOption, DefaultChecksumVerificationOption);
            Assert.IsFalse(deserializedHeader.PreserveSMBPermissions);
            Assert.IsFalse(deserializedHeader.PreserveSMBInfo);
            Assert.IsFalse(deserializedHeader.S2SGetPropertiesInBackend);
            Assert.IsFalse(deserializedHeader.S2SSourceChangeValidation);
            Assert.IsFalse(deserializedHeader.DestLengthValidation);
            Assert.AreEqual(deserializedHeader.S2SInvalidMetadataHandleOption, DefaultS2sInvalidMetadataHandleOption);
            Assert.AreEqual(deserializedHeader.DeleteSnapshotsOption, DefaultDeleteSnapshotsOption);
            Assert.AreEqual(deserializedHeader.PermanentDeleteOption, DefaultPermanentDeleteOption);
            Assert.AreEqual(deserializedHeader.RehydratePriorityType, DefaultRehydratePriorityType);
            Assert.AreEqual(DefaultJobStatus.State, deserializedHeader.AtomicJobStatus.State);
            Assert.AreEqual(DefaultJobStatus.HasFailedItems, deserializedHeader.AtomicJobStatus.HasFailedItems);
            Assert.AreEqual(DefaultJobStatus.HasSkippedItems, deserializedHeader.AtomicJobStatus.HasSkippedItems);
            Assert.AreEqual(DefaultPartStatus.State, deserializedHeader.AtomicPartStatus.State);
            Assert.AreEqual(DefaultPartStatus.HasFailedItems, deserializedHeader.AtomicPartStatus.HasFailedItems);
            Assert.AreEqual(DefaultPartStatus.HasSkippedItems, deserializedHeader.AtomicPartStatus.HasSkippedItems);
        }
    }
}<|MERGE_RESOLUTION|>--- conflicted
+++ resolved
@@ -475,10 +475,9 @@
             using (FileStream stream = File.OpenRead(samplePath))
             {
                 // Act / Assert
-<<<<<<< HEAD
                 Assert.Catch<ArgumentException>(
                     () => JobPartPlanHeader.Deserialize(stream),
-                    $"The checkpoint file schema version {DataMovementConstants.PlanFile.SchemaVersion_b2} is not supported by this version of the SDK.");
+                    $"The checkpoint file schema version {DataMovementConstants.JobPartPlanFile.SchemaVersion_b2} is not supported by this version of the SDK.");
             }
         }
 
@@ -490,10 +489,7 @@
             using (FileStream stream = File.OpenRead(samplePath))
             {
                 // Act / Assert
-                DeserializeAndVerify(stream, DataMovementConstants.PlanFile.SchemaVersion_b3, DataProvider.BuildMetadata(), DataProvider.BuildTags());
-=======
-                DeserializeAndVerify(stream, DataMovementConstants.JobPartPlanFile.SchemaVersion_b2, DataProvider.BuildMetadata(), DataProvider.BuildTags());
->>>>>>> 70c5d14e
+                DeserializeAndVerify(stream, DataMovementConstants.JobPartPlanFile.SchemaVersion_b3, DataProvider.BuildMetadata(), DataProvider.BuildTags());
             }
         }
 
