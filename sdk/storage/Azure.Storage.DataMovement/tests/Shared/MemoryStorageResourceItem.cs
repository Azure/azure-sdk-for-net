--- conflicted
+++ resolved
@@ -68,11 +68,7 @@
             throw new NotImplementedException();
         }
 
-<<<<<<< HEAD
         protected internal override Task<StorageResourceProperties> GetPropertiesAsync(CancellationToken token = default)
-=======
-        public override StorageResourceCheckpointData GetDestinationCheckpointData()
->>>>>>> 1bc8916f
         {
             return Task.FromResult(new StorageResourceProperties(default, default, Buffer.Length, default));
         }
