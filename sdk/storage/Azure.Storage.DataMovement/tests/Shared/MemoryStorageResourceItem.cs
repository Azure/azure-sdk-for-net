// Copyright (c) Microsoft Corporation. All rights reserved.
// Licensed under the MIT License.

using System;
using System.Collections.Generic;
using System.IO;
using System.Threading;
using System.Threading.Tasks;

namespace Azure.Storage.DataMovement.Tests
{
    internal class MemoryStorageResourceItem : StorageResourceItem
    {
        public Memory<byte> Buffer { get; set; } = Memory<byte>.Empty;

        public override Uri Uri { get; }

        public override string ProviderId => "mock";

        protected internal override string ResourceId => "MemoryBuffer";

        protected internal override TransferOrder TransferType => TransferOrder.Unordered;

        protected internal override long MaxSupportedSingleTransferSize => long.MaxValue;
<<<<<<< HEAD

        protected internal override long MaxSupportedSingleTransferSize => long.MaxValue;
=======
>>>>>>> b38a9c20

        protected internal override long MaxSupportedChunkSize => long.MaxValue;

        protected internal override long? Length => Buffer.Length;

        public MemoryStorageResourceItem(Uri uri = default)
        {
            Uri = uri ?? new Uri($"memory://localhost/mycontainer/mypath-{Guid.NewGuid()}/resource-item-{Guid.NewGuid()}");
        }

        protected internal override Task CompleteTransferAsync(
            bool overwrite,
            StorageResourceCompleteTransferOptions completeTransferOptions,
            CancellationToken cancellationToken = default)
        {
            return Task.CompletedTask;
        }

        protected internal override Task CopyBlockFromUriAsync(StorageResourceItem sourceResource, HttpRange range, bool overwrite, long completeLength, StorageResourceCopyFromUriOptions options = null, CancellationToken cancellationToken = default)
        {
            throw new NotImplementedException();
        }

        protected internal override async Task CopyFromStreamAsync(Stream stream, long streamLength, bool overwrite, long completeLength, StorageResourceWriteToOffsetOptions options = null, CancellationToken cancellationToken = default)
        {
            if (!overwrite && !Buffer.IsEmpty)
            {
                return;
            }
            byte[] buf = new byte[streamLength];
            MemoryStream dest = new(buf);
            await stream.CopyToAsync(dest);
            Buffer = new Memory<byte>(buf);
        }

        protected internal override Task CopyFromUriAsync(StorageResourceItem sourceResource, bool overwrite, long completeLength, StorageResourceCopyFromUriOptions options = null, CancellationToken cancellationToken = default)
        {
            throw new NotImplementedException();
        }

        protected internal override Task<bool> DeleteIfExistsAsync(CancellationToken cancellationToken = default)
        {
            bool result = !Buffer.IsEmpty;
            Buffer = Memory<byte>.Empty;
            return Task.FromResult(result);
        }

        protected internal override Task<HttpAuthorization> GetCopyAuthorizationHeaderAsync(CancellationToken cancellationToken = default)
        {
            throw new NotImplementedException();
        }

        protected internal override Task<StorageResourceItemProperties> GetPropertiesAsync(CancellationToken token = default)
        {
            return Task.FromResult(new StorageResourceItemProperties()
            {
                ResourceLength = Buffer.Length,
                ETag = new ETag("etag"),
                LastModifiedTime = DateTimeOffset.UtcNow
            });
        }

        protected internal override StorageResourceCheckpointDetails GetDestinationCheckpointDetails()
        {
            throw new NotImplementedException();
        }

        protected internal override StorageResourceCheckpointDetails GetSourceCheckpointDetails()
        {
            throw new NotImplementedException();
        }

        protected internal override Task<StorageResourceReadStreamResult> ReadStreamAsync(long position = 0, long? length = null, CancellationToken cancellationToken = default)
        {
            var slice = length.HasValue ? Buffer.Slice((int)position, (int)length.Value) : Buffer.Slice((int)position);
            return Task.FromResult(new StorageResourceReadStreamResult(new MemoryStream(slice.ToArray())));
        }

        protected internal override Task<string> GetPermissionsAsync(
            StorageResourceItemProperties properties = default,
            CancellationToken cancellationToken = default)
        {
            throw new NotImplementedException();
        }

        protected internal override Task SetPermissionsAsync(
            StorageResourceItem sourceResource,
            StorageResourceItemProperties sourceProperties,
            CancellationToken cancellationToken = default)
        {
            throw new NotImplementedException();
        }
    }
}<|MERGE_RESOLUTION|>--- conflicted
+++ resolved
@@ -22,11 +22,6 @@
         protected internal override TransferOrder TransferType => TransferOrder.Unordered;
 
         protected internal override long MaxSupportedSingleTransferSize => long.MaxValue;
-<<<<<<< HEAD
-
-        protected internal override long MaxSupportedSingleTransferSize => long.MaxValue;
-=======
->>>>>>> b38a9c20
 
         protected internal override long MaxSupportedChunkSize => long.MaxValue;
 
