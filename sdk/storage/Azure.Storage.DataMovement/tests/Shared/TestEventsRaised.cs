﻿// Copyright (c) Microsoft Corporation. All rights reserved.
// Licensed under the MIT License.

using System;
using System.Collections.Concurrent;
using System.Collections.Generic;
using System.Linq;
using System.Threading.Tasks;
using NUnit.Framework;

namespace Azure.Storage.DataMovement.Tests
{
    /// <summary>
    /// Stores the events raised as the test progresses.
    ///
    /// This will provide checks to ensure that the expected amount of events
    /// are raised during a test.
    ///
    /// This also prevents a test from being torn down terribly when doing
    /// an Assert.Failure in the middle of an event.
    ///
    /// Also if there's multiple failures then we will catch all of them.
    /// Which would mainly occur during <see cref="TransferErrorMode.ContinueOnFailure"/>
    /// </summary>
    public class TestEventsRaised : IDisposable
    {
        private static readonly TransferStatus InProgressStatus = new TransferStatusInternal(TransferState.InProgress, false, false);
        private static readonly TransferStatus InProgressFailedStatus = new TransferStatusInternal(TransferState.InProgress, true, false);
        private static readonly TransferStatus InProgressSkippedStatus = new TransferStatusInternal(TransferState.InProgress, false, true);
        private static readonly TransferStatus StoppingFailedStatus = new TransferStatusInternal(TransferState.Stopping, true, false);
        private static readonly TransferStatus SuccessfulCompletedStatus = new TransferStatusInternal(TransferState.Completed, false, false);
        private static readonly TransferStatus SkippedCompletedStatus = new TransferStatusInternal(TransferState.Completed, false, true);
        private static readonly TransferStatus FailedCompletedStatus = new TransferStatusInternal(TransferState.Completed, true, false);

        public List<TransferStatusEventArgs> StatusEvents { get; internal set; }
        public ConcurrentBag<TransferItemFailedEventArgs> FailedEvents { get; internal set; }
        public ConcurrentBag<TransferItemSkippedEventArgs> SkippedEvents { get; internal set; }
        public ConcurrentBag<TransferItemCompletedEventArgs> SingleCompletedEvents { get; internal set; }

        private List<TransferOptions> _options;

        private TestEventsRaised()
        {
            StatusEvents = new List<TransferStatusEventArgs>();
            FailedEvents = new ConcurrentBag<TransferItemFailedEventArgs>();
            SkippedEvents = new ConcurrentBag<TransferItemSkippedEventArgs>();
            SingleCompletedEvents = new ConcurrentBag<TransferItemCompletedEventArgs>();
        }

        public TestEventsRaised(TransferOptions options)
            : this()
        {
            options.ItemTransferFailed += AppendFailedArg;
            options.TransferStatusChanged += AppendStatusArg;
            options.ItemTransferSkipped += AppendSkippedArg;
            options.ItemTransferCompleted += AppendSingleTransferCompleted;
            _options = new List<TransferOptions> { options };
        }

        public TestEventsRaised(List<TransferOptions> optionsList)
            : this()
        {
            _options = new List<TransferOptions>();
            foreach (TransferOptions options in optionsList)
            {
                options.ItemTransferFailed += AppendFailedArg;
                options.TransferStatusChanged += AppendStatusArg;
                options.ItemTransferSkipped += AppendSkippedArg;
                options.ItemTransferCompleted += AppendSingleTransferCompleted;
                _options.Add(options);
            }
        }

        public void Dispose()
        {
            foreach (TransferOptions options in _options)
            {
                options.ItemTransferFailed -= AppendFailedArg;
                options.TransferStatusChanged -= AppendStatusArg;
                options.ItemTransferSkipped -= AppendSkippedArg;
                options.ItemTransferCompleted -= AppendSingleTransferCompleted;
            }
        }

        private Task AppendFailedArg(TransferItemFailedEventArgs args)
        {
            FailedEvents.Add(args);
            return Task.CompletedTask;
        }

        private Task AppendStatusArg(TransferStatusEventArgs args)
        {
            StatusEvents.Add(args);
            return Task.CompletedTask;
        }

        private Task AppendSkippedArg(TransferItemSkippedEventArgs args)
        {
            SkippedEvents.Add(args);
            return Task.CompletedTask;
        }

        private Task AppendSingleTransferCompleted(TransferItemCompletedEventArgs args)
        {
            SingleCompletedEvents.Add(args);
            return Task.CompletedTask;
        }

        private void AssertTransferStatusCollection(TransferStatus[] expected, TransferStatus[] actual)
        {
            Assert.AreEqual(expected.Length, actual.Length);
            Assert.Multiple(() =>
            {
                for (int i = 0; i < expected.Length; i++)
                {
                    if (!expected[i].Equals(actual[i]))
                    {
                        // Compared to individual Assert statements, this makes it clear when running the test, what's failing.
                        Assert.Fail($"Transfer State Mismatch:" +
                            $"Expected {nameof(TransferStatus.State)}: {expected[i].State}; Actual {nameof(TransferStatus.State)}: {actual[i].State}\n" +
                            $"Expected {nameof(TransferStatus.HasFailedItems)}: {expected[i].HasFailedItems}; Actual {nameof(TransferStatus.HasFailedItems)}: {actual[i].HasFailedItems}\n" +
                            $"Expected {nameof(TransferStatus.HasSkippedItems)}: {expected[i].HasSkippedItems}; Actual {nameof(TransferStatus.HasSkippedItems)}: {actual[i].HasSkippedItems}\n");
                    }
                }
            });
        }

        public void AssertUnexpectedFailureCheck()
        {
            Assert.Multiple(() =>
            {
                foreach (TransferItemFailedEventArgs failure in FailedEvents)
                {
                    Assert.Fail(
                        $"Failure occurred at Transfer id: {failure.TransferId}.\n" +
                        $"Source Resource Path: {failure.Source.Uri.AbsoluteUri}\n" +
                        $"Destination Resource Path: {failure.Destination.Uri.AbsoluteUri}\n" +
                        $"Exception Message: {failure.Exception.Message}\n" +
                        $"Exception Stack: {failure.Exception.StackTrace}\n");
                }
            });
        }

        /// <summary>
        /// This asserts that the expected events occurred during a single transfer that is expected
        /// to have a <see cref="TransferState.Completed"/> at the end without any skips
        /// or failures.
        /// </summary>
        public async Task AssertSingleCompletedCheck()
        {
            await WaitForStatusEventsAsync().ConfigureAwait(false);

            AssertUnexpectedFailureCheck();
            Assert.IsEmpty(SkippedEvents);
            Assert.IsEmpty(SingleCompletedEvents);

            AssertTransferStatusCollection(
                new TransferStatus[] {
                    InProgressStatus,
                    SuccessfulCompletedStatus },
                StatusEvents.Select(e => e.TransferStatus).ToArray());
        }

        /// <summary>
        /// This asserts that the expected events occurred during a single transfer that is expected
        /// to have a <see cref="TransferState.CompletedWithSkippedTransfers"/> at the end without any
        /// or failures.
        /// </summary>
        public async Task AssertSingleSkippedCheck()
        {
            await WaitForStatusEventsAsync().ConfigureAwait(false);

            AssertUnexpectedFailureCheck();
            Assert.IsEmpty(SingleCompletedEvents);
            Assert.AreEqual(1, SkippedEvents.Count);
            Assert.NotNull(SkippedEvents.First().Source.Uri);
            Assert.NotNull(SkippedEvents.First().Destination.Uri);

            AssertTransferStatusCollection(
                new TransferStatus[] {
                    InProgressStatus,
                    InProgressSkippedStatus,
                    SkippedCompletedStatus },
                StatusEvents.Select(e => e.TransferStatus).ToArray());
        }

        /// <summary>
        /// This asserts that the expected events occurred during a single transfer that is expected
        /// to have a <see cref="TransferState.CompletedWithFailedTransfers"/> at the end without any skips.
        /// </summary>
        public async Task AssertSingleFailedCheck(int failureCount)
        {
            await WaitForStatusEventsAsync().ConfigureAwait(false);

            Assert.IsEmpty(SkippedEvents);
            Assert.IsEmpty(SingleCompletedEvents);
            Assert.AreEqual(failureCount, FailedEvents.Count);
            foreach (TransferItemFailedEventArgs args in FailedEvents)
            {
                Assert.NotNull(args.Exception);
                Assert.NotNull(args.Source.Uri);
                Assert.NotNull(args.Destination.Uri);
            }

            AssertTransferStatusCollection(
                new TransferStatus[] {
                    InProgressStatus,
                    InProgressFailedStatus,
                    StoppingFailedStatus,
                    FailedCompletedStatus },
                StatusEvents.Select(e => e.TransferStatus).ToArray());
        }

        /// <summary>
        /// This asserts that the expected events occurred during a container transfer that is expected
        /// to have a <see cref="TransferState.Completed"/> at the end without any skips
        /// or failures.
        /// </summary>
        /// <param name="blobCount">
        /// Expected amount of single transfers within the container transfer.
        /// </param>
        public async Task AssertContainerCompletedCheck(int transferCount)
        {
            await WaitForStatusEventsAsync().ConfigureAwait(false);

            AssertUnexpectedFailureCheck();
            Assert.IsEmpty(SkippedEvents);
            Assert.AreEqual(transferCount, SingleCompletedEvents.Count);

            AssertTransferStatusCollection(
                new TransferStatus[] {
                    InProgressStatus,
                    SuccessfulCompletedStatus },
                StatusEvents.Select(e => e.TransferStatus).ToArray());
        }

        /// <summary>
        /// This asserts that the expected events occurred during a container transfer that is expected
        /// to have a <see cref="TransferState.CompletedWithFailure"/> at the end without any skips.
        /// Assuming <see cref="TransferErrorMode.StopOnAnyFailure"/> was set.
        /// </summary>
        /// <param name="expectedFailureCount">
        /// Expected amount of failure single transfers to occur within the container transfers.
        /// </param>
        public async Task AssertContainerCompletedWithFailedCheck(int expectedFailureCount)
        {
            await WaitForStatusEventsAsync().ConfigureAwait(false);

            if (expectedFailureCount != FailedEvents.Count)
            {
                // We want to call this to print out to see
                // what failures we received since it was the incorrect amount.
                Assert.Multiple(() =>
                {
                    AssertUnexpectedFailureCheck();
                    Assert.AreEqual(expectedFailureCount, FailedEvents.Count);
                });
            }
            Assert.IsEmpty(SkippedEvents);

            AssertTransferStatusCollection(
                new TransferStatus[] {
                    InProgressStatus,
                    InProgressFailedStatus,
                    StoppingFailedStatus,
                    FailedCompletedStatus },
                StatusEvents.Select(e => e.TransferStatus).ToArray());
        }

        /// <summary>
        /// This asserts that the expected events occurred during a container transfer that is expected
        /// to have a <see cref="TransferState.CompletedWithFailure"/> at the end without any skips.
        /// Assuming <see cref="TransferErrorMode.ContinueOnFailure"/> was set.
        /// </summary>
        /// <param name="expectedFailureCount">
        /// Expected amount of failure single transfers to occur within the container transfers.
        /// </param>
        public async Task AssertContainerCompletedWithFailedCheckContinue(int expectedFailureCount)
        {
            await WaitForStatusEventsAsync().ConfigureAwait(false);

            if (expectedFailureCount != FailedEvents.Count)
            {
                // We want to call this to print out to see
                // what failures we received since it was the incorrect amount.
                Assert.Multiple(() =>
                {
                    AssertUnexpectedFailureCheck();
                    Assert.AreEqual(expectedFailureCount, FailedEvents.Count);
                });
            }
            Assert.IsEmpty(SkippedEvents);

            AssertTransferStatusCollection(
                new TransferStatus[] {
                    InProgressStatus,
                    InProgressFailedStatus,
                    FailedCompletedStatus },
                StatusEvents.Select(e => e.TransferStatus).ToArray());
        }

        /// <summary>
        /// This asserts that the expected events occurred during a container transfer that is expected
        /// to have a <see cref="TransferState.CompletedWithSkippedTransfers"/> at the end without any failures.
        /// </summary>
        /// <param name="expectedSkipCount">
        /// Expected amount of skipped single transfers to occur within the container transfers.
        /// </param>
        public async Task AssertContainerCompletedWithSkippedCheck(int expectedSkipCount)
        {
            await WaitForStatusEventsAsync().ConfigureAwait(false);

            AssertUnexpectedFailureCheck();
            Assert.AreEqual(expectedSkipCount, SkippedEvents.Count);

            AssertTransferStatusCollection(
                new TransferStatus[] {
                    InProgressStatus,
                    InProgressSkippedStatus,
                    SkippedCompletedStatus },
                StatusEvents.Select(e => e.TransferStatus).ToArray());
        }

        public async Task AssertPausedCheck()
        {
            await WaitForStatusEventsAsync().ConfigureAwait(false);
            Assert.IsEmpty(SkippedEvents);
<<<<<<< HEAD

            AssertTransferStatusCollection(
                new TransferStatus[] {
                    InProgressStatus,
                    new TransferStatusInternal(TransferState.Paused, false, false) },
                StatusEvents.Select(e => e.TransferStatus).ToArray());
=======
            Assert.AreEqual(TransferState.Paused, StatusEvents.Last().TransferStatus.State);
>>>>>>> c2a9a198
        }

        /// <summary>
        /// Static method which populates option bags event handlers being used by the TestEventsRaised in order
        /// to keep track of all the events that occur during the transfer.
        /// </summary>
        /// <param name="transferCount">The expected amount of options.</param>
        /// <param name="listOptions">The options bag reference. If there are existing options, use the existing options,
        /// if not default options will be created so event args can be added to the event handlers</param>
        /// <returns>A respective list of Events Raised coordinating with the options given.</returns>
        internal static List<TestEventsRaised> PopulateTestOptions(int transferCount, ref List<TransferOptions> listOptions)
        {
            List<TestEventsRaised> eventRaisedList = new List<TestEventsRaised>(transferCount);
            if (listOptions == default || listOptions?.Count == 0)
            {
                listOptions ??= new List<TransferOptions>(transferCount);
                for (int i = 0; i < transferCount; i++)
                {
                    TransferOptions currentOptions = new TransferOptions();
                    TestEventsRaised testEventRaisedCurrent = new TestEventsRaised(currentOptions);
                    listOptions.Add(currentOptions);
                    eventRaisedList.Add(testEventRaisedCurrent);
                }
            }
            else
            {
                // If blobNames is populated make sure these number of blobs match
                Assert.AreEqual(transferCount, listOptions.Count);
                // Add TestEventRaised to each option
                foreach (TransferOptions currentOptions in listOptions)
                {
                    TestEventsRaised testEventRaisedCurrent = new TestEventsRaised(currentOptions);
                    eventRaisedList.Add(testEventRaisedCurrent);
                }
            }
            return eventRaisedList;
        }

        /// <summary>
        /// The final job status event can come in after the transfer is finished.
        /// This is expected so wait for a brief time to allow that event to come in.
        /// </summary>
        private Task WaitForStatusEventsAsync()
        {
            return Task.Delay(150);
        }
    }
}<|MERGE_RESOLUTION|>--- conflicted
+++ resolved
@@ -325,16 +325,7 @@
         {
             await WaitForStatusEventsAsync().ConfigureAwait(false);
             Assert.IsEmpty(SkippedEvents);
-<<<<<<< HEAD
-
-            AssertTransferStatusCollection(
-                new TransferStatus[] {
-                    InProgressStatus,
-                    new TransferStatusInternal(TransferState.Paused, false, false) },
-                StatusEvents.Select(e => e.TransferStatus).ToArray());
-=======
             Assert.AreEqual(TransferState.Paused, StatusEvents.Last().TransferStatus.State);
->>>>>>> c2a9a198
         }
 
         /// <summary>
