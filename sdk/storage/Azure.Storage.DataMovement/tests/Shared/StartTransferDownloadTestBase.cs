﻿// Copyright (c) Microsoft Corporation. All rights reserved.
// Licensed under the MIT License.

using System;
using System.Collections.Generic;
using System.IO;
using System.Linq;
using System.Text;
using System.Threading;
using System.Threading.Tasks;
using Azure.Core;
using Azure.Core.TestFramework;
using Azure.Storage.Common;
using Azure.Storage.Test.Shared;
using NUnit.Framework;

namespace Azure.Storage.DataMovement.Tests
{
    public abstract class StartTransferDownloadTestBase<
        TServiceClient,
        TContainerClient,
        TObjectClient,
        TClientOptions,
        TEnvironment> : StorageTestBase<TEnvironment>
        where TServiceClient : class
        where TContainerClient : class
        where TObjectClient : class
        where TClientOptions : ClientOptions
        where TEnvironment : StorageTestEnvironment, new()
    {
        private readonly string _generatedResourceNamePrefix;
        private readonly string _expectedOverwriteExceptionMessage;

        public ClientBuilder<TServiceClient, TClientOptions> ClientBuilder { get; protected set; }

        /// <summary>
        /// Constructor for TransferManager.StartTransferAsync tests
        ///
        /// The async is defaulted to true, since we do not have sync StartTransfer methods.
        /// </summary>
        /// <param name="expectedOverwriteExceptionMessage">
        /// To confirm the correct overwrite exception was thrown, we check against
        /// this exception message to verify.
        /// </param>
        /// <param name="generatedResourcenamePrefix"></param>
        /// <param name="mode"></param>
        public StartTransferDownloadTestBase(
            bool async,
            string expectedOverwriteExceptionMessage,
            string generatedResourceNamePrefix = default,
            RecordedTestMode? mode = null) : base(async, mode)
        {
            if (expectedOverwriteExceptionMessage is null)
            {
                throw new ArgumentNullException(expectedOverwriteExceptionMessage);
            }
            if (expectedOverwriteExceptionMessage.Length == 0)
            {
                throw new ArgumentException("Value cannot be an empty string.", expectedOverwriteExceptionMessage);
            }
            _generatedResourceNamePrefix = generatedResourceNamePrefix ?? "test-resource-";
            _expectedOverwriteExceptionMessage = expectedOverwriteExceptionMessage;
        }

        #region Service-Specific Methods
        /// <summary>
        /// Gets a service-specific disposing container for use with tests in this class.
        /// </summary>
        /// <param name="service">Optionally specified service client to get container from.</param>
        /// <param name="containerName">Optional container name specification.</param>
        protected abstract Task<IDisposingContainer<TContainerClient>> GetDisposingContainerAsync(
            TServiceClient service = default,
            string containerName = default);

        /// <summary>
        /// Gets a new service-specific child object client from a given container, e.g. a BlobClient from a
        /// TContainerClient or a TObjectClient from a ShareClient.
        /// </summary>
        /// <param name="container">Container to get resource from.</param>
        /// <param name="objectLength">Sets the resource size in bytes, for resources that require this upfront.</param>
        /// <param name="createResource">Whether to call CreateAsync on the resource, if necessary.</param>
        /// <param name="objectName">Optional name for the resource.</param>
        /// <param name="options">ClientOptions for the resource client.</param>
        /// <param name="contents">If specified, the contents will be uploaded to the object client.</param>
        protected abstract Task<TObjectClient> GetObjectClientAsync(
            TContainerClient container,
            long? objectLength,
            string objectName,
            bool createResource = false,
            TClientOptions options = default,
            Stream contents = default);

        /// <summary>
        /// Gets the specific storage resource from the given TObjectClient
        /// e.g. TObjectClient to a ShareFileStorageResource, TObjectClient to a BlockBlobStorageResource.
        /// </summary>
        /// <param name="objectClient">The object client to create the storage resource object.</param>
        /// <returns></returns>
        protected abstract StorageResourceItem GetStorageResourceItem(TObjectClient objectClient);

        /// <summary>
        /// Calls the OpenRead method on the TObjectClient.
        ///
        /// This is mainly used to verify the contents of the Object Client.
        /// </summary>
        /// <param name="objectClient">The object client to get the Open Read Stream from.</param>
        /// <returns></returns>
        protected abstract Task<Stream> OpenReadAsync(TObjectClient objectClient);
        #endregion

        protected string GetNewObjectName()
            => _generatedResourceNamePrefix + ClientBuilder.Recording.Random.NewGuid();

        private async Task<TransferOperation> CreateStartTransfer(
            TContainerClient containerClient,
            string localDirectoryPath,
            int concurrency,
            bool createFailedCondition = false,
            TransferOptions options = default,
            int size = DataMovementTestConstants.KB)
        {
            // Arrange
            // Create source local file for checking, and source object
            string sourceObjectName = GetNewObjectName();
            string destFile;
            if (createFailedCondition)
            {
                destFile = await CreateRandomFileAsync(localDirectoryPath);
            }
            else
            {
                destFile = Path.Combine(localDirectoryPath, GetNewObjectName());
            }

            // Create new source object.
            TObjectClient TObjectClient = await GetObjectClientAsync(
                containerClient,
                objectName: sourceObjectName,
                objectLength: size,
                createResource: true);
            StorageResourceItem sourceResource = GetStorageResourceItem(TObjectClient);
            StorageResource destinationResource = LocalFilesStorageResourceProvider.FromFile(destFile);

            // Create Transfer Manager with single threaded operation
            TransferManagerOptions managerOptions = new TransferManagerOptions()
            {
                MaximumConcurrency = concurrency,
            };
            TransferManager transferManager = new TransferManager(managerOptions);

            // Start transfer and await for completion.
            return await transferManager.StartTransferAsync(
                sourceResource,
                destinationResource,
                options).ConfigureAwait(false);
        }

        [RecordedTest]
        public async Task StartTransfer_AwaitCompletion()
        {
            // Arrange
            await using IDisposingContainer<TContainerClient> test = await GetDisposingContainerAsync();
            using DisposingLocalDirectory testDirectory = DisposingLocalDirectory.GetTestDirectory();

            // Create transfer to do a AwaitCompletion
            TransferOptions options = new TransferOptions();
            TestEventsRaised failureTransferHolder = new TestEventsRaised(options);
            TransferOperation transfer = await CreateStartTransfer(
                containerClient: test.Container,
                localDirectoryPath: testDirectory.DirectoryPath,
                concurrency: 1,
                options: options);

            // Act
            CancellationTokenSource cancellationTokenSource = new CancellationTokenSource(TimeSpan.FromSeconds(5));
            await TestTransferWithTimeout.WaitForCompletionAsync(
                transfer,
                failureTransferHolder,
                cancellationTokenSource.Token).ConfigureAwait(false);

            // Assert
            failureTransferHolder.AssertUnexpectedFailureCheck();
            Assert.NotNull(transfer);
            Assert.IsTrue(transfer.HasCompleted);
            Assert.AreEqual(TransferState.Completed, transfer.Status.State);
        }

        [RecordedTest]
        public async Task StartTransfer_AwaitCompletion_Failed()
        {
            // Arrange
            await using IDisposingContainer<TContainerClient> test = await GetDisposingContainerAsync();
            using DisposingLocalDirectory testDirectory = DisposingLocalDirectory.GetTestDirectory();

            TransferOptions options = new TransferOptions()
            {
<<<<<<< HEAD
                CreationPreference = StorageResourceCreationMode.FailIfExists
=======
                CreationMode = StorageResourceCreationMode.FailIfExists
>>>>>>> c2a9a198
            };
            TestEventsRaised testEventRaised = new TestEventsRaised(options);

            // Create transfer to do a AwaitCompletion
            TransferOperation transfer = await CreateStartTransfer(
                containerClient: test.Container,
                localDirectoryPath: testDirectory.DirectoryPath,
                concurrency: 1,
                createFailedCondition: true,
                options: options);

            // Act
            CancellationTokenSource cancellationTokenSource = new CancellationTokenSource(TimeSpan.FromSeconds(5));
            await TestTransferWithTimeout.WaitForCompletionAsync(
                transfer,
                testEventRaised,
                cancellationTokenSource.Token);

            // Assert
            Assert.NotNull(transfer);
            Assert.IsTrue(transfer.HasCompleted);
            Assert.AreEqual(TransferState.Completed, transfer.Status.State);
            Assert.AreEqual(true, transfer.Status.HasFailedItems);
            await testEventRaised.AssertSingleFailedCheck(1);
            Assert.AreEqual(1, testEventRaised.FailedEvents.Count);
            Assert.IsTrue(testEventRaised.FailedEvents.First().Exception.Message.Contains(_expectedOverwriteExceptionMessage));
        }

        [RecordedTest]
        public async Task StartTransfer_AwaitCompletion_Skipped()
        {
            // Arrange
            await using IDisposingContainer<TContainerClient> test = await GetDisposingContainerAsync();
            using DisposingLocalDirectory testDirectory = DisposingLocalDirectory.GetTestDirectory();

            // Create transfer options with Skipping available
            TransferOptions options = new TransferOptions()
            {
<<<<<<< HEAD
                CreationPreference = StorageResourceCreationMode.SkipIfExists
=======
                CreationMode = StorageResourceCreationMode.SkipIfExists
>>>>>>> c2a9a198
            };
            TestEventsRaised testEventRaised = new TestEventsRaised(options);

            // Create transfer to do a AwaitCompletion
            TransferOperation transfer = await CreateStartTransfer(
                containerClient: test.Container,
                localDirectoryPath: testDirectory.DirectoryPath,
                concurrency: 1,
                createFailedCondition: true,
                options: options);

            // Act
            CancellationTokenSource cancellationTokenSource = new CancellationTokenSource(TimeSpan.FromSeconds(5));
            await TestTransferWithTimeout.WaitForCompletionAsync(
                transfer,
                testEventRaised,
                cancellationTokenSource.Token);

            // Assert
            Assert.NotNull(transfer);
            Assert.IsTrue(transfer.HasCompleted);
            Assert.AreEqual(TransferState.Completed, transfer.Status.State);
            Assert.AreEqual(true, transfer.Status.HasSkippedItems);
            await testEventRaised.AssertSingleSkippedCheck();
        }

        internal class VerifyDownloadObjectContentInfo
        {
            public readonly TObjectClient SourceObjectClient;
            public readonly string DestinationLocalPath;
            public TestEventsRaised EventsRaised;
            public TransferOperation TransferOperation;
            public bool CompletedStatus;

            public VerifyDownloadObjectContentInfo(
                TObjectClient sourceClient,
                string destinationFile,
                TestEventsRaised eventsRaised,
                bool completed)
            {
                SourceObjectClient = sourceClient;
                DestinationLocalPath = destinationFile;
                EventsRaised = eventsRaised;
                CompletedStatus = completed;
                TransferOperation = default;
            }
        };

        #region SingleDownload Block Object
        /// <summary>
        /// Upload and verify the contents of the object
        ///
        /// By default in this function an event arguement will be added to the options event handler
        /// to detect when the upload has finished.
        /// </summary>
        /// <param name="size"></param>
        /// <param name="waitTimeInSec"></param>
        /// <param name="options"></param>
        /// <returns></returns>
        private async Task DownloadObjectsAndVerify(
            TContainerClient container,
            long size = DataMovementTestConstants.KB,
            int waitTimeInSec = 30,
            int objectCount = 1,
            TransferManagerOptions transferManagerOptions = default,
            List<string> objectNames = default,
            List<TransferOptions> options = default)
        {
            using DisposingLocalDirectory testDirectory = DisposingLocalDirectory.GetTestDirectory();
            // Populate objectNames list for number of objects to be created
            if (objectNames == default || objectNames?.Count < 0)
            {
                objectNames ??= new List<string>();
                for (int i = 0; i < objectCount; i++)
                {
                    objectNames.Add(GetNewObjectName());
                }
            }
            else
            {
                // If objectNames is popluated make sure these number of objects match
                Assert.AreEqual(objectCount, objectNames.Count);
            }

            // Populate Options and TestRaisedOptions
            List<TestEventsRaised> eventRaisedList = TestEventsRaised.PopulateTestOptions(objectCount, ref options);

            transferManagerOptions ??= new TransferManagerOptions()
            {
                ErrorMode = TransferErrorMode.ContinueOnFailure
            };

            List<VerifyDownloadObjectContentInfo> downloadedObjectInfo = new List<VerifyDownloadObjectContentInfo>(objectCount);

            // Initialize TransferManager
            TransferManager transferManager = new TransferManager(transferManagerOptions);
            // Upload set of VerifyDownloadObjectContentInfo objects to download
            for (int i = 0; i < objectCount; i++)
            {
                // Set up object to be downloaded
                bool completed = false;
                using Stream originalStream = await CreateLimitedMemoryStream(size);
                TObjectClient sourceClient = await GetObjectClientAsync(
                    container: container,
                    objectLength: size,
                    objectName: objectNames[i],
                    createResource: true,
                    contents: originalStream);

                string destFile = Path.Combine(testDirectory.DirectoryPath, objectNames[i]);

                downloadedObjectInfo.Add(new VerifyDownloadObjectContentInfo(
                    sourceClient,
                    destFile,
                    eventRaisedList[i],
                    completed));
            }

            // Schedule all download objects consecutively
            for (int i = 0; i < downloadedObjectInfo.Count; i++)
            {
                // Create a special object client for downloading that will
                // assign client request IDs based on the range so that out
                // of order operations still get predictable IDs and the
                // recordings work correctly
                StorageResourceItem sourceResource = GetStorageResourceItem(downloadedObjectInfo[i].SourceObjectClient);
                StorageResource destinationResource = LocalFilesStorageResourceProvider.FromFile(downloadedObjectInfo[i].DestinationLocalPath);

                // Act
                TransferOperation transfer = await transferManager.StartTransferAsync(
                    sourceResource,
                    destinationResource,
                    options[i]).ConfigureAwait(false);

                downloadedObjectInfo[i].TransferOperation = transfer;
            }

            for (int i = 0; i < downloadedObjectInfo.Count; i++)
            {
                // Assert
                Assert.NotNull(downloadedObjectInfo[i].TransferOperation);
                CancellationTokenSource tokenSource = new CancellationTokenSource(TimeSpan.FromSeconds(waitTimeInSec));
                await TestTransferWithTimeout.WaitForCompletionAsync(
                    downloadedObjectInfo[i].TransferOperation,
                    downloadedObjectInfo[i].EventsRaised,
                    tokenSource.Token);
                Assert.IsTrue(downloadedObjectInfo[i].TransferOperation.HasCompleted);

                // Verify Download
                await downloadedObjectInfo[i].EventsRaised.AssertSingleCompletedCheck();
                Assert.AreEqual(TransferState.Completed, downloadedObjectInfo[i].TransferOperation.Status.State);
                using Stream stream = await OpenReadAsync(downloadedObjectInfo[i].SourceObjectClient);
                using FileStream fileStream = File.OpenRead(downloadedObjectInfo[i].DestinationLocalPath);
                Assert.AreEqual(stream, fileStream);
            };
        }

        [RecordedTest]
        public async Task RemoteObjectToLocal()
        {
            // Arrange
            await using IDisposingContainer<TContainerClient> testContainer = await GetDisposingContainerAsync();

            // No Option Download bag or manager options bag, plain download
            await DownloadObjectsAndVerify(
                testContainer.Container,
                waitTimeInSec: 10,
                size: DataMovementTestConstants.KB,
                objectCount: 1).ConfigureAwait(false);
        }

        [RecordedTest]
        public async Task RemoteObjectToLocal_Overwrite_Exists()
        {
            // Arrange
            // Create source local file for checking, and source object
            await using IDisposingContainer<TContainerClient> testContainer = await GetDisposingContainerAsync();
            string objectName = GetNewObjectName();
            string localSourceFile = Path.GetTempFileName();
            int size = DataMovementTestConstants.KB;
            TObjectClient sourceClient = await GetObjectClientAsync(
                container: testContainer.Container,
                objectLength: size,
                objectName: objectName,
                createResource: true);

            // Create destination to overwrite
            string destFile = Path.GetTempFileName();

            // Act
            // Create options bag to overwrite any existing destination.
            TransferOptions options = new TransferOptions()
            {
<<<<<<< HEAD
                CreationPreference = StorageResourceCreationMode.OverwriteIfExists,
=======
                CreationMode = StorageResourceCreationMode.OverwriteIfExists,
>>>>>>> c2a9a198
            };
            List<TransferOptions> optionsList = new List<TransferOptions> { options };
            await DownloadObjectsAndVerify(
                testContainer.Container,
                waitTimeInSec: 10,
                size: DataMovementTestConstants.KB,
                objectCount: 1,
                options: optionsList).ConfigureAwait(false);
        }

        [RecordedTest]
        public async Task RemoteObjectToLocal_Overwrite_NotExists()
        {
            // Arrange
            // Create source local file for checking, and source object
            await using IDisposingContainer<TContainerClient> testContainer = await GetDisposingContainerAsync();

            // Act
            // Create options bag to overwrite any existing destination.
            TransferOptions options = new TransferOptions()
            {
<<<<<<< HEAD
                CreationPreference = StorageResourceCreationMode.OverwriteIfExists,
=======
                CreationMode = StorageResourceCreationMode.OverwriteIfExists,
>>>>>>> c2a9a198
            };
            List<TransferOptions> optionsList = new List<TransferOptions> { options };
            await DownloadObjectsAndVerify(
                testContainer.Container,
                waitTimeInSec: 10,
                size: DataMovementTestConstants.KB,
                objectCount: 1,
                options: optionsList).ConfigureAwait(false);
        }

        [Ignore("https://github.com/Azure/azure-sdk-for-net/issues/33086")]
        [Test]
        [LiveOnly]
        public async Task RemoteObjectToLocal_Skip_Exists()
        {
            // Arrange
            // Create source local file for checking, and source object
            await using IDisposingContainer<TContainerClient> testContainer = await GetDisposingContainerAsync();
            string objectName = GetNewObjectName();
            string localSourceFile = Path.GetTempFileName();
            int size = DataMovementTestConstants.KB;
            bool skippedSeen = false;
            TObjectClient sourceClient = await GetObjectClientAsync(
                container: testContainer.Container,
                objectLength: size,
                objectName: objectName,
                createResource: true);

            // Create destination file. So it can get skipped over.
            string destFile = Path.GetTempFileName();

            // Act
            // Create options bag to overwrite any existing destination.
            TransferOptions options = new TransferOptions()
            {
<<<<<<< HEAD
                CreationPreference = StorageResourceCreationMode.SkipIfExists,
=======
                CreationMode = StorageResourceCreationMode.SkipIfExists,
>>>>>>> c2a9a198
            };
            options.ItemTransferSkipped += (TransferItemSkippedEventArgs args) =>
            {
                if (args.Source != null &&
                    args.Destination != null &&
                    args.TransferId != null)
                {
                    skippedSeen = true;
                }
                return Task.CompletedTask;
            };
            TestEventsRaised testEventsRaised = new(options);
            TransferManager transferManager = new TransferManager();

            StorageResource destinationResource = LocalFilesStorageResourceProvider.FromFile(destFile);

            // Start transfer and await for completion.
            TransferOperation transfer = await transferManager.StartTransferAsync(
                GetStorageResourceItem(sourceClient),
                destinationResource,
                options);
            CancellationTokenSource cancellationTokenSource = new CancellationTokenSource(TimeSpan.FromSeconds(30));
            await TestTransferWithTimeout.WaitForCompletionAsync(
                transfer,
                testEventsRaised,
                cancellationTokenSource.Token);

            // Assert
            Assert.NotNull(transfer);
            Assert.IsTrue(transfer.HasCompleted);
            Assert.AreEqual(TransferState.Completed, transfer.Status.State);
            Assert.AreEqual(true, transfer.Status.HasFailedItems);
            Assert.IsTrue(skippedSeen);
            FileInfo destFileInfo = new FileInfo(destFile);
            Assert.IsTrue(destFileInfo.Length == 0);
        }

        [RecordedTest]
        public async Task RemoteObjectToLocal_Failure_Exists()
        {
            // Arrange
            // Create source local file for checking, and source file
            await using IDisposingContainer<TContainerClient> testContainer = await GetDisposingContainerAsync();
            string objectName = GetNewObjectName();
            string localSourceFile = Path.GetTempFileName();
            int size = DataMovementTestConstants.KB;
            TObjectClient sourceClient = await GetObjectClientAsync(
                container: testContainer.Container,
                objectLength: size,
                objectName: objectName,
                createResource: true);

            // Make destination file name but do not create the file beforehand.
            string destFile = Path.GetTempFileName();

            // Act
            // Create options bag to fail and keep track of the failure.
            TransferOptions options = new TransferOptions()
            {
<<<<<<< HEAD
                CreationPreference = StorageResourceCreationMode.FailIfExists,
=======
                CreationMode = StorageResourceCreationMode.FailIfExists,
>>>>>>> c2a9a198
            };
            TestEventsRaised testEventsRaised = new TestEventsRaised(options);
            StorageResourceItem sourceResource = GetStorageResourceItem(sourceClient);
            StorageResource destinationResource = LocalFilesStorageResourceProvider.FromFile(destFile);

            TransferManager transferManager = new TransferManager();

            // Start transfer and await for completion.
            TransferOperation transfer = await transferManager.StartTransferAsync(
                GetStorageResourceItem(sourceClient),
                destinationResource,
                options);
            CancellationTokenSource cancellationTokenSource = new CancellationTokenSource(TimeSpan.FromSeconds(30));
            await TestTransferWithTimeout.WaitForCompletionAsync(
                transfer,
                testEventsRaised,
                cancellationTokenSource.Token);

            // Assert
            Assert.NotNull(transfer);
            Assert.IsTrue(transfer.HasCompleted);
            Assert.AreEqual(TransferState.Completed, transfer.Status.State);
            Assert.AreEqual(true, transfer.Status.HasFailedItems);
            await testEventsRaised.AssertSingleFailedCheck(1);
            FileInfo destFileInfo = new FileInfo(destFile);
            Assert.IsTrue(destFileInfo.Length == 0);
            Assert.NotNull(testEventsRaised.FailedEvents.First().Exception, "Excepted failure: Overwrite failure was supposed to be raised during the test");
            Assert.AreEqual(testEventsRaised.FailedEvents.First().Exception.Message, $"File path `{destFile}` already exists. Cannot overwrite file.");
        }

        [RecordedTest]
        public async Task RemoteObjectToLocal_SmallChunk()
        {
            long size = DataMovementTestConstants.KB;
            int waitTimeInSec = 25;
            TransferOptions options = new TransferOptions()
            {
                InitialTransferSize = 100,
                MaximumTransferChunkSize = 200,
            };

            // Arrange
            await using IDisposingContainer<TContainerClient> testContainer = await GetDisposingContainerAsync();

            List<TransferOptions> optionsList = new List<TransferOptions>() { options };
            await DownloadObjectsAndVerify(
                testContainer.Container,
                waitTimeInSec: waitTimeInSec,
                size: size,
                options: optionsList).ConfigureAwait(false);
        }

        [RecordedTest]
        [TestCase(0, 10)]
        [TestCase(512, 10)]
        [TestCase(DataMovementTestConstants.KB, 10)]
        [TestCase(4 * DataMovementTestConstants.KB, 10)]
        public async Task RemoteObjectToLocal_SmallSize(long size, int waitTimeInSec)
        {
            // Arrange
            await using IDisposingContainer<TContainerClient> testContainer = await GetDisposingContainerAsync();

            await DownloadObjectsAndVerify(
                testContainer.Container,
                size: size,
                waitTimeInSec: waitTimeInSec).ConfigureAwait(false);
        }

        [Ignore("These tests currently take 40+ mins for little additional coverage")]
        [Test]
        [LiveOnly]
        [TestCase(DataMovementTestConstants.MB, 20)]
        [TestCase(257 * DataMovementTestConstants.MB, 200)]
        [TestCase(DataMovementTestConstants.GB, 1500)]
        public async Task RemoteObjectToLocal_LargeSize(long size, int waitTimeInSec)
        {
            // Arrange
            await using IDisposingContainer<TContainerClient> testContainer = await GetDisposingContainerAsync();

            await DownloadObjectsAndVerify(
                testContainer.Container,
                size: size,
                waitTimeInSec: waitTimeInSec).ConfigureAwait(false);
        }

        [RecordedTest]
        [TestCase(2, 0, 30)]
        [TestCase(2, DataMovementTestConstants.KB, 60)]
        [TestCase(6, DataMovementTestConstants.KB, 60)]
        [TestCase(2, 4 * DataMovementTestConstants.KB, 60)]
        [TestCase(6, 4 * DataMovementTestConstants.KB, 60)]
        public async Task RemoteObjectToLocal_SmallMultiple(int count, long size, int waitTimeInSec)
        {
            // Arrange
            await using IDisposingContainer<TContainerClient> testContainer = await GetDisposingContainerAsync();

            await DownloadObjectsAndVerify(
                testContainer.Container,
                objectCount: count,
                size: size,
                waitTimeInSec: waitTimeInSec).ConfigureAwait(false);
        }

        [Ignore("These tests currently take 40+ mins for little additional coverage")]
        [Test]
        [LiveOnly]
        [TestCase(2, 257 * DataMovementTestConstants.MB, 400)]
        [TestCase(6, 257 * DataMovementTestConstants.MB, 600)]
        [TestCase(2, DataMovementTestConstants.GB, 2000)]
        public async Task RemoteObjectToLocal_LargeMultiple(int count, long size, int waitTimeInSec)
        {
            // Arrange
            await using IDisposingContainer<TContainerClient> testContainer = await GetDisposingContainerAsync();

            await DownloadObjectsAndVerify(
                testContainer.Container,
                objectCount: count,
                size: size,
                waitTimeInSec: waitTimeInSec).ConfigureAwait(false);
        }

        [RecordedTest]
        [TestCase(2, 0, 30)]
        [TestCase(2, DataMovementTestConstants.KB, 60)]
        [TestCase(6, DataMovementTestConstants.KB, 60)]
        [TestCase(6, 4 * DataMovementTestConstants.KB, 60)]
        public async Task RemoteObjectToLocal_SmallConcurrency(int concurrency, int size, int waitTimeInSec)
        {
            TransferManagerOptions managerOptions = new TransferManagerOptions()
            {
                ErrorMode = TransferErrorMode.ContinueOnFailure,
                MaximumConcurrency = concurrency,
            };

            // Arrange
            await using IDisposingContainer<TContainerClient> testContainer = await GetDisposingContainerAsync();

            TransferOptions options = new TransferOptions()
            {
                InitialTransferSize = 512,
                MaximumTransferChunkSize = 512,
            };
            List<TransferOptions> optionsList = new List<TransferOptions>() { options };

            await DownloadObjectsAndVerify(
                testContainer.Container,
                waitTimeInSec: waitTimeInSec,
                transferManagerOptions: managerOptions,
                options: optionsList).ConfigureAwait(false);
        }

        [Ignore("These tests currently take 40+ mins for little additional coverage")]
        [Test]
        [LiveOnly]
        [TestCase(2, DataMovementTestConstants.MB, 300)]
        [TestCase(6, DataMovementTestConstants.MB, 300)]
        [TestCase(2, 257 * DataMovementTestConstants.MB, 400)]
        [TestCase(6, 257 * DataMovementTestConstants.MB, 400)]
        [TestCase(2, DataMovementTestConstants.GB, 1000)]
        public async Task RemoteObjectToLocal_LargeConcurrency(int concurrency, int size, int waitTimeInSec)
        {
            TransferManagerOptions managerOptions = new TransferManagerOptions()
            {
                ErrorMode = TransferErrorMode.ContinueOnFailure,
                MaximumConcurrency = concurrency,
            };

            // Arrange
            await using IDisposingContainer<TContainerClient> testContainer = await GetDisposingContainerAsync();

            await DownloadObjectsAndVerify(
                testContainer.Container,
                waitTimeInSec: waitTimeInSec,
                transferManagerOptions: managerOptions).ConfigureAwait(false);
        }
        #endregion SingleDownload Object
    }
}<|MERGE_RESOLUTION|>--- conflicted
+++ resolved
@@ -194,11 +194,7 @@
 
             TransferOptions options = new TransferOptions()
             {
-<<<<<<< HEAD
-                CreationPreference = StorageResourceCreationMode.FailIfExists
-=======
                 CreationMode = StorageResourceCreationMode.FailIfExists
->>>>>>> c2a9a198
             };
             TestEventsRaised testEventRaised = new TestEventsRaised(options);
 
@@ -237,11 +233,7 @@
             // Create transfer options with Skipping available
             TransferOptions options = new TransferOptions()
             {
-<<<<<<< HEAD
-                CreationPreference = StorageResourceCreationMode.SkipIfExists
-=======
                 CreationMode = StorageResourceCreationMode.SkipIfExists
->>>>>>> c2a9a198
             };
             TestEventsRaised testEventRaised = new TestEventsRaised(options);
 
@@ -435,11 +427,7 @@
             // Create options bag to overwrite any existing destination.
             TransferOptions options = new TransferOptions()
             {
-<<<<<<< HEAD
-                CreationPreference = StorageResourceCreationMode.OverwriteIfExists,
-=======
                 CreationMode = StorageResourceCreationMode.OverwriteIfExists,
->>>>>>> c2a9a198
             };
             List<TransferOptions> optionsList = new List<TransferOptions> { options };
             await DownloadObjectsAndVerify(
@@ -461,11 +449,7 @@
             // Create options bag to overwrite any existing destination.
             TransferOptions options = new TransferOptions()
             {
-<<<<<<< HEAD
-                CreationPreference = StorageResourceCreationMode.OverwriteIfExists,
-=======
                 CreationMode = StorageResourceCreationMode.OverwriteIfExists,
->>>>>>> c2a9a198
             };
             List<TransferOptions> optionsList = new List<TransferOptions> { options };
             await DownloadObjectsAndVerify(
@@ -501,11 +485,7 @@
             // Create options bag to overwrite any existing destination.
             TransferOptions options = new TransferOptions()
             {
-<<<<<<< HEAD
-                CreationPreference = StorageResourceCreationMode.SkipIfExists,
-=======
                 CreationMode = StorageResourceCreationMode.SkipIfExists,
->>>>>>> c2a9a198
             };
             options.ItemTransferSkipped += (TransferItemSkippedEventArgs args) =>
             {
@@ -565,11 +545,7 @@
             // Create options bag to fail and keep track of the failure.
             TransferOptions options = new TransferOptions()
             {
-<<<<<<< HEAD
-                CreationPreference = StorageResourceCreationMode.FailIfExists,
-=======
                 CreationMode = StorageResourceCreationMode.FailIfExists,
->>>>>>> c2a9a198
             };
             TestEventsRaised testEventsRaised = new TestEventsRaised(options);
             StorageResourceItem sourceResource = GetStorageResourceItem(sourceClient);
