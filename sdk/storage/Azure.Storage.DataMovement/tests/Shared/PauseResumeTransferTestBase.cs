--- conflicted
+++ resolved
@@ -430,11 +430,7 @@
                 transferOptions: transferOptions);
 
             // Act
-<<<<<<< HEAD
-            using CancellationTokenSource cancellationTokenSource = new CancellationTokenSource(TimeSpan.FromSeconds(20));
-=======
-            CancellationTokenSource cancellationTokenSource = new CancellationTokenSource(TimeSpan.FromSeconds(30));
->>>>>>> ed7ad2dc
+            using CancellationTokenSource cancellationTokenSource = new CancellationTokenSource(TimeSpan.FromSeconds(30));
             await transferManager.PauseTransferAsync(transfer.Id, cancellationTokenSource.Token);
 
             // Assert
@@ -500,12 +496,10 @@
                 transferOptions: transferOptions);
 
             // Act
-<<<<<<< HEAD
-            using CancellationTokenSource cancellationTokenSource = new CancellationTokenSource(TimeSpan.FromSeconds(20));
-=======
-            CancellationTokenSource cancellationTokenSource = new CancellationTokenSource(TimeSpan.FromSeconds(30));
->>>>>>> ed7ad2dc
-            await transferManager.PauseTransferAsync(transfer.Id, cancellationTokenSource.Token);
+            using (CancellationTokenSource cancellationTokenSource = new CancellationTokenSource(TimeSpan.FromSeconds(30)))
+            {
+                await transferManager.PauseTransferAsync(transfer.Id, cancellationTokenSource.Token);
+            }
 
             // Assert
             await testEventsRaised.AssertPausedCheck();
@@ -586,15 +580,10 @@
                 transferOptions: transferOptions);
 
             // Act
-<<<<<<< HEAD
-            using (CancellationTokenSource cancellationTokenSource = new CancellationTokenSource(TimeSpan.FromSeconds(20)))
+            using (CancellationTokenSource cancellationTokenSource = new CancellationTokenSource(TimeSpan.FromSeconds(30)))
             {
                 await transferManager.PauseTransferAsync(transfer.Id, cancellationTokenSource.Token);
             }
-=======
-            CancellationTokenSource cancellationTokenSource = new CancellationTokenSource(TimeSpan.FromSeconds(30));
-            await transferManager.PauseTransferAsync(transfer.Id, cancellationTokenSource.Token);
->>>>>>> ed7ad2dc
 
             // Assert
             await testEventsRaised.AssertPausedCheck();
@@ -662,11 +651,7 @@
                 transferOptions: transferOptions);
 
             // Act
-<<<<<<< HEAD
-            using CancellationTokenSource cancellationTokenSource = new CancellationTokenSource(TimeSpan.FromSeconds(20));
-=======
-            CancellationTokenSource cancellationTokenSource = new CancellationTokenSource(TimeSpan.FromSeconds(30));
->>>>>>> ed7ad2dc
+            using CancellationTokenSource cancellationTokenSource = new CancellationTokenSource(TimeSpan.FromSeconds(30));
             await transferManager.PauseTransferAsync(transfer.Id, cancellationTokenSource.Token);
 
             // Assert
@@ -684,11 +669,7 @@
                 transferId: transfer.Id,
                 transferOptions: resumeOptions);
 
-<<<<<<< HEAD
-            using CancellationTokenSource waitTransferCompletion = new CancellationTokenSource(TimeSpan.FromSeconds(20));
-=======
-            CancellationTokenSource waitTransferCompletion = new CancellationTokenSource(TimeSpan.FromSeconds(60));
->>>>>>> ed7ad2dc
+            using CancellationTokenSource waitTransferCompletion = new CancellationTokenSource(TimeSpan.FromSeconds(30));
             await resumeTransfer.WaitForCompletionAsync(waitTransferCompletion.Token);
 
             // Assert
@@ -758,11 +739,7 @@
                 transferOptions: transferOptions);
 
             // Act
-<<<<<<< HEAD
-            using CancellationTokenSource cancellationTokenSource = new CancellationTokenSource(TimeSpan.FromSeconds(20));
-=======
-            CancellationTokenSource cancellationTokenSource = new CancellationTokenSource(TimeSpan.FromSeconds(30));
->>>>>>> ed7ad2dc
+            using CancellationTokenSource cancellationTokenSource = new CancellationTokenSource(TimeSpan.FromSeconds(30));
             await transferManager.PauseTransferAsync(transfer.Id, cancellationTokenSource.Token);
 
             // Assert
@@ -776,11 +753,8 @@
                 transfer.Id,
                 resumeOptions);
 
-<<<<<<< HEAD
-            using CancellationTokenSource waitTransferCompletion = new CancellationTokenSource(TimeSpan.FromSeconds(20));
-=======
-            CancellationTokenSource waitTransferCompletion = new CancellationTokenSource(TimeSpan.FromSeconds(30));
->>>>>>> ed7ad2dc
+            using CancellationTokenSource waitTransferCompletion = new CancellationTokenSource(TimeSpan.FromSeconds(30));
+
             await resumeTransfer.WaitForCompletionAsync(waitTransferCompletion.Token);
 
             // Assert
@@ -833,11 +807,8 @@
             TransferOperation transfer = await transferManager.StartTransferAsync(source, destination);
 
             // Act
-<<<<<<< HEAD
-            using CancellationTokenSource cancellationTokenSource = new CancellationTokenSource(TimeSpan.FromSeconds(20));
-=======
-            CancellationTokenSource cancellationTokenSource = new CancellationTokenSource(TimeSpan.FromSeconds(30));
->>>>>>> ed7ad2dc
+            using CancellationTokenSource cancellationTokenSource = new CancellationTokenSource(TimeSpan.FromSeconds(30));
+
             await transferManager.PauseTransferAsync(transfer.Id, cancellationTokenSource.Token);
 
             // Assert
@@ -846,11 +817,8 @@
 
             // Act - Resume Job
             TransferOperation resumeTransfer = await transferManager.ResumeTransferAsync(transfer.Id);
-<<<<<<< HEAD
-            using CancellationTokenSource waitTransferCompletion = new CancellationTokenSource(TimeSpan.FromSeconds(20));
-=======
-            CancellationTokenSource waitTransferCompletion = new CancellationTokenSource(TimeSpan.FromSeconds(30));
->>>>>>> ed7ad2dc
+            using CancellationTokenSource waitTransferCompletion = new CancellationTokenSource(TimeSpan.FromSeconds(30));
+
             await resumeTransfer.WaitForCompletionAsync(waitTransferCompletion.Token);
 
             // Assert
@@ -900,11 +868,8 @@
                 transferOptions: transferOptions);
 
             // Act
-<<<<<<< HEAD
-            using CancellationTokenSource cancellationTokenSource = new CancellationTokenSource(TimeSpan.FromSeconds(20));
-=======
-            CancellationTokenSource cancellationTokenSource = new CancellationTokenSource(TimeSpan.FromSeconds(30));
->>>>>>> ed7ad2dc
+            using CancellationTokenSource cancellationTokenSource = new CancellationTokenSource(TimeSpan.FromSeconds(30));
+
             await transferManager.PauseTransferAsync(transfer.Id, cancellationTokenSource.Token);
 
             // Assert
@@ -952,11 +917,8 @@
                 transferOptions: transferOptions);
 
             // Act
-<<<<<<< HEAD
-            using CancellationTokenSource cancellationTokenSource = new CancellationTokenSource(TimeSpan.FromSeconds(20));
-=======
-            CancellationTokenSource cancellationTokenSource = new CancellationTokenSource(TimeSpan.FromSeconds(30));
->>>>>>> ed7ad2dc
+            using CancellationTokenSource cancellationTokenSource = new CancellationTokenSource(TimeSpan.FromSeconds(30));
+
             await transferManager.PauseTransferAsync(transfer.Id, cancellationTokenSource.Token);
 
             // Assert
@@ -1004,16 +966,11 @@
                 transferOptions: transferOptions);
 
             // Act
-<<<<<<< HEAD
-            using (CancellationTokenSource cancellationTokenSource = new CancellationTokenSource(TimeSpan.FromSeconds(20)))
+            using (CancellationTokenSource cancellationTokenSource = new CancellationTokenSource(TimeSpan.FromSeconds(30)))
             {
                 await transferManager.PauseTransferAsync(transfer.Id, cancellationTokenSource.Token);
             }
-=======
-            CancellationTokenSource cancellationTokenSource = new CancellationTokenSource(TimeSpan.FromSeconds(30));
-            await transferManager.PauseTransferAsync(transfer.Id, cancellationTokenSource.Token);
-
->>>>>>> ed7ad2dc
+
             // Assert
             await testEventsRaised.AssertPausedCheck();
             Assert.AreEqual(TransferState.Paused, transfer.Status.State);
