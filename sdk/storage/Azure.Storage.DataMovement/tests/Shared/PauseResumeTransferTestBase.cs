--- conflicted
+++ resolved
@@ -1256,11 +1256,7 @@
                 manager._transfers.TryAdd(Guid.NewGuid().ToString(), transfer.Object);
             }
 
-<<<<<<< HEAD
-            CancellationTokenSource token = new CancellationTokenSource(TimeSpan.FromSeconds(30));
-=======
             using CancellationTokenSource token = new CancellationTokenSource(TimeSpan.FromSeconds(30));
->>>>>>> a900c8b7
             await manager.PauseAllRunningTransfersAsync(token.Token);
 
             foreach (Mock<TransferOperation> transfer in pausable)
