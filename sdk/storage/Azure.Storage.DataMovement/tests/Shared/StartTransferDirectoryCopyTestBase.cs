--- conflicted
+++ resolved
@@ -522,11 +522,7 @@
 
             TransferOptions options = new TransferOptions()
             {
-<<<<<<< HEAD
-                CreationPreference = StorageResourceCreationMode.OverwriteIfExists
-=======
                 CreationMode = StorageResourceCreationMode.OverwriteIfExists
->>>>>>> e0b8da94
             };
 
             // Act
@@ -571,11 +567,7 @@
 
             TransferOptions options = new TransferOptions()
             {
-<<<<<<< HEAD
-                CreationPreference = StorageResourceCreationMode.OverwriteIfExists
-=======
                 CreationMode = StorageResourceCreationMode.OverwriteIfExists
->>>>>>> e0b8da94
             };
 
             // Act
@@ -736,11 +728,7 @@
 
             TransferOptions options = new TransferOptions()
             {
-<<<<<<< HEAD
-                CreationPreference = StorageResourceCreationMode.FailIfExists
-=======
                 CreationMode = StorageResourceCreationMode.FailIfExists
->>>>>>> e0b8da94
             };
             TestEventsRaised testEventsRaised = new TestEventsRaised(options);
 
@@ -778,11 +766,7 @@
             // Create transfer options with Skipping available
             TransferOptions options = new TransferOptions()
             {
-<<<<<<< HEAD
-                CreationPreference = StorageResourceCreationMode.SkipIfExists
-=======
                 CreationMode = StorageResourceCreationMode.SkipIfExists
->>>>>>> e0b8da94
             };
             TestEventsRaised testEventsRaised = new TestEventsRaised(options);
 
@@ -819,11 +803,7 @@
 
             TransferOptions options = new TransferOptions()
             {
-<<<<<<< HEAD
-                CreationPreference = StorageResourceCreationMode.FailIfExists,
-=======
                 CreationMode = StorageResourceCreationMode.FailIfExists,
->>>>>>> e0b8da94
                 InitialTransferSize = 512,
                 MaximumTransferChunkSize = 512
             };
