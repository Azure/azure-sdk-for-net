﻿// Copyright (c) Microsoft Corporation. All rights reserved.
// Licensed under the MIT License.

using System;
using System.IO;
using System.Linq;
using System.Threading;
using System.Threading.Tasks;
using Azure.Core;
using Azure.Core.TestFramework;
using Azure.Storage.Test.Shared;
using NUnit.Framework;

namespace Azure.Storage.DataMovement.Tests
{
    public abstract class StartTransferDirectoryCopyTestBase
            <TSourceServiceClient,
            TSourceContainerClient,
            TSourceClientOptions,
            TDestinationServiceClient,
            TDestinationContainerClient,
            TDestinationClientOptions,
            TEnvironment> : StorageTestBase<TEnvironment>
        where TSourceServiceClient : class
        where TSourceContainerClient : class
        where TSourceClientOptions : ClientOptions
        where TDestinationServiceClient : class
        where TDestinationContainerClient : class
        where TDestinationClientOptions : ClientOptions
        where TEnvironment : StorageTestEnvironment, new()
    {
        private readonly string _generatedResourceNamePrefix;
        private readonly string _expectedOverwriteExceptionMessage;
        private readonly string _firstItemName;

        public ClientBuilder<TSourceServiceClient, TSourceClientOptions> SourceClientBuilder { get; protected set; }
        public ClientBuilder<TDestinationServiceClient, TDestinationClientOptions> DestinationClientBuilder { get; protected set; }

        /// <summary>
        /// Constructor for TransferManager.StartTransferAsync tests
        ///
        /// The async is defaulted to true, since we do not have sync StartTransfer methods.
        /// </summary>
        /// <param name="generatedResourcenamePrefix"></param>
        /// <param name="mode"></param>
        public StartTransferDirectoryCopyTestBase(
            bool async,
            string expectedOverwriteExceptionMessage,
            string generatedResourceNamePrefix = default,
            RecordedTestMode? mode = null) : base(async, mode)
        {
            Argument.CheckNotNullOrEmpty(expectedOverwriteExceptionMessage, nameof(expectedOverwriteExceptionMessage));
            _generatedResourceNamePrefix = generatedResourceNamePrefix ?? "test-resource-";
            _expectedOverwriteExceptionMessage = expectedOverwriteExceptionMessage;
            _firstItemName = "item1";
        }

        #region Service-Specific Methods
        /// <summary>
        /// Gets the service client using OAuth to authenticate.
        /// </summary>
        protected abstract TSourceContainerClient GetOAuthSourceContainerClient(string containerName);

        /// <summary>
        /// Gets a service-specific disposing container for use with tests in this class.
        /// </summary>
        /// <param name="service">Optionally specified service client to get container from.</param>
        /// <param name="containerName">Optional container name specification.</param>
        protected abstract Task<IDisposingContainer<TSourceContainerClient>> GetSourceDisposingContainerAsync(
            TSourceServiceClient service = default,
            string containerName = default,
            CancellationToken cancellationToken = default);

        /// <summary>
        /// Gets the specific storage resource from the given TDestinationObjectClient
        /// e.g. ShareFileClient to a ShareFileStorageResource, BlockBlobClient to a BlockBlobStorageResource.
        /// </summary>
        /// <param name="containerClient">The object client to create the storage resource object.</param>
        /// <param name="directoryPath">The path of the directory.</param>
        /// <returns></returns>
        protected abstract StorageResourceContainer GetSourceStorageResourceContainer(TSourceContainerClient containerClient, string directoryPath);

        /// <summary>
        /// Creates the directory within the source container.
        /// </summary>
        /// <param name="sourceContainer">
        /// The respective source container to create the directory in.
        /// </param>
        /// <param name="directoryPath">
        /// The directory path.
        /// </param>
        protected abstract Task CreateDirectoryInSourceAsync(
            TSourceContainerClient sourceContainer,
            string directoryPath,
            CancellationToken cancellationToken = default);

        /// <summary>
        /// Creates the object in the source storage resource container.
        /// </summary>
        /// <param name="objectLength">The length to create the object of.</param>
        /// <param name="objectName">The name of the object to create.</param>
        /// <param name="contents">The contents to set in the object.</param>
        /// <returns></returns>
        protected abstract Task CreateObjectInSourceAsync(
            TSourceContainerClient container,
            long? objectLength = null,
            string objectName = null,
            Stream contents = default,
            CancellationToken cancellationToken = default);

        /// <summary>
        /// Gets a service-specific disposing container for use with tests in this class.
        /// </summary>
        /// <param name="service">Optionally specified service client to get container from.</param>
        /// <param name="containerName">Optional container name specification.</param>
        protected abstract Task<IDisposingContainer<TDestinationContainerClient>> GetDestinationDisposingContainerAsync(
            TDestinationServiceClient service = default,
            string containerName = default,
            CancellationToken cancellationToken = default);

        /// <summary>
        /// Gets the service client using OAuth to authenticate.
        /// </summary>
        protected abstract TDestinationContainerClient GetOAuthDestinationContainerClient(string containerName);

        /// <summary>
        /// Gets the specific storage resource from the given TDestinationObjectClient
        /// e.g. ShareFileClient to a ShareFileStorageResource, BlockBlobClient to a BlockBlobStorageResource.
        /// </summary>
        /// <param name="containerClient">The container client to get the respective storage resource.</param>
        /// <param name="directoryPath">The respective directory path of the storage resource container.</param>
        /// <returns></returns>
        protected abstract StorageResourceContainer GetDestinationStorageResourceContainer(TDestinationContainerClient containerClient, string directoryPath);

        /// <summary>
        /// Creates the directory within the source container. Will also create any parent directories if required and is a hierarchical structure.
        /// </summary>
        /// <param name="sourceContainer">
        /// The respective source container to create the directory in.
        /// </param>
        /// <param name="directoryPath">
        /// The directory path. If parent paths are required, will also create any parent directories if required and is a hierarchical structure.
        /// </param>
        protected abstract Task CreateDirectoryInDestinationAsync(
            TDestinationContainerClient destinationContainer,
            string directoryPath,
            CancellationToken cancellationToken = default);

        /// <summary>
        /// Creates the object in the source storage resource container.
        /// </summary>
        /// <param name="objectLength">The length to create the object of.</param>
        /// <param name="objectName">The name of the object to create.</param>
        /// <param name="contents">The contents to set in the object.</param>
        /// <returns></returns>
        protected abstract Task CreateObjectInDestinationAsync(
            TDestinationContainerClient container,
            long? objectLength = null,
            string objectName = null,
            Stream contents = default,
            CancellationToken cancellationToken = default);

        /// <summary>
        /// Verifies that the destination container is empty when we expect it to be.
        /// </summary>
        /// <param name="destinationContainer">
        /// The respective destination container to verify empty contents.
        /// </param>
        /// <returns></returns>
        protected abstract Task VerifyEmptyDestinationContainerAsync(
            TDestinationContainerClient destinationContainer,
            string destinationPrefix,
            CancellationToken cancellationToken = default);

        /// <summary>
        /// Verifies the results between the source and the destination container.
        /// </summary>
        /// <param name="sourceContainer">The source client to check the contents and compare against the destination.</param>
        /// <param name="destinationContainer">The destination client to check the contents and compare against the source.</param>
        /// <param name="sourcePrefix">Optional. The prefix to start listing at the source container.</param>
        /// <param name="destinationPrefix">Optional. The prefix to start listing at the destination container.</param>
        /// <returns></returns>
        protected abstract Task VerifyResultsAsync(
            TSourceContainerClient sourceContainer,
            string sourcePrefix,
            TDestinationContainerClient destinationContainer,
            string destinationPrefix,
            CancellationToken cancellationToken = default);
        #endregion

        protected string GetNewObjectName()
            => _generatedResourceNamePrefix + SourceClientBuilder.Recording.Random.NewGuid();

        /// <summary>
        /// Upload and verify the contents of the items
        ///
        /// By default in this function an event argument will be added to the options event handler
        /// to detect when the upload has finished.
        /// </summary>
        /// <param name="sourceContainer">The source container which will contains the source items</param>
        /// <param name="sourcePrefix">The source prefix/folder</param>
        /// <param name="destinationPrefix">The destination local path to download the items to</param>
        /// <param name="waitTimeInSec">
        /// How long we should wait until we cancel the operation. If this timeout is reached the test will fail.
        /// </param>
        /// <param name="transferManagerOptions">Options for the transfer manager</param>
        /// <param name="options">Options for the transfer Options</param>
        /// <returns></returns>
        private async Task CopyDirectoryAndVerifyAsync(
            TSourceContainerClient sourceContainer,
            TDestinationContainerClient destinationContainer,
            string sourcePrefix,
            string destinationPrefix,
            int itemTransferCount,
            int waitTimeInSec = 30,
            TransferManagerOptions transferManagerOptions = default,
            DataTransferOptions options = default)
        {
            // Set transfer options
            options ??= new DataTransferOptions();
            TestEventsRaised testEventFailed = new TestEventsRaised(options);

            transferManagerOptions ??= new TransferManagerOptions()
            {
                ErrorHandling = DataTransferErrorMode.ContinueOnFailure
            };

            // Initialize transferManager
            TransferManager transferManager = new TransferManager(transferManagerOptions);

            StorageResourceContainer sourceResource =
                GetSourceStorageResourceContainer(sourceContainer, sourcePrefix);
            StorageResourceContainer destinationResource =
                GetDestinationStorageResourceContainer(destinationContainer, destinationPrefix);

            DataTransfer transfer = await transferManager.StartTransferAsync(sourceResource, destinationResource, options);

            // Assert
            CancellationTokenSource tokenSource = new CancellationTokenSource(TimeSpan.FromSeconds(waitTimeInSec));
            await transfer.WaitForCompletionAsync(tokenSource.Token);

            await testEventFailed.AssertContainerCompletedCheck(itemTransferCount);
            Assert.IsTrue(transfer.HasCompleted);
            Assert.AreEqual(DataTransferState.Completed, transfer.TransferStatus.State);

            // List all files in source folder path
            await VerifyResultsAsync(
                sourceContainer: sourceContainer,
                sourcePrefix: sourcePrefix,
                destinationContainer: destinationContainer,
                destinationPrefix: destinationPrefix);
        }

        [Test]
        [LiveOnly] // https://github.com/Azure/azure-sdk-for-net/issues/33082
        [TestCase(0, 10)]
        [TestCase(Constants.KB / 2, 10)]
        [TestCase(Constants.KB, 10)]
        public async Task DirectoryToDirectory_SmallSize(long size, int waitTimeInSec)
        {
            // Arrange
            await using IDisposingContainer<TSourceContainerClient> source = await GetSourceDisposingContainerAsync();
            await using IDisposingContainer<TDestinationContainerClient> destination = await GetDestinationDisposingContainerAsync();
            string sourcePrefix = "sourceFolder";
            string destinationPrefix = "destinationFolder";

            await CreateDirectoryInSourceAsync(source.Container, sourcePrefix);
            string itemName1 = string.Join("/", sourcePrefix, GetNewObjectName());
            string itemName2 = string.Join("/", sourcePrefix, GetNewObjectName());
            await CreateObjectInSourceAsync(source.Container, size, itemName1);
            await CreateObjectInSourceAsync(source.Container, size, itemName2);

            string subDirName = string.Join("/", sourcePrefix, "bar");
            await CreateDirectoryInSourceAsync(source.Container, subDirName);
            string itemName3 = string.Join("/", subDirName, GetNewObjectName());
            await CreateObjectInSourceAsync(source.Container, size, itemName3);

            string subDirName2 = string.Join("/", sourcePrefix, "pik");
            await CreateDirectoryInSourceAsync(source.Container, subDirName2);
            string itemName4 = string.Join("/", subDirName2, GetNewObjectName());
            await CreateObjectInSourceAsync(source.Container, size, itemName4);

            await CreateDirectoryInDestinationAsync(destination.Container, destinationPrefix);

            await CopyDirectoryAndVerifyAsync(
                source.Container,
                destination.Container,
                sourcePrefix,
                destinationPrefix,
                4,
                waitTimeInSec).ConfigureAwait(false);
        }

        [Ignore("These tests currently take 40+ mins for little additional coverage")]
        [Test]
        [LiveOnly]
        [TestCase(4 * Constants.MB, 20)]
        [TestCase(4 * Constants.MB, 200)]
        [TestCase(257 * Constants.MB, 500)]
        [TestCase(Constants.GB, 500)]
        public async Task DirectoryToDirectory_LargeSize(long size, int waitTimeInSec)
        {
            // Arrange
            await using IDisposingContainer<TSourceContainerClient> source = await GetSourceDisposingContainerAsync();
            await using IDisposingContainer<TDestinationContainerClient> destination = await GetDestinationDisposingContainerAsync();
            string sourcePrefix = "sourceFolder";

            await CreateDirectoryInSourceAsync(source.Container, sourcePrefix);
            string itemName1 = string.Join("/", sourcePrefix, GetNewObjectName());
            string itemName2 = string.Join("/", sourcePrefix, GetNewObjectName());
            await CreateObjectInSourceAsync(source.Container, size, itemName1);
            await CreateObjectInSourceAsync(source.Container, size, itemName2);

            string subDirName = string.Join("/", sourcePrefix, "bar");
            await CreateDirectoryInSourceAsync(source.Container, subDirName);
            string itemName3 = string.Join("/", subDirName, GetNewObjectName());
            await CreateObjectInSourceAsync(source.Container, size, itemName3);

            string subDirName2 = string.Join("/", sourcePrefix, "pik");
            await CreateDirectoryInSourceAsync(source.Container, subDirName2);
            string itemName4 = string.Join("/", subDirName2, GetNewObjectName());
            await CreateObjectInSourceAsync(source.Container, size, itemName4);

            string destinationPrefix = "destFolder";
            await CreateDirectoryInDestinationAsync(destination.Container, destinationPrefix);

            await CopyDirectoryAndVerifyAsync(
                source.Container,
                destination.Container,
                sourcePrefix,
                destinationPrefix,
                waitTimeInSec).ConfigureAwait(false);
        }

        [Test]
        [LiveOnly] // https://github.com/Azure/azure-sdk-for-net/issues/33082
        public async Task DirectoryToDirectory_EmptyFolder()
        {
            // Arrange
            await using IDisposingContainer<TSourceContainerClient> source = await GetSourceDisposingContainerAsync();
            await using IDisposingContainer<TDestinationContainerClient> destination = await GetDestinationDisposingContainerAsync();
            var sourcePath = GetNewObjectName();
            var destinationPath = GetNewObjectName();

            // Set up resources
            await CreateDirectoryInSourceAsync(source.Container, sourcePath);
            StorageResourceContainer sourceResource = GetSourceStorageResourceContainer(source.Container, sourcePath);
            await CreateDirectoryInDestinationAsync(destination.Container, destinationPath);
            StorageResourceContainer destinationResource = GetDestinationStorageResourceContainer(destination.Container, destinationPath);

            TransferManagerOptions managerOptions = new TransferManagerOptions()
            {
                ErrorHandling = DataTransferErrorMode.ContinueOnFailure,
                MaximumConcurrency = 1,
            };
            TransferManager transferManager = new TransferManager(managerOptions);
            DataTransferOptions options = new DataTransferOptions();
            TestEventsRaised testEventsRaised = new TestEventsRaised(options);

            // Act
            DataTransfer transfer = await transferManager.StartTransferAsync(sourceResource, destinationResource, options);

            CancellationTokenSource tokenSource = new CancellationTokenSource(TimeSpan.FromSeconds(10));
            await transfer.WaitForCompletionAsync(tokenSource.Token);
            Assert.IsTrue(transfer.HasCompleted);
            Assert.AreEqual(DataTransferState.Completed, transfer.TransferStatus.State);

            // Assert
            await VerifyEmptyDestinationContainerAsync(destination.Container, destinationPath);
            testEventsRaised.AssertUnexpectedFailureCheck();
        }

        [Test]
        [LiveOnly] // https://github.com/Azure/azure-sdk-for-net/issues/33082
        public async Task DirectoryToDirectory_SingleFile()
        {
            // Arrange
            await using IDisposingContainer<TSourceContainerClient> source = await GetSourceDisposingContainerAsync();
            await using IDisposingContainer<TDestinationContainerClient> destination = await GetDestinationDisposingContainerAsync();

            string sourcePrefix = "sourceFolder";

            string itemName1 = string.Join("/", sourcePrefix, GetNewObjectName());
            await CreateDirectoryInSourceAsync(source.Container, sourcePrefix);
            await CreateObjectInSourceAsync(source.Container, Constants.KB, itemName1);

            string destinationPrefix = "destFolder";

            await CreateDirectoryInDestinationAsync(destination.Container, destinationPrefix);
            await CopyDirectoryAndVerifyAsync(
                sourceContainer: source.Container,
                destinationContainer: destination.Container,
                sourcePrefix: sourcePrefix,
                destinationPrefix: destinationPrefix,
                itemTransferCount: 1).ConfigureAwait(false);
        }

        [Test]
        [LiveOnly] // https://github.com/Azure/azure-sdk-for-net/issues/33082
        public async Task DirectoryToDirectory_ManySubDirectories()
        {
            // Arrange
            await using IDisposingContainer<TSourceContainerClient> source = await GetSourceDisposingContainerAsync();
            await using IDisposingContainer<TDestinationContainerClient> destination = await GetDestinationDisposingContainerAsync();

            string sourcePrefix = "sourceFolder";

            await CreateDirectoryInSourceAsync(source.Container, sourcePrefix);
            string subDir1 = string.Join("/", sourcePrefix, "foo");
            await CreateDirectoryInSourceAsync(source.Container, subDir1);
            string itemName1 = string.Join("/", subDir1, GetNewObjectName());
            await CreateObjectInSourceAsync(source.Container, Constants.KB, itemName1);
            string subDir2 = string.Join("/", sourcePrefix, "rul");
            await CreateDirectoryInSourceAsync(source.Container, subDir2);
            string itemName2 = string.Join("/", subDir2, GetNewObjectName());
            await CreateObjectInSourceAsync(source.Container, Constants.KB, itemName2);
            string subDir3 = string.Join("/", sourcePrefix, "pik");
            await CreateDirectoryInSourceAsync(source.Container, subDir3);
            string itemName3 = string.Join("/", subDir3, GetNewObjectName());
            await CreateObjectInSourceAsync(source.Container, Constants.KB, itemName3);

            string destinationPrefix = "destFolder";

            await CreateDirectoryInDestinationAsync(destination.Container, destinationPrefix);
            await CopyDirectoryAndVerifyAsync(
                sourceContainer: source.Container,
                destinationContainer: destination.Container,
                sourcePrefix: sourcePrefix,
                destinationPrefix: destinationPrefix,
                itemTransferCount: 3).ConfigureAwait(false);
        }

        [Test]
        [LiveOnly] // https://github.com/Azure/azure-sdk-for-net/issues/33082
        [TestCase(1)]
        [TestCase(2)]
        [TestCase(3)]
        public async Task DirectoryToDirectory_SubDirectoriesLevels(int level)
        {
            // Arrange
            await using IDisposingContainer<TSourceContainerClient> source = await GetSourceDisposingContainerAsync();
            await using IDisposingContainer<TDestinationContainerClient> destination = await GetDestinationDisposingContainerAsync();

            string sourcePrefix = "sourceFolder";

            await CreateDirectoryInSourceAsync(source.Container, sourcePrefix);

            string subDirPrefix = sourcePrefix;
            for (int i = 0; i < level; i++)
            {
                subDirPrefix = string.Join("/", subDirPrefix, $"folder{i}");
                await CreateDirectoryInSourceAsync(source.Container, subDirPrefix);
                string fullFilePath = string.Join("/", subDirPrefix, GetNewObjectName());
                await CreateObjectInSourceAsync(source.Container, Constants.KB, fullFilePath);
            }

            string destinationPrefix = "destFolder";
            await CreateDirectoryInDestinationAsync(destination.Container, destinationPrefix);

            await CopyDirectoryAndVerifyAsync(
                source.Container,
                destination.Container,
                sourcePrefix,
                destinationPrefix,
                itemTransferCount: level).ConfigureAwait(false);
        }

        [Test]
        [LiveOnly] // https://github.com/Azure/azure-sdk-for-net/issues/33082
        public async Task DirectoryToDirectory_OverwriteExists()
        {
            // Arrange
            await using IDisposingContainer<TSourceContainerClient> source = await GetSourceDisposingContainerAsync();
            await using IDisposingContainer<TDestinationContainerClient> destination = await GetDestinationDisposingContainerAsync();

            long size = Constants.KB;
            string sourcePrefix = "sourceFolder";
            string destinationPrefix = "destPrefix";

            await CreateDirectoryInSourceAsync(source.Container, sourcePrefix);
            await CreateDirectoryInDestinationAsync(destination.Container, destinationPrefix);

            string itemName1 = string.Join("/", sourcePrefix, _firstItemName);
            await CreateObjectInSourceAsync(source.Container, size, itemName1);

            // Create same object in the destination, so when both files are seen overwrite will trigger.
            string destItemName1 = string.Join("/", destinationPrefix, _firstItemName);
            await CreateObjectInDestinationAsync(destination.Container, size, destItemName1);

            string itemName2 = string.Join("/", sourcePrefix, GetNewObjectName());
            await CreateObjectInSourceAsync(source.Container, size, itemName2);

            string subDirName = string.Join("/", sourcePrefix, "bar");
            await CreateDirectoryInSourceAsync(source.Container, subDirName);
            string itemName3 = string.Join("/", subDirName, GetNewObjectName());
            await CreateObjectInSourceAsync(source.Container, size, itemName3);

            string subDirName2 = string.Join("/", sourcePrefix, "pik");
            await CreateDirectoryInSourceAsync(source.Container, subDirName2);
            string itemName4 = string.Join("/", subDirName2, GetNewObjectName());
            await CreateObjectInSourceAsync(source.Container, size, itemName4);

            DataTransferOptions options = new DataTransferOptions()
            {
                CreationPreference = StorageResourceCreationPreference.OverwriteIfExists
            };

            // Act
            await CopyDirectoryAndVerifyAsync(
                source.Container,
                destination.Container,
                sourcePrefix,
                destinationPrefix,
                itemTransferCount: 4,
                options: options).ConfigureAwait(false);
        }

        [Test]
        [LiveOnly] // https://github.com/Azure/azure-sdk-for-net/issues/33082
        public async Task DirectoryToDirectory_OverwriteNotExists()
        {
            // Arrange
            await using IDisposingContainer<TSourceContainerClient> source = await GetSourceDisposingContainerAsync();
            await using IDisposingContainer<TDestinationContainerClient> destination = await GetDestinationDisposingContainerAsync();

            long size = Constants.KB;
            string sourcePrefix = "sourceFolder";
            string destinationPrefix = "destPrefix";

            await CreateDirectoryInSourceAsync(source.Container, sourcePrefix);
            await CreateDirectoryInDestinationAsync(destination.Container, destinationPrefix);

            string itemName1 = string.Join("/", sourcePrefix, GetNewObjectName());
            await CreateObjectInSourceAsync(source.Container, size, itemName1);

            string itemName2 = string.Join("/", sourcePrefix, GetNewObjectName());
            await CreateObjectInSourceAsync(source.Container, size, itemName2);

            string subDirName = string.Join("/", sourcePrefix, "bar");
            await CreateDirectoryInSourceAsync(source.Container, subDirName);
            string itemName3 = string.Join("/", subDirName, GetNewObjectName());
            await CreateObjectInSourceAsync(source.Container, size, itemName3);

            string subDirName2 = string.Join("/", sourcePrefix, "pik");
            await CreateDirectoryInSourceAsync(source.Container, subDirName2);
            string itemName4 = string.Join("/", subDirName2, GetNewObjectName());
            await CreateObjectInSourceAsync(source.Container, size, itemName4);

            DataTransferOptions options = new DataTransferOptions()
            {
                CreationPreference = StorageResourceCreationPreference.OverwriteIfExists
            };

            // Act
            await CopyDirectoryAndVerifyAsync(
                source.Container,
                destination.Container,
                sourcePrefix,
                destinationPrefix,
                itemTransferCount: 4,
                options: options).ConfigureAwait(false);
        }

        [Test]
        [LiveOnly] // https://github.com/Azure/azure-sdk-for-net/issues/33082
<<<<<<< HEAD
        public virtual async Task DirectoryToDirectory_OAuth()
=======
        public async virtual Task DirectoryToDirectory_OAuth()
>>>>>>> 9d2c2597
        {
            // Arrange
            long size = Constants.KB;
            int waitTimeInSec = 20;
            string sourceContainerName = GetNewObjectName();
            string destContainerName = GetNewObjectName();
            await using IDisposingContainer<TSourceContainerClient> source = await GetSourceDisposingContainerAsync(containerName: sourceContainerName);
            TSourceContainerClient oauthSourceContainer = GetOAuthSourceContainerClient(containerName: sourceContainerName);

            await using IDisposingContainer<TDestinationContainerClient> destination = await GetDestinationDisposingContainerAsync(containerName: destContainerName);
            TDestinationContainerClient oauthDestinationContainer = GetOAuthDestinationContainerClient(containerName: destContainerName);

            string sourcePrefix = "sourceFolder";
            string destinationPrefix = "destFolder";

            await CreateDirectoryInSourceAsync(oauthSourceContainer, sourcePrefix);
            await CreateDirectoryInDestinationAsync(oauthDestinationContainer, destinationPrefix);

            string itemName1 = string.Join("/", sourcePrefix, GetNewObjectName());
            await CreateObjectInSourceAsync(source.Container, size, itemName1);

            string itemName2 = string.Join("/", sourcePrefix, GetNewObjectName());
            await CreateObjectInSourceAsync(source.Container, size, itemName2);

            string subDirName = string.Join("/", sourcePrefix, "bar");
            await CreateDirectoryInSourceAsync(source.Container, subDirName);
            string itemName3 = string.Join("/", subDirName, GetNewObjectName());
            await CreateObjectInSourceAsync(source.Container, size, itemName3);

            string subDirName2 = string.Join("/", sourcePrefix, "pik");
            await CreateDirectoryInSourceAsync(source.Container, subDirName2);
            string itemName4 = string.Join("/", subDirName2, GetNewObjectName());
            await CreateObjectInSourceAsync(source.Container, size, itemName4);

            await CopyDirectoryAndVerifyAsync(
                oauthSourceContainer,
                oauthDestinationContainer,
                sourcePrefix,
                destinationPrefix,
                4,
                waitTimeInSec).ConfigureAwait(false);
        }

        #region Single Concurrency
        private async Task CreateDirectoryTree(
            TSourceContainerClient client,
            string sourcePrefix,
            int size)
        {
            string itemName1 = string.Join("/", sourcePrefix, _firstItemName);
            string itemName2 = string.Join("/", sourcePrefix, "item2");
            await CreateObjectInSourceAsync(client, size, itemName1);
            await CreateObjectInSourceAsync(client, size, itemName2);

            string subDirPath = string.Join("/", sourcePrefix, "bar");
            await CreateDirectoryInSourceAsync(client, subDirPath);
            string itemName3 = string.Join("/", subDirPath, "item3");
            await CreateObjectInSourceAsync(client, size, itemName3);

            string subDirPath2 = string.Join("/", sourcePrefix, "pik");
            await CreateDirectoryInSourceAsync(client, subDirPath2);
            string itemName4 = string.Join("/", subDirPath2, "item4");
            await CreateObjectInSourceAsync(client, size, itemName4);
        }

        private async Task<DataTransfer> CreateStartTransfer(
            TSourceContainerClient sourceContainer,
            TDestinationContainerClient destinationContainer,
            int concurrency,
            bool createFailedCondition = false,
            DataTransferOptions options = default,
            int size = Constants.KB)
        {
            // Arrange
            string sourcePrefix = "sourceFolder";
            string destPrefix = "destFolder";
            await CreateDirectoryInSourceAsync(sourceContainer, sourcePrefix);
            await CreateDirectoryInDestinationAsync(destinationContainer, destPrefix);
            await CreateDirectoryTree(sourceContainer, sourcePrefix, size);

            // Create storage resource containers
            StorageResourceContainer sourceResource = GetSourceStorageResourceContainer(sourceContainer, sourcePrefix);
            StorageResourceContainer destinationResource = GetDestinationStorageResourceContainer(destinationContainer, destPrefix);

            if (createFailedCondition)
            {
                // To create an expected failure, create an item that is supposed to be transferred over.
                // If we don't enable overwrite, a failure should be thrown.
                string fullDestPath = string.Join("/", destPrefix, _firstItemName);
                await CreateObjectInDestinationAsync(destinationContainer, size, fullDestPath);
            }

            // Create Transfer Manager with single threaded operation
            TransferManagerOptions managerOptions = new TransferManagerOptions()
            {
                MaximumConcurrency = concurrency,
            };
            TransferManager transferManager = new TransferManager(managerOptions);

            // Start transfer and await for completion.
            return await transferManager.StartTransferAsync(
                sourceResource,
                destinationResource,
                options).ConfigureAwait(false);
        }

        [Test]
        [LiveOnly] // https://github.com/Azure/azure-sdk-for-net/issues/33082
        public async Task StartTransfer_AwaitCompletion()
        {
            // Arrange
            await using IDisposingContainer<TSourceContainerClient> source = await GetSourceDisposingContainerAsync();
            await using IDisposingContainer<TDestinationContainerClient> destination = await GetDestinationDisposingContainerAsync();

            // Create transfer to do a AwaitCompletion
            DataTransferOptions options = new DataTransferOptions();
            TestEventsRaised testEventsRaised = new TestEventsRaised(options);
            DataTransfer transfer = await CreateStartTransfer(
                source.Container,
                destination.Container,
                1,
                options: options);

            // Act
            CancellationTokenSource cancellationTokenSource = new CancellationTokenSource(TimeSpan.FromSeconds(30));
            await transfer.WaitForCompletionAsync(cancellationTokenSource.Token).ConfigureAwait(false);

            // Assert
            testEventsRaised.AssertUnexpectedFailureCheck();
            Assert.NotNull(transfer);
            Assert.IsTrue(transfer.HasCompleted);
            Assert.AreEqual(DataTransferState.Completed, transfer.TransferStatus.State);
        }

        [Test]
        [LiveOnly] // https://github.com/Azure/azure-sdk-for-net/issues/33082
        public async Task StartTransfer_AwaitCompletion_Failed()
        {
            // Arrange
            await using IDisposingContainer<TSourceContainerClient> source = await GetSourceDisposingContainerAsync();
            await using IDisposingContainer<TDestinationContainerClient> destination = await GetDestinationDisposingContainerAsync();

            DataTransferOptions options = new DataTransferOptions()
            {
                CreationPreference = StorageResourceCreationPreference.FailIfExists
            };
            TestEventsRaised testEventsRaised = new TestEventsRaised(options);

            // Create transfer to do a AwaitCompletion
            DataTransfer transfer = await CreateStartTransfer(
                source.Container,
                destination.Container,
                1,
                createFailedCondition: true,
                options: options);

            // Act
            CancellationTokenSource cancellationTokenSource = new CancellationTokenSource(TimeSpan.FromSeconds(30));
            await transfer.WaitForCompletionAsync(cancellationTokenSource.Token).ConfigureAwait(false);

            // Assert
            Assert.NotNull(transfer);
            Assert.IsTrue(transfer.HasCompleted);
            Assert.AreEqual(DataTransferState.Completed, transfer.TransferStatus.State);
            Assert.AreEqual(true, transfer.TransferStatus.HasFailedItems);
            await testEventsRaised.AssertContainerCompletedWithFailedCheck(1);
            Assert.IsTrue(testEventsRaised.FailedEvents.First().Exception.Message.Contains(_expectedOverwriteExceptionMessage));
        }

        [Test]
        [LiveOnly] // https://github.com/Azure/azure-sdk-for-net/issues/33082
        public async Task StartTransfer_AwaitCompletion_Skipped()
        {
            // Arrange
            await using IDisposingContainer<TSourceContainerClient> source = await GetSourceDisposingContainerAsync();
            await using IDisposingContainer<TDestinationContainerClient> destination = await GetDestinationDisposingContainerAsync();

            // Create transfer options with Skipping available
            DataTransferOptions options = new DataTransferOptions()
            {
                CreationPreference = StorageResourceCreationPreference.SkipIfExists
            };
            TestEventsRaised testEventsRaised = new TestEventsRaised(options);

            // Create transfer to do a AwaitCompletion
            DataTransfer transfer = await CreateStartTransfer(
                source.Container,
                destination.Container,
                1,
                createFailedCondition: true,
                options: options);

            // Act
            CancellationTokenSource cancellationTokenSource = new CancellationTokenSource(TimeSpan.FromSeconds(30));
            await transfer.WaitForCompletionAsync(cancellationTokenSource.Token).ConfigureAwait(false);

            // Assert
            Assert.NotNull(transfer);
            Assert.IsTrue(transfer.HasCompleted);
            Assert.AreEqual(DataTransferState.Completed, transfer.TransferStatus.State);
            Assert.AreEqual(true, transfer.TransferStatus.HasSkippedItems);
            await testEventsRaised.AssertContainerCompletedWithSkippedCheck(1);
        }

        [Test]
        [LiveOnly] // https://github.com/Azure/azure-sdk-for-net/issues/33082
        public async Task StartTransfer_EnsureCompleted()
        {
            // Arrange
            await using IDisposingContainer<TSourceContainerClient> source = await GetSourceDisposingContainerAsync();
            await using IDisposingContainer<TDestinationContainerClient> destination = await GetDestinationDisposingContainerAsync();

            // Create transfer to do a EnsureCompleted
            DataTransferOptions options = new DataTransferOptions();
            TestEventsRaised testEventsRaised = new TestEventsRaised(options);

            DataTransfer transfer = await CreateStartTransfer(
                source.Container,
                destination.Container,
                1,
                options: options);

            // Act
            CancellationTokenSource cancellationTokenSource = new CancellationTokenSource(TimeSpan.FromSeconds(30));
            transfer.WaitForCompletion(cancellationTokenSource.Token);

            // Assert
            testEventsRaised.AssertUnexpectedFailureCheck();
            Assert.NotNull(transfer);
            Assert.IsTrue(transfer.HasCompleted);
            Assert.AreEqual(DataTransferState.Completed, transfer.TransferStatus.State);
        }

        [Test]
        [LiveOnly] // https://github.com/Azure/azure-sdk-for-net/issues/33082
        public async Task StartTransfer_EnsureCompleted_Failed()
        {
            // Arrange
            await using IDisposingContainer<TSourceContainerClient> source = await GetSourceDisposingContainerAsync();
            await using IDisposingContainer<TDestinationContainerClient> destination = await GetDestinationDisposingContainerAsync();

            DataTransferOptions options = new DataTransferOptions()
            {
                CreationPreference = StorageResourceCreationPreference.FailIfExists
            };
            TestEventsRaised testEventsRaised = new TestEventsRaised(options);

            // Create transfer to do a AwaitCompletion
            DataTransfer transfer = await CreateStartTransfer(
                source.Container,
                destination.Container,
                1,
                createFailedCondition: true,
                options: options);

            // Act
            CancellationTokenSource cancellationTokenSource = new CancellationTokenSource(TimeSpan.FromSeconds(30));
            transfer.WaitForCompletion(cancellationTokenSource.Token);

            // Assert
            Assert.NotNull(transfer);
            Assert.IsTrue(transfer.HasCompleted);
            Assert.AreEqual(DataTransferState.Completed, transfer.TransferStatus.State);
            Assert.AreEqual(true, transfer.TransferStatus.HasFailedItems);
            await testEventsRaised.AssertContainerCompletedWithFailedCheck(1);
            Assert.IsTrue(testEventsRaised.FailedEvents.First().Exception.Message.Contains(_expectedOverwriteExceptionMessage));
        }

        [Test]
        [LiveOnly] // https://github.com/Azure/azure-sdk-for-net/issues/33082
        public async Task StartTransfer_EnsureCompleted_Skipped()
        {
            // Arrange
            await using IDisposingContainer<TSourceContainerClient> source = await GetSourceDisposingContainerAsync();
            await using IDisposingContainer<TDestinationContainerClient> destination = await GetDestinationDisposingContainerAsync();

            // Create transfer options with Skipping available
            DataTransferOptions options = new DataTransferOptions()
            {
                CreationPreference = StorageResourceCreationPreference.SkipIfExists
            };
            TestEventsRaised testEventsRaised = new TestEventsRaised(options);

            // Create transfer to do a EnsureCompleted
            DataTransfer transfer = await CreateStartTransfer(
                source.Container,
                destination.Container,
                1,
                createFailedCondition: true,
                options: options);

            // Act
            CancellationTokenSource cancellationTokenSource = new CancellationTokenSource(TimeSpan.FromSeconds(30));
            transfer.WaitForCompletion(cancellationTokenSource.Token);

            // Assert
            testEventsRaised.AssertUnexpectedFailureCheck();
            Assert.NotNull(transfer);
            Assert.IsTrue(transfer.HasCompleted);
            Assert.AreEqual(DataTransferState.Completed, transfer.TransferStatus.State);
            Assert.AreEqual(true, transfer.TransferStatus.HasSkippedItems);
        }

        [Test]
        [LiveOnly] // https://github.com/Azure/azure-sdk-for-net/issues/33082
        public async Task StartTransfer_EnsureCompleted_Failed_SmallChunks()
        {
            // Arrange
            await using IDisposingContainer<TSourceContainerClient> source = await GetSourceDisposingContainerAsync();
            await using IDisposingContainer<TDestinationContainerClient> destination = await GetDestinationDisposingContainerAsync();

            DataTransferOptions options = new DataTransferOptions()
            {
                CreationPreference = StorageResourceCreationPreference.FailIfExists,
                InitialTransferSize = 512,
                MaximumTransferChunkSize = 512
            };
            TestEventsRaised testEventsRaised = new TestEventsRaised(options);

            // Create transfer to do a AwaitCompletion
            DataTransfer transfer = await CreateStartTransfer(
                source.Container,
                destination.Container,
                1,
                createFailedCondition: true,
                options: options,
                size: Constants.KB * 4);

            // Act
            CancellationTokenSource cancellationTokenSource = new CancellationTokenSource(TimeSpan.FromSeconds(30));
            transfer.WaitForCompletion(cancellationTokenSource.Token);

            // Assert
            Assert.NotNull(transfer);
            Assert.IsTrue(transfer.HasCompleted);
            Assert.AreEqual(DataTransferState.Completed, transfer.TransferStatus.State);
            Assert.AreEqual(true, transfer.TransferStatus.HasFailedItems);
            Assert.IsTrue(testEventsRaised.FailedEvents.First().Exception.Message.Contains(_expectedOverwriteExceptionMessage));
            await testEventsRaised.AssertContainerCompletedWithFailedCheck(1);
        }
        #endregion
    }
}<|MERGE_RESOLUTION|>--- conflicted
+++ resolved
@@ -563,11 +563,7 @@
 
         [Test]
         [LiveOnly] // https://github.com/Azure/azure-sdk-for-net/issues/33082
-<<<<<<< HEAD
         public virtual async Task DirectoryToDirectory_OAuth()
-=======
-        public async virtual Task DirectoryToDirectory_OAuth()
->>>>>>> 9d2c2597
         {
             // Arrange
             long size = Constants.KB;
