// Copyright (c) Microsoft Corporation. All rights reserved.
// Licensed under the MIT License.

using System.Collections.Generic;
using System.IO;
using System.Linq;
using System.Threading;
using System.Threading.Tasks;
using Azure.Core;
using Azure.Core.TestFramework;
using Azure.Storage.Test;
using Azure.Storage.Test.Shared;
using NUnit.Framework;

namespace Azure.Storage.DataMovement.Tests
{
    public abstract class StartTransferUploadDirectoryTestBase<
        TServiceClient,
        TContainerClient,
        TObjectClient,
        TClientOptions,
        TEnvironment>
        : StorageTestBase<TEnvironment>
        where TServiceClient : class
        where TContainerClient : class
        where TObjectClient : class
        where TClientOptions : ClientOptions
        where TEnvironment : StorageTestEnvironment, new()
    {
        private const long DefaultObjectSize = Constants.KB;

        private bool IsPageBlob;

        //private readonly string _generatedResourceNamePrefix;
        //private readonly string _expectedOverwriteExceptionMessage;

        public ClientBuilder<TServiceClient, TClientOptions> ClientBuilder { get; protected set; }

<<<<<<< HEAD
        public LocalFilesStorageResourceProvider LocalResourceProvider { get; } = new();

=======
>>>>>>> b38a9c20
        public StartTransferUploadDirectoryTestBase(bool async, RecordedTestMode? mode = null, bool isPageBlob = false)
            : base(async, mode)
        {
            IsPageBlob = isPageBlob;
        }

        protected string GetNewObjectName(int? maxChars = 8)
        {
            string result = ClientBuilder.Recording.Random.NewGuid().ToString();
            return maxChars < result.Length ? result.Substring(0, maxChars.Value) : result;
        }

        #region Service-Specific Implementations
        /// <summary>
        /// Gets a service-specific disposing container for use with tests in this class.
        /// </summary>
        /// <param name="service">Optionally specified service client to get container from.</param>
        /// <param name="containerName">Optional container name specification.</param>
        protected abstract Task<IDisposingContainer<TContainerClient>> GetDisposingContainerAsync(
            TServiceClient service = default,
            string containerName = default);

        /// <summary>
        /// Initializes data at the destination container.
        /// </summary>
        /// <returns></returns>
        protected abstract Task InitializeDestinationDataAsync(
            TContainerClient containerClient,
            List<(string FilePath, long Size)> fileSizes,
            CancellationToken cancellationToken);

        /// <summary>
        /// Gets the specific storage resource from the given TObjectClient
        /// e.g. ShareFileClient to a ShareFileStorageResource, BlockBlobClient to a BlockBlobStorageResource.
        /// </summary>
        /// <param name="objectClient">The object client to create the storage resource object.</param>
        /// <returns></returns>
        protected abstract StorageResourceContainer GetStorageResourceContainer(TContainerClient containerClient);

        /// <summary>
        /// Gets the appropriate delegate for listing through and validating the state of the destination container.
        /// </summary>
        /// <param name="containerClient"></param>
        /// <param name="path"></param>
        /// <returns></returns>
        protected abstract TransferValidator.ListFilesAsync GetStorageResourceLister(TContainerClient containerClient);
        #endregion

        #region Test Helpers
        private async Task SetupDirectoryAsync(
            string directoryPath,
            List<(string FilePath, long Size)> fileSizes,
            CancellationToken cancellationToken)
        {
            foreach ((string filePath, long size) in fileSizes)
            {
                string currRelPath = "";
                string[] pathSegments = filePath.Split('/', '\\');
                if (pathSegments.Length < 1)
                {
                    continue;
                }
                foreach (string directoryName in pathSegments.Take(pathSegments.Length - 1))
                {
                    currRelPath = string.Join(Path.DirectorySeparatorChar.ToString(), currRelPath, directoryName).Trim(Path.DirectorySeparatorChar);
                    string currAbsPath = Path.Combine(directoryPath, currRelPath);
                    if (!Directory.Exists(currAbsPath))
                    {
                        Directory.CreateDirectory(currAbsPath);
                    }
                }

                currRelPath = string.Join(Path.DirectorySeparatorChar.ToString(), currRelPath, pathSegments.Last()).Trim(Path.DirectorySeparatorChar);
                if (size < 0)
                {
                    Directory.CreateDirectory(Path.Combine(directoryPath, currRelPath));
                }
                else
                {
                    using FileStream fs = File.OpenWrite(Path.Combine(directoryPath, currRelPath));
                    using Stream data = await CreateLimitedMemoryStream(size);
                    await data.CopyToAsync(fs, bufferSize: 4 * Constants.KB, cancellationToken);
                }
            }
        }

        /// <summary>
        /// Upload and verify the contents of the directory
        ///
        /// By default in this function an event argument will be added to the options event handler
        /// to detect when the upload has finished.
        /// </summary>
        private async Task UploadDirectoryAndVerifyAsync(
            string sourceLocalDirectoryPath,
            TContainerClient destinationContainer,
            int expectedTransfers,
            TransferManagerOptions transferManagerOptions = default,
            TransferOptions options = default,
            CancellationToken cancellationToken = default)
        {
            // Set transfer options
            options ??= new TransferOptions();
            TestEventsRaised testEventsRaised = new TestEventsRaised(options);

            transferManagerOptions ??= new TransferManagerOptions()
            {
                ErrorMode = TransferErrorMode.ContinueOnFailure
            };

            StorageResourceContainer sourceResource = LocalFilesStorageResourceProvider.FromDirectory(sourceLocalDirectoryPath);
            StorageResourceContainer destinationResource = GetStorageResourceContainer(destinationContainer);

            await new TransferValidator()
            {
                TransferManager = new(transferManagerOptions)
            }.TransferAndVerifyAsync(
                sourceResource,
                destinationResource,
                TransferValidator.GetLocalFileLister(sourceLocalDirectoryPath),
                GetStorageResourceLister(destinationContainer),
                expectedTransfers,
                options,
                cancellationToken);
        }
        #endregion

        [RecordedTest]
        [TestCase(Constants.KB, 10)]
        [TestCase(12345, 10)]
        public async Task Upload(long objectSize, int waitTimeInSec)
        {
            if (IsPageBlob && objectSize % (Constants.KB / 2) != 0)
            {
                Assert.Inconclusive("Cannot upload a page that has a Content-Length not an increment of 512");
            }

            // Arrange
            using DisposingLocalDirectory disposingLocalDirectory = DisposingLocalDirectory.GetTestDirectory();
            await using IDisposingContainer<TContainerClient> test = await GetDisposingContainerAsync();

            List<string> files = new()
            {
                GetNewObjectName(),
                GetNewObjectName(),
            };

            CancellationToken cancellationToken = TestHelper.GetTimeoutToken(waitTimeInSec);
            await SetupDirectoryAsync(
                disposingLocalDirectory.DirectoryPath,
                files.Select(path => (path, objectSize)).ToList(),
                cancellationToken);
            await UploadDirectoryAndVerifyAsync(
                disposingLocalDirectory.DirectoryPath,
                test.Container,
                expectedTransfers: files.Count,
                cancellationToken: cancellationToken);
        }

        [RecordedTest]
        [TestCase(TransferErrorMode.ContinueOnFailure)]
        [TestCase(TransferErrorMode.StopOnAnyFailure)]
        public async Task UploadFailIfExists(TransferErrorMode errorMode)
        {
            const int waitTimeInSec = 15;
            const int preexistingFileCount = 2;
            const int skipCount = 1;
            const int totalFileCount = skipCount + preexistingFileCount + 1;
            // Arrange
            using DisposingLocalDirectory disposingLocalDirectory = DisposingLocalDirectory.GetTestDirectory();
            await using IDisposingContainer<TContainerClient> test = await GetDisposingContainerAsync();

            List<string> files = new();
            foreach (var _ in Enumerable.Range(0, totalFileCount))
            {
                files.Add(GetNewObjectName());
            }

            CancellationToken cancellationToken = TestHelper.GetTimeoutToken(waitTimeInSec);
            await InitializeDestinationDataAsync(
                test.Container,
                files.Skip(skipCount).Take(preexistingFileCount).Select(path => (path, DefaultObjectSize)).ToList(),
                cancellationToken);
            await SetupDirectoryAsync(
                disposingLocalDirectory.DirectoryPath,
                files.Select(path => (path, DefaultObjectSize)).ToList(),
            cancellationToken);

            TransferOptions options = new()
            {
<<<<<<< HEAD
                CreationPreference = StorageResourceCreationMode.FailIfExists
=======
                CreationMode = StorageResourceCreationMode.FailIfExists
>>>>>>> b38a9c20
            };
            TestEventsRaised testEventsRaised = new TestEventsRaised(options);
            TransferManagerOptions transferManagerOptions = new()
            {
                ErrorMode = TransferErrorMode.ContinueOnFailure
            };

            StorageResourceContainer sourceResource = LocalFilesStorageResourceProvider.FromDirectory(disposingLocalDirectory.DirectoryPath);
            StorageResourceContainer destinationResource = GetStorageResourceContainer(test.Container);
            TransferOperation transfer = await new TransferManager(transferManagerOptions)
                .StartTransferAsync(sourceResource, destinationResource, options, cancellationToken);
            await TestTransferWithTimeout.WaitForCompletionAsync(
                transfer,
                testEventsRaised,
                cancellationToken);

            // check if expected files exist, but not necessarily for contents
            if (errorMode == TransferErrorMode.ContinueOnFailure)
            {
                await testEventsRaised.AssertContainerCompletedWithFailedCheckContinue(preexistingFileCount);

                // Verify all files exist, meaning files without conflict were transferred.
                List<string> localFiles = (await TransferValidator.GetLocalFileLister(disposingLocalDirectory.DirectoryPath)
                    .Invoke(cancellationToken))
                    .Select(item => item.RelativePath)
                    .ToList();
                List<string> destinationObjects = (await GetStorageResourceLister(test.Container)
                    .Invoke(cancellationToken))
                    .Select(item => item.RelativePath)
                    .ToList();
                Assert.That(localFiles, Is.EquivalentTo(destinationObjects));
            }
            else if (errorMode == TransferErrorMode.StopOnAnyFailure)
            {
                Assert.That(transfer.Status.HasFailedItems, Is.True);
            }
        }

        [RecordedTest]
        [Test]
        public async Task UploadSkipIfExists()
        {
            const int waitTimeInSec = 15;
            const int preexistingFileCount = 2;
            const int skipCount = 1;
            const int totalFileCount = skipCount + preexistingFileCount + 1;
            // Arrange
            using DisposingLocalDirectory disposingLocalDirectory = DisposingLocalDirectory.GetTestDirectory();
            await using IDisposingContainer<TContainerClient> test = await GetDisposingContainerAsync();

            List<string> files = new();
            foreach (var _ in Enumerable.Range(0, totalFileCount))
            {
                files.Add(GetNewObjectName());
            }

            CancellationToken cancellationToken = TestHelper.GetTimeoutToken(waitTimeInSec);
            await InitializeDestinationDataAsync(
                test.Container,
                files.Skip(skipCount).Take(preexistingFileCount).Select(path => (path, DefaultObjectSize)).ToList(),
                cancellationToken);
            await SetupDirectoryAsync(
                disposingLocalDirectory.DirectoryPath,
                files.Select(path => (path, DefaultObjectSize)).ToList(),
            cancellationToken);

            TransferOptions options = new()
            {
<<<<<<< HEAD
                CreationPreference = StorageResourceCreationMode.SkipIfExists
=======
                CreationMode = StorageResourceCreationMode.SkipIfExists
>>>>>>> b38a9c20
            };
            TestEventsRaised testEventsRaised = new TestEventsRaised(options);
            TransferManagerOptions transferManagerOptions = new()
            {
                ErrorMode = TransferErrorMode.ContinueOnFailure
            };

            StorageResourceContainer sourceResource = LocalFilesStorageResourceProvider.FromDirectory(disposingLocalDirectory.DirectoryPath);
            StorageResourceContainer destinationResource = GetStorageResourceContainer(test.Container);
            TransferOperation transfer = await new TransferManager(transferManagerOptions)
                .StartTransferAsync(sourceResource, destinationResource, options, cancellationToken);
            await TestTransferWithTimeout.WaitForCompletionAsync(
                transfer,
                testEventsRaised,
                cancellationToken);

            // check if expected files exist, but not necessarily for contents
            await testEventsRaised.AssertContainerCompletedWithSkippedCheck(preexistingFileCount);

            // Verify all files exist, meaning files without conflict were transferred.
            List<string> localFiles = (await TransferValidator.GetLocalFileLister(disposingLocalDirectory.DirectoryPath)
                .Invoke(cancellationToken))
                .Select(item => item.RelativePath)
                .ToList();
            List<string> destinationObjects = (await GetStorageResourceLister(test.Container)
                .Invoke(cancellationToken))
                .Select(item => item.RelativePath)
                .ToList();
            Assert.That(localFiles, Is.EquivalentTo(destinationObjects));
        }

        [RecordedTest]
        [Test]
        public async Task UploadOverwriteIfExists()
        {
            const int waitTimeInSec = 15;
            // Arrange
            using DisposingLocalDirectory disposingLocalDirectory = DisposingLocalDirectory.GetTestDirectory();
            await using IDisposingContainer<TContainerClient> test = await GetDisposingContainerAsync();

            List<string> files = new()
            {
                GetNewObjectName(),
                GetNewObjectName(),
            };

            TransferOptions options = new()
            {
<<<<<<< HEAD
                CreationPreference = StorageResourceCreationMode.OverwriteIfExists
=======
                CreationMode = StorageResourceCreationMode.OverwriteIfExists
>>>>>>> b38a9c20
            };
            CancellationToken cancellationToken = TestHelper.GetTimeoutToken(waitTimeInSec);
            await InitializeDestinationDataAsync(
                test.Container,
                files.Take(1).Select(path => (path, DefaultObjectSize)).ToList(),
                cancellationToken);
            await SetupDirectoryAsync(
                disposingLocalDirectory.DirectoryPath,
                files.Select(path => (path, DefaultObjectSize)).ToList(),
                cancellationToken);
            await UploadDirectoryAndVerifyAsync(
                disposingLocalDirectory.DirectoryPath,
                test.Container,
                expectedTransfers: files.Count,
                options: options,
                cancellationToken: cancellationToken);
        }

        [RecordedTest]
        [TestCase(Constants.KB, Constants.KB/4, 10)]
        [TestCase(10 * Constants.KB, 4 * Constants.KB, 15)]
        [TestCase(Constants.KB, 97, 10)]
        public async Task UploadSmallChunks(long objectSize, long chunkSize, int waitTimeInSec)
        {
            // Arrange
            using DisposingLocalDirectory disposingLocalDirectory = DisposingLocalDirectory.GetTestDirectory();
            await using IDisposingContainer<TContainerClient> test = await GetDisposingContainerAsync();

            List<string> files = new()
            {
                GetNewObjectName(),
                GetNewObjectName(),
            };

            TransferOptions options = new()
            {
                InitialTransferSize = chunkSize,
                MaximumTransferChunkSize = chunkSize,
            };

            CancellationToken cancellationToken = TestHelper.GetTimeoutToken(waitTimeInSec);
            await SetupDirectoryAsync(
                disposingLocalDirectory.DirectoryPath,
                files.Select(path => (path, objectSize)).ToList(),
                cancellationToken);
            await UploadDirectoryAndVerifyAsync(
                disposingLocalDirectory.DirectoryPath,
                test.Container,
                expectedTransfers: files.Count,
                cancellationToken: cancellationToken);
        }

        [RecordedTest]
        [TestCase(1, 10)]
        [TestCase(5, 30)]
        public async Task UploadEmpty(int folderDepth, int waitTimeInSec)
        {
            // Arrange
            using DisposingLocalDirectory disposingLocalDirectory = DisposingLocalDirectory.GetTestDirectory();
            await using IDisposingContainer<TContainerClient> test = await GetDisposingContainerAsync();

            void BuildFolders(string path, int depth)
            {
                if (depth < 1)
                {
                    return;
                }
                for (int i = 0; i < 2; i++)
                {
                    string subDirPath = Path.Combine(path, GetNewObjectName());
                    Directory.CreateDirectory(subDirPath);
                    BuildFolders(subDirPath, depth - 1);
                }
            }
            BuildFolders(disposingLocalDirectory.DirectoryPath, folderDepth);

            CancellationToken cancellationToken = TestHelper.GetTimeoutToken(waitTimeInSec);
            await UploadDirectoryAndVerifyAsync(
                disposingLocalDirectory.DirectoryPath,
                test.Container,
                expectedTransfers: 0,
                cancellationToken: cancellationToken);
        }

        [Ignore("Times out on linux/mac, currently unsure why.")]
        [RecordedTest]
        [TestCase(1, 5)]
        [TestCase(3, 10)]
        public async Task UploadManySubdirectories(int folderDepth, int waitTimeInSec)
        {
            // Arrange
            using DisposingLocalDirectory disposingLocalDirectory = DisposingLocalDirectory.GetTestDirectory();
            await using IDisposingContainer<TContainerClient> test = await GetDisposingContainerAsync();

            List<string> files = new();
            void BuildFilePaths(string path, int depth)
            {
                if (depth < 1)
                {
                    files.Add(Path.Combine(path, GetNewObjectName()));
                    return;
                }
                for (int i = 0; i < 2; i++)
                {
                    BuildFilePaths(Path.Combine(path, GetNewObjectName()), depth - 1);
                }
            }
            BuildFilePaths(disposingLocalDirectory.DirectoryPath, folderDepth);

            CancellationToken cancellationToken = TestHelper.GetTimeoutToken(waitTimeInSec);
            await SetupDirectoryAsync(
                disposingLocalDirectory.DirectoryPath,
                files.Select(path => (path, DefaultObjectSize)).ToList(),
                cancellationToken);
            await UploadDirectoryAndVerifyAsync(
                disposingLocalDirectory.DirectoryPath,
                test.Container,
                expectedTransfers: 1 << folderDepth,
                cancellationToken: cancellationToken);
        }

        [RecordedTest]
        [TestCase(1)]
        [TestCase(5)]
        public async Task UploadSingleFile(int folderDepth)
        {
            const int waitTimeInSec = 5;
            // Arrange
            using DisposingLocalDirectory disposingLocalDirectory = DisposingLocalDirectory.GetTestDirectory();
            await using IDisposingContainer<TContainerClient> test = await GetDisposingContainerAsync();

            List<string> files = new()
            {
                string.Join(Path.DirectorySeparatorChar.ToString(), Enumerable.Range(0, folderDepth).Select(_ => GetNewObjectName()).ToList())
            };

            CancellationToken cancellationToken = TestHelper.GetTimeoutToken(waitTimeInSec);
            await SetupDirectoryAsync(
                disposingLocalDirectory.DirectoryPath,
                files.Select(path => (path, DefaultObjectSize)).ToList(),
                cancellationToken);
            await UploadDirectoryAndVerifyAsync(
                disposingLocalDirectory.DirectoryPath,
                test.Container,
                expectedTransfers: 1,
                cancellationToken: cancellationToken);
        }
    }
}<|MERGE_RESOLUTION|>--- conflicted
+++ resolved
@@ -36,11 +36,6 @@
 
         public ClientBuilder<TServiceClient, TClientOptions> ClientBuilder { get; protected set; }
 
-<<<<<<< HEAD
-        public LocalFilesStorageResourceProvider LocalResourceProvider { get; } = new();
-
-=======
->>>>>>> b38a9c20
         public StartTransferUploadDirectoryTestBase(bool async, RecordedTestMode? mode = null, bool isPageBlob = false)
             : base(async, mode)
         {
@@ -230,11 +225,7 @@
 
             TransferOptions options = new()
             {
-<<<<<<< HEAD
-                CreationPreference = StorageResourceCreationMode.FailIfExists
-=======
                 CreationMode = StorageResourceCreationMode.FailIfExists
->>>>>>> b38a9c20
             };
             TestEventsRaised testEventsRaised = new TestEventsRaised(options);
             TransferManagerOptions transferManagerOptions = new()
@@ -303,11 +294,7 @@
 
             TransferOptions options = new()
             {
-<<<<<<< HEAD
-                CreationPreference = StorageResourceCreationMode.SkipIfExists
-=======
                 CreationMode = StorageResourceCreationMode.SkipIfExists
->>>>>>> b38a9c20
             };
             TestEventsRaised testEventsRaised = new TestEventsRaised(options);
             TransferManagerOptions transferManagerOptions = new()
@@ -356,11 +343,7 @@
 
             TransferOptions options = new()
             {
-<<<<<<< HEAD
-                CreationPreference = StorageResourceCreationMode.OverwriteIfExists
-=======
                 CreationMode = StorageResourceCreationMode.OverwriteIfExists
->>>>>>> b38a9c20
             };
             CancellationToken cancellationToken = TestHelper.GetTimeoutToken(waitTimeInSec);
             await InitializeDestinationDataAsync(
