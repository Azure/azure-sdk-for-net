--- conflicted
+++ resolved
@@ -225,11 +225,7 @@
 
             TransferOptions options = new()
             {
-<<<<<<< HEAD
-                CreationPreference = StorageResourceCreationMode.FailIfExists
-=======
                 CreationMode = StorageResourceCreationMode.FailIfExists
->>>>>>> c2a9a198
             };
             TestEventsRaised testEventsRaised = new TestEventsRaised(options);
             TransferManagerOptions transferManagerOptions = new()
@@ -298,11 +294,7 @@
 
             TransferOptions options = new()
             {
-<<<<<<< HEAD
-                CreationPreference = StorageResourceCreationMode.SkipIfExists
-=======
                 CreationMode = StorageResourceCreationMode.SkipIfExists
->>>>>>> c2a9a198
             };
             TestEventsRaised testEventsRaised = new TestEventsRaised(options);
             TransferManagerOptions transferManagerOptions = new()
@@ -351,11 +343,7 @@
 
             TransferOptions options = new()
             {
-<<<<<<< HEAD
-                CreationPreference = StorageResourceCreationMode.OverwriteIfExists
-=======
                 CreationMode = StorageResourceCreationMode.OverwriteIfExists
->>>>>>> c2a9a198
             };
             CancellationToken cancellationToken = TestHelper.GetTimeoutToken(waitTimeInSec);
             await InitializeDestinationDataAsync(
