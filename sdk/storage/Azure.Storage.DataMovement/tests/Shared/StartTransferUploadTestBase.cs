--- conflicted
+++ resolved
@@ -201,11 +201,7 @@
 
             TransferOptions options = new TransferOptions()
             {
-<<<<<<< HEAD
-                CreationPreference = StorageResourceCreationMode.FailIfExists
-=======
                 CreationMode = StorageResourceCreationMode.FailIfExists
->>>>>>> c2a9a198
             };
             TestEventsRaised testEventsRaised = new TestEventsRaised(options);
 
@@ -252,11 +248,7 @@
             // Create transfer options with Skipping available
             TransferOptions options = new TransferOptions()
             {
-<<<<<<< HEAD
-                CreationPreference = StorageResourceCreationMode.SkipIfExists
-=======
                 CreationMode = StorageResourceCreationMode.SkipIfExists
->>>>>>> c2a9a198
             };
             TestEventsRaised testEventsRaised = new TestEventsRaised(options);
 
@@ -373,12 +365,7 @@
                 StorageResourceItem destinationResource = GetStorageResourceItem(destClient);
 
                 // Act
-<<<<<<< HEAD
-                LocalFilesStorageResourceProvider files = new();
-                StorageResource sourceResource = files.FromFile(localSourceFile);
-=======
                 StorageResource sourceResource = LocalFilesStorageResourceProvider.FromFile(localSourceFile);
->>>>>>> c2a9a198
                 TransferOperation transfer = await transferManager.StartTransferAsync(sourceResource, destinationResource, options[i]);
 
                 uploadedObjectInfo.Add(new VerifyUploadObjectContentInfo(
@@ -495,11 +482,7 @@
             // Create options bag to overwrite any existing destination.
             TransferOptions options = new TransferOptions()
             {
-<<<<<<< HEAD
-                CreationPreference = StorageResourceCreationMode.OverwriteIfExists,
-=======
                 CreationMode = StorageResourceCreationMode.OverwriteIfExists,
->>>>>>> c2a9a198
             };
             List<TransferOptions> optionsList = new List<TransferOptions>() { options };
             List<string> objectNames = new List<string>() { objectName };
@@ -525,11 +508,7 @@
             // Create options bag to overwrite any existing destination.
             TransferOptions options = new TransferOptions()
             {
-<<<<<<< HEAD
-                CreationPreference = StorageResourceCreationMode.OverwriteIfExists,
-=======
                 CreationMode = StorageResourceCreationMode.OverwriteIfExists,
->>>>>>> c2a9a198
             };
             List<TransferOptions> optionsList = new List<TransferOptions>() { options };
 
@@ -567,11 +546,7 @@
             // Create options bag to overwrite any existing destination.
             TransferOptions options = new TransferOptions()
             {
-<<<<<<< HEAD
-                CreationPreference = StorageResourceCreationMode.SkipIfExists,
-=======
                 CreationMode = StorageResourceCreationMode.SkipIfExists,
->>>>>>> c2a9a198
             };
             StorageResource sourceResource = LocalFilesStorageResourceProvider.FromFile(newSourceFile);
             StorageResourceItem destinationResource = GetStorageResourceItem(objectClient);
@@ -629,11 +604,7 @@
             // Create options bag to fail and keep track of the failure.
             TransferOptions options = new TransferOptions()
             {
-<<<<<<< HEAD
-                CreationPreference = StorageResourceCreationMode.FailIfExists,
-=======
                 CreationMode = StorageResourceCreationMode.FailIfExists,
->>>>>>> c2a9a198
             };
             TestEventsRaised testEventRaised = new TestEventsRaised(options);
             StorageResource sourceResource = LocalFilesStorageResourceProvider.FromFile(newSourceFile);
