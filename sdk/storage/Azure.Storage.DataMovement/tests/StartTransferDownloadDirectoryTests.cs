﻿// Copyright (c) Microsoft Corporation. All rights reserved.
// Licensed under the MIT License.

using System;
using System.Collections.Generic;
using System.IO;
using System.Linq;
using System.Threading;
using System.Threading.Tasks;
using Azure.Core.TestFramework;
using Azure.Storage.Blobs;
using Azure.Storage.Blobs.Models;
using Azure.Storage.DataMovement.Blobs;
using Azure.Storage.DataMovement.Models;
using NUnit.Framework;

namespace Azure.Storage.DataMovement.Tests
{
    public class StartTransferDownloadDirectoryTests : DataMovementBlobTestBase
    {
        public StartTransferDownloadDirectoryTests(bool async, BlobClientOptions.ServiceVersion serviceVersion)
            : base(async, serviceVersion, null /* RecordedTestMode.Record /* to re-record */)
        { }

        #region DirectoryDownloadTests
        /// <summary>
        /// Upload and verify the contents of the blob
        ///
        /// By default in this function an event argument will be added to the options event handler
        /// to detect when the upload has finished.
        /// </summary>
        /// <param name="sourceContainer">The source container which will contains the source blobs</param>
        /// <param name="sourceBlobPrefix">The source blob prefix/folder</param>
        /// <param name="sourceFilePrefix">The local source file prefix to join together with the source prefixes below.</param>
        /// <param name="sourceFiles">The source file paths relative to the sourceFilePrefix</param>
        /// <param name="destinationLocalPath">The destination local path to download the blobs to</param>
        /// <param name="waitTimeInSec">
        /// How long we should wait until we cancel the operation. If this timeout is reached the test will fail.
        /// </param>
        /// <param name="transferManagerOptions">Options for the transfer manager</param>
        /// <param name="options">Options for the transfer Options</param>
        /// <returns></returns>
        private async Task DownloadBlobDirectoryAndVerify(
            BlobContainerClient sourceContainer,
            string sourceBlobPrefix,
            string sourceFilePrefix,
            List<string> sourceFiles,
            string destinationLocalPath,
            int waitTimeInSec = 10,
            TransferManagerOptions transferManagerOptions = default,
            TransferOptions options = default)
        {
            // Set transfer options
            options ??= new TransferOptions();
            TestEventsRaised testEventsRaised = new TestEventsRaised(options);

            transferManagerOptions ??= new TransferManagerOptions()
            {
                ErrorHandling = ErrorHandlingOptions.ContinueOnFailure
            };

            // Initialize transferManager
            TransferManager transferManager = new TransferManager(transferManagerOptions);

            StorageResourceContainer sourceResource =
                new BlobStorageResourceContainer(sourceContainer, new() { DirectoryPrefix = sourceBlobPrefix });
            StorageResourceContainer destinationResource =
                new LocalDirectoryStorageResourceContainer(destinationLocalPath);

            DataTransfer transfer = await transferManager.StartTransferAsync(sourceResource, destinationResource, options);

            // Assert
            CancellationTokenSource tokenSource = new CancellationTokenSource(TimeSpan.FromSeconds(waitTimeInSec));
            await transfer.AwaitCompletion(tokenSource.Token);

            testEventsRaised.AssertContainerCompletedCheck(sourceFiles.Count);
            Assert.IsTrue(transfer.HasCompleted);
            Assert.AreEqual(StorageTransferStatus.Completed, transfer.TransferStatus);

            // List all files in source blob folder path
            List<string> blobNames = new List<string>();
            await foreach (Page<BlobItem> page in sourceContainer.GetBlobsAsync(prefix: sourceBlobPrefix).AsPages())
            {
                blobNames.AddRange(page.Values.Select((BlobItem item) => item.Name));
            }

            // List all files in the destination local path
            List<string> destinationFiles = ListFilesInDirectory(destinationLocalPath);
            Assert.AreEqual(destinationFiles.Count, sourceFiles.Count);
            destinationFiles.Sort();
            sourceFiles.Sort();
            blobNames.Sort();
            for (int i = 0; i < destinationFiles.Count; i++)
            {
                // Verify file name to match the
                // (prefix folder path) + (the blob name without the blob folder prefix)
                string destinationName = destinationFiles[i].Substring(destinationLocalPath.Length + 1);
                string sourceBlobNameNoPrefix = blobNames[i].Substring(sourceBlobPrefix.Length + 1);
                Assert.AreEqual(destinationName.Replace('\\', '/'), sourceBlobNameNoPrefix);

                // Verify Download
                string fullSourcePath = Path.Combine(sourceFilePrefix, sourceBlobNameNoPrefix);
                CheckDownloadFile(fullSourcePath, destinationFiles[i]);
            }
        }

        [Test]
        [LiveOnly] // https://github.com/Azure/azure-sdk-for-net/issues/33082
        [TestCase(0, 10)]
        [TestCase(100, 10)]
        [TestCase(Constants.KB, 10)]
        public async Task DownloadDirectoryAsync_Small(int size, int waitInSec)
        {
            // Arrange
            await using DisposingBlobContainer test = await GetTestContainerAsync();
            string sourceBlobDirectoryName = "foo";
            using DisposingLocalDirectory testDirectory = DisposingLocalDirectory.GetTestDirectory();
            string sourceFolderPath = CreateRandomDirectory(testDirectory.DirectoryPath, sourceBlobDirectoryName);

            List<string> blobNames = new List<string>();

            string blobName1 = Path.Combine(sourceBlobDirectoryName, GetNewBlobName());
            string blobName2 = Path.Combine(sourceBlobDirectoryName, GetNewBlobName());
            await CreateBlockBlobAndSourceFile(test.Container, testDirectory.DirectoryPath, blobName1, size);
            await CreateBlockBlobAndSourceFile(test.Container, testDirectory.DirectoryPath, blobName2, size);
            blobNames.Add(blobName1);
            blobNames.Add(blobName2);

            string subDirName = "bar";
            CreateRandomDirectory(sourceFolderPath, subDirName).Substring(sourceFolderPath.Length + 1);
            string blobName3 = Path.Combine(sourceBlobDirectoryName, subDirName, GetNewBlobName());
            await CreateBlockBlobAndSourceFile(test.Container, testDirectory.DirectoryPath, blobName3, size);
            blobNames.Add(blobName3);

            string subDirName2 = "pik";
            CreateRandomDirectory(sourceFolderPath, subDirName2).Substring(sourceFolderPath.Length + 1);
            string blobName4 = Path.Combine(sourceBlobDirectoryName, subDirName2, GetNewBlobName());
            await CreateBlockBlobAndSourceFile(test.Container, testDirectory.DirectoryPath, blobName4, size);
            blobNames.Add(blobName4);

            string destinationFolder = CreateRandomDirectory(Path.GetTempPath());

            await DownloadBlobDirectoryAndVerify(
                test.Container,
                sourceBlobDirectoryName,
                sourceFolderPath,
                blobNames,
                destinationFolder,
                waitInSec).ConfigureAwait(false);
        }

        [Ignore("These tests currently take 40+ mins for little additional coverage")]
        [Test]
        [LiveOnly]
        [TestCase(4 * Constants.MB, 20)]
        [TestCase(257 * Constants.MB, 500)]
        [TestCase(400 * Constants.MB, 200)]
        [TestCase(Constants.GB, 500)]
        public async Task DownloadDirectoryAsync_Large(int size, int waitInSec)
        {
            // Arrange
            await using DisposingBlobContainer test = await GetTestContainerAsync();
            string sourceBlobDirectoryName = "foo";
            using DisposingLocalDirectory testDirectory = DisposingLocalDirectory.GetTestDirectory();
            string sourceFolderPath = CreateRandomDirectory(testDirectory.DirectoryPath, sourceBlobDirectoryName);

            List<string> blobNames = new List<string>();

            string blobName1 = Path.Combine(sourceBlobDirectoryName, GetNewBlobName());
            string blobName2 = Path.Combine(sourceBlobDirectoryName, GetNewBlobName());
            await CreateBlockBlobAndSourceFile(test.Container, testDirectory.DirectoryPath, blobName1, size);
            await CreateBlockBlobAndSourceFile(test.Container, testDirectory.DirectoryPath, blobName2, size);
            blobNames.Add(blobName1);
            blobNames.Add(blobName2);

            string subDirName = "bar";
            CreateRandomDirectory(sourceFolderPath, subDirName).Substring(sourceFolderPath.Length + 1);
            string blobName3 = Path.Combine(sourceBlobDirectoryName, subDirName, GetNewBlobName());
            await CreateBlockBlobAndSourceFile(test.Container, testDirectory.DirectoryPath, blobName3, size);
            blobNames.Add(blobName3);

            string subDirName2 = "pik";
            CreateRandomDirectory(sourceFolderPath, subDirName2).Substring(sourceFolderPath.Length + 1);
            string blobName4 = Path.Combine(sourceBlobDirectoryName, subDirName2, GetNewBlobName());
            await CreateBlockBlobAndSourceFile(test.Container, testDirectory.DirectoryPath, blobName4, size);
            blobNames.Add(blobName4);

            string destinationFolder = CreateRandomDirectory(Path.GetTempPath());

            await DownloadBlobDirectoryAndVerify(
                test.Container,
                sourceBlobDirectoryName,
                sourceFolderPath,
                blobNames,
                destinationFolder,
                waitInSec).ConfigureAwait(false);
        }

        [Test]
        [LiveOnly] // https://github.com/Azure/azure-sdk-for-net/issues/33082
        public async Task DownloadDirectoryAsync_Empty()
        {
            // Arrange
            await using DisposingBlobContainer test = await GetTestContainerAsync();
            using DisposingLocalDirectory testDirectory = DisposingLocalDirectory.GetTestDirectory();
            string sourceBlobDirectoryName = "foo";
            string destinationFolder = CreateRandomDirectory(testDirectory.DirectoryPath);

            // Initialize transferManager
            TransferManager transferManager = new TransferManager();
            TransferOptions options = new TransferOptions();
            TestEventsRaised testEventRaised = new TestEventsRaised(options);

            StorageResourceContainer sourceResource =
                new BlobStorageResourceContainer(test.Container, new() { DirectoryPrefix = sourceBlobDirectoryName });
            StorageResourceContainer destinationResource =
                new LocalDirectoryStorageResourceContainer(destinationFolder);

            DataTransfer transfer = await transferManager.StartTransferAsync(sourceResource, destinationResource, options);
            CancellationTokenSource cancellationTokenSource = new CancellationTokenSource(TimeSpan.FromSeconds(10));
            await transfer.AwaitCompletion(cancellationTokenSource.Token);

            Assert.IsTrue(transfer.HasCompleted);
            Assert.AreEqual(StorageTransferStatus.Completed, transfer.TransferStatus);

            List<string> localItemsAfterDownload = Directory.GetFiles(destinationFolder, "*", SearchOption.AllDirectories).ToList();

            // Assert
            Assert.IsEmpty(localItemsAfterDownload);
            testEventRaised.AssertUnexpectedFailureCheck();
        }

        [Test]
        [LiveOnly] // https://github.com/Azure/azure-sdk-for-net/issues/33082
        public async Task DownloadDirectoryAsync_SingleFile()
        {
            // Arrange
            await using DisposingBlobContainer test = await GetTestContainerAsync();
            using DisposingLocalDirectory testDirectory = DisposingLocalDirectory.GetTestDirectory();
            string tempFolder = CreateRandomDirectory(testDirectory.DirectoryPath);
            string sourceFolderPath = CreateRandomDirectory(tempFolder);

            string sourceBlobDirectoryName = sourceFolderPath.Substring(tempFolder.Length + 1);
            string blobName1 = Path.Combine(sourceBlobDirectoryName, GetNewBlobName());
            await CreateBlockBlobAndSourceFile(test.Container, tempFolder, blobName1, Constants.KB);
            List<string> blobNames = new List<string>() { blobName1 };

            string destinationFolder = CreateRandomDirectory(sourceFolderPath);

            await DownloadBlobDirectoryAndVerify(
                test.Container,
                sourceBlobDirectoryName,
                sourceFolderPath,
                blobNames,
                destinationFolder).ConfigureAwait(false);
        }

        [Test]
        [LiveOnly] // https://github.com/Azure/azure-sdk-for-net/issues/33082
        public async Task DownloadDirectoryAsync_ManySubDirectories()
        {
            // Arrange
            await using DisposingBlobContainer test = await GetTestContainerAsync();

            using DisposingLocalDirectory testDirectory = DisposingLocalDirectory.GetTestDirectory();
            string tempFolder = CreateRandomDirectory(testDirectory.DirectoryPath);
            string blobDirectoryName = "foo";
            string fullSourceFolderPath = CreateRandomDirectory(tempFolder, blobDirectoryName);

            List<string> blobNames = new List<string>();
            string subDir1 = CreateRandomDirectory(fullSourceFolderPath, "bar").Substring(fullSourceFolderPath.Length + 1);
            string blobName1 = Path.Combine(blobDirectoryName, subDir1, GetNewBlobName());
            await CreateBlockBlobAndSourceFile(test.Container, tempFolder, blobName1, Constants.KB);
            blobNames.Add(blobName1);
            string subDir2 = CreateRandomDirectory(fullSourceFolderPath, "rul").Substring(fullSourceFolderPath.Length + 1);
            string blobName2 = Path.Combine(blobDirectoryName, subDir2, GetNewBlobName());
            await CreateBlockBlobAndSourceFile(test.Container, tempFolder, blobName2, Constants.KB);
            blobNames.Add(blobName2);
            string subDir3 = CreateRandomDirectory(fullSourceFolderPath, "pik").Substring(fullSourceFolderPath.Length + 1);
            string blobName3 = Path.Combine(blobDirectoryName, subDir3, GetNewBlobName());
            await CreateBlockBlobAndSourceFile(test.Container, tempFolder, blobName3, Constants.KB);
            blobNames.Add(blobName3);

            string destinationFolder = CreateRandomDirectory(Path.GetTempPath());

            string sourceBlobPrefix = fullSourceFolderPath.Substring(tempFolder.Length + 1);

            await DownloadBlobDirectoryAndVerify(
                sourceContainer: test.Container,
                sourceBlobPrefix: sourceBlobPrefix,
                sourceFilePrefix: fullSourceFolderPath,
                blobNames,
                destinationFolder).ConfigureAwait(false);
        }

        [Test]
        [LiveOnly] // https://github.com/Azure/azure-sdk-for-net/issues/33082
        [TestCase(1)]
        [TestCase(2)]
        [TestCase(3)]
        public async Task DownloadDirectoryAsync_SubDirectoriesLevels(int level)
        {
            // Arrange
            await using DisposingBlobContainer test = await GetTestContainerAsync();

            using DisposingLocalDirectory testDirectory = DisposingLocalDirectory.GetTestDirectory();
            string tempFolder = CreateRandomDirectory(testDirectory.DirectoryPath);
            string sourceBlobDirectoryName = "foo";
            string fullPath = CreateRandomDirectory(tempFolder, sourceBlobDirectoryName);

            List<string> blobNames = new List<string>();

            string subDir = default;
            for (int i = 0; i < level; i++)
            {
                subDir = CreateRandomDirectory(fullPath, $"folder{i}");
                string blobName = Path.Combine(sourceBlobDirectoryName, subDir.Substring(fullPath.Length + 1), GetNewBlobName());
                await CreateBlockBlobAndSourceFile(test.Container, tempFolder, blobName, Constants.KB);
                blobNames.Add(blobName);
            }

            string destinationFolder = CreateRandomDirectory(Path.GetTempPath());

            await DownloadBlobDirectoryAndVerify(
                test.Container,
                sourceBlobDirectoryName,
                fullPath,
                blobNames,
                destinationFolder).ConfigureAwait(false);
        }

        [Test]
        [LiveOnly] // https://github.com/Azure/azure-sdk-for-net/issues/33082
        public async Task DownloadDirectoryAsync_SmallChunks_ManyFiles()
        {
            // Arrange
            int blobSize = 2 * Constants.KB;
            await using DisposingBlobContainer test = await GetTestContainerAsync();

            using DisposingLocalDirectory testDirectory = DisposingLocalDirectory.GetTestDirectory();
            string tempFolder = CreateRandomDirectory(testDirectory.DirectoryPath);
            string blobDirectoryName = "foo";
            string fullSourceFolderPath = CreateRandomDirectory(tempFolder, blobDirectoryName);

            List<string> blobNames = new List<string>();
            string blobName = Path.Combine(blobDirectoryName, GetNewBlobName());
            await CreateBlockBlobAndSourceFile(test.Container, tempFolder, blobName, blobSize);
            blobNames.Add(blobName);
            blobName = Path.Combine(blobDirectoryName, GetNewBlobName());
            await CreateBlockBlobAndSourceFile(test.Container, tempFolder, blobName, blobSize);
            blobNames.Add(blobName);
            blobName = Path.Combine(blobDirectoryName, GetNewBlobName());
            await CreateBlockBlobAndSourceFile(test.Container, tempFolder, blobName, blobSize);
            blobNames.Add(blobName);
            blobName = Path.Combine(blobDirectoryName, GetNewBlobName());
            await CreateBlockBlobAndSourceFile(test.Container, tempFolder, blobName, blobSize);
            blobNames.Add(blobName);
            blobName = Path.Combine(blobDirectoryName, GetNewBlobName());
            await CreateBlockBlobAndSourceFile(test.Container, tempFolder, blobName, blobSize);
            blobNames.Add(blobName);

            string subDir1 = CreateRandomDirectory(fullSourceFolderPath, "bar").Substring(fullSourceFolderPath.Length + 1);
            blobName = Path.Combine(blobDirectoryName, subDir1, GetNewBlobName());
            await CreateBlockBlobAndSourceFile(test.Container, tempFolder, blobName, blobSize);
            blobNames.Add(blobName);
            blobName = Path.Combine(blobDirectoryName, subDir1, GetNewBlobName());
            await CreateBlockBlobAndSourceFile(test.Container, tempFolder, blobName, blobSize);
            blobNames.Add(blobName);
            blobName = Path.Combine(blobDirectoryName, subDir1, GetNewBlobName());
            await CreateBlockBlobAndSourceFile(test.Container, tempFolder, blobName, blobSize);
            blobNames.Add(blobName);
            string subDir2 = CreateRandomDirectory(fullSourceFolderPath, "rul").Substring(fullSourceFolderPath.Length + 1);
            blobName = Path.Combine(blobDirectoryName, subDir2, GetNewBlobName());
            await CreateBlockBlobAndSourceFile(test.Container, tempFolder, blobName, blobSize);
            blobNames.Add(blobName);
            blobName = Path.Combine(blobDirectoryName, subDir2, GetNewBlobName());
            await CreateBlockBlobAndSourceFile(test.Container, tempFolder, blobName, blobSize);
            blobNames.Add(blobName);

            using DisposingLocalDirectory destinationFolder = DisposingLocalDirectory.GetTestDirectory();
            string sourceBlobPrefix = fullSourceFolderPath.Substring(tempFolder.Length + 1);

            TransferManagerOptions transferManagerOptions = new TransferManagerOptions()
            {
                ErrorHandling = ErrorHandlingOptions.StopOnAllFailures,
                MaximumConcurrency = 3
            };
            TransferOptions options = new TransferOptions()
            {
                InitialTransferSize = 512,
                MaximumTransferChunkSize = 512
            };

            // Act / Assert
            await DownloadBlobDirectoryAndVerify(
                sourceContainer: test.Container,
                sourceBlobPrefix: sourceBlobPrefix,
                sourceFilePrefix: fullSourceFolderPath,
                blobNames,
                destinationFolder.DirectoryPath,
                transferManagerOptions: transferManagerOptions,
                options: options).ConfigureAwait(false);
        }

        [Test]
        [LiveOnly] // https://github.com/Azure/azure-sdk-for-net/issues/33082
        public async Task DownloadDirectoryAsync_Root()
        {
            // Arrange
            string[] files = { "file1", "dir1/file1", "dir1/file2", "dir1/file3", "dir2/file1" };
            BinaryData data = BinaryData.FromString("Hello World");

            await using DisposingBlobContainer source = await GetTestContainerAsync();
            using DisposingLocalDirectory destination = DisposingLocalDirectory.GetTestDirectory();

            foreach (string file in files)
            {
                await source.Container.UploadBlobAsync(file, data);
            }

            TransferManager transferManager = new TransferManager();

            StorageResourceContainer sourceResource =
                new BlobStorageResourceContainer(source.Container);
            StorageResourceContainer destinationResource =
                new LocalDirectoryStorageResourceContainer(destination.DirectoryPath);

            DataTransfer transfer = await transferManager.StartTransferAsync(sourceResource, destinationResource);

            CancellationTokenSource tokenSource = new CancellationTokenSource(TimeSpan.FromSeconds(10));
            await transfer.AwaitCompletion(tokenSource.Token);

            IEnumerable<string> destinationFiles = ListFilesInDirectory(destination.DirectoryPath)
                .Select(f => f.Substring(destination.DirectoryPath.Length + 1).Replace("\\", "/"));

            Assert.IsTrue(destinationFiles.OrderBy(f => f).SequenceEqual(files.OrderBy(f => f)));
        }
        #endregion DirectoryDownloadTests

        #region Single Concurrency
        private async Task CreateBlobDirectoryTree(
            BlobContainerClient client,
            string sourceFolderPath,
            string sourceBlobDirectoryName,
            int size)
        {
            string blobName1 = Path.Combine(sourceBlobDirectoryName, "blob1");
            string blobName2 = Path.Combine(sourceBlobDirectoryName, "blob2");
            await CreateBlockBlob(client, Path.GetTempFileName(), blobName1, size);
            await CreateBlockBlob(client, Path.GetTempFileName(), blobName2, size);

            string subDirName = "bar";
            CreateRandomDirectory(sourceFolderPath, subDirName).Substring(sourceFolderPath.Length + 1);
            string blobName3 = Path.Combine(sourceBlobDirectoryName, subDirName, "blob3");
            await CreateBlockBlob(client, Path.GetTempFileName(), blobName3, size);

            string subDirName2 = "pik";
            CreateRandomDirectory(sourceFolderPath, subDirName2).Substring(sourceFolderPath.Length + 1);
            string blobName4 = Path.Combine(sourceBlobDirectoryName, subDirName2, "blob4");
            await CreateBlockBlob(client, Path.GetTempFileName(), blobName4, size);
        }

        private async Task<DataTransfer> CreateStartTransfer(
            BlobContainerClient containerClient,
            string destinationFolder,
            int concurrency,
            TransferOptions options = default,
            int size = Constants.KB)
        {
            // Arrange
            string sourceBlobPrefix = "sourceFolder";
            string sourceFolderPath = CreateRandomDirectory(Path.GetTempPath(), sourceBlobPrefix);
            await CreateBlobDirectoryTree(containerClient, sourceFolderPath, sourceBlobPrefix, size);

            // Create storage resources
            StorageResourceContainer sourceResource = new BlobStorageResourceContainer(containerClient, new() { DirectoryPrefix = sourceBlobPrefix });
            StorageResourceContainer destinationResource = new LocalDirectoryStorageResourceContainer(destinationFolder);

            // Create Transfer Manager with single threaded operation
            TransferManagerOptions managerOptions = new TransferManagerOptions()
            {
                MaximumConcurrency = concurrency,
            };
            TransferManager transferManager = new TransferManager(managerOptions);

            // Start transfer and await for completion.
            return await transferManager.StartTransferAsync(
                sourceResource,
                destinationResource,
                options).ConfigureAwait(false);
        }

        [Test]
        [LiveOnly] // https://github.com/Azure/azure-sdk-for-net/issues/33082
        public async Task StartTransfer_AwaitCompletion()
        {
            // Arrange
            await using DisposingBlobContainer test = await GetTestContainerAsync(publicAccessType: Storage.Blobs.Models.PublicAccessType.BlobContainer);
            using DisposingLocalDirectory testDirectory = DisposingLocalDirectory.GetTestDirectory();
            string destinationFolder = CreateRandomDirectory(testDirectory.DirectoryPath);

            // Create transfer to do a AwaitCompletion
            TransferOptions options = new TransferOptions();
            TestEventsRaised testEventsRaised = new TestEventsRaised(options);
            DataTransfer transfer = await CreateStartTransfer(
                test.Container,
                destinationFolder,
                1,
                options: options);

            // Act
            CancellationTokenSource cancellationTokenSource = new CancellationTokenSource(TimeSpan.FromSeconds(10));
            await transfer.AwaitCompletion(cancellationTokenSource.Token).ConfigureAwait(false);

            // Assert
            Assert.NotNull(transfer);
            Assert.IsTrue(transfer.HasCompleted);
            Assert.AreEqual(StorageTransferStatus.Completed, transfer.TransferStatus);
            testEventsRaised.AssertContainerCompletedCheck(4);
        }

        [Test]
        [LiveOnly] // https://github.com/Azure/azure-sdk-for-net/issues/33082
        public async Task StartTransfer_AwaitCompletion_Failed()
        {
            // Arrange
            await using DisposingBlobContainer test = await GetTestContainerAsync(publicAccessType: Storage.Blobs.Models.PublicAccessType.BlobContainer);
            using DisposingLocalDirectory testDirectory = DisposingLocalDirectory.GetTestDirectory();
            string destinationFolder = CreateRandomDirectory(testDirectory.DirectoryPath);

            TransferOptions options = new TransferOptions()
            {
                CreateMode = StorageResourceCreateMode.Fail
            };
            TestEventsRaised testEventsRaised = new TestEventsRaised(options);

            // Create at least one of the dest files to make it fail
            File.Create(Path.Combine(destinationFolder, "blob1")).Close();

            // Create transfer to do a AwaitCompletion
            DataTransfer transfer = await CreateStartTransfer(
                test.Container,
                destinationFolder,
                1,
                options: options);

            // Act
<<<<<<< HEAD
            CancellationTokenSource cancellationTokenSource = new CancellationTokenSource();
=======
            CancellationTokenSource cancellationTokenSource = new CancellationTokenSource(TimeSpan.FromSeconds(10));
>>>>>>> 11b6dc86
            await transfer.AwaitCompletion(cancellationTokenSource.Token).ConfigureAwait(false);

            // Assert
            Assert.NotNull(transfer);
            Assert.IsTrue(transfer.HasCompleted);
            Assert.AreEqual(StorageTransferStatus.CompletedWithFailedTransfers, transfer.TransferStatus);
            Assert.IsTrue(testEventsRaised.FailedEvents.First().Exception.Message.Contains("Cannot overwrite file."));
            testEventsRaised.AssertContainerCompletedWithFailedCheck(1);
        }

        [Test]
        [LiveOnly] // https://github.com/Azure/azure-sdk-for-net/issues/33082
        public async Task StartTransfer_AwaitCompletion_Skipped()
        {
            // Arrange
            await using DisposingBlobContainer test = await GetTestContainerAsync(publicAccessType: Storage.Blobs.Models.PublicAccessType.BlobContainer);
            using DisposingLocalDirectory testDirectory = DisposingLocalDirectory.GetTestDirectory();
            string destinationFolder = CreateRandomDirectory(testDirectory.DirectoryPath);

            // Create transfer options with Skipping available
            TransferOptions options = new TransferOptions()
            {
                CreateMode = StorageResourceCreateMode.Skip
            };
            TestEventsRaised testEventsRaised = new TestEventsRaised(options);

            // Create at least one of the dest files to make it fail
            File.Create(Path.Combine(destinationFolder, "blob1")).Dispose();

            // Create transfer to do a AwaitCompletion
            DataTransfer transfer = await CreateStartTransfer(
                test.Container,
                destinationFolder,
                1,
                options: options);

            // Act
            CancellationTokenSource cancellationTokenSource = new CancellationTokenSource(TimeSpan.FromSeconds(10));
            await transfer.AwaitCompletion(cancellationTokenSource.Token).ConfigureAwait(false);

            // Assert
            Assert.NotNull(transfer);
            Assert.IsTrue(transfer.HasCompleted);
            Assert.AreEqual(StorageTransferStatus.CompletedWithSkippedTransfers, transfer.TransferStatus);
            testEventsRaised.AssertContainerCompletedWithSkippedCheck(1);
        }

        [Test]
        [LiveOnly] // https://github.com/Azure/azure-sdk-for-net/issues/33082
        public async Task StartTransfer_EnsureCompleted()
        {
            // Arrange
            await using DisposingBlobContainer test = await GetTestContainerAsync(publicAccessType: Storage.Blobs.Models.PublicAccessType.BlobContainer);
            using DisposingLocalDirectory testDirectory = DisposingLocalDirectory.GetTestDirectory();
            string destinationFolder = CreateRandomDirectory(testDirectory.DirectoryPath);

            // Create transfer to do a EnsureCompleted
            TransferOptions options = new TransferOptions();
            TestEventsRaised testEventsRaised = new TestEventsRaised(options);

            DataTransfer transfer = await CreateStartTransfer(
                    test.Container,
                    destinationFolder,
                    1,
                    options: options);

            // Act
            CancellationTokenSource cancellationTokenSource = new CancellationTokenSource(TimeSpan.FromSeconds(10));
            transfer.EnsureCompleted(cancellationTokenSource.Token);

            // Assert
            Assert.NotNull(transfer);
            Assert.IsTrue(transfer.HasCompleted);
            Assert.AreEqual(StorageTransferStatus.Completed, transfer.TransferStatus);
            testEventsRaised.AssertContainerCompletedCheck(4);
        }

        [Test]
        [LiveOnly] // https://github.com/Azure/azure-sdk-for-net/issues/33082
        public async Task StartTransfer_EnsureCompleted_Failed()
        {
            // Arrange
            await using DisposingBlobContainer test = await GetTestContainerAsync(publicAccessType: Storage.Blobs.Models.PublicAccessType.BlobContainer);
            using DisposingLocalDirectory testDirectory = DisposingLocalDirectory.GetTestDirectory();
            string destinationFolder = CreateRandomDirectory(testDirectory.DirectoryPath);

            TransferOptions options = new TransferOptions()
            {
                CreateMode = StorageResourceCreateMode.Fail
            };
            TestEventsRaised testEventsRaised = new TestEventsRaised(options);

            // Create at least one of the dest files to make it fail
            File.Create(Path.Combine(destinationFolder, "blob1")).Close();

            // Create transfer to do a AwaitCompletion
            DataTransfer transfer = await CreateStartTransfer(
                test.Container,
                destinationFolder,
                1,
                options: options);

            // Act
            CancellationTokenSource cancellationTokenSource = new CancellationTokenSource(TimeSpan.FromSeconds(10));
            transfer.EnsureCompleted(cancellationTokenSource.Token);

            // Assert
            Assert.NotNull(transfer);
            Assert.IsTrue(transfer.HasCompleted);
            Assert.AreEqual(StorageTransferStatus.CompletedWithFailedTransfers, transfer.TransferStatus);
            Assert.IsTrue(testEventsRaised.FailedEvents.First().Exception.Message.Contains("Cannot overwrite file."));
            testEventsRaised.AssertContainerCompletedWithFailedCheck(1);
        }

        [Test]
        [LiveOnly] // https://github.com/Azure/azure-sdk-for-net/issues/33082
        public async Task StartTransfer_EnsureCompleted_Skipped()
        {
            // Arrange
            await using DisposingBlobContainer test = await GetTestContainerAsync(publicAccessType: Storage.Blobs.Models.PublicAccessType.BlobContainer);
            using DisposingLocalDirectory testDirectory = DisposingLocalDirectory.GetTestDirectory();
            string destinationFolder = CreateRandomDirectory(testDirectory.DirectoryPath);

            // Create transfer options with Skipping available
            TransferOptions options = new TransferOptions()
            {
                CreateMode = StorageResourceCreateMode.Skip
            };
            TestEventsRaised testEventsRaised = new TestEventsRaised(options);

            // Create at least one of the dest files to make it fail
            File.Create(Path.Combine(destinationFolder, "blob1")).Close();

            // Create transfer to do a EnsureCompleted
            DataTransfer transfer = await CreateStartTransfer(
                test.Container,
                destinationFolder,
                1,
                options: options);

            // Act
            CancellationTokenSource cancellationTokenSource = new CancellationTokenSource(TimeSpan.FromSeconds(10));
            transfer.EnsureCompleted(cancellationTokenSource.Token);

            // Assert
            Assert.NotNull(transfer);
            Assert.IsTrue(transfer.HasCompleted);
            Assert.AreEqual(StorageTransferStatus.CompletedWithSkippedTransfers, transfer.TransferStatus);
            testEventsRaised.AssertContainerCompletedWithSkippedCheck(1);
        }
        #endregion
    }
}<|MERGE_RESOLUTION|>--- conflicted
+++ resolved
@@ -545,11 +545,7 @@
                 options: options);
 
             // Act
-<<<<<<< HEAD
             CancellationTokenSource cancellationTokenSource = new CancellationTokenSource();
-=======
-            CancellationTokenSource cancellationTokenSource = new CancellationTokenSource(TimeSpan.FromSeconds(10));
->>>>>>> 11b6dc86
             await transfer.AwaitCompletion(cancellationTokenSource.Token).ConfigureAwait(false);
 
             // Assert
