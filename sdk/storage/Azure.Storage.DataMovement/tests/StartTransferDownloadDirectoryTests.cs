--- conflicted
+++ resolved
@@ -208,22 +208,15 @@
 
             // Initialize transferManager
             TransferManager transferManager = new TransferManager();
-<<<<<<< HEAD
-=======
             TransferOptions options = new TransferOptions();
             TestEventsRaised testEventRaised = new TestEventsRaised(options);
->>>>>>> a9f1f710
 
             StorageResourceContainer sourceResource =
                 new BlobDirectoryStorageResourceContainer(test.Container, sourceBlobDirectoryName);
             StorageResourceContainer destinationResource =
                 new LocalDirectoryStorageResourceContainer(destinationFolder);
 
-<<<<<<< HEAD
-            DataTransfer transfer = await transferManager.StartTransferAsync(sourceResource, destinationResource);
-=======
             DataTransfer transfer = await transferManager.StartTransferAsync(sourceResource, destinationResource, options);
->>>>>>> a9f1f710
             CancellationTokenSource cancellationTokenSource = new CancellationTokenSource(TimeSpan.FromSeconds(10));
             await transfer.AwaitCompletion(cancellationTokenSource.Token);
 
@@ -234,10 +227,7 @@
 
             // Assert
             Assert.IsEmpty(localItemsAfterDownload);
-<<<<<<< HEAD
-=======
             testEventRaised.AssertUnexpectedFailureCheck();
->>>>>>> a9f1f710
         }
 
         [Test]
@@ -322,7 +312,6 @@
 
             string subDir = default;
             for (int i = 0; i < level; i++)
-<<<<<<< HEAD
             {
                 subDir = CreateRandomDirectory(fullPath, $"folder{i}");
                 string blobName = Path.Combine(sourceBlobDirectoryName, subDir.Substring(fullPath.Length + 1), GetNewBlobName());
@@ -338,22 +327,6 @@
                 fullPath,
                 blobNames,
                 destinationFolder).ConfigureAwait(false);
-=======
-            {
-                subDir = CreateRandomDirectory(fullPath, $"folder{i}");
-                string blobName = Path.Combine(sourceBlobDirectoryName, subDir.Substring(fullPath.Length + 1), GetNewBlobName());
-                await CreateBlockBlobAndSourceFile(test.Container, tempFolder, blobName, Constants.KB);
-                blobNames.Add(blobName);
-            }
-
-            string destinationFolder = CreateRandomDirectory(Path.GetTempPath());
-
-            await DownloadBlobDirectoryAndVerify(
-                test.Container,
-                sourceBlobDirectoryName,
-                fullPath,
-                blobNames,
-                destinationFolder).ConfigureAwait(false);
         }
 
         [Test]
@@ -388,7 +361,6 @@
                 .Select(f => f.Substring(destination.DirectoryPath.Length + 1).Replace("\\", "/"));
 
             Assert.IsTrue(destinationFiles.OrderBy(f => f).SequenceEqual(files.OrderBy(f => f)));
->>>>>>> a9f1f710
         }
         #endregion DirectoryDownloadTests
 
@@ -453,27 +425,6 @@
             await using DisposingBlobContainer test = await GetTestContainerAsync(publicAccessType: Storage.Blobs.Models.PublicAccessType.BlobContainer);
             using DisposingLocalDirectory testDirectory = DisposingLocalDirectory.GetTestDirectory();
             string destinationFolder = CreateRandomDirectory(testDirectory.DirectoryPath);
-<<<<<<< HEAD
-
-            // Create transfer to do a AwaitCompletion
-            TransferOptions options = new TransferOptions();
-            FailureTransferHolder failureTransferHolder = new FailureTransferHolder(options);
-            DataTransfer transfer = await CreateStartTransfer(
-                test.Container,
-                destinationFolder,
-                1,
-                options: options);
-
-            // Act
-            CancellationTokenSource cancellationTokenSource = new CancellationTokenSource(TimeSpan.FromSeconds(5));
-            await transfer.AwaitCompletion(cancellationTokenSource.Token).ConfigureAwait(false);
-
-            // Assert
-            failureTransferHolder.AssertFailureCheck();
-            Assert.NotNull(transfer);
-            Assert.IsTrue(transfer.HasCompleted);
-            Assert.AreEqual(StorageTransferStatus.Completed, transfer.TransferStatus);
-=======
 
             // Create transfer to do a AwaitCompletion
             TransferOptions options = new TransferOptions();
@@ -493,7 +444,6 @@
             Assert.IsTrue(transfer.HasCompleted);
             Assert.AreEqual(StorageTransferStatus.Completed, transfer.TransferStatus);
             testEventsRaised.AssertContainerCompletedCheck(4);
->>>>>>> a9f1f710
         }
 
         //[Ignore("https://github.com/Azure/azure-sdk-for-net/issues/35209")]
@@ -510,11 +460,7 @@
             {
                 CreateMode = StorageResourceCreateMode.Fail
             };
-<<<<<<< HEAD
-            FailureTransferHolder failureTransferHolder = new FailureTransferHolder(options);
-=======
             TestEventsRaised testEventsRaised = new TestEventsRaised(options);
->>>>>>> a9f1f710
 
             // Create at least one of the dest files to make it fail
             File.Create(Path.Combine(destinationFolder, "blob1")).Close();
@@ -534,13 +480,8 @@
             Assert.NotNull(transfer);
             Assert.IsTrue(transfer.HasCompleted);
             Assert.AreEqual(StorageTransferStatus.CompletedWithFailedTransfers, transfer.TransferStatus);
-<<<<<<< HEAD
-            Assert.AreEqual(1, failureTransferHolder.FailedEvents.Count);
-            Assert.IsTrue(failureTransferHolder.FailedEvents.First().Exception.Message.Contains("Cannot overwrite file."));
-=======
             Assert.IsTrue(testEventsRaised.FailedEvents.First().Exception.Message.Contains("Cannot overwrite file."));
             testEventsRaised.AssertContainerCompletedWithFailedCheck(1);
->>>>>>> a9f1f710
         }
 
         //[Ignore("https://github.com/Azure/azure-sdk-for-net/issues/35209")]
@@ -558,17 +499,10 @@
             {
                 CreateMode = StorageResourceCreateMode.Skip
             };
-<<<<<<< HEAD
-            FailureTransferHolder failureTransferHolder = new FailureTransferHolder(options);
-
-            // Create at least one of the dest files to make it fail
-            File.Create(Path.Combine(destinationFolder, "blob1")).Close();
-=======
             TestEventsRaised testEventsRaised = new TestEventsRaised(options);
 
             // Create at least one of the dest files to make it fail
             File.Create(Path.Combine(destinationFolder, "blob1")).Dispose();
->>>>>>> a9f1f710
 
             // Create transfer to do a AwaitCompletion
             DataTransfer transfer = await CreateStartTransfer(
@@ -582,17 +516,10 @@
             await transfer.AwaitCompletion(cancellationTokenSource.Token).ConfigureAwait(false);
 
             // Assert
-<<<<<<< HEAD
-            failureTransferHolder.AssertFailureCheck();
-            Assert.NotNull(transfer);
-            Assert.IsTrue(transfer.HasCompleted);
-            Assert.AreEqual(StorageTransferStatus.CompletedWithSkippedTransfers, transfer.TransferStatus);
-=======
             Assert.NotNull(transfer);
             Assert.IsTrue(transfer.HasCompleted);
             Assert.AreEqual(StorageTransferStatus.CompletedWithSkippedTransfers, transfer.TransferStatus);
             testEventsRaised.AssertContainerCompletedWithSkippedCheck(1);
->>>>>>> a9f1f710
         }
 
         [Test]
@@ -606,11 +533,7 @@
 
             // Create transfer to do a EnsureCompleted
             TransferOptions options = new TransferOptions();
-<<<<<<< HEAD
-            FailureTransferHolder failureTransferHolder = new FailureTransferHolder(options);
-=======
             TestEventsRaised testEventsRaised = new TestEventsRaised(options);
->>>>>>> a9f1f710
 
             DataTransfer transfer = await CreateStartTransfer(
                     test.Container,
@@ -623,17 +546,10 @@
             transfer.EnsureCompleted(cancellationTokenSource.Token);
 
             // Assert
-<<<<<<< HEAD
-            failureTransferHolder.AssertFailureCheck();
-            Assert.NotNull(transfer);
-            Assert.IsTrue(transfer.HasCompleted);
-            Assert.AreEqual(StorageTransferStatus.Completed, transfer.TransferStatus);
-=======
             Assert.NotNull(transfer);
             Assert.IsTrue(transfer.HasCompleted);
             Assert.AreEqual(StorageTransferStatus.Completed, transfer.TransferStatus);
             testEventsRaised.AssertContainerCompletedCheck(4);
->>>>>>> a9f1f710
         }
 
         //[Ignore("https://github.com/Azure/azure-sdk-for-net/issues/35209")]
@@ -650,11 +566,7 @@
             {
                 CreateMode = StorageResourceCreateMode.Fail
             };
-<<<<<<< HEAD
-            FailureTransferHolder failureTransferHolder = new FailureTransferHolder(options);
-=======
             TestEventsRaised testEventsRaised = new TestEventsRaised(options);
->>>>>>> a9f1f710
 
             // Create at least one of the dest files to make it fail
             File.Create(Path.Combine(destinationFolder, "blob1")).Close();
@@ -674,13 +586,8 @@
             Assert.NotNull(transfer);
             Assert.IsTrue(transfer.HasCompleted);
             Assert.AreEqual(StorageTransferStatus.CompletedWithFailedTransfers, transfer.TransferStatus);
-<<<<<<< HEAD
-            Assert.AreEqual(1, failureTransferHolder.FailedEvents.Count);
-            Assert.IsTrue(failureTransferHolder.FailedEvents.First().Exception.Message.Contains("Cannot overwrite file."));
-=======
             Assert.IsTrue(testEventsRaised.FailedEvents.First().Exception.Message.Contains("Cannot overwrite file."));
             testEventsRaised.AssertContainerCompletedWithFailedCheck(1);
->>>>>>> a9f1f710
         }
 
         //[Ignore("https://github.com/Azure/azure-sdk-for-net/issues/35209")]
@@ -698,11 +605,7 @@
             {
                 CreateMode = StorageResourceCreateMode.Skip
             };
-<<<<<<< HEAD
-            FailureTransferHolder failureTransferHolder = new FailureTransferHolder(options);
-=======
             TestEventsRaised testEventsRaised = new TestEventsRaised(options);
->>>>>>> a9f1f710
 
             // Create at least one of the dest files to make it fail
             File.Create(Path.Combine(destinationFolder, "blob1")).Close();
@@ -719,17 +622,10 @@
             transfer.EnsureCompleted(cancellationTokenSource.Token);
 
             // Assert
-<<<<<<< HEAD
-            failureTransferHolder.AssertFailureCheck();
-            Assert.NotNull(transfer);
-            Assert.IsTrue(transfer.HasCompleted);
-            Assert.AreEqual(StorageTransferStatus.CompletedWithSkippedTransfers, transfer.TransferStatus);
-=======
             Assert.NotNull(transfer);
             Assert.IsTrue(transfer.HasCompleted);
             Assert.AreEqual(StorageTransferStatus.CompletedWithSkippedTransfers, transfer.TransferStatus);
             testEventsRaised.AssertContainerCompletedWithSkippedCheck(1);
->>>>>>> a9f1f710
         }
         #endregion
     }
