﻿// Copyright (c) Microsoft Corporation. All rights reserved.
// Licensed under the MIT License.

using System;
using System.Linq;
using System.Threading;
using System.Threading.Tasks;
using NUnit.Framework;

namespace Azure.Storage.DataMovement.Tests
{
    public class TransferValidationTests
    {
        [Test, Pairwise]
        public async Task LargeSingleFile(
            [Values(TransferDirection.Copy, TransferDirection.Upload, TransferDirection.Download)] TransferDirection transferDirection,
            [Values(TransferOrder.Sequential, TransferOrder.Unordered)] TransferOrder transferOrder)
        {
            long fileSize = 4L * Constants.GB;
            Uri localUri = new(@"C:\Sample\test.txt");
            Uri remoteUri = new("https://example.com");
            (StorageResourceItem srcResource, StorageResourceItem dstResource) = MockStorageResourceItem.GetMockTransferResources(
                transferDirection,
                transferOrder,
                fileSize);

            TransferManager transferManager = new();
            TransferOptions options = new();
            TestEventsRaised events = new(options);
            TransferOperation transfer = await transferManager.StartTransferAsync(srcResource, dstResource, options);

            CancellationTokenSource tokenSource = new(TimeSpan.FromSeconds(10));
            await transfer.WaitForCompletionAsync(tokenSource.Token);

            Assert.That(transfer.HasCompleted, Is.True);
            events.AssertUnexpectedFailureCheck();
            await events.AssertSingleCompletedCheck();
        }

        [Test, Pairwise]
        public async Task LargeSingleFile_Fail_Source(
            [Values(TransferDirection.Upload, TransferDirection.Download)] TransferDirection transferDirection,
            [Values(TransferOrder.Sequential, TransferOrder.Unordered)] TransferOrder transferOrder)
        {
            long fileSize = 4L * Constants.GB;
            (StorageResourceItem srcResource, StorageResourceItem dstResource) = MockStorageResourceItem.GetMockTransferResources(
                transferDirection,
                transferOrder,
                fileSize,
                sourceFailAfter: 10);

            TransferManager transferManager = new();
            TransferOptions options = new();
            TestEventsRaised events = new(options);
            TransferOperation transfer = await transferManager.StartTransferAsync(srcResource, dstResource, options);

            CancellationTokenSource tokenSource = new(TimeSpan.FromSeconds(10));
            await transfer.WaitForCompletionAsync(tokenSource.Token);

            Assert.That(transfer.HasCompleted, Is.True);
            Assert.That(events.FailedEvents, Is.Not.Empty);
            Assert.That(events.FailedEvents.First().Exception.Message, Does.Contain("Intentionally failing"));
        }

        [Test, Pairwise]
        public async Task LargeSingleFile_Fail_Destination(
            [Values(TransferDirection.Copy, TransferDirection.Upload, TransferDirection.Download)] TransferDirection transferDirection,
            [Values(TransferOrder.Sequential, TransferOrder.Unordered)] TransferOrder transferOrder)
        {
            long fileSize = 4L * Constants.GB;
            (StorageResourceItem srcResource, StorageResourceItem dstResource) = MockStorageResourceItem.GetMockTransferResources(
                transferDirection,
                transferOrder,
                fileSize,
                destinationFailAfter: 10);

            TransferManager transferManager = new();
            TransferOptions options = new();
            TestEventsRaised events = new(options);
            TransferOperation transfer = await transferManager.StartTransferAsync(srcResource, dstResource, options);

            CancellationTokenSource tokenSource = new(TimeSpan.FromSeconds(30));
<<<<<<< HEAD
=======
            await transfer.WaitForCompletionAsync(tokenSource.Token);

            Assert.That(transfer.HasCompleted, Is.True);
            Assert.That(events.FailedEvents, Is.Not.Empty);
            Assert.That(events.FailedEvents.First().Exception.Message, Does.Contain("Intentionally failing"));
        }

        [Test]
        public void InvalidTransferOptions()
        {
            StorageResourceItem srcResource = MockStorageResourceItem.MakeSourceResource(1024);
            StorageResourceItem dstResource = MockStorageResourceItem.MakeDestinationResource();
            TransferManager transferManager = new();

            TransferOptions options = new()
            {
                InitialTransferSize = 0,
            };
            Assert.ThrowsAsync<ArgumentOutOfRangeException>(async () =>
                await transferManager.StartTransferAsync(srcResource, dstResource, options));

            options = new()
            {
                MaximumTransferChunkSize = 0,
            };
            Assert.ThrowsAsync<ArgumentOutOfRangeException>(async () =>
                await transferManager.StartTransferAsync(srcResource, dstResource, options));
        }

        [TestCase(Constants.GB, 4 * Constants.MB, 4000L * Constants.MB, 50000)]
        [TestCase(500L * Constants.GB, 16 * Constants.MB, 4000L * Constants.MB, 50000)]
        [TestCase(500L * Constants.GB, 4 * Constants.MB, 4 * Constants.MB, int.MaxValue)]
        public async Task ResourceChunkSizeAndCount(long size, long chunkSize, long maxChunkSize, int maxChunkCount)
        {
            StorageResourceItem srcResource = MockStorageResourceItem.MakeSourceResource(size);
            StorageResourceItem dstResource = MockStorageResourceItem.MakeDestinationResource(
                maxSupportedChunkSize: maxChunkSize,
                maxSupportChunkCount: maxChunkCount);

            TransferManager transferManager = new();
            TransferOptions options = new()
            {
                MaximumTransferChunkSize = chunkSize
            };
            TestEventsRaised events = new(options);
            TransferOperation transfer = await transferManager.StartTransferAsync(srcResource, dstResource, options);

            CancellationTokenSource tokenSource = new(TimeSpan.FromSeconds(30));
            await transfer.WaitForCompletionAsync(tokenSource.Token);

            Assert.That(transfer.HasCompleted, Is.True);
            events.AssertUnexpectedFailureCheck();
            await events.AssertSingleCompletedCheck();
        }

        [TestCase(500L * Constants.GB, 4 * Constants.MB, 4000L * Constants.MB, 50000)]
        public async Task ResourceChunkSizeAndCount_Error(long size, long chunkSize, long maxChunkSize, int maxChunkCount)
        {
            StorageResourceItem srcResource = MockStorageResourceItem.MakeSourceResource(size);
            StorageResourceItem dstResource = MockStorageResourceItem.MakeDestinationResource(
                maxSupportedChunkSize: maxChunkSize,
                maxSupportChunkCount: maxChunkCount);

            TransferManager transferManager = new();
            TransferOptions options = new()
            {
                MaximumTransferChunkSize = chunkSize
            };
            TestEventsRaised events = new(options);
            TransferOperation transfer = await transferManager.StartTransferAsync(srcResource, dstResource, options);

            CancellationTokenSource tokenSource = new(TimeSpan.FromSeconds(30));
>>>>>>> e0b8da94
            await transfer.WaitForCompletionAsync(tokenSource.Token);

            Assert.That(transfer.HasCompleted, Is.True);
            Assert.That(events.FailedEvents, Is.Not.Empty);
<<<<<<< HEAD
            Assert.That(events.FailedEvents.First().Exception.Message, Does.Contain("Intentionally failing"));
=======
            Assert.That(events.FailedEvents.First().Exception.Message, Does.StartWith($"Cannot transfer {size} bytes"));
>>>>>>> e0b8da94
        }
    }
}<|MERGE_RESOLUTION|>--- conflicted
+++ resolved
@@ -80,8 +80,6 @@
             TransferOperation transfer = await transferManager.StartTransferAsync(srcResource, dstResource, options);
 
             CancellationTokenSource tokenSource = new(TimeSpan.FromSeconds(30));
-<<<<<<< HEAD
-=======
             await transfer.WaitForCompletionAsync(tokenSource.Token);
 
             Assert.That(transfer.HasCompleted, Is.True);
@@ -154,16 +152,11 @@
             TransferOperation transfer = await transferManager.StartTransferAsync(srcResource, dstResource, options);
 
             CancellationTokenSource tokenSource = new(TimeSpan.FromSeconds(30));
->>>>>>> e0b8da94
             await transfer.WaitForCompletionAsync(tokenSource.Token);
 
             Assert.That(transfer.HasCompleted, Is.True);
             Assert.That(events.FailedEvents, Is.Not.Empty);
-<<<<<<< HEAD
-            Assert.That(events.FailedEvents.First().Exception.Message, Does.Contain("Intentionally failing"));
-=======
             Assert.That(events.FailedEvents.First().Exception.Message, Does.StartWith($"Cannot transfer {size} bytes"));
->>>>>>> e0b8da94
         }
     }
 }