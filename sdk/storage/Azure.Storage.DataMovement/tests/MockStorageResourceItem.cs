﻿// Copyright (c) Microsoft Corporation. All rights reserved.
// Licensed under the MIT License.

using System;
using System.IO;
using System.Threading;
using System.Threading.Tasks;

namespace Azure.Storage.DataMovement.Tests
{
    internal class MockStorageResourceItem : StorageResourceItem
    {
        private readonly Uri _uri;
        private readonly int _failAfter;
        private int _operationCount = 0;

        public override Uri Uri => _uri;

        public override string ProviderId => "mock";

        protected internal override string ResourceId => "Mock";

        protected internal override TransferOrder TransferType { get; }

        protected internal override long MaxSupportedSingleTransferSize => Constants.GB;
<<<<<<< HEAD

        protected internal override long MaxSupportedSingleTransferSize => Constants.GB;
=======
>>>>>>> b38a9c20

        protected internal override long MaxSupportedChunkSize => Constants.GB;

        protected internal override long? Length { get; }

        private MockStorageResourceItem(long? length, Uri uri, int failAfter, TransferOrder transferOrder = TransferOrder.Sequential)
        {
            Length = length;
            _uri = uri ?? new Uri("https://example.com");
            _failAfter = failAfter;
            TransferType = transferOrder;
        }

        public static MockStorageResourceItem MakeSourceResource(long length, Uri uri = default, int failAfter = int.MaxValue)
        {
            return new MockStorageResourceItem(length, uri, failAfter);
        }

        public static MockStorageResourceItem MakeDestinationResource(Uri uri = default, TransferOrder transferOrder = TransferOrder.Sequential, int failAfter = int.MaxValue)
        {
            return new MockStorageResourceItem(default, uri, failAfter, transferOrder);
        }

        protected internal override Task CompleteTransferAsync(
            bool overwrite,
            StorageResourceCompleteTransferOptions completeTransferOptions = default,
            CancellationToken cancellationToken = default)
        {
            return Task.CompletedTask;
        }

        protected internal override Task CopyBlockFromUriAsync(StorageResourceItem sourceResource, HttpRange range, bool overwrite, long completeLength = 0, StorageResourceCopyFromUriOptions options = null, CancellationToken cancellationToken = default)
        {
            if (_operationCount > _failAfter)
            {
                throw new Exception($"Intentionally failing copy after {_operationCount} blocks.");
            }
            Interlocked.Increment(ref _operationCount);

            return Task.CompletedTask;
        }

        protected internal override Task CopyFromUriAsync(StorageResourceItem sourceResource, bool overwrite, long completeLength, StorageResourceCopyFromUriOptions options = null, CancellationToken cancellationToken = default)
        {
            return Task.CompletedTask;
        }

        protected internal override Task<bool> DeleteIfExistsAsync(CancellationToken cancellationToken = default)
        {
            return Task.FromResult(true);
        }

        protected internal override Task<StorageResourceItemProperties> GetPropertiesAsync(CancellationToken token = default)
        {
            return Task.FromResult(new StorageResourceItemProperties()
            {
                ResourceLength = Length ?? 0,
                ETag = new ETag("etag"),
                LastModifiedTime = DateTimeOffset.UtcNow
            });
        }

        protected internal override Task<HttpAuthorization> GetCopyAuthorizationHeaderAsync(CancellationToken cancellationToken = default)
        {
            return Task.FromResult<HttpAuthorization>(default);
        }

        protected internal override Task<StorageResourceReadStreamResult> ReadStreamAsync(long position = 0, long? length = null, CancellationToken cancellationToken = default)
        {
            if (_operationCount > _failAfter)
            {
                throw new Exception($"Intentionally failing read after {_operationCount} reads.");
            }
            Interlocked.Increment(ref _operationCount);

            // This mirrors the way the real resources work. Local resources give back a stream of the full length
            // of the file whereas remote resources will give back stream of exactly the requested length.
            Stream result = new EmptyStream(_uri.IsFile ? Length.Value : length.Value);
            return Task.FromResult(new StorageResourceReadStreamResult(result));
        }

        protected internal override StorageResourceCheckpointDetails GetSourceCheckpointDetails()
        {
            return new MockResourceCheckpointDetails();
        }

        protected internal override StorageResourceCheckpointDetails GetDestinationCheckpointDetails()
        {
            return new MockResourceCheckpointDetails();
        }

        protected internal override Task CopyFromStreamAsync(Stream stream, long streamLength, bool overwrite, long completeLength, StorageResourceWriteToOffsetOptions options = null, CancellationToken cancellationToken = default)
        {
            if (_operationCount > _failAfter)
            {
                throw new Exception($"Intentionally failing write after {_operationCount} writes.");
            }
            Interlocked.Increment(ref _operationCount);

            stream.Position += streamLength;
            return Task.CompletedTask;
        }

        // no-op for get permissions
        protected internal override Task<string> GetPermissionsAsync(
            StorageResourceItemProperties properties = default,
            CancellationToken cancellationToken = default)
            => Task.FromResult((string)default);

        // no-op for set permissions
        protected internal override Task SetPermissionsAsync(
            StorageResourceItem sourceResource,
            StorageResourceItemProperties sourceProperties,
            CancellationToken cancellationToken = default)
            => Task.CompletedTask;

        public static (StorageResourceItem Source, StorageResourceItem Destination) GetMockTransferResources(
            TransferDirection transferDirection,
            TransferOrder transferOrder = TransferOrder.Unordered,
            long fileSize = 4L * Constants.KB,
            int sourceFailAfter = int.MaxValue,
            int destinationFailAfter = int.MaxValue)
        {
            Uri localUri = new(@"C:\Sample\test.txt");
            Uri remoteUri = new("https://example.com");

            StorageResourceItem sourceResource;
            StorageResourceItem destinationResource;
            if (transferDirection == TransferDirection.Copy)
            {
                sourceResource = MakeSourceResource(fileSize, uri: remoteUri, failAfter: sourceFailAfter);
                destinationResource = MakeDestinationResource(uri: remoteUri, transferOrder: transferOrder, failAfter: destinationFailAfter);
            }
            else if (transferDirection == TransferDirection.Upload)
            {
                sourceResource = MakeSourceResource(fileSize, uri: localUri, failAfter: sourceFailAfter);
                destinationResource = MakeDestinationResource(uri: remoteUri, transferOrder: transferOrder, failAfter: destinationFailAfter);
            }
            else // transferType == TransferDirection.Download
            {
                sourceResource = MakeSourceResource(fileSize, uri: remoteUri, failAfter: sourceFailAfter);
                destinationResource = MakeDestinationResource(uri: localUri, transferOrder: transferOrder, failAfter: destinationFailAfter);
            }

            return (sourceResource, destinationResource);
        }
    }
}<|MERGE_RESOLUTION|>--- conflicted
+++ resolved
@@ -23,11 +23,6 @@
         protected internal override TransferOrder TransferType { get; }
 
         protected internal override long MaxSupportedSingleTransferSize => Constants.GB;
-<<<<<<< HEAD
-
-        protected internal override long MaxSupportedSingleTransferSize => Constants.GB;
-=======
->>>>>>> b38a9c20
 
         protected internal override long MaxSupportedChunkSize => Constants.GB;
 
