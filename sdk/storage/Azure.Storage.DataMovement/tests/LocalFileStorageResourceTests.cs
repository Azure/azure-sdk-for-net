﻿// Copyright (c) Microsoft Corporation. All rights reserved.
// Licensed under the MIT License.

using System;
using System.IO;
using System.Linq;
using System.Runtime.InteropServices;
using System.Security.AccessControl;
using System.Security.Principal;
using System.Threading.Tasks;
using Azure.Storage.Test;
using Mono.Unix.Native;
using NUnit.Framework;

namespace Azure.Storage.DataMovement.Tests
{
    public class LocalFileStorageResourceTests : DataMovementTestBase
    {
        private readonly FileSystemAccessRule _winAcl;
        public LocalFileStorageResourceTests(bool async)
           : base(async, null /* TestMode.Record /* to re-record */)
        {
            if (RuntimeInformation.IsOSPlatform(OSPlatform.Windows))
            {
                string currentUser = WindowsIdentity.GetCurrent().Name;
                _winAcl = new FileSystemAccessRule(currentUser, FileSystemRights.ReadData, AccessControlType.Deny);
            }
        }

        private string[] fileNames => new[]
        {
            "C:\\Users\\user1\\Documents\file.txt",
            "C:\\Users\\user1\\Documents\file",
            "C:\\Users\\user1\\Documents\file\\",
            "user1\\Documents\file\\",
        };

        private void AllowReadData(string path, bool isDirectory, bool allowRead)
        {
            if (RuntimeInformation.IsOSPlatform(OSPlatform.Windows))
            {
                // Dynamically will be set to correct type supplied by user
                dynamic fsInfo = isDirectory ? new DirectoryInfo(path) : new FileInfo(path);
                dynamic fsSec = FileSystemAclExtensions.GetAccessControl(fsInfo);

                fsSec.ModifyAccessRule(allowRead ? AccessControlModification.Remove : AccessControlModification.Add, _winAcl, out bool result);

                FileSystemAclExtensions.SetAccessControl(fsInfo, fsSec);
            }
#if !NETFRAMEWORK
            else if (RuntimeInformation.IsOSPlatform(OSPlatform.Linux) || RuntimeInformation.IsOSPlatform(OSPlatform.OSX))
            {
                FilePermissions permissions = (allowRead ?
                    (FilePermissions.S_IRWXU | FilePermissions.S_IRWXG | FilePermissions.S_IRWXO) :
                    (FilePermissions.S_IWUSR | FilePermissions.S_IWGRP | FilePermissions.S_IWOTH));

                Syscall.chmod(path, permissions);
            }
#endif
        }

        [Test]
        public void Ctor_string()
        {
            // Arrange
            foreach (string path in fileNames)
            {
                LocalFileStorageResource storageResource = new LocalFileStorageResource(path);

                // Assert
                Assert.AreEqual(path, storageResource.Path);
                Assert.IsFalse(storageResource.CanProduceUri);
            }
        }

        [Test]
        public void Ctor_Error()
        {
            Assert.Catch<ArgumentException>(() =>
                new LocalFileStorageResource(""));

            Assert.Catch<ArgumentException>(() =>
                new LocalFileStorageResource("   "));

            Assert.Catch<ArgumentException>(() =>
                new LocalFileStorageResource(default));
        }

        [Test]
        public async Task ReadStreamAsync()
        {
            // Arrange
            var size = Constants.KB;
            using DisposingLocalDirectory test = DisposingLocalDirectory.GetTestDirectory();
            string path = await CreateRandomFileAsync(test.DirectoryPath, size:0);
            var data = GetRandomBuffer(size);
            File.WriteAllBytes(path, data);

            // Act
            LocalFileStorageResource storageResource = new LocalFileStorageResource(path);
            StorageResourceReadStreamResult result = await storageResource.ReadStreamAsync();
            using Stream content = result.Content;

            // Assert
            Assert.NotNull(content);
            TestHelper.AssertSequenceEqual(data, content.AsBytes().ToArray());
        }

        [Test]
        public async Task ReadStreamAsync_Position()
        {
            // Arrange
            using DisposingLocalDirectory test = DisposingLocalDirectory.GetTestDirectory();
            string path = await CreateRandomFileAsync(test.DirectoryPath, size: 0);

            var length = Constants.KB;
            var data = GetRandomBuffer(length);
            File.WriteAllBytes(path, data);

            // Act
            var readPosition = 5;
            LocalFileStorageResource storageResource = new LocalFileStorageResource(path);
            StorageResourceReadStreamResult result = await storageResource.ReadStreamAsync(position: readPosition);
            using Stream content = result.Content;

            // Assert
            Assert.NotNull(content);
            byte[] copiedData = new byte[data.Length - readPosition];
            Array.Copy(data, readPosition, copiedData, 0, data.Length - readPosition);
            TestHelper.AssertSequenceEqual(copiedData, content.AsBytes().ToArray());
        }

        [Test]
        public async Task ReadStreamAsync_Error()
        {
            // Arrange
            string path = Path.Combine(Path.GetTempPath(), Recording.Random.NewGuid().ToString());
            LocalFileStorageResource storageResource = new LocalFileStorageResource(path);

            // Act without creating the blob
            try
            {
                await storageResource.ReadStreamAsync();
            }
            catch (FileNotFoundException ex)
            {
                Assert.AreEqual(ex.Message, $"Could not find file '{path}'.");
            }
        }

        [Test]
        public async Task WriteStreamAsync()
        {
            // Arrange
            using DisposingLocalDirectory test = DisposingLocalDirectory.GetTestDirectory();
            string path = Path.Combine(test.DirectoryPath, Recording.Random.NewGuid().ToString());

            var length = Constants.KB;
            var data = GetRandomBuffer(length);

            // Act
            LocalFileStorageResource storageResource = new LocalFileStorageResource(path);
            using (var stream = new MemoryStream(data))
            {
                // Act
                await storageResource.CopyFromStreamAsync(
                    stream,
                    streamLength: length,
                    false,
                    completeLength: length);
            }

            // Assert
            using FileStream pathStream = new FileStream(path, FileMode.Open);
            Assert.NotNull(pathStream);
            TestHelper.AssertSequenceEqual(data, pathStream.AsBytes().ToArray());
        }

        [Test]
        public async Task WriteStreamAsync_Position()
        {
            // Arrange
            var writePosition = 5;
            using DisposingLocalDirectory test = DisposingLocalDirectory.GetTestDirectory();
            string path = await CreateRandomFileAsync(test.DirectoryPath, size: writePosition);

            var length = Constants.KB;
            var data = GetRandomBuffer(length);

            // Act
            LocalFileStorageResource storageResource = new LocalFileStorageResource(path);
            using (var stream = new MemoryStream(data))
            {
                // Act
                await storageResource.CopyFromStreamAsync(
                    stream,
                    streamLength: length,
                    overwrite: false,
                    completeLength: length,
                    options: new StorageResourceWriteToOffsetOptions() { Position = writePosition });
            }

            // Assert
            using FileStream pathStream = new FileStream(path, FileMode.Open);
            Assert.NotNull(pathStream);
            pathStream.Seek(writePosition, SeekOrigin.Begin);
            TestHelper.AssertSequenceEqual(data, pathStream.AsBytes().ToArray());
        }

        [Test]
        public async Task WriteStreamAsync_Error()
        {
            // Arrange
            var length = Constants.KB;
            using DisposingLocalDirectory test = DisposingLocalDirectory.GetTestDirectory();
            string path = await CreateRandomFileAsync(test.DirectoryPath, size: length);
            LocalFileStorageResource storageResource = new LocalFileStorageResource(path);
            var data = GetRandomBuffer(length);
            try
            {
                using (var stream = new MemoryStream(data))
                {
<<<<<<< HEAD
                    await storageResource.WriteFromStreamAsync(
                        stream: stream,
                        streamLength: length,
                        overwrite: false,
                        completeLength: length);
=======
                    await storageResource.CopyFromStreamAsync(stream, length, false);
>>>>>>> dbec632b
                }
            }
            catch (IOException ex)
            {
                Assert.AreEqual(ex.Message, $"File path `{path}` already exists. Cannot overwrite file.");
            }
        }

        [Test]
        public async Task GetPropertiesAsync()
        {
            // Arrange
            int size = Constants.KB;
            using DisposingLocalDirectory test = DisposingLocalDirectory.GetTestDirectory();
            string path = await CreateRandomFileAsync(test.DirectoryPath, size: size);
            LocalFileStorageResource storageResource = new LocalFileStorageResource(path);

            // Act
            StorageResourceProperties result = await storageResource.GetPropertiesAsync();

            // Assert
            Assert.NotNull(result);
            Assert.AreEqual(result.ContentLength, size);
            Assert.NotNull(result.ETag);
        }

        [Test]
        public async Task GetPropertiesAsync_Error()
        {
            // Arrange
            string path = "C:/FakeFileName";
            LocalFileStorageResource storageResource = new LocalFileStorageResource(path);

            // Act
            try
            {
                await storageResource.GetPropertiesAsync();
            }
            catch (FileNotFoundException ex)
            {
                Assert.AreEqual(ex.Message, "Unable to find the specified file.");
            }
        }

        [Test]
        public async Task CompleteTransferAsync()
        {
            // Arrange
            using DisposingLocalDirectory test = DisposingLocalDirectory.GetTestDirectory();
            string path = await CreateRandomFileAsync(test.DirectoryPath, size: 0);
            LocalFileStorageResource storageResource = new LocalFileStorageResource(path);

            // Act
            await storageResource.CompleteTransferAsync(false);

            // Assert
            Assert.IsTrue(File.Exists(path));
        }
    }
}<|MERGE_RESOLUTION|>--- conflicted
+++ resolved
@@ -220,15 +220,11 @@
             {
                 using (var stream = new MemoryStream(data))
                 {
-<<<<<<< HEAD
-                    await storageResource.WriteFromStreamAsync(
+                    await storageResource.CopyFromStreamAsync(
                         stream: stream,
                         streamLength: length,
                         overwrite: false,
                         completeLength: length);
-=======
-                    await storageResource.CopyFromStreamAsync(stream, length, false);
->>>>>>> dbec632b
                 }
             }
             catch (IOException ex)
