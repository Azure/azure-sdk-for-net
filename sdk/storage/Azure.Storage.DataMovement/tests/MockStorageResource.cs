--- conflicted
+++ resolved
@@ -90,11 +90,7 @@
             return Task.FromResult(new StorageResourceReadStreamResult(_readStream));
         }
 
-<<<<<<< HEAD
-        protected internal override async Task WriteFromStreamAsync(Stream stream, long streamLength, bool overwrite, long completeLength, StorageResourceWriteToOffsetOptions options = null, CancellationToken cancellationToken = default)
-=======
-        protected internal override async Task CopyFromStreamAsync(Stream stream, long streamLength, bool overwrite, long position = 0, long completeLength = 0, StorageResourceWriteToOffsetOptions options = null, CancellationToken cancellationToken = default)
->>>>>>> dbec632b
+        protected internal override async Task CopyFromStreamAsync(Stream stream, long streamLength, bool overwrite, long completeLength, StorageResourceWriteToOffsetOptions options = null, CancellationToken cancellationToken = default)
         {
             await stream.CopyToAsync(Stream.Null);
         }
