﻿// Copyright (c) Microsoft Corporation. All rights reserved.
// Licensed under the MIT License.

using System;
using System.Collections.Generic;
using System.IO;
using System.Threading;
using System.Threading.Tasks;
using Azure.Core.TestFramework;
using Azure.Storage.Blobs.Specialized;
using Azure.Storage.Blobs;
using Azure.Storage.DataMovement.Models;
using NUnit.Framework;
using Azure.Storage.DataMovement.Blobs;
using Azure.Storage.Blobs.Models;
using System.Linq;

namespace Azure.Storage.DataMovement.Tests
{
    public class StartTransferSyncCopyTests : DataMovementBlobTestBase
    {
        public StartTransferSyncCopyTests(bool async, BlobClientOptions.ServiceVersion serviceVersion)
            : base(async, serviceVersion, null /* RecordedTestMode.Record /* to re-record */)
        { }

        internal class VerifyBlockBlobCopyFromUriInfo
        {
            public readonly string SourceLocalPath;
            public readonly StorageResource SourceResource;
            public readonly StorageResource DestinationResource;
            public readonly BlockBlobClient DestinationClient;
            public TestEventsRaised testEventsRaised;
            public DataTransfer DataTransfer;
            public bool CompletedStatus;

            public VerifyBlockBlobCopyFromUriInfo(
                string sourceLocalPath,
                StorageResource sourceResource,
                StorageResource destinationResource,
                BlockBlobClient destinationClient,
                TestEventsRaised eventsRaised,
                bool completed)
            {
                SourceLocalPath = sourceLocalPath;
                SourceResource = sourceResource;
                DestinationResource = destinationResource;
                DestinationClient = destinationClient;
                testEventsRaised = eventsRaised;
                CompletedStatus = completed;
                DataTransfer = default;
            }
        };

        #region SyncCopy BlockBlob
        /// <summary>
        /// Upload the blob, then copy the contents to another blob.
        /// Then Copy the blob and verify the contents.
        ///
        /// By default in this function an event arguement will be added to the options event handler
        /// to detect when the upload has finished.
        /// </summary>
        /// <param name="size"></param>
        /// <param name="waitTimeInSec"></param>
        /// <param name="options"></param>
        /// <returns></returns>
        private async Task CopyBlockBlobsAndVerify(
            BlobContainerClient container,
            long size = Constants.KB,
            int waitTimeInSec = 10,
            int blobCount = 1,
            TransferManagerOptions transferManagerOptions = default,
            List<string> sourceBlobNames = default,
            List<string> destinationBlobNames = default,
            List<TransferOptions> options = default)
        {
            using DisposingLocalDirectory testDirectory = DisposingLocalDirectory.GetTestDirectory();
            // Populate blobNames list for number of blobs to be created
            if (sourceBlobNames == default || sourceBlobNames?.Count == 0)
            {
                sourceBlobNames ??= new List<string>();
                for (int i = 0; i < blobCount; i++)
                {
                    sourceBlobNames.Add(GetNewBlobName());
                }
            }
            else
            {
                // If blobNames is popluated make sure these number of blobs match
                Assert.AreEqual(blobCount, sourceBlobNames.Count);
            }

            // Populate blobNames list for number of blobs to be created
            if (destinationBlobNames == default || destinationBlobNames?.Count == 0)
            {
                destinationBlobNames ??= new List<string>();
                for (int i = 0; i < blobCount; i++)
                {
                    destinationBlobNames.Add(GetNewBlobName());
                }
            }
            else
            {
                // If blobNames is popluated make sure these number of blobs match
                Assert.AreEqual(blobCount, destinationBlobNames.Count);
            }

            // Populate Options and TestRaisedOptions
            List<TestEventsRaised> eventsRaisedList = TestEventsRaised.PopulateTestOptions(blobCount, ref options);

            transferManagerOptions ??= new TransferManagerOptions()
            {
                ErrorHandling = ErrorHandlingOptions.ContinueOnFailure
            };

            List<VerifyBlockBlobCopyFromUriInfo> copyBlobInfo = new List<VerifyBlockBlobCopyFromUriInfo>(blobCount);
<<<<<<< HEAD
            try
            {
                // Initialize BlobDataController
                TransferManager BlobDataController = new TransferManager(transferManagerOptions);

                // Upload set of VerifyCopyFromUriInfo blobs to Copy
                for (int i = 0; i < blobCount; i++)
                {
                    bool completed = false;
                    // Set up Blob to be Copyed
                    var data = GetRandomBuffer(size);
                    using Stream originalStream = await CreateLimitedMemoryStream(size);
                    string localSourceFile = Path.Combine(testDirectory.DirectoryPath, sourceBlobNames[i]);
                    BlockBlobClient originalBlob = InstrumentClient(container.GetBlockBlobClient(sourceBlobNames[i]));
                    // create a new file and copy contents of stream into it, and then close the FileStream
                    // so the StagedUploadAsync call is not prevented from reading using its FileStream.
                    using (FileStream fileStream = File.Create(localSourceFile))
                    {
                        // Copy source to a file, so we can verify the source against Copyed blob later
                        await originalStream.CopyToAsync(fileStream);
                        // Upload blob to storage account
                        originalStream.Position = 0;
                        await originalBlob.UploadAsync(originalStream);
                    }

                    StorageResource sourceResource = new BlockBlobStorageResource(originalBlob);
                    // Set up destination client
                    BlockBlobClient destClient = InstrumentClient(container.GetBlockBlobClient(string.Concat(destinationBlobNames[i])));
                    StorageResource destinationResource = new BlockBlobStorageResource(destClient);
                    copyBlobInfo.Add(new VerifyBlockBlobCopyFromUriInfo(
                        localSourceFile,
                        sourceResource,
                        destinationResource,
                        destClient,
                        options[i],
                        completed));
                }

                // Schedule all Copy blobs consecutively
                for (int i = 0; i < copyBlobInfo.Count; i++)
=======
            // Initialize BlobDataController
            TransferManager BlobDataController = new TransferManager(transferManagerOptions);

            // Upload set of VerifyCopyFromUriInfo blobs to Copy
            for (int i = 0; i < blobCount; i++)
            {
                bool completed = false;
                // Set up Blob to be Copyed
                var data = GetRandomBuffer(size);
                using Stream originalStream = await CreateLimitedMemoryStream(size);
                string localSourceFile = Path.Combine(testDirectory.DirectoryPath, sourceBlobNames[i]);
                BlockBlobClient originalBlob = InstrumentClient(container.GetBlockBlobClient(sourceBlobNames[i]));
                // create a new file and copy contents of stream into it, and then close the FileStream
                // so the StagedUploadAsync call is not prevented from reading using its FileStream.
                using (FileStream fileStream = File.Create(localSourceFile))
>>>>>>> a9f1f710
                {
                    // Copy source to a file, so we can verify the source against Copyed blob later
                    await originalStream.CopyToAsync(fileStream);
                    // Upload blob to storage account
                    originalStream.Position = 0;
                    await originalBlob.UploadAsync(originalStream);
                }

                StorageResource sourceResource = new BlockBlobStorageResource(originalBlob);
                // Set up destination client
                BlockBlobClient destClient = InstrumentClient(container.GetBlockBlobClient(string.Concat(destinationBlobNames[i])));
                StorageResource destinationResource = new BlockBlobStorageResource(destClient,
                    new BlockBlobStorageResourceOptions()
                    {
                        CopyMethod = TransferCopyMethod.SyncCopy
                    });
                copyBlobInfo.Add(new VerifyBlockBlobCopyFromUriInfo(
                    localSourceFile,
                    sourceResource,
                    destinationResource,
                    destClient,
                    eventsRaisedList[i],
                    completed));
            }

            // Schedule all Copy blobs consecutively
            for (int i = 0; i < copyBlobInfo.Count; i++)
            {
                // Act
                DataTransfer transfer = await BlobDataController.StartTransferAsync(
                    copyBlobInfo[i].SourceResource,
                    copyBlobInfo[i].DestinationResource,
                    options[i]).ConfigureAwait(false);
                copyBlobInfo[i].DataTransfer = transfer;
            }

            for (int i = 0; i < copyBlobInfo.Count; i++)
            {
                // Assert
                Assert.NotNull(copyBlobInfo[i].DataTransfer);
                CancellationTokenSource tokenSource = new CancellationTokenSource(TimeSpan.FromSeconds(waitTimeInSec));
                await copyBlobInfo[i].DataTransfer.AwaitCompletion(tokenSource.Token);
                Assert.IsTrue(copyBlobInfo[i].DataTransfer.HasCompleted);
                Assert.AreEqual(StorageTransferStatus.Completed, copyBlobInfo[i].DataTransfer.TransferStatus);

                // Verify Copy - using original source File and Copying the destination
                copyBlobInfo[i].testEventsRaised.AssertSingleCompletedCheck();
                using (FileStream fileStream = File.OpenRead(copyBlobInfo[i].SourceLocalPath))
                {
                    await DownloadAndAssertAsync(fileStream, copyBlobInfo[i].DestinationClient).ConfigureAwait(false);
                }
            }
        }

        [RecordedTest]
        public async Task BlockBlobToBlockBlob()
        {
            // Arrange
            await using DisposingBlobContainer testContainer = await GetTestContainerAsync(publicAccessType: PublicAccessType.BlobContainer);

            // No Option Copy bag or manager options bag, plain Copy
            await CopyBlockBlobsAndVerify(testContainer.Container).ConfigureAwait(false);
        }

        [RecordedTest]
        public async Task BlockBlobToBlockBlob_SmallChunk()
        {
            long size = Constants.KB;
            int waitTimeInSec = 10;

            TransferOptions options = new TransferOptions()
            {
                InitialTransferSize = 100,
                MaximumTransferChunkSize = 200,
            };

            // Arrange
            await using DisposingBlobContainer testContainer = await GetTestContainerAsync(publicAccessType: PublicAccessType.BlobContainer);

            List<TransferOptions> optionsList = new List<TransferOptions>() { options };
            await CopyBlockBlobsAndVerify(
                testContainer.Container,
                waitTimeInSec: waitTimeInSec,
                size: size,
                options: optionsList).ConfigureAwait(false);
        }

        [RecordedTest]
        [TestCase(0, 10)]
        [TestCase(100, 10)]
        [TestCase(Constants.KB, 10)]
        [TestCase(2 * Constants.KB, 10)]
        public async Task BlockBlobToBlockBlob_SmallSize(long size, int waitTimeInSec)
        {
            // Arrange
            await using DisposingBlobContainer testContainer = await GetTestContainerAsync(publicAccessType: PublicAccessType.BlobContainer);
<<<<<<< HEAD

            TransferOptions options = new TransferOptions();
=======
>>>>>>> a9f1f710

            await CopyBlockBlobsAndVerify(
                testContainer.Container,
                size: size,
                waitTimeInSec: waitTimeInSec).ConfigureAwait(false);
        }

        [Ignore("These tests currently take 40+ mins for little additional coverage")]
        [Test]
        [LiveOnly]
        [TestCase(4 * Constants.MB, 20)]
        [TestCase(5 * Constants.MB, 20)]
        [TestCase(257 * Constants.MB, 400)]
        [TestCase(Constants.GB, 1000)]
        public async Task BlockBlobToBlockBlob_LargeSize(long size, int waitTimeInSec)
        {
            // Arrange
            await using DisposingBlobContainer testContainer = await GetTestContainerAsync(publicAccessType: PublicAccessType.BlobContainer);
<<<<<<< HEAD

            TransferOptions options = new TransferOptions();
=======
>>>>>>> a9f1f710

            await CopyBlockBlobsAndVerify(
                testContainer.Container,
                size: size,
                waitTimeInSec: waitTimeInSec).ConfigureAwait(false);
        }

        [Ignore("https://github.com/Azure/azure-sdk-for-net/issues/33003")]
        [Test]
        [LiveOnly]
        [TestCase(2, 0, 30)]
        [TestCase(6, 0, 30)]
        [TestCase(2, 100, 30)]
        [TestCase(6, 100, 30)]
        [TestCase(2, Constants.KB, 300)]
        [TestCase(6, Constants.KB, 300)]
        public async Task BlockBlobToBlockBlob_SmallMultiple(int blobCount, long size, int waitTimeInSec)
        {
            // Arrange
            await using DisposingBlobContainer testContainer = await GetTestContainerAsync(publicAccessType: PublicAccessType.BlobContainer);

            await CopyBlockBlobsAndVerify(
                testContainer.Container,
                blobCount: blobCount,
                size: size,
                waitTimeInSec: waitTimeInSec).ConfigureAwait(false);
        }

        [Ignore("These tests currently take 40+ mins for little additional coverage")]
        [Test]
        [LiveOnly]
        [TestCase(2, 4 * Constants.MB, 300)]
        [TestCase(6, 4 * Constants.MB, 300)]
        [TestCase(2, 257 * Constants.MB, 400)]
        [TestCase(6, 257 * Constants.MB, 600)]
        [TestCase(2, Constants.GB, 2000)]
        public async Task BlockBlobToBlockBlob_LargeMultiple(int blobCount, long size, int waitTimeInSec)
        {
            // Arrange
            await using DisposingBlobContainer testContainer = await GetTestContainerAsync(publicAccessType: PublicAccessType.BlobContainer);

            await CopyBlockBlobsAndVerify(
                testContainer.Container,
                blobCount: blobCount,
                size: size,
                waitTimeInSec: waitTimeInSec).ConfigureAwait(false);
        }

        [RecordedTest]
        public async Task BlockBlobToBlockBlob_Overwrite_Exists()
        {
            // Arrange
            // Create source local file for checking, and source blob
            await using DisposingBlobContainer testContainer = await GetTestContainerAsync(publicAccessType: PublicAccessType.BlobContainer);
            using DisposingLocalDirectory testDirectory = DisposingLocalDirectory.GetTestDirectory();
            string blobName = GetNewBlobName();
            string localSourceFile = Path.Combine(testDirectory.DirectoryPath, blobName);
            int size = Constants.KB;
            // Create blob
            BlockBlobClient destClient = await CreateBlockBlob(testContainer.Container, localSourceFile, blobName, size);

            // Act
            // Create options bag to overwrite any existing destination.
            TransferOptions options = new TransferOptions()
            {
                CreateMode = StorageResourceCreateMode.Overwrite,
            };
            List<TransferOptions> optionsList = new List<TransferOptions>() { options };
            List<string> blobNames = new List<string>() { blobName };

            // Start transfer and await for completion.
            await CopyBlockBlobsAndVerify(
                container: testContainer.Container,
                destinationBlobNames: blobNames,
                options: optionsList);
        }

        [RecordedTest]
        public async Task BlockBlobToBlockBlob_Overwrite_NotExists()
        {
            // Arrange
            // Create source local file for checking, and source blob
            await using DisposingBlobContainer testContainer = await GetTestContainerAsync(publicAccessType: PublicAccessType.BlobContainer);
            int size = Constants.KB;
            int waitTimeInSec = 10;

            // Act
            // Create options bag to overwrite any existing destination.
            TransferOptions options = new TransferOptions()
            {
                CreateMode = StorageResourceCreateMode.Overwrite,
            };
            List<TransferOptions> optionsList = new List<TransferOptions>() { options };

            // Start transfer and await for completion.
            await CopyBlockBlobsAndVerify(
                container: testContainer.Container,
                size: size,
                waitTimeInSec: waitTimeInSec,
                options: optionsList);
        }

        [RecordedTest]
        public async Task BlockBlobToBlockBlob_Skip_Exists()
        {
            // Arrange
            // Create source local file for checking, and source blob
            await using DisposingBlobContainer testContainer = await GetTestContainerAsync(publicAccessType: PublicAccessType.BlobContainer);
            using DisposingLocalDirectory testDirectory = DisposingLocalDirectory.GetTestDirectory();
            string blobName = GetNewBlobName();
            string originalSourceFile = Path.Combine(testDirectory.DirectoryPath, blobName);
            int size = Constants.KB;
            BlockBlobClient destinationClient = await CreateBlockBlob(
                testContainer.Container,
                originalSourceFile,
                blobName,
                size);

            // Act
            // Create options bag to overwrite any existing destination.
            TransferOptions options = new TransferOptions()
            {
                CreateMode = StorageResourceCreateMode.Skip,
            };

            // Create new source block blob.
            string newSourceFile = Path.Combine(testDirectory.DirectoryPath, GetNewBlobName());
            BlockBlobClient blockBlobClient = await CreateBlockBlob(
                testContainer.Container,
                newSourceFile,
                GetNewBlobName(),
                size);
            StorageResource sourceResource = new BlockBlobStorageResource(blockBlobClient);
            StorageResource destinationResource = new BlockBlobStorageResource(destinationClient);
            TestEventsRaised testEventsRaised = new TestEventsRaised(options);

            TransferManager transferManager = new TransferManager();

            // Start transfer and await for completion.
            DataTransfer transfer = await transferManager.StartTransferAsync(
                sourceResource,
                destinationResource,
                options);
            CancellationTokenSource cancellationTokenSource = new CancellationTokenSource(TimeSpan.FromSeconds(10));
            await transfer.AwaitCompletion(cancellationTokenSource.Token);

            // Assert
            Assert.NotNull(transfer);
            Assert.IsTrue(transfer.HasCompleted);
            Assert.AreEqual(StorageTransferStatus.CompletedWithSkippedTransfers, transfer.TransferStatus);
            testEventsRaised.AssertSingleSkippedCheck();
            Assert.IsTrue(await destinationClient.ExistsAsync());
            // Verify Upload - That we skipped over and didn't reupload something new.
            using (FileStream fileStream = File.OpenRead(originalSourceFile))
            {
                await DownloadAndAssertAsync(fileStream, destinationClient);
            }
        }

        [RecordedTest]
        public async Task BlockBlobToBlockBlob_Failure_Exists()
        {
            // Arrange

            // Create source local file for checking, and source blob
            await using DisposingBlobContainer testContainer = await GetTestContainerAsync(publicAccessType: PublicAccessType.BlobContainer);
            using DisposingLocalDirectory testDirectory = DisposingLocalDirectory.GetTestDirectory();
            string blobName = GetNewBlobName();
            string originalSourceFile = Path.Combine(testDirectory.DirectoryPath, blobName);
            int size = Constants.KB;
            BlockBlobClient destinationClient = await CreateBlockBlob(testContainer.Container, originalSourceFile, blobName, size);

            // Act
            // Create options bag to fail and keep track of the failure.
            TransferOptions options = new TransferOptions()
            {
                CreateMode = StorageResourceCreateMode.Fail,
            };
            TestEventsRaised testEventsRaised = new TestEventsRaised(options);
            // Create new source block blob.
            string newSourceFile = Path.Combine(testDirectory.DirectoryPath, GetNewBlobName());
            BlockBlobClient blockBlobClient = await CreateBlockBlob(
                testContainer.Container,
                newSourceFile,
                GetNewBlobName(),
                size);
            StorageResource sourceResource = new BlockBlobStorageResource(blockBlobClient);
            StorageResource destinationResource = new BlockBlobStorageResource(destinationClient,
                new BlockBlobStorageResourceOptions()
                {
                    CopyMethod = TransferCopyMethod.SyncCopy
                });
            TransferManager transferManager = new TransferManager();

            // Start transfer and await for completion.
            DataTransfer transfer = await transferManager.StartTransferAsync(
                sourceResource,
                destinationResource,
                options);
            CancellationTokenSource cancellationTokenSource = new CancellationTokenSource(TimeSpan.FromSeconds(10));
            await transfer.AwaitCompletion(cancellationTokenSource.Token);

            // Assert
            Assert.NotNull(transfer);
            Assert.IsTrue(transfer.HasCompleted);
            Assert.AreEqual(StorageTransferStatus.CompletedWithFailedTransfers, transfer.TransferStatus);
            Assert.IsTrue(await destinationClient.ExistsAsync());
            testEventsRaised.AssertSingleFailedCheck();
            Assert.NotNull(testEventsRaised.FailedEvents.First().Exception, "Excepted failure: Overwrite failure was supposed to be raised during the test");
            Assert.IsTrue(testEventsRaised.FailedEvents.First().Exception.Message.Contains("The specified blob already exists."));
            // Verify Upload - That we skipped over and didn't reupload something new.
            using (FileStream fileStream = File.OpenRead(originalSourceFile))
            {
                await DownloadAndAssertAsync(fileStream, destinationClient);
            }
        }

        [RecordedTest]
        public async Task AppendBlobToAppendBlob_Error()
        {
            // Arrange
<<<<<<< HEAD
            Exception exception = default;
            bool sourceResourceCheck = false;
            bool destinationResourceCheck = false;
=======
>>>>>>> a9f1f710
            await using DisposingBlobContainer testContainer = await GetTestContainerAsync(publicAccessType: PublicAccessType.BlobContainer);
            using DisposingLocalDirectory testDirectory = DisposingLocalDirectory.GetTestDirectory();
            int size = Constants.KB;

            // Act
            // Create options bag to fail and keep track of the failure.
            TransferOptions options = new TransferOptions()
            {
                CreateMode = StorageResourceCreateMode.Fail,
            };
            TestEventsRaised testEventsRaised = new TestEventsRaised(options);
            // Create new source block blob.
            string sourceBlobName = GetNewBlobName();
            string newSourceFile = Path.Combine(testDirectory.DirectoryPath, sourceBlobName);
            AppendBlobClient sourceBlob = await CreateAppendBlob(
                testContainer.Container,
                newSourceFile,
                sourceBlobName,
                size);

            // Create failure scenario by creating destinationBlob
            string destinationBlobName = GetNewBlobName();
            AppendBlobClient destinationBlob = await CreateAppendBlob(
                containerClient: testContainer.Container,
                localSourceFile: Path.Combine(testDirectory.DirectoryPath, destinationBlobName),
                blobName: destinationBlobName,
                size: size);

            StorageResource sourceResource = new AppendBlobStorageResource(sourceBlob);
            StorageResource destinationResource = new AppendBlobStorageResource(destinationBlob,
                new AppendBlobStorageResourceOptions()
                {
                    CopyMethod = TransferCopyMethod.SyncCopy
                });
            TransferManager transferManager = new TransferManager();

            // Start transfer and await for completion.
            DataTransfer transfer = await transferManager.StartTransferAsync(
                sourceResource,
                destinationResource,
                options);
            CancellationTokenSource cancellationTokenSource = new CancellationTokenSource(TimeSpan.FromSeconds(10));
            await transfer.AwaitCompletion(cancellationTokenSource.Token);

            // Assert
            Assert.NotNull(transfer);
            Assert.IsTrue(transfer.HasCompleted);
            Assert.AreEqual(StorageTransferStatus.CompletedWithFailedTransfers, transfer.TransferStatus);
<<<<<<< HEAD
            Assert.IsTrue(sourceResourceCheck);
            Assert.IsTrue(destinationResourceCheck);
            Assert.NotNull(exception, "Excepted failure: Failure was supposed to be raised during the test");
            Assert.IsTrue(exception.Message.Contains("BlobAlreadyExists"));
=======
            testEventsRaised.AssertSingleFailedCheck();
            Assert.NotNull(testEventsRaised.FailedEvents.First().Exception, "Excepted failure: Failure was supposed to be raised during the test");
            Assert.IsTrue(testEventsRaised.FailedEvents.First().Exception.Message.Contains("BlobAlreadyExists"));
>>>>>>> a9f1f710
        }

        [RecordedTest]
        public async Task PageBlobToPageBlob_Error()
        {
            // Arrange
<<<<<<< HEAD
            Exception exception = default;
            bool sourceResourceCheck = false;
            bool destinationResourceCheck = false;
=======
>>>>>>> a9f1f710
            await using DisposingBlobContainer testContainer = await GetTestContainerAsync(publicAccessType: PublicAccessType.BlobContainer);
            int size = Constants.KB;

            // Act
            // Create options bag to fail and keep track of the failure.
            TransferOptions options = new TransferOptions()
            {
                CreateMode = StorageResourceCreateMode.Fail,
            };
            TestEventsRaised testEventsRaised = new TestEventsRaised(options);
            // Create new source block blob.
            string newSourceFile = Path.GetTempFileName();
            PageBlobClient sourceClient = await CreatePageBlob(
                testContainer.Container,
                newSourceFile,
                GetNewBlobName(),
                size);
            PageBlobClient destinationClient = testContainer.Container.GetPageBlobClient(GetNewBlobName());
            StorageResource sourceResource = new PageBlobStorageResource(sourceClient);
            StorageResource destinationResource = new PageBlobStorageResource(destinationClient,
                new PageBlobStorageResourceOptions()
                {
                    CopyMethod = TransferCopyMethod.SyncCopy
                });
            TransferManager transferManager = new TransferManager();

            // Start transfer and await for completion.
            DataTransfer transfer = await transferManager.StartTransferAsync(
                sourceResource,
                destinationResource,
                options);
            CancellationTokenSource cancellationTokenSource = new CancellationTokenSource(TimeSpan.FromSeconds(10));
            await transfer.AwaitCompletion(cancellationTokenSource.Token);

            // Assert
            Assert.NotNull(transfer);
            Assert.IsTrue(transfer.HasCompleted);
            Assert.AreEqual(StorageTransferStatus.CompletedWithFailedTransfers, transfer.TransferStatus);
            testEventsRaised.AssertSingleFailedCheck();
            Assert.NotNull(testEventsRaised.FailedEvents.First().Exception, "Excepted failure: Failure was supposed to be raised during the test");
            Assert.IsTrue(testEventsRaised.FailedEvents.First().Exception.Message.Contains("The copy source must be a block blob."));
        }
        #endregion

        #region Single Concurrency
        private async Task<DataTransfer> CreateStartTransfer(
            BlobContainerClient containerClient,
            int concurrency,
            bool createFailedCondition = false,
            TransferOptions options = default,
            int size = Constants.KB)
        {
            // Arrange
            // Create source local file for checking, and source blob
            string sourceBlobName = GetNewBlobName();
            string destinationBlobName = GetNewBlobName();
            using DisposingLocalDirectory testDirectory = DisposingLocalDirectory.GetTestDirectory();
            BlockBlobClient destinationClient;
            if (createFailedCondition)
            {
                destinationClient = await CreateBlockBlob(containerClient, Path.Combine(testDirectory.DirectoryPath, destinationBlobName), destinationBlobName, size);
            }
            else
            {
                destinationClient = containerClient.GetBlockBlobClient(destinationBlobName);
            }

            // Create new source block blob.
            string newSourceFile = Path.Combine(testDirectory.DirectoryPath, sourceBlobName);
            BlockBlobClient blockBlobClient = await CreateBlockBlob(containerClient, newSourceFile, sourceBlobName, size);
            StorageResource sourceResource = new BlockBlobStorageResource(blockBlobClient);
            StorageResource destinationResource = new BlockBlobStorageResource(destinationClient,
                new BlockBlobStorageResourceOptions()
                {
                    CopyMethod = TransferCopyMethod.SyncCopy
                });

            // Create Transfer Manager with single threaded operation
            TransferManagerOptions managerOptions = new TransferManagerOptions()
            {
                MaximumConcurrency = concurrency,
            };
            TransferManager transferManager = new TransferManager(managerOptions);

            // Start transfer and await for completion.
            return await transferManager.StartTransferAsync(
                sourceResource,
                destinationResource,
                options).ConfigureAwait(false);
        }

        [RecordedTest]
        public async Task StartTransfer_AwaitCompletion()
        {
            // Arrange
            await using DisposingBlobContainer test = await GetTestContainerAsync(publicAccessType: PublicAccessType.BlobContainer);

            TransferOptions options = new TransferOptions();
            TestEventsRaised testEventsRaised = new TestEventsRaised(options);

            // Create transfer to do a AwaitCompletion
            DataTransfer transfer = await CreateStartTransfer(test.Container, 1, options: options);

            // Act
            CancellationTokenSource cancellationTokenSource = new CancellationTokenSource(TimeSpan.FromSeconds(5));
            await transfer.AwaitCompletion(cancellationTokenSource.Token).ConfigureAwait(false);

            // Assert
            testEventsRaised.AssertSingleCompletedCheck();
            Assert.NotNull(transfer);
            Assert.IsTrue(transfer.HasCompleted);
            Assert.AreEqual(StorageTransferStatus.Completed, transfer.TransferStatus);
        }

        [RecordedTest]
        public async Task StartTransfer_AwaitCompletion_Failed()
        {
            // Arrange
            await using DisposingBlobContainer test = await GetTestContainerAsync(publicAccessType: PublicAccessType.BlobContainer);

            TransferOptions options = new TransferOptions()
            {
                CreateMode = StorageResourceCreateMode.Fail
            };
            TestEventsRaised testEventsRaised = new TestEventsRaised(options);

            // Create transfer to do a AwaitCompletion
            DataTransfer transfer = await CreateStartTransfer(
                test.Container,
                1,
                createFailedCondition: true,
                options: options);

            // Act
            CancellationTokenSource cancellationTokenSource = new CancellationTokenSource(TimeSpan.FromSeconds(5));
            await transfer.AwaitCompletion(cancellationTokenSource.Token).ConfigureAwait(false);

            // Assert
            Assert.NotNull(transfer);
            Assert.IsTrue(transfer.HasCompleted);
            Assert.AreEqual(StorageTransferStatus.CompletedWithFailedTransfers, transfer.TransferStatus);
            testEventsRaised.AssertSingleFailedCheck();
            Assert.IsTrue(testEventsRaised.FailedEvents.First().Exception.Message.Contains("BlobAlreadyExists"));
        }

        [RecordedTest]
        public async Task StartTransfer_AwaitCompletion_Skipped()
        {
            // Arrange
            await using DisposingBlobContainer test = await GetTestContainerAsync(publicAccessType: PublicAccessType.BlobContainer);

            // Create transfer options with Skipping available
            TransferOptions options = new TransferOptions()
            {
                CreateMode = StorageResourceCreateMode.Skip
            };
            TestEventsRaised testEventsRaised = new TestEventsRaised(options);

            // Create transfer to do a AwaitCompletion
            DataTransfer transfer = await CreateStartTransfer(
                test.Container,
                1,
                createFailedCondition: true,
                options: options);

            // Act
            CancellationTokenSource cancellationTokenSource = new CancellationTokenSource(TimeSpan.FromSeconds(5));
            await transfer.AwaitCompletion(cancellationTokenSource.Token).ConfigureAwait(false);

            // Assert
            testEventsRaised.AssertSingleSkippedCheck();
            Assert.NotNull(transfer);
            Assert.IsTrue(transfer.HasCompleted);
            Assert.AreEqual(StorageTransferStatus.CompletedWithSkippedTransfers, transfer.TransferStatus);
        }

        [RecordedTest]
        public async Task StartTransfer_EnsureCompleted()
        {
            // Arrange
            await using DisposingBlobContainer test = await GetTestContainerAsync(publicAccessType: PublicAccessType.BlobContainer);

            TransferOptions options = new TransferOptions();
            TestEventsRaised testEventsRaised = new TestEventsRaised(options);

            // Create transfer to do a EnsureCompleted
            DataTransfer transfer = await CreateStartTransfer(test.Container, 1, options: options);

            // Act
            CancellationTokenSource cancellationTokenSource = new CancellationTokenSource(TimeSpan.FromSeconds(5));
            transfer.EnsureCompleted(cancellationTokenSource.Token);

            // Assert
            testEventsRaised.AssertSingleCompletedCheck();
            Assert.NotNull(transfer);
            Assert.IsTrue(transfer.HasCompleted);
            Assert.AreEqual(StorageTransferStatus.Completed, transfer.TransferStatus);
        }

        [RecordedTest]
        public async Task StartTransfer_EnsureCompleted_Failed()
        {
            // Arrange
            await using DisposingBlobContainer test = await GetTestContainerAsync(publicAccessType: PublicAccessType.BlobContainer);

            TransferOptions options = new TransferOptions()
            {
                CreateMode = StorageResourceCreateMode.Fail
            };
            TestEventsRaised testEventsRaised = new TestEventsRaised(options);

            // Create transfer to do a AwaitCompletion
            DataTransfer transfer = await CreateStartTransfer(
                test.Container,
                1,
                createFailedCondition: true,
                options: options);

            // Act
            CancellationTokenSource cancellationTokenSource = new CancellationTokenSource(TimeSpan.FromSeconds(5));
            transfer.EnsureCompleted(cancellationTokenSource.Token);

            // Assert
            testEventsRaised.AssertSingleFailedCheck();
            Assert.NotNull(transfer);
            Assert.IsTrue(transfer.HasCompleted);
            Assert.AreEqual(StorageTransferStatus.CompletedWithFailedTransfers, transfer.TransferStatus);
            Assert.IsTrue(testEventsRaised.FailedEvents.First().Exception.Message.Contains("BlobAlreadyExists"));
        }

        [RecordedTest]
        public async Task StartTransfer_EnsureCompleted_Skipped()
        {
            // Arrange
            await using DisposingBlobContainer test = await GetTestContainerAsync(publicAccessType: PublicAccessType.BlobContainer);

            // Create transfer options with Skipping available
            TransferOptions options = new TransferOptions()
            {
                CreateMode = StorageResourceCreateMode.Skip
            };
            TestEventsRaised testEventsRaised = new TestEventsRaised(options);

            // Create transfer to do a EnsureCompleted
            DataTransfer transfer = await CreateStartTransfer(
                test.Container,
                1,
                createFailedCondition: true,
                options: options);

            // Act
            CancellationTokenSource cancellationTokenSource = new CancellationTokenSource(TimeSpan.FromSeconds(5));
            transfer.EnsureCompleted(cancellationTokenSource.Token);

            // Assert
            testEventsRaised.AssertSingleSkippedCheck();
            Assert.NotNull(transfer);
            Assert.IsTrue(transfer.HasCompleted);
            Assert.AreEqual(StorageTransferStatus.CompletedWithSkippedTransfers, transfer.TransferStatus);
        }
        #endregion
    }
}<|MERGE_RESOLUTION|>--- conflicted
+++ resolved
@@ -113,48 +113,6 @@
             };
 
             List<VerifyBlockBlobCopyFromUriInfo> copyBlobInfo = new List<VerifyBlockBlobCopyFromUriInfo>(blobCount);
-<<<<<<< HEAD
-            try
-            {
-                // Initialize BlobDataController
-                TransferManager BlobDataController = new TransferManager(transferManagerOptions);
-
-                // Upload set of VerifyCopyFromUriInfo blobs to Copy
-                for (int i = 0; i < blobCount; i++)
-                {
-                    bool completed = false;
-                    // Set up Blob to be Copyed
-                    var data = GetRandomBuffer(size);
-                    using Stream originalStream = await CreateLimitedMemoryStream(size);
-                    string localSourceFile = Path.Combine(testDirectory.DirectoryPath, sourceBlobNames[i]);
-                    BlockBlobClient originalBlob = InstrumentClient(container.GetBlockBlobClient(sourceBlobNames[i]));
-                    // create a new file and copy contents of stream into it, and then close the FileStream
-                    // so the StagedUploadAsync call is not prevented from reading using its FileStream.
-                    using (FileStream fileStream = File.Create(localSourceFile))
-                    {
-                        // Copy source to a file, so we can verify the source against Copyed blob later
-                        await originalStream.CopyToAsync(fileStream);
-                        // Upload blob to storage account
-                        originalStream.Position = 0;
-                        await originalBlob.UploadAsync(originalStream);
-                    }
-
-                    StorageResource sourceResource = new BlockBlobStorageResource(originalBlob);
-                    // Set up destination client
-                    BlockBlobClient destClient = InstrumentClient(container.GetBlockBlobClient(string.Concat(destinationBlobNames[i])));
-                    StorageResource destinationResource = new BlockBlobStorageResource(destClient);
-                    copyBlobInfo.Add(new VerifyBlockBlobCopyFromUriInfo(
-                        localSourceFile,
-                        sourceResource,
-                        destinationResource,
-                        destClient,
-                        options[i],
-                        completed));
-                }
-
-                // Schedule all Copy blobs consecutively
-                for (int i = 0; i < copyBlobInfo.Count; i++)
-=======
             // Initialize BlobDataController
             TransferManager BlobDataController = new TransferManager(transferManagerOptions);
 
@@ -170,7 +128,6 @@
                 // create a new file and copy contents of stream into it, and then close the FileStream
                 // so the StagedUploadAsync call is not prevented from reading using its FileStream.
                 using (FileStream fileStream = File.Create(localSourceFile))
->>>>>>> a9f1f710
                 {
                     // Copy source to a file, so we can verify the source against Copyed blob later
                     await originalStream.CopyToAsync(fileStream);
@@ -267,11 +224,6 @@
         {
             // Arrange
             await using DisposingBlobContainer testContainer = await GetTestContainerAsync(publicAccessType: PublicAccessType.BlobContainer);
-<<<<<<< HEAD
-
-            TransferOptions options = new TransferOptions();
-=======
->>>>>>> a9f1f710
 
             await CopyBlockBlobsAndVerify(
                 testContainer.Container,
@@ -290,11 +242,6 @@
         {
             // Arrange
             await using DisposingBlobContainer testContainer = await GetTestContainerAsync(publicAccessType: PublicAccessType.BlobContainer);
-<<<<<<< HEAD
-
-            TransferOptions options = new TransferOptions();
-=======
->>>>>>> a9f1f710
 
             await CopyBlockBlobsAndVerify(
                 testContainer.Container,
@@ -516,12 +463,6 @@
         public async Task AppendBlobToAppendBlob_Error()
         {
             // Arrange
-<<<<<<< HEAD
-            Exception exception = default;
-            bool sourceResourceCheck = false;
-            bool destinationResourceCheck = false;
-=======
->>>>>>> a9f1f710
             await using DisposingBlobContainer testContainer = await GetTestContainerAsync(publicAccessType: PublicAccessType.BlobContainer);
             using DisposingLocalDirectory testDirectory = DisposingLocalDirectory.GetTestDirectory();
             int size = Constants.KB;
@@ -570,28 +511,15 @@
             Assert.NotNull(transfer);
             Assert.IsTrue(transfer.HasCompleted);
             Assert.AreEqual(StorageTransferStatus.CompletedWithFailedTransfers, transfer.TransferStatus);
-<<<<<<< HEAD
-            Assert.IsTrue(sourceResourceCheck);
-            Assert.IsTrue(destinationResourceCheck);
-            Assert.NotNull(exception, "Excepted failure: Failure was supposed to be raised during the test");
-            Assert.IsTrue(exception.Message.Contains("BlobAlreadyExists"));
-=======
             testEventsRaised.AssertSingleFailedCheck();
             Assert.NotNull(testEventsRaised.FailedEvents.First().Exception, "Excepted failure: Failure was supposed to be raised during the test");
             Assert.IsTrue(testEventsRaised.FailedEvents.First().Exception.Message.Contains("BlobAlreadyExists"));
->>>>>>> a9f1f710
         }
 
         [RecordedTest]
         public async Task PageBlobToPageBlob_Error()
         {
             // Arrange
-<<<<<<< HEAD
-            Exception exception = default;
-            bool sourceResourceCheck = false;
-            bool destinationResourceCheck = false;
-=======
->>>>>>> a9f1f710
             await using DisposingBlobContainer testContainer = await GetTestContainerAsync(publicAccessType: PublicAccessType.BlobContainer);
             int size = Constants.KB;
 
