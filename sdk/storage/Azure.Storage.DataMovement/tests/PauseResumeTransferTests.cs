--- conflicted
+++ resolved
@@ -47,7 +47,6 @@
                 }
                 else
                 {
-<<<<<<< HEAD
                     if (!childSourceResource.TryGetUri(out Uri childSourceUri))
                     {
                         throw Errors.ResourceUriInvalid(nameof(childSourceResource));
@@ -57,11 +56,7 @@
                         throw Errors.ResourceUriInvalid(nameof(childSourceResource));
                     }
                     string destinationChildName = childSourceUri.AbsoluteUri.Substring(sourceUri.AbsoluteUri.Length + 1);
-                    childDestinationResource = destinationResource.GetChildStorageResource(destinationChildName);
-=======
-                    string destinationChildName = childSourceResource.Uri.AbsoluteUri.Substring(sourceResource.Uri.AbsoluteUri.Length + 1);
                     childDestinationResource = destinationResource.GetStorageResourceReference(destinationChildName);
->>>>>>> dbec632b
                 }
                 await AssertSourceAndDestinationAsync(
                     transferType: transferType,
