--- conflicted
+++ resolved
@@ -170,64 +170,6 @@
             };
 
             List<VerifyBlockCopyFromUriInfo> copyBlobInfo = new List<VerifyBlockCopyFromUriInfo>(blobCount);
-<<<<<<< HEAD
-            try
-            {
-                // Initialize BlobDataController
-                TransferManager transferManager = new TransferManager(transferManagerOptions);
-
-                // Upload set of VerifyCopyFromUriInfo blobs to Copy
-                for (int i = 0; i < blobCount; i++)
-                {
-                    bool completed = false;
-                    // Set up Blob to be Copyed
-                    using Stream originalStream = await CreateLimitedMemoryStream(size);
-                    string localSourceFile = Path.Combine(testDirectory.DirectoryPath, sourceBlobNames[i]);
-                    BlockBlobClient originalBlob = await CreateBlockBlob(container, localSourceFile, sourceBlobNames[i], size);
-
-                    // Set up event handler for the respective blob
-                    AutoResetEvent completedStatusWait = new AutoResetEvent(false);
-
-                    StorageResource sourceResource = new BlockBlobStorageResource(originalBlob);
-                    // Set up destination client
-                    BlockBlobClient destClient = InstrumentClient(container.GetBlockBlobClient(string.Concat(destinationBlobNames[i])));
-                    StorageResource destinationResource = new BlockBlobStorageResource(destClient,
-                        new BlockBlobStorageResourceOptions()
-                        {
-                            CopyMethod = TransferCopyMethod.AsyncCopy,
-                        });
-                    copyBlobInfo.Add(new VerifyBlockCopyFromUriInfo(
-                        localSourceFile,
-                        sourceResource,
-                        destinationResource,
-                        destClient,
-                        options[i],
-                        completed));
-                }
-
-                // Schedule all Copy blobs consecutively
-                for (int i = 0; i < copyBlobInfo.Count; i++)
-                {
-                    // Act
-                    DataTransfer transfer = await transferManager.StartTransferAsync(
-                        copyBlobInfo[i].SourceResource,
-                        copyBlobInfo[i].DestinationResource,
-                        options[i]).ConfigureAwait(false);
-                    copyBlobInfo[i].DataTransfer = transfer;
-                }
-
-                failureTransferHolder.AssertFailureCheck();
-                for (int i = 0; i < copyBlobInfo.Count; i++)
-                {
-                    // Assert
-                    Assert.NotNull(copyBlobInfo[i].DataTransfer);
-                    CancellationTokenSource tokenSource = new CancellationTokenSource(TimeSpan.FromSeconds(waitTimeInSec));
-                    await copyBlobInfo[i].DataTransfer.AwaitCompletion(tokenSource.Token);
-                    Assert.IsTrue(copyBlobInfo[i].DataTransfer.HasCompleted);
-
-                    // Verify Copy - using original source File and Copying the destination
-                    using (FileStream fileStream = File.OpenRead(copyBlobInfo[i].SourceLocalPath))
-=======
             // Initialize BlobDataController
             TransferManager transferManager = new TransferManager(transferManagerOptions);
 
@@ -248,7 +190,6 @@
                 BlockBlobClient destClient = InstrumentClient(container.GetBlockBlobClient(string.Concat(destinationBlobNames[i])));
                 StorageResource destinationResource = new BlockBlobStorageResource(destClient,
                     new BlockBlobStorageResourceOptions()
->>>>>>> a9f1f710
                     {
                         CopyMethod = TransferCopyMethod.AsyncCopy,
                     });
@@ -323,37 +264,6 @@
         }
 
         [RecordedTest]
-<<<<<<< HEAD
-        public async Task BlockBlobToBlockBlob_EventHandler()
-        {
-            // Arrange
-            await using DisposingBlobContainer testContainer = await GetTestContainerAsync(publicAccessType: PublicAccessType.BlobContainer);
-
-            int waitTimeInSec = 10;
-            bool progressSeen = false;
-            TransferOptions options = new TransferOptions();
-            options.TransferStatus += (TransferStatusEventArgs args) =>
-            {
-                // Assert
-                if (args.StorageTransferStatus == StorageTransferStatus.InProgress)
-                {
-                    progressSeen = true;
-                }
-                return Task.CompletedTask;
-            };
-
-            List<TransferOptions> optionsList = new List<TransferOptions>() { options };
-            await CopyBlockBlobsAndVerify(
-                testContainer.Container,
-                waitTimeInSec: waitTimeInSec,
-                options: optionsList).ConfigureAwait(false);
-
-            Assert.IsTrue(progressSeen);
-        }
-
-        [RecordedTest]
-=======
->>>>>>> a9f1f710
         [TestCase(0, 10)]
         [TestCase(100, 10)]
         [TestCase(Constants.KB, 10)]
@@ -840,7 +750,6 @@
 
             // Initialize BlobDataController
             TransferManager transferManager = new TransferManager(transferManagerOptions);
-<<<<<<< HEAD
 
             // Upload set of VerifyCopyFromUriInfo blobs to Copy
             for (int i = 0; i < blobCount; i++)
@@ -851,18 +760,6 @@
                 string localSourceFile = Path.Combine(testDirectory.DirectoryPath, sourceBlobNames[i]);
                 PageBlobClient originalBlob = await CreatePageBlob(container, localSourceFile, sourceBlobNames[i], size);
 
-=======
-
-            // Upload set of VerifyCopyFromUriInfo blobs to Copy
-            for (int i = 0; i < blobCount; i++)
-            {
-                bool completed = false;
-                // Set up Blob to be Copyed
-                using Stream originalStream = await CreateLimitedMemoryStream(size);
-                string localSourceFile = Path.Combine(testDirectory.DirectoryPath, sourceBlobNames[i]);
-                PageBlobClient originalBlob = await CreatePageBlob(container, localSourceFile, sourceBlobNames[i], size);
-
->>>>>>> a9f1f710
                 StorageResource sourceResource = new PageBlobStorageResource(originalBlob);
                 // Set up destination client
                 PageBlobClient destClient = InstrumentClient(container.GetPageBlobClient(string.Concat(destinationBlobNames[i])));
@@ -876,11 +773,7 @@
                     sourceResource,
                     destinationResource,
                     destClient,
-<<<<<<< HEAD
-                    options[i],
-=======
                     eventRaisedList[i],
->>>>>>> a9f1f710
                     completed));
             }
 
@@ -895,10 +788,6 @@
                 copyBlobInfo[i].DataTransfer = transfer;
             }
 
-<<<<<<< HEAD
-            failureTransferHolder.AssertFailureCheck();
-=======
->>>>>>> a9f1f710
             for (int i = 0; i < copyBlobInfo.Count; i++)
             {
                 // Assert
@@ -950,37 +839,6 @@
         }
 
         [RecordedTest]
-<<<<<<< HEAD
-        public async Task PageBlobToPageBlob_EventHandler()
-        {
-            // Arrange
-            await using DisposingBlobContainer testContainer = await GetTestContainerAsync(publicAccessType: PublicAccessType.BlobContainer);
-
-            int waitTimeInSec = 10;
-            bool progressSeen = false;
-            TransferOptions options = new TransferOptions();
-            options.TransferStatus += (TransferStatusEventArgs args) =>
-            {
-                // Assert
-                if (args.StorageTransferStatus == StorageTransferStatus.InProgress)
-                {
-                    progressSeen = true;
-                }
-                return Task.CompletedTask;
-            };
-
-            List<TransferOptions> optionsList = new List<TransferOptions>() { options };
-            await CopyPageBlobsAndVerify(
-                testContainer.Container,
-                waitTimeInSec: waitTimeInSec,
-                options: optionsList).ConfigureAwait(false);
-
-            Assert.IsTrue(progressSeen);
-        }
-
-        [RecordedTest]
-=======
->>>>>>> a9f1f710
         [TestCase(0, 10)]
         [TestCase(512, 10)]
         [TestCase(Constants.KB, 10)]
@@ -1351,11 +1209,7 @@
                     sourceResource,
                     destinationResource,
                     destClient,
-<<<<<<< HEAD
-                    options[i],
-=======
                     eventRaisedList[i],
->>>>>>> a9f1f710
                     completed));
             }
 
@@ -1370,10 +1224,6 @@
                 copyBlobInfo[i].DataTransfer = transfer;
             }
 
-<<<<<<< HEAD
-            failureTransferHolder.AssertFailureCheck();
-=======
->>>>>>> a9f1f710
             for (int i = 0; i < copyBlobInfo.Count; i++)
             {
                 // Assert
@@ -1418,34 +1268,7 @@
             // Arrange
             await using DisposingBlobContainer testContainer = await GetTestContainerAsync();
 
-<<<<<<< HEAD
-            await CopyAppendBlobsAndVerify(testContainer.Container).ConfigureAwait(false);
-        }
-
-        [RecordedTest]
-        public async Task AppendBlobToAppendBlob_EventHandler()
-        {
-            // Arrange
-            await using DisposingBlobContainer testContainer = await GetTestContainerAsync(publicAccessType: PublicAccessType.BlobContainer);
-
-            int waitTimeInSec = 10;
-            bool progressSeen = false;
-            TransferOptions options = new TransferOptions();
-            options.TransferStatus += (TransferStatusEventArgs args) =>
-            {
-                // Assert
-                if (args.StorageTransferStatus == StorageTransferStatus.InProgress)
-                {
-                    progressSeen = true;
-                }
-                return Task.CompletedTask;
-            };
-            FailureTransferHolder failureTransferHolder = new FailureTransferHolder(options);
-
-            List<TransferOptions> optionsList = new List<TransferOptions>() { options };
-=======
-            // Act
->>>>>>> a9f1f710
+            // Act
             await CopyAppendBlobsAndVerify(
                 testContainer.Container).ConfigureAwait(false);
         }
@@ -1868,11 +1691,7 @@
 
             // Create transfer to do a EnsureCompleted
             TransferOptions options = new TransferOptions();
-<<<<<<< HEAD
-            FailureTransferHolder failureTransferHolder = new FailureTransferHolder(options);
-=======
             TestEventsRaised testEventRaised = new TestEventsRaised(options);
->>>>>>> a9f1f710
             DataTransfer transfer = await CreateStartTransfer(
                 containerClient: test.Container,
                 localDirectoryPath: testDirectory.DirectoryPath,
