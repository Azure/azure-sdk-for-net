﻿// Copyright (c) Microsoft Corporation. All rights reserved.
// Licensed under the MIT License.

using System;
using System.Collections.Generic;
using System.IO;
using System.Linq;
using System.Threading;
using System.Threading.Tasks;
using Azure.Storage.DataMovement.JobPlan;
using Azure.Storage.Tests;
using Moq;
using NUnit.Framework;
using static Azure.Storage.DataMovement.Tests.TransferUtility;

namespace Azure.Storage.DataMovement.Tests
{
    public class RehydrateStorageResourceTests
    {
        public enum RehydrateApi
        {
            /// <summary>
            /// The internal, resource-specific static API for rehydrating.
            /// </summary>
            ResourceStaticApi,

            /// <summary>
            /// Instance of the provider the user is given to invoke rehydration on.
            /// </summary>
            ProviderInstanceOLD,

            /// <summary>
            /// The public, package-wide static API for rehydrating.
            /// </summary>
            PublicStaticApiOLD,

            /// <summary>
            /// New provider system for creating resources.
            /// </summary>
            Provider
        }
        public static IEnumerable<RehydrateApi> GetRehydrateApis() => Enum.GetValues(typeof(RehydrateApi)).Cast<RehydrateApi>();

        public RehydrateStorageResourceTests()
        { }

        private enum StorageResourceType
        {
            BlockBlob,
            Local
        }

        private static string ToResourceId(StorageResourceType type)
        {
            return type switch
            {
                StorageResourceType.BlockBlob => "BlockBlob",
                StorageResourceType.Local => "LocalFile",
                _ => throw new NotImplementedException(),
            };
        }

        private static Mock<DataTransferProperties> GetProperties(
            string checkpointerPath,
            string transferId,
            string sourcePath,
            string destinationPath,
            string sourceResourceId,
            string destinationResourceId,
            bool isContainer)
        {
            var mock = new Mock<DataTransferProperties>(MockBehavior.Strict);
            mock.Setup(p => p.TransferId).Returns(transferId);
            mock.Setup(p => p.Checkpointer).Returns(new TransferCheckpointStoreOptions(checkpointerPath));
            mock.Setup(p => p.SourcePath).Returns(sourcePath);
            mock.Setup(p => p.DestinationPath).Returns(destinationPath);
            mock.Setup(p => p.SourceTypeId).Returns(sourceResourceId);
            mock.Setup(p => p.DestinationTypeId).Returns(destinationResourceId);
            mock.Setup(p => p.IsContainer).Returns(isContainer);
            return mock;
        }

        private async Task AddJobPartToCheckpointer(
            TransferCheckpointer checkpointer,
            string transferId,
            StorageResourceType sourceType,
            List<string> sourcePaths,
            StorageResourceType destinatonType,
            List<string> destinationPaths,
            int partCount = 1)
        {
            // Populate sourcePaths if not provided
            if (sourcePaths == default)
            {
                string sourcePath = "sample-source";
                sourcePaths = new List<string>();
                for (int i = 0; i < partCount; i++)
                {
                    sourcePaths.Add(Path.Combine(sourcePath, $"file{i}"));
                }
            }
            // Populate destPaths if not provided
            if (destinationPaths == default)
            {
                string destPath = "sample-dest";
                destinationPaths = new List<string>();
                for (int i = 0; i < partCount; i++)
                {
                    destinationPaths.Add(Path.Combine(destPath, $"file{i}"));
                }
            }

            JobPlanOperation fromTo;
            if (sourceType == StorageResourceType.Local)
            {
                fromTo = JobPlanOperation.Upload;
            }
            else if (destinatonType == StorageResourceType.Local)
            {
                fromTo = JobPlanOperation.Download;
            }
            else
            {
                fromTo = JobPlanOperation.ServiceToService;
            }

            await checkpointer.AddNewJobAsync(transferId);

            for (int currentPart = 0; currentPart < partCount; currentPart++)
            {
                JobPartPlanHeader header = CheckpointerTesting.CreateDefaultJobPartHeader(
                    transferId: transferId,
                    partNumber: currentPart,
                    sourcePath: sourcePaths[currentPart],
                    destinationPath: destinationPaths[currentPart],
                    fromTo: fromTo);

                using (Stream stream = new MemoryStream())
                {
                    header.Serialize(stream);

                    await checkpointer.AddNewJobPartAsync(
                        transferId: transferId,
                        partNumber: currentPart,
                        chunksTotal: 1,
                        headerStream: stream);
                }
            }
        }

        /// <summary>
        /// Inlines the tryget to allow for switch expressions in tests.
        /// </summary>
        private StorageResource LocalStorageResourcesInlineTryGet(DataTransferProperties info, bool getSource)
        {
            if (!LocalStorageResources.TryGetResourceProviders(
                info,
                out LocalStorageResourceProvider sourceProvider,
                out LocalStorageResourceProvider destinationProvider))
            {
                return null;
            }
            return getSource ? sourceProvider.CreateResource() : destinationProvider.CreateResource();
        }

        [Test]
        [Combinatorial]
        public async Task RehydrateLocalFile(
            [Values(true, false)] bool isSource,
            [ValueSource(nameof(GetRehydrateApis))] RehydrateApi api)
        {
            using DisposingLocalDirectory test = DisposingLocalDirectory.GetTestDirectory();
            TransferCheckpointer checkpointer = new LocalTransferCheckpointer(test.DirectoryPath);
            Random random = new();
            string transferId = GetNewTransferId();
<<<<<<< HEAD
            string sourcePath = string.Concat("/", GetNewString(20));
            string destinationPath = string.Concat("/", GetNewString(15));
=======
            string sourcePath = random.NextString(20);
            string destinationPath = random.NextString(15);
>>>>>>> 884386fd
            string originalPath = isSource ? sourcePath : destinationPath;

            StorageResourceType sourceType = !isSource ? StorageResourceType.BlockBlob : StorageResourceType.Local;
            StorageResourceType destinationType = isSource ? StorageResourceType.BlockBlob : StorageResourceType.Local;

            DataTransferProperties transferProperties = GetProperties(
                test.DirectoryPath,
                transferId,
                sourcePath,
                destinationPath,
                ToResourceId(sourceType),
                ToResourceId(destinationType),
                isContainer: false).Object;

            await AddJobPartToCheckpointer(
                checkpointer,
                transferId,
                sourceType,
                new List<string>() { sourcePath },
                destinationType,
                new List<string>() { destinationPath } );

            StorageResource storageResource = api switch
            {
                RehydrateApi.ResourceStaticApi => LocalFileStorageResource.RehydrateResource(transferProperties, isSource),
                RehydrateApi.ProviderInstanceOLD => new LocalStorageResourceProvider(
                    transferProperties, isSource, isFolder: false).CreateResource(),
                RehydrateApi.PublicStaticApiOLD => LocalStorageResourcesInlineTryGet(
                    transferProperties, isSource),
                RehydrateApi.Provider => isSource
                    ? await new LocalFilesStorageResourceProvider().FromSourceAsync(transferProperties, CancellationToken.None)
                    : await new LocalFilesStorageResourceProvider().FromDestinationAsync(transferProperties, CancellationToken.None),
                _ => throw new ArgumentException("Unrecognized test parameter"),
            };

<<<<<<< HEAD
            Assert.AreEqual(originalPath, storageResource.Uri.LocalPath);
=======
            Assert.AreEqual(originalPath, storageResource.Path);
            Assert.IsInstanceOf(typeof(LocalFileStorageResource), storageResource);
>>>>>>> 884386fd
        }

        [Test]
        [Combinatorial]
        public async Task RehydrateLocalDirectory(
            [Values(true, false)] bool isSource,
            [ValueSource(nameof(GetRehydrateApis))] RehydrateApi api)
        {
            using DisposingLocalDirectory test = DisposingLocalDirectory.GetTestDirectory();
            TransferCheckpointer checkpointer = new LocalTransferCheckpointer(test.DirectoryPath);
            Random random = new();
            string transferId = GetNewTransferId();
<<<<<<< HEAD
            string sourceParentPath = string.Concat("/", GetNewString(20));
            List<string> sourcePaths = new List<string>();
            string destinationParentPath = string.Concat("/", GetNewString(15));
=======
            string sourceParentPath = random.NextString(20);
            List<string> sourcePaths = new List<string>();
            string destinationParentPath = random.NextString(15);
>>>>>>> 884386fd
            List<string> destinationPaths = new List<string>();
            int jobPartCount = 10;
            for (int i = 0; i< jobPartCount; i++)
            {
                string childPath = random.NextString(5);
                sourcePaths.Add(Path.Combine(sourceParentPath, childPath));
                destinationPaths.Add(Path.Combine(destinationParentPath, childPath));
            }
            string originalPath = isSource ? sourceParentPath : destinationParentPath;

            StorageResourceType sourceType = !isSource ? StorageResourceType.BlockBlob : StorageResourceType.Local;
            StorageResourceType destinationType = isSource ? StorageResourceType.BlockBlob : StorageResourceType.Local;

            DataTransferProperties transferProperties = GetProperties(
                test.DirectoryPath,
                transferId,
                sourceParentPath,
                destinationParentPath,
                ToResourceId(sourceType),
                ToResourceId(destinationType),
                isContainer: true).Object;

            await AddJobPartToCheckpointer(
                checkpointer,
                transferId,
                sourceType,
                sourcePaths,
                destinationType,
                destinationPaths,
                jobPartCount);

            StorageResource storageResource = api switch
            {
                RehydrateApi.ResourceStaticApi => LocalDirectoryStorageResourceContainer.RehydrateResource(transferProperties, isSource),
                RehydrateApi.ProviderInstanceOLD => new LocalStorageResourceProvider(
                    transferProperties, isSource, isFolder: true).CreateResource(),
                RehydrateApi.PublicStaticApiOLD => LocalStorageResourcesInlineTryGet(
                    transferProperties, isSource),
                RehydrateApi.Provider => isSource
                    ? await new LocalFilesStorageResourceProvider().FromSourceAsync(transferProperties, CancellationToken.None)
                    : await new LocalFilesStorageResourceProvider().FromDestinationAsync(transferProperties, CancellationToken.None),
                _ => throw new ArgumentException("Unrecognized test parameter"),
            };

<<<<<<< HEAD
            Assert.AreEqual(originalPath, storageResource.Uri.LocalPath);
=======
            Assert.AreEqual(originalPath, storageResource.Path);
            Assert.IsInstanceOf(typeof(LocalDirectoryStorageResourceContainer), storageResource);
>>>>>>> 884386fd
        }
    }
}<|MERGE_RESOLUTION|>--- conflicted
+++ resolved
@@ -173,13 +173,8 @@
             TransferCheckpointer checkpointer = new LocalTransferCheckpointer(test.DirectoryPath);
             Random random = new();
             string transferId = GetNewTransferId();
-<<<<<<< HEAD
-            string sourcePath = string.Concat("/", GetNewString(20));
-            string destinationPath = string.Concat("/", GetNewString(15));
-=======
-            string sourcePath = random.NextString(20);
-            string destinationPath = random.NextString(15);
->>>>>>> 884386fd
+            string sourcePath = string.Concat("/", random.NextString(20));
+            string destinationPath = string.Concat("/", random.NextString(15));
             string originalPath = isSource ? sourcePath : destinationPath;
 
             StorageResourceType sourceType = !isSource ? StorageResourceType.BlockBlob : StorageResourceType.Local;
@@ -215,12 +210,8 @@
                 _ => throw new ArgumentException("Unrecognized test parameter"),
             };
 
-<<<<<<< HEAD
             Assert.AreEqual(originalPath, storageResource.Uri.LocalPath);
-=======
-            Assert.AreEqual(originalPath, storageResource.Path);
             Assert.IsInstanceOf(typeof(LocalFileStorageResource), storageResource);
->>>>>>> 884386fd
         }
 
         [Test]
@@ -233,15 +224,9 @@
             TransferCheckpointer checkpointer = new LocalTransferCheckpointer(test.DirectoryPath);
             Random random = new();
             string transferId = GetNewTransferId();
-<<<<<<< HEAD
-            string sourceParentPath = string.Concat("/", GetNewString(20));
+            string sourceParentPath = string.Concat("/", random.NextString(20));
             List<string> sourcePaths = new List<string>();
-            string destinationParentPath = string.Concat("/", GetNewString(15));
-=======
-            string sourceParentPath = random.NextString(20);
-            List<string> sourcePaths = new List<string>();
-            string destinationParentPath = random.NextString(15);
->>>>>>> 884386fd
+            string destinationParentPath = string.Concat("/", random.NextString(15));
             List<string> destinationPaths = new List<string>();
             int jobPartCount = 10;
             for (int i = 0; i< jobPartCount; i++)
@@ -286,12 +271,8 @@
                 _ => throw new ArgumentException("Unrecognized test parameter"),
             };
 
-<<<<<<< HEAD
             Assert.AreEqual(originalPath, storageResource.Uri.LocalPath);
-=======
-            Assert.AreEqual(originalPath, storageResource.Path);
             Assert.IsInstanceOf(typeof(LocalDirectoryStorageResourceContainer), storageResource);
->>>>>>> 884386fd
         }
     }
 }