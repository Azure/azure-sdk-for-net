﻿// Copyright (c) Microsoft Corporation. All rights reserved.
// Licensed under the MIT License.
using System;
using System.Collections.Generic;
using System.IO;
using System.Threading.Tasks;
using Azure.Core.TestFramework;
using Azure.Storage.Blobs;
using Azure.Storage.Blobs.Specialized;
using NUnit.Framework;
using System.Threading;
using Azure.Storage.DataMovement.Models;
using Azure.Storage.DataMovement.Blobs;
using Azure.Storage.Shared;
using System.Data.Common;
using System.Linq;
using System.Runtime.InteropServices;

namespace Azure.Storage.DataMovement.Tests
{
    public class StartTransferDownloadTests : DataMovementBlobTestBase
    {
        public StartTransferDownloadTests(bool async, BlobClientOptions.ServiceVersion serviceVersion)
            : base(async, serviceVersion, null /* RecordedTestMode.Record /* to re-record */)
        { }

        private string[] BlobNames
            => new[]
            {
                    "foo",
                    "bar",
                    "baz",
                    "foo/foo",
                    "foo/bar",
                    "baz/foo",
                    "baz/foo/bar",
                    "baz/bar/foo"
            };

        internal class VerifyDownloadBlobContentInfo
        {
            public readonly string SourceLocalPath;
            public readonly string DestinationLocalPath;
            public TransferOptions DownloadOptions;
            public DataTransfer DataTransfer;
            public bool CompletedStatus;

            public VerifyDownloadBlobContentInfo(
                string sourceFile,
                string destinationFile,
                TransferOptions downloadOptions,
                bool completed)
            {
                SourceLocalPath = sourceFile;
                DestinationLocalPath = destinationFile;
                DownloadOptions = downloadOptions;
                CompletedStatus = completed;
                DataTransfer = default;
            }
        };

        #region SingleDownload Block Blob
        /// <summary>
        /// Upload and verify the contents of the blob
        ///
        /// By default in this function an event arguement will be added to the options event handler
        /// to detect when the upload has finished.
        /// </summary>
        /// <param name="size"></param>
        /// <param name="waitTimeInSec"></param>
        /// <param name="options"></param>
        /// <returns></returns>
        private async Task DownloadBlockBlobsAndVerify(
            BlobContainerClient container,
            long size = Constants.KB,
            int waitTimeInSec = 10,
            int blobCount = 1,
            TransferManagerOptions transferManagerOptions = default,
            List<string> blobNames = default,
            List<TransferOptions> options = default)
        {
            using DisposingLocalDirectory testDirectory = DisposingLocalDirectory.GetTestDirectory();
            // Populate blobNames list for number of blobs to be created
            if (blobNames == default || blobNames?.Count < 0)
            {
                blobNames ??= new List<string>();
                for (int i = 0; i < blobCount; i++)
                {
                    blobNames.Add(GetNewBlobName());
                }
            }
            else
            {
                // If blobNames is popluated make sure these number of blobs match
                Assert.AreEqual(blobCount, blobNames.Count);
            }

            // Populate blobNames list for number of blobs to be created
            if (options == default || options?.Count < 0)
            {
                options ??= new List<TransferOptions>(blobCount);
                for (int i = 0; i < blobCount; i++)
                {
                    options.Add(new TransferOptions());
                }
            }
            else
            {
                // If blobNames is popluated make sure these number of blobs match
                Assert.AreEqual(blobCount, options.Count);
            }
            FailureTransferHolder failureTransferHolder = new FailureTransferHolder(options);

            transferManagerOptions ??= new TransferManagerOptions()
            {
                ErrorHandling = ErrorHandlingOptions.ContinueOnFailure
            };

            List<VerifyDownloadBlobContentInfo> downloadedBlobInfo = new List<VerifyDownloadBlobContentInfo>(blobCount);

            // Initialize TransferManager
            TransferManager TransferManager = new TransferManager(transferManagerOptions);
            // Upload set of VerifyDownloadBlobContentInfo blobs to download
            for (int i = 0; i < blobCount; i++)
            {
                // Set up Blob to be downloaded
                bool completed = false;
                var data = GetRandomBuffer(size);
                using Stream originalStream = await CreateLimitedMemoryStream(size);
                string localSourceFile = Path.Combine(testDirectory.DirectoryPath, blobNames[i]);
                await CreateBlockBlob(container, localSourceFile, blobNames[i], size);

                // Set up event handler for the respective blob
                options[i].TransferStatus += (TransferStatusEventArgs args) =>
                {
                    // Assert
                    if (args.StorageTransferStatus == StorageTransferStatus.Completed)
                    {
                        completed = true;
                    }
                    return Task.CompletedTask;
                };

                // Create destination file path
                string destFile = string.Concat(localSourceFile, "-dest");

                downloadedBlobInfo.Add(new VerifyDownloadBlobContentInfo(
                    localSourceFile,
                    destFile,
                    options[i],
                    completed));
            }

            // Schedule all download blobs consecutively
            for (int i = 0; i < downloadedBlobInfo.Count; i++)
            {
                // Create a special blob client for downloading that will
                // assign client request IDs based on the range so that out
                // of order operations still get predictable IDs and the
                // recordings work correctly
                var credential = new StorageSharedKeyCredential(TestConfigDefault.AccountName, TestConfigDefault.AccountKey);
                BlobUriBuilder blobUriBuilder = new BlobUriBuilder(container.Uri)
                {
                    BlobName = blobNames[i]
                };
                BlockBlobClient sourceBlobClient = InstrumentClient(new BlockBlobClient(blobUriBuilder.ToUri(), credential, GetOptions(true)));
                StorageResource sourceResource = new BlockBlobStorageResource(sourceBlobClient);
                StorageResource destinationResource = new LocalFileStorageResource(downloadedBlobInfo[i].DestinationLocalPath);

                // Act
                DataTransfer transfer = await TransferManager.StartTransferAsync(
                    sourceResource,
                    destinationResource,
                    options[i]).ConfigureAwait(false);

                downloadedBlobInfo[i].DataTransfer = transfer;
            }

            for (int i = 0; i < downloadedBlobInfo.Count; i++)
            {
                // Assert
                Assert.NotNull(downloadedBlobInfo[i].DataTransfer);
                CancellationTokenSource tokenSource = new CancellationTokenSource(TimeSpan.FromSeconds(waitTimeInSec));
                await downloadedBlobInfo[i].DataTransfer.AwaitCompletion(tokenSource.Token);
                Assert.IsTrue(downloadedBlobInfo[i].DataTransfer.HasCompleted);
                Assert.AreEqual(StorageTransferStatus.Completed, downloadedBlobInfo[i].DataTransfer.TransferStatus);

                // Verify Download
                CheckDownloadFile(downloadedBlobInfo[i].SourceLocalPath, downloadedBlobInfo[i].DestinationLocalPath);
            }
            failureTransferHolder.AssertFailureCheck();
        }

        [RecordedTest]
        public async Task BlockBlobToLocal()
        {
            // Arrange
            await using DisposingBlobContainer testContainer = await GetTestContainerAsync();

            // No Option Download bag or manager options bag, plain download
            await DownloadBlockBlobsAndVerify(
                testContainer.Container,
                waitTimeInSec: 10,
                size: Constants.KB,
                blobCount: 1).ConfigureAwait(false);
        }

        [RecordedTest]
        public async Task BlockBlobToLocal_Overwrite_Exists()
        {
            // Arrange
            // Create source local file for checking, and source blob
            await using DisposingBlobContainer testContainer = await GetTestContainerAsync();
            string blobName = GetNewBlobName();
            string localSourceFile = Path.GetTempFileName();
            int size = Constants.KB;
            BlockBlobClient sourceClient = await CreateBlockBlob(testContainer.Container, localSourceFile, blobName, size);

            // Create destination to overwrite
            string destFile = Path.GetTempFileName();

            // Act
            // Create options bag to overwrite any existing destination.
            TransferOptions options = new TransferOptions()
            {
                CreateMode = StorageResourceCreateMode.Overwrite,
            };
            List<TransferOptions> optionsList = new List<TransferOptions> { options };
            await DownloadBlockBlobsAndVerify(
                testContainer.Container,
                waitTimeInSec: 10,
                size: Constants.KB,
                blobCount: 1,
                options: optionsList).ConfigureAwait(false);
        }

        [RecordedTest]
        public async Task BlockBlobToLocal_Overwrite_NotExists()
        {
            // Arrange
            // Create source local file for checking, and source blob
            await using DisposingBlobContainer testContainer = await GetTestContainerAsync();

            // Act
            // Create options bag to overwrite any existing destination.
            TransferOptions options = new TransferOptions()
            {
                CreateMode = StorageResourceCreateMode.Overwrite,
            };
            List<TransferOptions> optionsList = new List<TransferOptions> { options };
            await DownloadBlockBlobsAndVerify(
                testContainer.Container,
                waitTimeInSec: 10,
                size: Constants.KB,
                blobCount: 1,
                options: optionsList).ConfigureAwait(false);
        }

        [Ignore("https://github.com/Azure/azure-sdk-for-net/issues/33086")]
        [Test]
        [LiveOnly]
        public async Task BlockBlobToLocal_Skip_Exists()
        {
            // Arrange
            // Create source local file for checking, and source blob
            await using DisposingBlobContainer testContainer = await GetTestContainerAsync();
            string blobName = GetNewBlobName();
            string localSourceFile = Path.GetTempFileName();
            int size = Constants.KB;
            bool skippedSeen = false;
            BlockBlobClient sourceClient = await CreateBlockBlob(testContainer.Container, localSourceFile, blobName, size);

            // Create destination file. So it can get skipped over.
            string destFile = Path.GetTempFileName();

            // Act
            // Create options bag to overwrite any existing destination.
            TransferOptions options = new TransferOptions()
            {
                CreateMode = StorageResourceCreateMode.Skip,
            };
            options.TransferSkipped += (TransferSkippedEventArgs args) =>
            {
                if (args.SourceResource != null &&
                    args.DestinationResource != null &&
                    args.TransferId != null)
                {
                    skippedSeen = true;
                }
                return Task.CompletedTask;
            };
            TransferManager transferManager = new TransferManager();

            // Start transfer and await for completion.
            DataTransfer transfer = await transferManager.StartTransferAsync(
                new BlockBlobStorageResource(sourceClient),
                new LocalFileStorageResource(destFile),
                options);
            CancellationTokenSource cancellationTokenSource = new CancellationTokenSource(TimeSpan.FromSeconds(10));
            await transfer.AwaitCompletion(cancellationTokenSource.Token);

            // Assert
            Assert.NotNull(transfer);
            Assert.IsTrue(transfer.HasCompleted);
            Assert.AreEqual(StorageTransferStatus.CompletedWithSkippedTransfers, transfer.TransferStatus);
            Assert.IsTrue(skippedSeen);
            FileInfo destFileInfo = new FileInfo(destFile);
            Assert.IsTrue(destFileInfo.Length == 0);
        }

        [RecordedTest]
        public async Task BlockBlobToLocal_Failure_Exists()
        {
            // Arrange
            Exception exception = default;
            bool sourceResourceCheck = false;
            bool destinationResourceCheck = false;

            // Create source local file for checking, and source blob
            await using DisposingBlobContainer testContainer = await GetTestContainerAsync();
            string blobName = GetNewBlobName();
            string localSourceFile = Path.GetTempFileName();
            int size = Constants.KB;
            BlockBlobClient sourceClient = await CreateBlockBlob(testContainer.Container, localSourceFile, blobName, size);

            // Make destination file name but do not create the file beforehand.
            string destFile = Path.GetTempFileName();

            // Act
            // Create options bag to fail and keep track of the failure.
            TransferOptions options = new TransferOptions()
            {
                CreateMode = StorageResourceCreateMode.Fail,
            };
            StorageResource sourceResource = new BlockBlobStorageResource(sourceClient);
            StorageResource destinationResource = new LocalFileStorageResource(destFile);
            options.TransferFailed += (TransferFailedEventArgs args) =>
            {
                // We can't Assert here or else it takes down everything.
                if (args.Exception != default)
                {
                    exception = args.Exception;
                }
                if (args.SourceResource.Uri == sourceResource.Uri)
                {
                    sourceResourceCheck = true;
                }
                if (args.DestinationResource.Path == destinationResource.Path)
                {
                    destinationResourceCheck = true;
                }
                return Task.CompletedTask;
            };
            TransferManager transferManager = new TransferManager();

            // Start transfer and await for completion.
            DataTransfer transfer = await transferManager.StartTransferAsync(
                new BlockBlobStorageResource(sourceClient),
                new LocalFileStorageResource(destFile),
                options);
            CancellationTokenSource cancellationTokenSource = new CancellationTokenSource(TimeSpan.FromSeconds(10));
            await transfer.AwaitCompletion(cancellationTokenSource.Token);

            // Assert
            Assert.NotNull(transfer);
            Assert.IsTrue(transfer.HasCompleted);
            Assert.AreEqual(StorageTransferStatus.CompletedWithFailedTransfers, transfer.TransferStatus);
            FileInfo destFileInfo = new FileInfo(destFile);
            Assert.IsTrue(destFileInfo.Length == 0);
            Assert.IsTrue(sourceResourceCheck);
            Assert.IsTrue(destinationResourceCheck);
            Assert.NotNull(exception, "Excepted failure: Overwrite failure was supposed to be raised during the test");
            Assert.AreEqual(exception.Message, $"File path `{destFile}` already exists. Cannot overwrite file.");
        }

        [RecordedTest]
        public async Task BlockBlobToLocal_SmallChunk()
        {
            long size = Constants.KB;
            int waitTimeInSec = 10;
            TransferOptions options = new TransferOptions()
            {
                InitialTransferSize = 100,
                MaximumTransferChunkSize = 200,
            };

            // Arrange
            await using DisposingBlobContainer testContainer = await GetTestContainerAsync();

            List<TransferOptions> optionsList = new List<TransferOptions>() { options };
            await DownloadBlockBlobsAndVerify(
                testContainer.Container,
                waitTimeInSec: waitTimeInSec,
                size: size,
                options: optionsList).ConfigureAwait(false);
        }

        [RecordedTest]
        public async Task BlockBlobToLocal_EventHandler()
        {
            // Arrange
            await using DisposingBlobContainer testContainer = await GetTestContainerAsync();

            int waitTimeInSec = 10;
            bool seenInProgress = false;
            TransferOptions options = new TransferOptions();
            options.TransferStatus += (TransferStatusEventArgs args) =>
            {
                // Assert
                if (args.StorageTransferStatus == StorageTransferStatus.InProgress)
                {
                    seenInProgress = true;
                }
                return Task.CompletedTask;
            };

            List<TransferOptions> optionsList = new List<TransferOptions>() { options };
            await DownloadBlockBlobsAndVerify(
                testContainer.Container,
                waitTimeInSec: waitTimeInSec,
                options: optionsList).ConfigureAwait(false);

            // Assert
            Assert.IsTrue(seenInProgress);
        }

        [RecordedTest]
        [TestCase(0, 10)]
        [TestCase(100, 10)]
        [TestCase(Constants.KB, 10)]
        [TestCase(4 * Constants.KB, 10)]
        public async Task BlockBlobToLocal_SmallSize(long size, int waitTimeInSec)
        {
            // Arrange
            await using DisposingBlobContainer testContainer = await GetTestContainerAsync();

            await DownloadBlockBlobsAndVerify(
                testContainer.Container,
                size: size,
                waitTimeInSec: waitTimeInSec).ConfigureAwait(false);
        }

        [Ignore("These tests currently take 40+ mins for little additional coverage")]
        [Test]
        [LiveOnly]
        [TestCase(Constants.MB, 20)]
        [TestCase(257 * Constants.MB, 200)]
        [TestCase(Constants.GB, 1500)]
        public async Task BlockBlobToLocal_LargeSize(long size, int waitTimeInSec)
        {
            // Arrange
            await using DisposingBlobContainer testContainer = await GetTestContainerAsync();

            await DownloadBlockBlobsAndVerify(
                testContainer.Container,
                size: size,
                waitTimeInSec: waitTimeInSec).ConfigureAwait(false);
        }

        [RecordedTest]
        [TestCase(2, 0, 30)]
        [TestCase(2, Constants.KB, 60)]
        [TestCase(6, Constants.KB, 60)]
        [TestCase(2, 4 * Constants.KB, 60)]
        [TestCase(6, 4 * Constants.KB, 60)]
        public async Task BlockBlobToLocal_SmallMultiple(int blobCount, long size, int waitTimeInSec)
        {
            // Arrange
            await using DisposingBlobContainer testContainer = await GetTestContainerAsync();

            await DownloadBlockBlobsAndVerify(
                testContainer.Container,
                blobCount: blobCount,
                size: size,
                waitTimeInSec: waitTimeInSec).ConfigureAwait(false);
        }

        [Ignore("These tests currently take 40+ mins for little additional coverage")]
        [Test]
        [LiveOnly]
        [TestCase(2, 257 * Constants.MB, 400)]
        [TestCase(6, 257 * Constants.MB, 600)]
        [TestCase(2, Constants.GB, 2000)]
        public async Task BlockBlobToLocal_LargeMultiple(int blobCount, long size, int waitTimeInSec)
        {
            // Arrange
            await using DisposingBlobContainer testContainer = await GetTestContainerAsync();

            await DownloadBlockBlobsAndVerify(
                testContainer.Container,
                blobCount: blobCount,
                size: size,
                waitTimeInSec: waitTimeInSec).ConfigureAwait(false);
        }

        [RecordedTest]
        [TestCase(2, 0, 30)]
        [TestCase(2, Constants.KB, 60)]
        [TestCase(6, Constants.KB, 60)]
        [TestCase(6, 4 * Constants.KB, 60)]
        public async Task BlockBlobToLocal_SmallConcurrency(int concurrency, int size, int waitTimeInSec)
        {
            TransferManagerOptions managerOptions = new TransferManagerOptions()
            {
                ErrorHandling = ErrorHandlingOptions.ContinueOnFailure,
                MaximumConcurrency = concurrency,
            };

            // Arrange
            await using DisposingBlobContainer testContainer = await GetTestContainerAsync();

            TransferOptions options = new TransferOptions()
            {
                InitialTransferSize = 512,
                MaximumTransferChunkSize = 512,
            };
            List<TransferOptions> optionsList = new List<TransferOptions>() { options };

            await DownloadBlockBlobsAndVerify(
                testContainer.Container,
                waitTimeInSec: waitTimeInSec,
                transferManagerOptions: managerOptions,
                options: optionsList).ConfigureAwait(false);
        }

        [Ignore("These tests currently take 40+ mins for little additional coverage")]
        [Test]
        [LiveOnly]
        [TestCase(2, Constants.MB, 300)]
        [TestCase(6, Constants.MB, 300)]
        [TestCase(2, 257 * Constants.MB, 400)]
        [TestCase(6, 257 * Constants.MB, 400)]
        [TestCase(2, Constants.GB, 1000)]
        public async Task BlockBlobToLocal_LargeConcurrency(int concurrency, int size, int waitTimeInSec)
        {
            TransferManagerOptions managerOptions = new TransferManagerOptions()
            {
                ErrorHandling = ErrorHandlingOptions.ContinueOnFailure,
                MaximumConcurrency = concurrency,
            };

            // Arrange
            await using DisposingBlobContainer testContainer = await GetTestContainerAsync();

            await DownloadBlockBlobsAndVerify(
                testContainer.Container,
                waitTimeInSec: waitTimeInSec,
                transferManagerOptions: managerOptions).ConfigureAwait(false);
        }
        #endregion SingleDownload Block Blob

        #region SingleDownload Append Blob
        /// <summary>
        /// Upload and verify the contents of the blob
        ///
        /// By default in this function an event arguement will be added to the options event handler
        /// to detect when the upload has finished.
        /// </summary>
        /// <param name="size"></param>
        /// <param name="waitTimeInSec"></param>
        /// <param name="options"></param>
        /// <returns></returns>
        private async Task DownloadAppendBlobsAndVerify(
            BlobContainerClient container,
            long size = Constants.KB,
            int waitTimeInSec = 10,
            int blobCount = 1,
            TransferManagerOptions transferManagerOptions = default,
            List<string> blobNames = default,
            List<TransferOptions> options = default)
        {
            using DisposingLocalDirectory testDirectory = DisposingLocalDirectory.GetTestDirectory();

            // Populate blobNames list for number of blobs to be created
            if (blobNames == default || blobNames?.Count < 0)
            {
                blobNames ??= new List<string>();
                for (int i = 0; i < blobCount; i++)
                {
                    blobNames.Add(GetNewBlobName());
                }
            }
            else
            {
                // If blobNames is popluated make sure these number of blobs match
                Assert.AreEqual(blobCount, blobNames.Count);
            }

            // Populate blobNames list for number of blobs to be created
            if (options == default || options?.Count < 0)
            {
                options ??= new List<TransferOptions>(blobCount);
                for (int i = 0; i < blobCount; i++)
                {
                    options.Add(new TransferOptions());
                }
            }
            else
            {
                // If blobNames is popluated make sure these number of blobs match
                Assert.AreEqual(blobCount, options.Count);
            }
            FailureTransferHolder failureTransferHolder = new FailureTransferHolder(options);

            transferManagerOptions ??= new TransferManagerOptions()
            {
                ErrorHandling = ErrorHandlingOptions.ContinueOnFailure
            };

            List<VerifyDownloadBlobContentInfo> downloadedBlobInfo = new List<VerifyDownloadBlobContentInfo>(blobCount);

            // Initialize TransferManager
            TransferManager transferManager = new TransferManager(transferManagerOptions);

            // Upload set of VerifyDownloadBlobContentInfo blobs to download
            for (int i = 0; i < blobCount; i++)
            {
                bool completed = false;
                // Set up Blob to be downloaded
                var data = GetRandomBuffer(size);
                using Stream originalStream = await CreateLimitedMemoryStream(size);
                string localSourceFile = Path.Combine(testDirectory.DirectoryPath, GetNewBlobName());
                await CreateAppendBlob(container, localSourceFile, blobNames[i], size);

                // Create destination file path
                string destFile = Path.GetTempPath() + Path.GetRandomFileName();

                downloadedBlobInfo.Add(new VerifyDownloadBlobContentInfo(
                    localSourceFile,
                    destFile,
                    options[i],
                    completed));
            }

            // Schedule all download blobs consecutively
            for (int i = 0; i < downloadedBlobInfo.Count; i++)
            {
                // Create a special blob client for downloading that will
                // assign client request IDs based on the range so that out
                // of order operations still get predictable IDs and the
                // recordings work correctly
                var credential = new StorageSharedKeyCredential(TestConfigDefault.AccountName, TestConfigDefault.AccountKey);
                BlobUriBuilder blobUriBuilder = new BlobUriBuilder(container.Uri)
                {
                    BlobName = blobNames[i]
                };
                AppendBlobClient sourceBlobClient = InstrumentClient(new AppendBlobClient(blobUriBuilder.ToUri(), credential, GetOptions(true)));
                StorageResource sourceResource = new AppendBlobStorageResource(sourceBlobClient);
                StorageResource destinationResource = new LocalFileStorageResource(downloadedBlobInfo[i].DestinationLocalPath);

                // Act
                DataTransfer transfer = await transferManager.StartTransferAsync(
                    sourceResource,
                    destinationResource,
                    options[i]);
                downloadedBlobInfo[i].DataTransfer = transfer;
            }

            failureTransferHolder.AssertFailureCheck();
            for (int i = 0; i < downloadedBlobInfo.Count; i++)
            {
                // Assert
                Assert.NotNull(downloadedBlobInfo[i].DataTransfer);
                CancellationTokenSource tokenSource = new CancellationTokenSource(TimeSpan.FromSeconds(waitTimeInSec));
                await downloadedBlobInfo[i].DataTransfer.AwaitCompletion(tokenSource.Token);
                Assert.IsTrue(downloadedBlobInfo[i].DataTransfer.HasCompleted);

                // Verify Download
                CheckDownloadFile(downloadedBlobInfo[i].SourceLocalPath, downloadedBlobInfo[i].DestinationLocalPath);
            }
        }

        [RecordedTest]
        public async Task AppendBlobToLocal()
        {
            long size = Constants.KB;
            int waitTimeInSec = 10;

            // Arrange
            await using DisposingBlobContainer testContainer = await GetTestContainerAsync();

            await DownloadAppendBlobsAndVerify(
                testContainer.Container,
                waitTimeInSec: waitTimeInSec,
                size: size).ConfigureAwait(false);
        }

        [RecordedTest]
        public async Task AppendBlobToLocal_Overwrite_Exists()
        {
            // Arrange
            // Create source local file for checking, and source blob
            await using DisposingBlobContainer testContainer = await GetTestContainerAsync();
            string blobName = GetNewBlobName();
            string localSourceFile = Path.GetTempFileName();
            int size = Constants.KB;
            AppendBlobClient sourceClient = await CreateAppendBlob(testContainer.Container, localSourceFile, blobName, size);

            // Create destination to overwrite
            string destFile = Path.GetTempFileName();

            // Act
            // Create options bag to overwrite any existing destination.
            TransferOptions options = new TransferOptions()
            {
                CreateMode = StorageResourceCreateMode.Overwrite,
            };
            List<TransferOptions> optionsList = new List<TransferOptions> { options };
            await DownloadAppendBlobsAndVerify(
                testContainer.Container,
                waitTimeInSec: 10,
                size: Constants.KB,
                blobCount: 1,
                options: optionsList).ConfigureAwait(false);
        }

        [RecordedTest]
        public async Task AppendBlobToLocal_Overwrite_NotExists()
        {
            // Arrange
            // Create source local file for checking, and source blob
            await using DisposingBlobContainer testContainer = await GetTestContainerAsync();

            // Act
            // Create options bag to overwrite any existing destination.
            TransferOptions options = new TransferOptions()
            {
                CreateMode = StorageResourceCreateMode.Overwrite,
            };
            List<TransferOptions> optionsList = new List<TransferOptions> { options };
            await DownloadAppendBlobsAndVerify(
                testContainer.Container,
                waitTimeInSec: 10,
                size: Constants.KB,
                blobCount: 1,
                options: optionsList).ConfigureAwait(false);
        }

        [Ignore("https://github.com/Azure/azure-sdk-for-net/issues/33086")]
        [Test]
        [LiveOnly]
        public async Task AppendBlobToLocal_Skip_Exists()
        {
            // Arrange
            // Create source local file for checking, and source blob
            await using DisposingBlobContainer testContainer = await GetTestContainerAsync();
            string blobName = GetNewBlobName();
            string localSourceFile = Path.GetTempFileName();
            int size = Constants.KB;
            bool skippedSeen = false;
            AppendBlobClient sourceClient = await CreateAppendBlob(testContainer.Container, localSourceFile, blobName, size);

            // Create destination file. So it can get skipped over.
            string destFile = Path.GetTempFileName();

            // Act
            // Create options bag to overwrite any existing destination.
            TransferOptions options = new TransferOptions()
            {
                CreateMode = StorageResourceCreateMode.Skip,
            };
            options.TransferSkipped += (TransferSkippedEventArgs args) =>
            {
                if (args.SourceResource != null &&
                    args.DestinationResource != null &&
                    args.TransferId != null)
                {
                    skippedSeen = true;
                }
                return Task.CompletedTask;
            };
            FailureTransferHolder failureTransferHolder = new FailureTransferHolder(options);
            TransferManager transferManager = new TransferManager();

            // Start transfer and await for completion.
            DataTransfer transfer = await transferManager.StartTransferAsync(
                new AppendBlobStorageResource(sourceClient),
                new LocalFileStorageResource(destFile),
                options);
            CancellationTokenSource cancellationTokenSource = new CancellationTokenSource(TimeSpan.FromSeconds(10));
            await transfer.AwaitCompletion(cancellationTokenSource.Token);

            // Assert
            failureTransferHolder.AssertFailureCheck();
            Assert.NotNull(transfer);
            Assert.IsTrue(transfer.HasCompleted);
            Assert.AreEqual(StorageTransferStatus.CompletedWithSkippedTransfers, transfer.TransferStatus);
            Assert.IsTrue(skippedSeen);
            FileInfo destFileInfo = new FileInfo(destFile);
            Assert.IsTrue(destFileInfo.Length == 0);
        }

        [RecordedTest]
        public async Task AppendBlobToLocal_Failure_Exists()
        {
            // Arrange
            Exception exception = default;
            bool sourceResourceCheck = false;
            bool destinationResourceCheck = false;

            // Create source local file for checking, and source blob
            await using DisposingBlobContainer testContainer = await GetTestContainerAsync();
            using DisposingLocalDirectory testDirectory = DisposingLocalDirectory.GetTestDirectory();
            string blobName = GetNewBlobName();
            string localSourceFile = Path.Combine(testDirectory.DirectoryPath, blobName);
            int size = Constants.KB;
            AppendBlobClient sourceClient = await CreateAppendBlob(testContainer.Container, localSourceFile, blobName, size);

            // Make destination file name but do not create the file beforehand.
            string destFile = Path.GetTempFileName();

            // Act
            // Create options bag to fail and keep track of the failure.
            TransferOptions options = new TransferOptions()
            {
                CreateMode = StorageResourceCreateMode.Fail,
            };
            StorageResource sourceResource = new AppendBlobStorageResource(sourceClient);
            StorageResource destinationResource = new LocalFileStorageResource(destFile);
            options.TransferFailed += (TransferFailedEventArgs args) =>
            {
                // We can't Assert here or else it takes down everything.
                if (args.Exception != default)
                {
                    exception = args.Exception;
                }
                if (args.SourceResource.Uri == sourceResource.Uri)
                {
                    sourceResourceCheck = true;
                }
                if (args.DestinationResource.Path == destinationResource.Path)
                {
                    destinationResourceCheck = true;
                }
                return Task.CompletedTask;
            };
            TransferManager transferManager = new TransferManager();

            // Start transfer and await for completion.
            DataTransfer transfer = await transferManager.StartTransferAsync(
                new AppendBlobStorageResource(sourceClient),
                new LocalFileStorageResource(destFile),
                options);
            CancellationTokenSource cancellationTokenSource = new CancellationTokenSource(TimeSpan.FromSeconds(10));
            await transfer.AwaitCompletion(cancellationTokenSource.Token);

            // Assert
            Assert.NotNull(transfer);
            Assert.IsTrue(transfer.HasCompleted);
            Assert.AreEqual(StorageTransferStatus.CompletedWithFailedTransfers, transfer.TransferStatus);
            FileInfo destFileInfo = new FileInfo(destFile);
            Assert.IsTrue(destFileInfo.Length == 0);
            Assert.IsTrue(sourceResourceCheck);
            Assert.IsTrue(destinationResourceCheck);
            Assert.NotNull(exception, "Excepted failure: Overwrite failure was supposed to be raised during the test");
            Assert.AreEqual(exception.Message, $"File path `{destFile}` already exists. Cannot overwrite file.");
        }

        [RecordedTest]
        public async Task AppendBlobToLocal_EventHandler()
        {
            // Arrange
            await using DisposingBlobContainer testContainer = await GetTestContainerAsync();

            int waitTimeInSec = 10;
            AutoResetEvent InProgressWait = new AutoResetEvent(false);
            TransferOptions options = new TransferOptions();
            options.TransferStatus += (TransferStatusEventArgs args) =>
            {
                // Assert
                if (args.StorageTransferStatus == StorageTransferStatus.InProgress)
                {
                    InProgressWait.Set();
                }
                return Task.CompletedTask;
            };
            FailureTransferHolder failureTransferHolder = new FailureTransferHolder(options);

            List<TransferOptions> optionsList = new List<TransferOptions>() { options };
            await DownloadAppendBlobsAndVerify(
                testContainer.Container,
                waitTimeInSec: waitTimeInSec,
                options: optionsList).ConfigureAwait(false);

            // Assert
            failureTransferHolder.AssertFailureCheck();
            Assert.IsTrue(InProgressWait.WaitOne(TimeSpan.FromSeconds(waitTimeInSec)));
        }

        [RecordedTest]
        public async Task AppendBlobToLocal_FailedEvent()
        {
            // Arrange
            await using DisposingBlobContainer testContainer = await GetTestContainerAsync();
            using DisposingLocalDirectory testDirectory = DisposingLocalDirectory.GetTestDirectory();
            string blobName = GetNewBlobName();
            int size = Constants.KB;

            // Create local source file to compare to later.
            string localSourceFile = Path.Combine(testDirectory.DirectoryPath, blobName);

            // Create source Append Blob
            AppendBlobClient sourceClient = await CreateAppendBlob(testContainer.Container, localSourceFile, blobName, size);

            // Create destination file path
            string destFile = Path.GetTempFileName();

            // Act - Attempt a transfer even though the destination already exists.
            TransferManager transferManager = new TransferManager();
            TransferOptions options = new TransferOptions()
            {
                CreateMode = StorageResourceCreateMode.Fail,
            };
            FailureTransferHolder failureTransferHolder = new FailureTransferHolder(options);

            StorageResource sourceResource = new AppendBlobStorageResource(sourceClient);
            StorageResource destinationResource = new LocalFileStorageResource(destFile);

            DataTransfer transfer = await transferManager.StartTransferAsync(
                sourceResource,
                destinationResource,
                options);
            CancellationTokenSource cancellationTokenSource = new CancellationTokenSource(TimeSpan.FromSeconds(10));
            await transfer.AwaitCompletion(cancellationTokenSource.Token);
            Assert.AreEqual(1, failureTransferHolder.FailedEvents.Count);
            Assert.IsTrue(failureTransferHolder.FailedEvents.First().Exception.Message.Contains("Cannot overwrite file."));
        }

        [RecordedTest]
        [TestCase(0, 10)]
        [TestCase(Constants.KB, 10)]
        [TestCase(4 * Constants.KB, 20)]
        public async Task AppendBlobToLocal_SmallSize(long size, int waitTimeInSec)
        {
            // Arrange
            await using DisposingBlobContainer testContainer = await GetTestContainerAsync();

            TransferOptions options = new TransferOptions();

            List<TransferOptions> optionsList = new List<TransferOptions>() { options };
            await DownloadAppendBlobsAndVerify(
                testContainer.Container,
                size: size,
                waitTimeInSec: waitTimeInSec,
                options: optionsList).ConfigureAwait(false);
        }

        [Ignore("These tests currently take 40+ mins for little additional coverage")]
        [Test]
        [LiveOnly]
        [TestCase(Constants.MB, 20)]
        [TestCase(257 * Constants.MB, 400)]
        [TestCase(Constants.GB, 1)]
        [TestCase(Constants.GB, 2)]
        [TestCase(Constants.GB, 8)]
        [TestCase(Constants.GB, 80)]
        public async Task AppendBlobToLocal_LargeSize(long size, int waitTimeInSec)
        {
            // Arrange
            await using DisposingBlobContainer testContainer = await GetTestContainerAsync();

            string exceptionMessage = default;
            TransferOptions options = new TransferOptions();

            List<TransferOptions> optionsList = new List<TransferOptions>() { options };
            await DownloadAppendBlobsAndVerify(
                testContainer.Container,
                size: size,
                waitTimeInSec: waitTimeInSec,
                options: optionsList).ConfigureAwait(false);

            // Assert
            if (!string.IsNullOrEmpty(exceptionMessage))
            {
                Assert.Fail(exceptionMessage);
            }
        }

        [RecordedTest]
        [TestCase(2, 0, 30)]
        [TestCase(2, Constants.KB, 60)]
        [TestCase(6, Constants.KB, 60)]
        [TestCase(2, 4 * Constants.KB, 60)]
        [TestCase(6, 4 * Constants.KB, 60)]
        public async Task AppendBlobToLocal_MultipleSmall(int blobCount, long size, int waitTimeInSec)
        {
            // Arrange
            await using DisposingBlobContainer testContainer = await GetTestContainerAsync();

            await DownloadAppendBlobsAndVerify(
                testContainer.Container,
                blobCount: blobCount,
                size: size,
                waitTimeInSec: waitTimeInSec).ConfigureAwait(false);
        }

        [Ignore("These tests currently take 40+ mins for little additional coverage")]
        [Test]
        [LiveOnly]
        [TestCase(2, Constants.MB, 300)]
        [TestCase(6, Constants.MB, 300)]
        [TestCase(2, 257 * Constants.MB, 400)]
        [TestCase(6, 257 * Constants.MB, 400)]
        [TestCase(2, Constants.GB, 1000)]
        [TestCase(6, Constants.GB, 1000)]
        public async Task AppendBlobToLocal_MultipleLarge(int blobCount, long size, int waitTimeInSec)
        {
            // Arrange
            await using DisposingBlobContainer testContainer = await GetTestContainerAsync();

            await DownloadAppendBlobsAndVerify(
                testContainer.Container,
                blobCount: blobCount,
                size: size,
                waitTimeInSec: waitTimeInSec).ConfigureAwait(false);
        }

        [RecordedTest]
        public async Task AppendBlobToLocal_SmallChunk()
        {
            // To test parallel chunked download, this makes it faster to debug
            // and run through.
            long size = Constants.KB;
            int waitTimeInSec = 10;
            TransferOptions options = new TransferOptions()
            {
                InitialTransferSize = 100,
                MaximumTransferChunkSize = 200,
            };

            // Arrange
            await using DisposingBlobContainer testContainer = await GetTestContainerAsync();

            List<TransferOptions> optionsList = new List<TransferOptions>() { options };
            await DownloadBlockBlobsAndVerify(
                testContainer.Container,
                waitTimeInSec: waitTimeInSec,
                size: size,
                options: optionsList).ConfigureAwait(false);
        }

        [RecordedTest]
        [TestCase(2, 0, 30)]
        [TestCase(6, 0, 30)]
        [TestCase(2, Constants.KB, 60)]
        [TestCase(6, Constants.KB, 60)]
        [TestCase(2, 2 * Constants.KB, 60)]
        [TestCase(6, 4 * Constants.KB, 60)]
        public async Task AppendBlobToLocal_SmallConcurrency(int concurrency, int size, int waitTimeInSec)
        {
            TransferManagerOptions managerOptions = new TransferManagerOptions()
            {
                ErrorHandling = ErrorHandlingOptions.ContinueOnFailure,
                MaximumConcurrency = concurrency,
            };

            // Arrange
            await using DisposingBlobContainer testContainer = await GetTestContainerAsync();

            await DownloadAppendBlobsAndVerify(
                testContainer.Container,
                waitTimeInSec: waitTimeInSec,
                transferManagerOptions: managerOptions).ConfigureAwait(false);
        }

        [Ignore("These tests currently take 40+ mins for little additional coverage")]
        [Test]
        [LiveOnly]
        [TestCase(2, Constants.MB, 300)]
        [TestCase(6, Constants.MB, 300)]
        [TestCase(2, 257 * Constants.MB, 400)]
        [TestCase(6, 257 * Constants.MB, 400)]
        [TestCase(2, Constants.GB, 1000)]
        [TestCase(6, Constants.GB, 1000)]
        [TestCase(32, Constants.GB, 1000)]
        public async Task AppendBlobToLocal_LargeConcurrency(int concurrency, int size, int waitTimeInSec)
        {
            TransferManagerOptions managerOptions = new TransferManagerOptions()
            {
                ErrorHandling = ErrorHandlingOptions.ContinueOnFailure,
                MaximumConcurrency = concurrency,
            };

            // Arrange
            await using DisposingBlobContainer testContainer = await GetTestContainerAsync();

            await DownloadAppendBlobsAndVerify(
                testContainer.Container,
                waitTimeInSec: waitTimeInSec,
                transferManagerOptions: managerOptions).ConfigureAwait(false);
        }
        #endregion SingleDownload Append Blob

        #region SingleDownload Page Blob
        /// <summary>
        /// Upload and verify the contents of the blob
        ///
        /// By default in this function an event arguement will be added to the options event handler
        /// to detect when the upload has finished.
        /// </summary>
        /// <param name="size"></param>
        /// <param name="waitTimeInSec"></param>
        /// <param name="options"></param>
        /// <returns></returns>
        private async Task DownloadPageBlobsAndVerify(
            BlobContainerClient container,
            long size = Constants.KB,
            int waitTimeInSec = 10,
            int blobCount = 1,
            TransferManagerOptions transferManagerOptions = default,
            List<string> blobNames = default,
            List<TransferOptions> options = default)
        {
            using DisposingLocalDirectory testDirectory = DisposingLocalDirectory.GetTestDirectory();
            // Populate blobNames list for number of blobs to be created
            if (blobNames == default || blobNames?.Count < 0)
            {
                blobNames ??= new List<string>();
                for (int i = 0; i < blobCount; i++)
                {
                    blobNames.Add(GetNewBlobName());
                }
            }
            else
            {
                // If blobNames is popluated make sure these number of blobs match
                Assert.AreEqual(blobCount, blobNames.Count);
            }

            // Populate blobNames list for number of blobs to be created
            if (options == default || options?.Count < 0)
            {
                options ??= new List<TransferOptions>(blobCount);
                for (int i = 0; i < blobCount; i++)
                {
                    options.Add(new TransferOptions());
                }
            }
            else
            {
                // If blobNames is popluated make sure these number of blobs match
                Assert.AreEqual(blobCount, options.Count);
            }
            FailureTransferHolder failureTransferHolder = new FailureTransferHolder(options);

            transferManagerOptions ??= new TransferManagerOptions()
            {
                ErrorHandling = ErrorHandlingOptions.ContinueOnFailure
            };

            List<VerifyDownloadBlobContentInfo> downloadedBlobInfo = new List<VerifyDownloadBlobContentInfo>(blobCount);
            // Initialize TransferManager
            TransferManager TransferManager = new TransferManager(transferManagerOptions);

            // Upload set of VerifyDownloadBlobContentInfo blobs to download
            for (int i = 0; i < blobCount; i++)
            {
                bool completed = false;
                // Set up Blob to be downloaded
                var data = GetRandomBuffer(size);
                using Stream originalStream = await CreateLimitedMemoryStream(size);
                string localSourceFile = Path.Combine(testDirectory.DirectoryPath, blobNames[i]);
                await CreatePageBlob(container, localSourceFile, blobNames[i], size);

                // Set up event handler for the respective blob
                options[i].TransferFailed += (TransferFailedEventArgs args) =>
                {
                    return Task.CompletedTask;
                };

<<<<<<< HEAD
                // Create destination file path
                string destFile = Path.GetTempPath() + Path.GetRandomFileName();

                downloadedBlobInfo.Add(new VerifyDownloadBlobContentInfo(
                    localSourceFile,
                    destFile,
                    options[i],
                    completed));
=======
                for (int i = 0; i < downloadedBlobInfo.Count; i++)
                {
                    // Assert
                    Assert.NotNull(downloadedBlobInfo[i].DataTransfer);
                    CancellationTokenSource tokenSource = new CancellationTokenSource(TimeSpan.FromSeconds(waitTimeInSec));
                    await downloadedBlobInfo[i].DataTransfer.AwaitCompletion(tokenSource.Token);
                    Assert.IsTrue(downloadedBlobInfo[i].DataTransfer.HasCompleted);

                    // Verify Download
                    CheckDownloadFile(downloadedBlobInfo[i].SourceLocalPath, downloadedBlobInfo[i].DestinationLocalPath);
                }
                failureTransferHolder.AssertFailureCheck();
>>>>>>> 67533ae0
            }

            // Schedule all download blobs consecutively
            for (int i = 0; i < downloadedBlobInfo.Count; i++)
            {
                // Create a special blob client for downloading that will
                // assign client request IDs based on the range so that out
                // of order operations still get predictable IDs and the
                // recordings work correctly
                var credential = new StorageSharedKeyCredential(TestConfigDefault.AccountName, TestConfigDefault.AccountKey);
                BlobUriBuilder blobUriBuilder = new BlobUriBuilder(container.Uri)
                {
                    BlobName = blobNames[i]
                };
                PageBlobClient sourceBlobClient = InstrumentClient(new PageBlobClient(blobUriBuilder.ToUri(), credential, GetOptions(true)));
                StorageResource sourceResource = new PageBlobStorageResource(sourceBlobClient);
                StorageResource destinationResource = new LocalFileStorageResource(downloadedBlobInfo[i].DestinationLocalPath);

                // Act
                DataTransfer transfer = await TransferManager.StartTransferAsync(
                    sourceResource,
                    destinationResource,
                    options[i]).ConfigureAwait(false);

                downloadedBlobInfo[i].DataTransfer = transfer;
            }

            failureTransferHolder.AssertFailureCheck();
            for (int i = 0; i < downloadedBlobInfo.Count; i++)
            {
                // Assert
                Assert.NotNull(downloadedBlobInfo[i].DataTransfer);
                CancellationTokenSource tokenSource = new CancellationTokenSource(TimeSpan.FromSeconds(waitTimeInSec));
                await downloadedBlobInfo[i].DataTransfer.AwaitCompletion(tokenSource.Token);
                Assert.IsTrue(downloadedBlobInfo[i].DataTransfer.HasCompleted);

                // Verify Download
                CheckDownloadFile(downloadedBlobInfo[i].SourceLocalPath, downloadedBlobInfo[i].DestinationLocalPath);
            }
        }

        [RecordedTest]
        public async Task PageBlobToLocal()
        {
            // Arrange
            await using DisposingBlobContainer testContainer = await GetTestContainerAsync();

            await DownloadPageBlobsAndVerify(testContainer.Container).ConfigureAwait(false);
        }

        [RecordedTest]
        public async Task PageBlobToLocal_Overwrite_Exists()
        {
            // Arrange
            // Create source local file for checking, and source blob
            await using DisposingBlobContainer testContainer = await GetTestContainerAsync();
            string blobName = GetNewBlobName();
            string localSourceFile = Path.GetTempFileName();
            int size = Constants.KB;
            PageBlobClient sourceClient = await CreatePageBlob(testContainer.Container, localSourceFile, blobName, size);

            // Create destination to overwrite
            string destFile = Path.GetTempFileName();

            // Act
            // Create options bag to overwrite any existing destination.
            TransferOptions options = new TransferOptions()
            {
                CreateMode = StorageResourceCreateMode.Overwrite,
            };
            List<TransferOptions> optionsList = new List<TransferOptions> { options };
            await DownloadPageBlobsAndVerify(
                testContainer.Container,
                waitTimeInSec: 10,
                size: Constants.KB,
                blobCount: 1,
                options: optionsList).ConfigureAwait(false);
        }

        [RecordedTest]
        public async Task PageBlobToLocal_Overwrite_NotExists()
        {
            // Arrange
            // Create source local file for checking, and source blob
            await using DisposingBlobContainer testContainer = await GetTestContainerAsync();

            // Act
            // Create options bag to overwrite any existing destination.
            TransferOptions options = new TransferOptions()
            {
                CreateMode = StorageResourceCreateMode.Overwrite,
            };
            List<TransferOptions> optionsList = new List<TransferOptions> { options };
            await DownloadPageBlobsAndVerify(
                testContainer.Container,
                waitTimeInSec: 10,
                size: Constants.KB,
                blobCount: 1,
                options: optionsList).ConfigureAwait(false);
        }

        [Ignore("https://github.com/Azure/azure-sdk-for-net/issues/33086")]
        [Test]
        [LiveOnly]
        public async Task PageBlobToLocal_Skip_Exists()
        {
            // Arrange
            // Create source local file for checking, and source blob
            await using DisposingBlobContainer testContainer = await GetTestContainerAsync();
            using DisposingLocalDirectory testDirectory = DisposingLocalDirectory.GetTestDirectory();
            string blobName = GetNewBlobName();
            string localSourceFile = Path.Combine(testDirectory.DirectoryPath, blobName);
            int size = Constants.KB;
            bool skippedSeen = false;
            PageBlobClient sourceClient = await CreatePageBlob(testContainer.Container, localSourceFile, blobName, size);

            // Create destination file. So it can get skipped over.
            string destFile = Path.Combine(testDirectory.DirectoryPath, GetNewBlobName());

            // Act
            // Create options bag to overwrite any existing destination.
            TransferOptions options = new TransferOptions()
            {
                CreateMode = StorageResourceCreateMode.Skip,
            };
            options.TransferSkipped += (TransferSkippedEventArgs args) =>
            {
                if (args.SourceResource != null &&
                    args.DestinationResource != null &&
                    args.TransferId != null)
                {
                    skippedSeen = true;
                }
                return Task.CompletedTask;
            };
            TransferManager transferManager = new TransferManager();

            // Start transfer and await for completion.
            DataTransfer transfer = await transferManager.StartTransferAsync(
                new PageBlobStorageResource(sourceClient),
                new LocalFileStorageResource(destFile),
                options);
            CancellationTokenSource cancellationTokenSource = new CancellationTokenSource(TimeSpan.FromSeconds(10));
            await transfer.AwaitCompletion(cancellationTokenSource.Token);

            // Assert
            Assert.NotNull(transfer);
            Assert.IsTrue(transfer.HasCompleted);
            Assert.AreEqual(StorageTransferStatus.CompletedWithSkippedTransfers, transfer.TransferStatus);
            Assert.IsTrue(skippedSeen);
            FileInfo destFileInfo = new FileInfo(destFile);
            Assert.IsTrue(destFileInfo.Length == 0);
        }

        [RecordedTest]
        public async Task PageBlobToLocal_Failure_Exists()
        {
            // Arrange
            Exception exception = default;
            bool sourceResourceCheck = false;
            bool destinationResourceCheck = false;

            // Create source local file for checking, and source blob
            await using DisposingBlobContainer testContainer = await GetTestContainerAsync();
            using DisposingLocalDirectory testDirectory = DisposingLocalDirectory.GetTestDirectory();
            string blobName = GetNewBlobName();
            string localSourceFile = Path.Combine(testDirectory.DirectoryPath, blobName);
            int size = Constants.KB;
            PageBlobClient sourceClient = await CreatePageBlob(testContainer.Container, localSourceFile, blobName, size);

            // Make destination file name but do not create the file beforehand.
            string destFile = await CreateRandomFileAsync(testDirectory.DirectoryPath);

            // Act
            // Create options bag to fail and keep track of the failure.
            TransferOptions options = new TransferOptions()
            {
                CreateMode = StorageResourceCreateMode.Fail,
            };
            StorageResource sourceResource = new PageBlobStorageResource(sourceClient);
            StorageResource destinationResource = new LocalFileStorageResource(destFile);
            options.TransferFailed += (TransferFailedEventArgs args) =>
            {
                // We can't Assert here or else it takes down everything.
                if (args.Exception != default)
                {
                    exception = args.Exception;
                }
                if (args.SourceResource.Uri == sourceResource.Uri)
                {
                    sourceResourceCheck = true;
                }
                if (args.DestinationResource.Path == destinationResource.Path)
                {
                    destinationResourceCheck = true;
                }
                return Task.CompletedTask;
            };
            TransferManager transferManager = new TransferManager();

            // Start transfer and await for completion.
            DataTransfer transfer = await transferManager.StartTransferAsync(
                new PageBlobStorageResource(sourceClient),
                new LocalFileStorageResource(destFile),
                options);
            CancellationTokenSource cancellationTokenSource = new CancellationTokenSource(TimeSpan.FromSeconds(10));
            await transfer.AwaitCompletion(cancellationTokenSource.Token);

            // Assert
            Assert.NotNull(transfer);
            Assert.IsTrue(transfer.HasCompleted);
            Assert.AreEqual(StorageTransferStatus.CompletedWithFailedTransfers, transfer.TransferStatus);
            FileInfo destFileInfo = new FileInfo(destFile);
            Assert.IsTrue(destFileInfo.Length == 0);
            Assert.IsTrue(sourceResourceCheck);
            Assert.IsTrue(destinationResourceCheck);
            Assert.NotNull(exception, "Excepted failure: Overwrite failure was supposed to be raised during the test");
            Assert.AreEqual(exception.Message, $"File path `{destFile}` already exists. Cannot overwrite file.");
        }

        [RecordedTest]
        public async Task PageBlobToLocal_SmallChunk()
        {
            long size = 12 * Constants.KB;
            int waitTimeInSec = 10;
            TransferOptions options = new TransferOptions()
            {
                InitialTransferSize = Constants.KB,
                MaximumTransferChunkSize = Constants.KB,
            };

            // Arrange
            await using DisposingBlobContainer testContainer = await GetTestContainerAsync();

            List<TransferOptions> optionsList = new List<TransferOptions>() { options };
            await DownloadPageBlobsAndVerify(
                testContainer.Container,
                waitTimeInSec: waitTimeInSec,
                size: size,
                options: optionsList).ConfigureAwait(false);
        }

        [RecordedTest]
        public async Task PageBlobToLocal_EventHandler()
        {
            // Arrange
            await using DisposingBlobContainer testContainer = await GetTestContainerAsync();
            int waitTimeInSec = 10;
            bool progressSeen = false;
            TransferOptions options = new TransferOptions();
            options.TransferStatus += (TransferStatusEventArgs args) =>
            {
                // Assert
                if (args.StorageTransferStatus == StorageTransferStatus.InProgress)
                {
                    progressSeen = true;
                }
                return Task.CompletedTask;
            };

            List<TransferOptions> optionsList = new List<TransferOptions>() { options };
            await DownloadPageBlobsAndVerify(
                testContainer.Container,
                waitTimeInSec: waitTimeInSec,
                options: optionsList).ConfigureAwait(false);

            // Assert
            Assert.IsTrue(progressSeen);
        }

        [RecordedTest]
        [TestCase(0, 10)]
        [TestCase(Constants.KB, 10)]
        [TestCase(2 * Constants.KB, 10)]
        [TestCase(4 * Constants.KB, 10)]
        public async Task PageBlobToLocal_SmallSize(long size, int waitTimeInSec)
        {
            // Arrange
            await using DisposingBlobContainer testContainer = await GetTestContainerAsync();

            await DownloadPageBlobsAndVerify(
                testContainer.Container,
                size: size,
                waitTimeInSec: waitTimeInSec).ConfigureAwait(false);
        }

        [Ignore("These tests currently take 40+ mins for little additional coverage")]
        [Test]
        [LiveOnly]
        [TestCase(Constants.MB, 20)]
        [TestCase(257 * Constants.MB, 400)]
        [TestCase(Constants.GB, 800)]
        public async Task PageBlobToLocal_LargeSize(long size, int waitTimeInSec)
        {
            // Arrange
            await using DisposingBlobContainer testContainer = await GetTestContainerAsync();

            string exceptionMessage = default;
            AutoResetEvent InProgressWait = new AutoResetEvent(false);
            TransferOptions options = new TransferOptions();
            options.TransferStatus += (TransferStatusEventArgs args) =>
            {
                // Assert
                if (args.StorageTransferStatus == StorageTransferStatus.InProgress)
                {
                    InProgressWait.Set();
                }
                return Task.CompletedTask;
            };
            options.TransferFailed += (TransferFailedEventArgs args) =>
            {
                if (args.Exception != null)
                {
                    exceptionMessage = args.Exception.Message;
                    InProgressWait.Set();
                }
                return Task.CompletedTask;
            };

            List<TransferOptions> optionsList = new List<TransferOptions>() { options };
            await DownloadPageBlobsAndVerify(
                testContainer.Container,
                size: size,
                waitTimeInSec: waitTimeInSec,
                options: optionsList).ConfigureAwait(false);

            // Assert
            if (!string.IsNullOrEmpty(exceptionMessage))
            {
                Assert.Fail(exceptionMessage);
            }
            Assert.IsTrue(InProgressWait.WaitOne(TimeSpan.FromSeconds(waitTimeInSec)));
        }

        [RecordedTest]
        [TestCase(2, 0, 30)]
        [TestCase(2, 4 * Constants.KB, 60)]
        [TestCase(6, 4 * Constants.KB, 60)]
        public async Task PageBlobToLocal_SmallMultiple(int blobCount, long size, int waitTimeInSec)
        {
            // Arrange
            await using DisposingBlobContainer testContainer = await GetTestContainerAsync();

            await DownloadPageBlobsAndVerify(
                testContainer.Container,
                blobCount: blobCount,
                size: size,
                waitTimeInSec: waitTimeInSec).ConfigureAwait(false);
        }

        [Ignore("These tests currently take 40+ mins for little additional coverage")]
        [Test]
        [LiveOnly]
        [TestCase(2, 257 * Constants.MB, 400)]
        [TestCase(6, 257 * Constants.MB, 400)]
        [TestCase(2, Constants.GB, 1000)]
        public async Task PageBlobToLocal_LargeMultiple(int blobCount, long size, int waitTimeInSec)
        {
            // Arrange
            await using DisposingBlobContainer testContainer = await GetTestContainerAsync();

            await DownloadPageBlobsAndVerify(
                testContainer.Container,
                blobCount: blobCount,
                size: size,
                waitTimeInSec: waitTimeInSec).ConfigureAwait(false);
        }

        [RecordedTest]
        [TestCase(2, 0, 30)]
        [TestCase(2, Constants.KB, 300)]
        [TestCase(6, Constants.KB, 300)]
        [TestCase(2, 4 * Constants.KB, 300)]
        [TestCase(6, 4 * Constants.KB, 300)]
        public async Task PageBlobToLocal_SmallConcurrency(int concurrency, int size, int waitTimeInSec)
        {
            TransferManagerOptions managerOptions = new TransferManagerOptions()
            {
                ErrorHandling = ErrorHandlingOptions.ContinueOnFailure,
                MaximumConcurrency = concurrency,
            };

            TransferOptions options = new TransferOptions()
            {
                InitialTransferSize = 512,
                MaximumTransferChunkSize = 512,
            };
            List<TransferOptions> optionsList = new List<TransferOptions>() { options };

            // Arrange
            await using DisposingBlobContainer testContainer = await GetTestContainerAsync();

            await DownloadPageBlobsAndVerify(
                testContainer.Container,
                waitTimeInSec: waitTimeInSec,
                transferManagerOptions: managerOptions,
                options: optionsList).ConfigureAwait(false);
        }

        [Ignore("These tests currently take 40+ mins for little additional coverage")]
        [Test]
        [LiveOnly]
        [TestCase(2, Constants.MB, 300)]
        [TestCase(6, Constants.MB, 300)]
        [TestCase(2, 257 * Constants.MB, 400)]
        [TestCase(6, 257 * Constants.MB, 400)]
        [TestCase(2, Constants.GB, 1000)]
        public async Task PageBlobToLocal_LargeConcurrency(int concurrency, int size, int waitTimeInSec)
        {
            TransferManagerOptions managerOptions = new TransferManagerOptions()
            {
                ErrorHandling = ErrorHandlingOptions.ContinueOnFailure,
                MaximumConcurrency = concurrency,
            };

            // Arrange
            await using DisposingBlobContainer testContainer = await GetTestContainerAsync();

            await DownloadPageBlobsAndVerify(
                testContainer.Container,
                waitTimeInSec: waitTimeInSec,
                transferManagerOptions: managerOptions).ConfigureAwait(false);
        }
        #endregion SingleDownload Page Blob

        #region Single Concurrency
        private async Task<DataTransfer> CreateStartTransfer(
            BlobContainerClient containerClient,
            string localDirectoryPath,
            int concurrency,
            bool createFailedCondition = false,
            TransferOptions options = default,
            int size = Constants.KB)
        {
            // Arrange
            // Create source local file for checking, and source blob
            string sourceBlobName = GetNewBlobName();
            string destFile;
            if (createFailedCondition)
            {
                destFile = await CreateRandomFileAsync(localDirectoryPath);
            }
            else
            {
                destFile = Path.Combine(localDirectoryPath, GetNewBlobName());
            }

            // Create new source block blob.
            string newSourceFile = Path.Combine(localDirectoryPath, sourceBlobName);
            BlockBlobClient blockBlobClient = await CreateBlockBlob(containerClient, newSourceFile, sourceBlobName, size);
            StorageResource sourceResource = new BlockBlobStorageResource(blockBlobClient);
            StorageResource destinationResource = new LocalFileStorageResource(destFile);

            // Create Transfer Manager with single threaded operation
            TransferManagerOptions managerOptions = new TransferManagerOptions()
            {
                MaximumConcurrency = concurrency,
            };
            TransferManager transferManager = new TransferManager(managerOptions);

            // Start transfer and await for completion.
            return await transferManager.StartTransferAsync(
                sourceResource,
                destinationResource,
                options).ConfigureAwait(false);
        }

        [RecordedTest]
        public async Task StartTransfer_AwaitCompletion()
        {
            // Arrange
            await using DisposingBlobContainer test = await GetTestContainerAsync(publicAccessType: Storage.Blobs.Models.PublicAccessType.BlobContainer);
            using DisposingLocalDirectory testDirectory = DisposingLocalDirectory.GetTestDirectory();

            // Create transfer to do a AwaitCompletion
            TransferOptions options = new TransferOptions();
            FailureTransferHolder failureTransferHolder = new FailureTransferHolder(options);
            DataTransfer transfer = await CreateStartTransfer(
                containerClient: test.Container,
                localDirectoryPath: testDirectory.DirectoryPath,
                concurrency: 1,
                options: options);

            // Act
            CancellationTokenSource cancellationTokenSource = new CancellationTokenSource(TimeSpan.FromSeconds(5));
            await transfer.AwaitCompletion(cancellationTokenSource.Token).ConfigureAwait(false);

            // Assert
            failureTransferHolder.AssertFailureCheck();
            Assert.NotNull(transfer);
            Assert.IsTrue(transfer.HasCompleted);
            Assert.AreEqual(StorageTransferStatus.Completed, transfer.TransferStatus);
        }

        [RecordedTest]
        public async Task StartTransfer_AwaitCompletion_Failed()
        {
            // Arrange
            await using DisposingBlobContainer test = await GetTestContainerAsync(publicAccessType: Storage.Blobs.Models.PublicAccessType.BlobContainer);
            using DisposingLocalDirectory testDirectory = DisposingLocalDirectory.GetTestDirectory();

            TransferOptions options = new TransferOptions()
            {
                CreateMode = StorageResourceCreateMode.Fail
            };
            FailureTransferHolder failureTransferHolder = new FailureTransferHolder(options);

            // Create transfer to do a AwaitCompletion
            DataTransfer transfer = await CreateStartTransfer(
                containerClient: test.Container,
                localDirectoryPath: testDirectory.DirectoryPath,
                concurrency: 1,
                createFailedCondition: true,
                options: options);

            // Act
            CancellationTokenSource cancellationTokenSource = new CancellationTokenSource(TimeSpan.FromSeconds(5));
            await transfer.AwaitCompletion(cancellationTokenSource.Token).ConfigureAwait(false);

            // Assert
            Assert.NotNull(transfer);
            Assert.IsTrue(transfer.HasCompleted);
            Assert.AreEqual(StorageTransferStatus.CompletedWithFailedTransfers, transfer.TransferStatus);
            Assert.AreEqual(1, failureTransferHolder.FailedEvents.Count);
            Assert.IsTrue(failureTransferHolder.FailedEvents.First().Exception.Message.Contains("Cannot overwrite file."));
        }

        [RecordedTest]
        public async Task StartTransfer_AwaitCompletion_Skipped()
        {
            // Arrange
            await using DisposingBlobContainer test = await GetTestContainerAsync(publicAccessType: Storage.Blobs.Models.PublicAccessType.BlobContainer);
            using DisposingLocalDirectory testDirectory = DisposingLocalDirectory.GetTestDirectory();

            // Create transfer options with Skipping available
            TransferOptions options = new TransferOptions()
            {
                CreateMode = StorageResourceCreateMode.Skip
            };
            FailureTransferHolder failureTransferHolder = new FailureTransferHolder(options);

            // Create transfer to do a AwaitCompletion
            DataTransfer transfer = await CreateStartTransfer(
                containerClient: test.Container,
                localDirectoryPath: testDirectory.DirectoryPath,
                concurrency: 1,
                createFailedCondition: true,
                options: options);

            // Act
            CancellationTokenSource cancellationTokenSource = new CancellationTokenSource(TimeSpan.FromSeconds(5));
            await transfer.AwaitCompletion(cancellationTokenSource.Token).ConfigureAwait(false);

            // Assert
            failureTransferHolder.AssertFailureCheck();
            Assert.NotNull(transfer);
            Assert.IsTrue(transfer.HasCompleted);
            Assert.AreEqual(StorageTransferStatus.CompletedWithSkippedTransfers, transfer.TransferStatus);
        }

        [RecordedTest]
        public async Task StartTransfer_EnsureCompleted()
        {
            // Arrange
            await using DisposingBlobContainer test = await GetTestContainerAsync(publicAccessType: Storage.Blobs.Models.PublicAccessType.BlobContainer);
            using DisposingLocalDirectory testDirectory = DisposingLocalDirectory.GetTestDirectory();

            // Create transfer to do a EnsureCompleted
            TransferOptions options = new TransferOptions()
            {
                CreateMode = StorageResourceCreateMode.Fail
            };
            FailureTransferHolder failureTransferHolder = new FailureTransferHolder(options);

            // Create transfer to do a AwaitCompletion
            DataTransfer transfer = await CreateStartTransfer(
                containerClient: test.Container,
                localDirectoryPath: testDirectory.DirectoryPath,
                concurrency: 1,
                options: options);

            // Act
            CancellationTokenSource cancellationTokenSource = new CancellationTokenSource(TimeSpan.FromSeconds(5));
            transfer.EnsureCompleted(cancellationTokenSource.Token);

            // Assert
            Assert.NotNull(transfer);
            Assert.IsTrue(transfer.HasCompleted);
            Assert.AreEqual(StorageTransferStatus.Completed, transfer.TransferStatus);
        }

        [RecordedTest]
        public async Task StartTransfer_EnsureCompleted_Failed()
        {
            // Arrange
            await using DisposingBlobContainer test = await GetTestContainerAsync(publicAccessType: Storage.Blobs.Models.PublicAccessType.BlobContainer);
            using DisposingLocalDirectory testDirectory = DisposingLocalDirectory.GetTestDirectory();

            TransferOptions options = new TransferOptions()
            {
                CreateMode = StorageResourceCreateMode.Fail
            };
            FailureTransferHolder failureTransferHolder = new FailureTransferHolder(options);

            // Create transfer to do a AwaitCompletion
            DataTransfer transfer = await CreateStartTransfer(
                containerClient: test.Container,
                localDirectoryPath: testDirectory.DirectoryPath,
                concurrency: 1,
                createFailedCondition: true,
                options: options);

            // Act
            CancellationTokenSource cancellationTokenSource = new CancellationTokenSource(TimeSpan.FromSeconds(5));
            transfer.EnsureCompleted(cancellationTokenSource.Token);

            // Assert
            Assert.NotNull(transfer);
            Assert.IsTrue(transfer.HasCompleted);
            Assert.AreEqual(StorageTransferStatus.CompletedWithFailedTransfers, transfer.TransferStatus);
            Assert.AreEqual(1, failureTransferHolder.FailedEvents.Count);
            Assert.IsTrue(failureTransferHolder.FailedEvents.First().Exception.Message.Contains("Cannot overwrite file."));
        }

        [RecordedTest]
        public async Task StartTransfer_EnsureCompleted_Skipped()
        {
            // Arrange
            await using DisposingBlobContainer test = await GetTestContainerAsync(publicAccessType: Storage.Blobs.Models.PublicAccessType.BlobContainer);
            using DisposingLocalDirectory testDirectory = DisposingLocalDirectory.GetTestDirectory();

            // Create transfer options with Skipping available
            TransferOptions options = new TransferOptions()
            {
                CreateMode = StorageResourceCreateMode.Skip
            };
            FailureTransferHolder failureTransferHolder = new FailureTransferHolder(options);

            // Create transfer to do a EnsureCompleted
            DataTransfer transfer = await CreateStartTransfer(
                containerClient: test.Container,
                localDirectoryPath: testDirectory.DirectoryPath,
                concurrency: 1,
                createFailedCondition: true,
                options: options);

            // Act
            CancellationTokenSource cancellationTokenSource = new CancellationTokenSource(TimeSpan.FromSeconds(5));
            transfer.EnsureCompleted(cancellationTokenSource.Token);

            // Assert
            failureTransferHolder.AssertFailureCheck();
            Assert.NotNull(transfer);
            Assert.IsTrue(transfer.HasCompleted);
            Assert.AreEqual(StorageTransferStatus.CompletedWithSkippedTransfers, transfer.TransferStatus);
        }
        #endregion
    }
}<|MERGE_RESOLUTION|>--- conflicted
+++ resolved
@@ -1162,35 +1162,14 @@
                 string localSourceFile = Path.Combine(testDirectory.DirectoryPath, blobNames[i]);
                 await CreatePageBlob(container, localSourceFile, blobNames[i], size);
 
-                // Set up event handler for the respective blob
-                options[i].TransferFailed += (TransferFailedEventArgs args) =>
-                {
-                    return Task.CompletedTask;
-                };
-
-<<<<<<< HEAD
                 // Create destination file path
-                string destFile = Path.GetTempPath() + Path.GetRandomFileName();
+                string destFile = Path.Combine(testDirectory.DirectoryPath, GetNewBlobName());
 
                 downloadedBlobInfo.Add(new VerifyDownloadBlobContentInfo(
                     localSourceFile,
                     destFile,
                     options[i],
                     completed));
-=======
-                for (int i = 0; i < downloadedBlobInfo.Count; i++)
-                {
-                    // Assert
-                    Assert.NotNull(downloadedBlobInfo[i].DataTransfer);
-                    CancellationTokenSource tokenSource = new CancellationTokenSource(TimeSpan.FromSeconds(waitTimeInSec));
-                    await downloadedBlobInfo[i].DataTransfer.AwaitCompletion(tokenSource.Token);
-                    Assert.IsTrue(downloadedBlobInfo[i].DataTransfer.HasCompleted);
-
-                    // Verify Download
-                    CheckDownloadFile(downloadedBlobInfo[i].SourceLocalPath, downloadedBlobInfo[i].DestinationLocalPath);
-                }
-                failureTransferHolder.AssertFailureCheck();
->>>>>>> 67533ae0
             }
 
             // Schedule all download blobs consecutively
@@ -1218,7 +1197,6 @@
                 downloadedBlobInfo[i].DataTransfer = transfer;
             }
 
-            failureTransferHolder.AssertFailureCheck();
             for (int i = 0; i < downloadedBlobInfo.Count; i++)
             {
                 // Assert
@@ -1230,6 +1208,7 @@
                 // Verify Download
                 CheckDownloadFile(downloadedBlobInfo[i].SourceLocalPath, downloadedBlobInfo[i].DestinationLocalPath);
             }
+            failureTransferHolder.AssertFailureCheck();
         }
 
         [RecordedTest]
