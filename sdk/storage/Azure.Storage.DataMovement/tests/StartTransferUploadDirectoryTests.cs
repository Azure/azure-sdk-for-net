﻿// Copyright (c) Microsoft Corporation. All rights reserved.
// Licensed under the MIT License.
using System;
using System.Collections.Generic;
using System.IO;
using System.Linq;
using System.Threading;
using System.Threading.Tasks;
using Azure.Core.TestFramework;
using Azure.Storage.Blobs;
using Azure.Storage.Blobs.Models;
using Azure.Storage.Blobs.Specialized;
using Azure.Storage.DataMovement.Blobs;
using Azure.Storage.DataMovement.Models;
using Microsoft.CodeAnalysis;
using Microsoft.Extensions.Options;
using NUnit.Framework;
using NUnit.Framework.Internal;

namespace Azure.Storage.DataMovement.Tests
{
    public class StartTransferUploadDirectoryTests : DataMovementBlobTestBase
    {
        public StartTransferUploadDirectoryTests(bool async, BlobClientOptions.ServiceVersion serviceVersion)
            : base(async, serviceVersion, null /* RecordedTestMode.Record /* to re-record */)
        { }

        #region Directory Block Blob
        /// <summary>
        /// Upload and verify the contents of the blob
        ///
        /// By default in this function an event arguement will be added to the options event handler
        /// to detect when the upload has finished.
        /// </summary>
        /// <param name="size"></param>
        /// <param name="waitTimeInSec"></param>
        /// <param name="options"></param>
        /// <returns></returns>
        private async Task UploadBlobDirectoryAndVerify(
            BlobContainerClient destinationContainer,
            string localDirectoryPath,
            List<string> files,
            string destinationPrefix = default,
            int waitTimeInSec = 10,
            TransferManagerOptions transferManagerOptions = default,
            TransferOptions options = default)
        {
            // Set transfer options
            options ??= new TransferOptions();
            FailureTransferHolder failureTransferHolder = new FailureTransferHolder(options);

            transferManagerOptions ??= new TransferManagerOptions()
            {
                ErrorHandling = ErrorHandlingOptions.ContinueOnFailure
            };

            destinationPrefix ??= "foo";

            // Initialize transferManager
            TransferManager transferManager = new TransferManager(transferManagerOptions);

            StorageResourceContainer sourceResource =
                new LocalDirectoryStorageResourceContainer(localDirectoryPath);
            StorageResourceContainer destinationResource =
                new BlobDirectoryStorageResourceContainer(destinationContainer, destinationPrefix);

            // Set up blob to upload
            DataTransfer transfer = await transferManager.StartTransferAsync(sourceResource, destinationResource, options);

            // Assert
            CancellationTokenSource tokenSource = new CancellationTokenSource(TimeSpan.FromSeconds(waitTimeInSec));
            await transfer.AwaitCompletion(tokenSource.Token);

            failureTransferHolder.AssertFailureCheck();
            Assert.IsTrue(transfer.HasCompleted);
            Assert.AreEqual(StorageTransferStatus.Completed, transfer.TransferStatus);

            // Assert - Check Response
            List<string> blobs = ((List<BlobItem>)await destinationContainer.GetBlobsAsync(prefix: destinationPrefix).ToListAsync())
                .Select((BlobItem blob) => blob.Name).ToList();

            // Assert - Check destination blobs
            Assert.AreEqual(files.Count, blobs.Count());

            for (int i = 0; i < files.Count; i++)
            {
                // Verify Upload
                using (FileStream fileStream = File.OpenRead(files[i]))
                {
                    string blobName = $"{destinationPrefix}/{files[i].Substring(localDirectoryPath.Length+1)}";
                    BlockBlobClient destinationBlob = destinationContainer.GetBlockBlobClient(blobName);
                    Assert.IsTrue(await destinationBlob.ExistsAsync());
                    await DownloadAndAssertAsync(fileStream, destinationBlob);
                }
            }
        }

        [Test]
        [LiveOnly] // https://github.com/Azure/azure-sdk-for-net/issues/33082
        [TestCase(0, 10)]
        [TestCase(100, 10)]
        [TestCase(Constants.KB, 10)]
        public async Task LocalToBlockBlobDirectory_SmallSize(long blobSize, int waitTimeInSec)
        {
            TransferOptions options = new TransferOptions();
            List<string> files = new List<string>();
            using DisposingLocalDirectory testDirectory = DisposingLocalDirectory.GetTestDirectory();
            string localDirectory = CreateRandomDirectory(testDirectory.DirectoryPath);
            await using DisposingBlobContainer test = await GetTestContainerAsync();

            files.Add(await CreateRandomFileAsync(localDirectory, size: blobSize));
            files.Add(await CreateRandomFileAsync(localDirectory, size: blobSize));

            string openSubfolder = CreateRandomDirectory(localDirectory);
            files.Add(await CreateRandomFileAsync(openSubfolder, size: blobSize));
            string lockedSubfolder = CreateRandomDirectory(localDirectory);
            files.Add(await CreateRandomFileAsync(lockedSubfolder, size: blobSize));

            // Arrange
            await UploadBlobDirectoryAndVerify(
                test.Container,
                localDirectory,
                files,
                waitTimeInSec: waitTimeInSec,
                options: options);
        }

        [Ignore("These tests currently take 40+ mins for little additional coverage")]
        [Test]
        [LiveOnly]
        [TestCase(4 * Constants.MB, 20)]
        [TestCase(4 * Constants.MB, 200)]
        [TestCase(257 * Constants.MB, 500)]
        [TestCase(Constants.GB, 500)]
        public async Task LocalToBlockBlobDirectory_LargeSize(long blobSize, int waitTimeInSec)
        {
            TransferOptions options = new TransferOptions();
            List<string> files = new List<string>();
            using DisposingLocalDirectory testDirectory = DisposingLocalDirectory.GetTestDirectory();
            string localDirectory = CreateRandomDirectory(testDirectory.DirectoryPath);
            await using DisposingBlobContainer test = await GetTestContainerAsync();

            files.Add(await CreateRandomFileAsync(localDirectory, size: blobSize));
            files.Add(await CreateRandomFileAsync(localDirectory, size: blobSize));

            string openSubfolder = CreateRandomDirectory(localDirectory);
            files.Add(await CreateRandomFileAsync(openSubfolder, size: blobSize));
            string lockedSubfolder = CreateRandomDirectory(localDirectory);
            files.Add(await CreateRandomFileAsync(lockedSubfolder, size: blobSize));

            // Arrange
            await UploadBlobDirectoryAndVerify(
                test.Container,
                localDirectory,
                files,
                waitTimeInSec: waitTimeInSec,
                options: options);
        }

        [Test]
        [LiveOnly] // https://github.com/Azure/azure-sdk-for-net/issues/33082
        public async Task LocalToBlockBlobDirectory_SmallChunks()
        {
            long blobSize = Constants.KB;
            int waitTimeInSec = 10;
            TransferOptions options = new TransferOptions()
            {
                InitialTransferSize = 100,
                MaximumTransferChunkSize = 200,
            };
            List<string> files = new List<string>();
            using DisposingLocalDirectory testDirectory = DisposingLocalDirectory.GetTestDirectory();
            string localDirectory = CreateRandomDirectory(testDirectory.DirectoryPath);
            await using DisposingBlobContainer test = await GetTestContainerAsync();

            files.Add(await CreateRandomFileAsync(localDirectory, size: blobSize));
            files.Add(await CreateRandomFileAsync(localDirectory, size: blobSize));

            string openSubfolder = CreateRandomDirectory(localDirectory);
            files.Add(await CreateRandomFileAsync(openSubfolder, size: blobSize));
            string lockedSubfolder = CreateRandomDirectory(localDirectory);
            files.Add(await CreateRandomFileAsync(lockedSubfolder, size: blobSize));

            // Arrange
            await UploadBlobDirectoryAndVerify(
                test.Container,
                localDirectory,
                files,
                waitTimeInSec: waitTimeInSec,
                options: options);
        }

        [Test]
        [LiveOnly] // https://github.com/Azure/azure-sdk-for-net/issues/33082
        public async Task DirectoryUpload_EmptyFolder()
        {
            // Arrange
            await using DisposingBlobContainer test = await GetTestContainerAsync();

            // Set up directory to upload
            var dirName = GetNewBlobDirectoryName();
            using DisposingLocalDirectory testDirectory = DisposingLocalDirectory.GetTestDirectory();
            string localDirectory = CreateRandomDirectory(testDirectory.DirectoryPath);

            // Set up destination client
            StorageResourceContainer destinationResource = new BlobDirectoryStorageResourceContainer(test.Container, dirName);
            StorageResourceContainer sourceResource = new LocalDirectoryStorageResourceContainer(localDirectory);

            TransferManagerOptions managerOptions = new TransferManagerOptions()
            {
                ErrorHandling = ErrorHandlingOptions.ContinueOnFailure,
                MaximumConcurrency = 1,
            };
            TransferManager transferManager = new TransferManager(managerOptions);

            // Act
            DataTransfer transfer = await transferManager.StartTransferAsync(sourceResource, destinationResource);

            CancellationTokenSource tokenSource = new CancellationTokenSource(TimeSpan.FromSeconds(10));
            await transfer.AwaitCompletion(tokenSource.Token);
            // Assert
            List<string> blobs = ((List<BlobItem>)await test.Container.GetBlobsAsync().ToListAsync())
                .Select((BlobItem blob) => blob.Name).ToList();
            // Assert
            Assert.IsEmpty(blobs);
        }

        [Test]
        [LiveOnly] // https://github.com/Azure/azure-sdk-for-net/issues/33082
        public async Task DirectoryUpload_SingleFile()
        {
            // Arrange
            await using DisposingBlobContainer test = await GetTestContainerAsync();

            string dirName = GetNewBlobName();
            StorageResourceContainer destinationResource = new BlobDirectoryStorageResourceContainer(test.Container, dirName);

            List<string> files = new List<string>();
            using DisposingLocalDirectory testDirectory = DisposingLocalDirectory.GetTestDirectory();
            string localDirectory = CreateRandomDirectory(testDirectory.DirectoryPath);

            StorageResourceContainer sourceResource = new LocalDirectoryStorageResourceContainer(localDirectory);
            string openChild = await CreateRandomFileAsync(localDirectory);
            files.Add(openChild);

            // Arrange
            await UploadBlobDirectoryAndVerify(
                test.Container,
                localDirectory,
                files,
                waitTimeInSec: 10);
        }

        [Test]
        [LiveOnly] // https://github.com/Azure/azure-sdk-for-net/issues/33082
        public async Task DirectoryUpload_ManySubDirectories()
        {
            // Arrange
            await using DisposingBlobContainer test = await GetTestContainerAsync();
            using DisposingLocalDirectory testDirectory = DisposingLocalDirectory.GetTestDirectory();
            string localDirectory = CreateRandomDirectory(testDirectory.DirectoryPath);

            string dirName = GetNewBlobName();
            List<string> files = new List<string>();

            string openSubfolder = CreateRandomDirectory(localDirectory);
            string openSubchild = await CreateRandomFileAsync(openSubfolder);
            files.Add(openSubchild);

            string openSubfolder2 = CreateRandomDirectory(localDirectory);
            string openSubChild2_1 = await CreateRandomFileAsync(openSubfolder2);
            string openSubChild2_2 = await CreateRandomFileAsync(openSubfolder2);
            string openSubChild2_3 = await CreateRandomFileAsync(openSubfolder2);
            files.Add(openSubChild2_1);
            files.Add(openSubChild2_2);
            files.Add(openSubChild2_3);

            string openSubfolder3 = CreateRandomDirectory(localDirectory);
            string openSubChild3_1 = await CreateRandomFileAsync(openSubfolder2);
            string openSubChild3_2 = await CreateRandomFileAsync(openSubfolder2);
            string openSubChild3_3 = await CreateRandomFileAsync(openSubfolder2);
            files.Add(openSubChild3_1);
            files.Add(openSubChild3_2);
            files.Add(openSubChild3_3);

            string openSubfolder4 = CreateRandomDirectory(localDirectory);
            string openSubChild4_1 = await CreateRandomFileAsync(openSubfolder2);
            string openSubChild4_2 = await CreateRandomFileAsync(openSubfolder2);
            string openSubChild4_3 = await CreateRandomFileAsync(openSubfolder2);
            files.Add(openSubChild4_1);
            files.Add(openSubChild4_2);
            files.Add(openSubChild4_3);

            await UploadBlobDirectoryAndVerify(
                test.Container,
                localDirectory,
                files,
                destinationPrefix: dirName,
                waitTimeInSec: 10);
        }

        [Test]
        [LiveOnly] // https://github.com/Azure/azure-sdk-for-net/issues/33082
        [TestCase(1)]
        [TestCase(2)]
        [TestCase(3)]
        public async Task DirectoryUpload_SubDirectoriesLevels(int level)
        {
            // Arrange
            await using DisposingBlobContainer test = await GetTestContainerAsync();
            using DisposingLocalDirectory testDirectory = DisposingLocalDirectory.GetTestDirectory();
            string localDirectory = CreateRandomDirectory(testDirectory.DirectoryPath);
            string dirName = GetNewBlobName();

            List<string> files = new List<string>();

            string subfolderName = localDirectory;
            for (int i = 0; i < level; i++)
            {
                string openSubfolder = CreateRandomDirectory(subfolderName);
                files.Add(await CreateRandomFileAsync(openSubfolder));
                subfolderName = openSubfolder;
            }

            await UploadBlobDirectoryAndVerify(
                        test.Container,
                        localDirectory,
                        files,
                        destinationPrefix: dirName,
                        waitTimeInSec: 10);
        }

        [Test]
        [LiveOnly] // https://github.com/Azure/azure-sdk-for-net/issues/33082
        public async Task DirectoryUpload_EmptySubDirectories()
        {
            // Arrange
            await using DisposingBlobContainer test = await GetTestContainerAsync();
            using DisposingLocalDirectory testDirectory = DisposingLocalDirectory.GetTestDirectory();
            string localDirectory = CreateRandomDirectory(testDirectory.DirectoryPath);

            string dirName = GetNewBlobName();
            List<string> files = new List<string>();
            string openSubfolder = CreateRandomDirectory(localDirectory);
            for (int i = 0; i < 6; i++)
            {
                files.Add(await CreateRandomFileAsync(openSubfolder));
            }

            string openSubfolder2 = CreateRandomDirectory(localDirectory);

            string openSubfolder3 = CreateRandomDirectory(localDirectory);

            string openSubfolder4 = CreateRandomDirectory(localDirectory);

            await UploadBlobDirectoryAndVerify(
                test.Container,
                localDirectory,
                files,
                destinationPrefix: dirName,
                waitTimeInSec: 10);
        }
        #endregion

        #region DirectoryUploadTests

        [Test]
        [LiveOnly] // https://github.com/Azure/azure-sdk-for-net/issues/33082
        public async Task DirectoryUpload_OverwriteTrue()
        {
            // Arrange
            await using DisposingBlobContainer test = await GetTestContainerAsync();

            string dirName = GetNewBlobName();
            using DisposingLocalDirectory testDirectory = DisposingLocalDirectory.GetTestDirectory();
            string localDirectory = CreateRandomDirectory(testDirectory.DirectoryPath);

            List<string> files = new List<string>();
            string file1 = await CreateRandomFileAsync(localDirectory);
            string file2 = await CreateRandomFileAsync(localDirectory);
            files.Add(file1);
            files.Add(file2);

            string openSubfolder = CreateRandomDirectory(localDirectory);
            string file3 = await CreateRandomFileAsync(openSubfolder);
            files.Add(file3);

            string lockedSubfolder = CreateRandomDirectory(localDirectory);
            string file4 = await CreateRandomFileAsync(lockedSubfolder);
            files.Add(file4);

<<<<<<< HEAD
            TransferOptions options = new TransferOptions()
=======
                // Act
                await UploadBlobDirectoryAndVerify(
                    test.Container,
                    folder,
                    files,
                    destinationPrefix: dirName,
                    waitTimeInSec: 10,
                    options: options);
            }
            catch (Exception ex)
            {
                Assert.Fail(ex.StackTrace);
            }
            finally
>>>>>>> 67533ae0
            {
                CreateMode = StorageResourceCreateMode.Overwrite
            };
            BlobClient blobClient = test.Container.GetBlobClient(dirName + "/" + file1.Substring(localDirectory.Length + 1).Replace('\\', '/'));
            await blobClient.UploadAsync(file1);

            // Act
            await UploadBlobDirectoryAndVerify(
                test.Container,
                localDirectory,
                files,
                destinationPrefix: dirName,
                waitTimeInSec: 10);
        }

        [Test]
        [LiveOnly] // https://github.com/Azure/azure-sdk-for-net/issues/33082
        public async Task DirectoryUpload_OverwriteFalse()
        {
            // Arrange
            await using DisposingBlobContainer test = await GetTestContainerAsync();
            using DisposingLocalDirectory testDirectory = DisposingLocalDirectory.GetTestDirectory();
            string localDirectory = CreateRandomDirectory(testDirectory.DirectoryPath);
            string dirName = GetNewBlobName();

            List<string> files = new List<string>();
            string file1 = await CreateRandomFileAsync(localDirectory);
            string file2 = await CreateRandomFileAsync(localDirectory);
            files.Add(file1);
            files.Add(file2);

            string openSubfolder = CreateRandomDirectory(localDirectory);
            string file3 = await CreateRandomFileAsync(openSubfolder);
            files.Add(file3);

            string lockedSubfolder = CreateRandomDirectory(localDirectory);
            string file4 = await CreateRandomFileAsync(lockedSubfolder);
            files.Add(file4);

<<<<<<< HEAD
            TransferOptions options = new TransferOptions()
=======
                // Act
                await UploadBlobDirectoryAndVerify(
                    test.Container,
                    folder,
                    files,
                    destinationPrefix: dirName,
                    waitTimeInSec: 10,
                    options: options);
            }
            catch (Exception ex)
            {
                Assert.Fail(ex.StackTrace);
            }
            finally
>>>>>>> 67533ae0
            {
                CreateMode = StorageResourceCreateMode.Overwrite
            };
            BlobClient blobClient = test.Container.GetBlobClient(dirName + "/" + file1.Substring(localDirectory.Length + 1).Replace('\\', '/'));
            await blobClient.UploadAsync(file1);

            // Act
            await UploadBlobDirectoryAndVerify(
                test.Container,
                localDirectory,
                files,
                destinationPrefix: dirName,
                waitTimeInSec: 10);
        }

        [Test]
        [LiveOnly] // https://github.com/Azure/azure-sdk-for-net/issues/33082
        [TestCase(BlobType.Block)]
        [TestCase(BlobType.Append)]
        [TestCase(BlobType.Page)]
        public async Task DirectoryUpload_BlobType(BlobType blobType)
        {
            // Arrange
            await using DisposingBlobContainer test = await GetTestContainerAsync();
            using DisposingLocalDirectory testDirectory = DisposingLocalDirectory.GetTestDirectory();
            string localDirectory = CreateRandomDirectory(testDirectory.DirectoryPath);
            string dirName = GetNewBlobName();

            string file1 = await CreateRandomFileAsync(localDirectory);
            string openSubfolder = CreateRandomDirectory(localDirectory);
            string file2 = await CreateRandomFileAsync(openSubfolder);
            string destinationPrefix = "foo";

            TransferManager transferManager = new TransferManager();

            StorageResourceContainer sourceResource = new LocalDirectoryStorageResourceContainer(localDirectory);
            BlobStorageResourceContainerOptions options = new BlobStorageResourceContainerOptions()
            {
                BlobType = blobType
            };
            StorageResourceContainer destinationResource = new BlobDirectoryStorageResourceContainer(
                test.Container,
                destinationPrefix,
                options);

            TransferOptions containerOptions = new TransferOptions();
            FailureTransferHolder failureTransferHolder = new FailureTransferHolder(containerOptions);

            // Act
            DataTransfer transfer = await transferManager.StartTransferAsync(sourceResource, destinationResource, containerOptions);
            await transfer.AwaitCompletion();

            // Assert
            AsyncPageable<BlobItem> blobs = test.Container.GetBlobsAsync(prefix: destinationPrefix);
            await foreach (BlobItem blob in blobs)
            {
                Assert.AreEqual(blob.Properties.BlobType, blobType);
            }
        }
        #endregion DirectoryUploadTests

        #region Single Concurrency
        private async Task CreateTempDirectoryStructure(
            string sourceFolderPath,
            int size)
        {
            await CreateRandomFileAsync(sourceFolderPath, "blob1", size: size);
            await CreateRandomFileAsync(sourceFolderPath, "blob2,", size: size);

            string openSubfolder = CreateRandomDirectory(sourceFolderPath);
            await CreateRandomFileAsync(openSubfolder, "blob3", size: size);
            string lockedSubfolder = CreateRandomDirectory(sourceFolderPath);
            await CreateRandomFileAsync(lockedSubfolder, "blob4", size: size);
        }

        private async Task<DataTransfer> CreateStartTransfer(
            BlobContainerClient containerClient,
            int concurrency,
            bool createFailedCondition = false,
            TransferOptions options = default,
            int size = Constants.KB)
        {
            // Arrange
            using DisposingLocalDirectory testDirectory = DisposingLocalDirectory.GetTestDirectory();
            string sourceDirectoryPath = CreateRandomDirectory(testDirectory.DirectoryPath);
            string destinationFolderName = GetNewBlobDirectoryName();
            await CreateTempDirectoryStructure(testDirectory.DirectoryPath, size);

            // Create storage resources
            StorageResourceContainer sourceResource = new LocalDirectoryStorageResourceContainer(sourceDirectoryPath);
            // Create destination folder
            StorageResourceContainer destinationResource = new BlobDirectoryStorageResourceContainer(containerClient, destinationFolderName);

            // Create Transfer Manager with single threaded operation
            TransferManagerOptions managerOptions = new TransferManagerOptions()
            {
                MaximumConcurrency = concurrency,
            };
            TransferManager transferManager = new TransferManager(managerOptions);

            // If we want a failure condition to happen
            if (createFailedCondition)
            {
                string destinationBlobName = $"{destinationFolderName}/blob1";
                await CreateBlockBlob(
                    containerClient: containerClient,
                    localSourceFile: Path.Combine(testDirectory.DirectoryPath, destinationBlobName),
                    blobName: destinationBlobName,
                    size: size);
            }

            // Start transfer and await for completion.
            return await transferManager.StartTransferAsync(
                sourceResource,
                destinationResource,
                options).ConfigureAwait(false);
        }

        [Test]
        [LiveOnly] // https://github.com/Azure/azure-sdk-for-net/issues/33082
        public async Task StartTransfer_AwaitCompletion()
        {
            // Arrange
            await using DisposingBlobContainer test = await GetTestContainerAsync(publicAccessType: PublicAccessType.BlobContainer);

            TransferOptions options = new TransferOptions();
            FailureTransferHolder failureTransferHolder = new FailureTransferHolder(options);

            // Create transfer to do a AwaitCompletion
            DataTransfer transfer = await CreateStartTransfer(
                test.Container,
                1,
                options: options);

            // Act
            CancellationTokenSource cancellationTokenSource = new CancellationTokenSource(TimeSpan.FromSeconds(10));
            await transfer.AwaitCompletion(cancellationTokenSource.Token).ConfigureAwait(false);

            // Assert
            Assert.NotNull(transfer);
            Assert.IsTrue(transfer.HasCompleted);
            Assert.AreEqual(StorageTransferStatus.Completed, transfer.TransferStatus);
        }

        [Ignore("https://github.com/Azure/azure-sdk-for-net/issues/35209")]
        [Test]
        [LiveOnly] // https://github.com/Azure/azure-sdk-for-net/issues/33082
        public async Task StartTransfer_AwaitCompletion_Failed()
        {
            // Arrange
            await using DisposingBlobContainer test = await GetTestContainerAsync(publicAccessType: PublicAccessType.BlobContainer);

            TransferOptions options = new TransferOptions()
            {
                CreateMode = StorageResourceCreateMode.Fail
            };
            FailureTransferHolder failureTransferHolder = new FailureTransferHolder(options);

            // Create transfer to do a AwaitCompletion
            DataTransfer transfer = await CreateStartTransfer(
                test.Container,
                1,
                true,
                options: options);

            // Act
            CancellationTokenSource cancellationTokenSource = new CancellationTokenSource(TimeSpan.FromSeconds(5));
            await transfer.AwaitCompletion(cancellationTokenSource.Token).ConfigureAwait(false);

            // Assert
            Assert.NotNull(transfer);
            Assert.IsTrue(transfer.HasCompleted);
            Assert.AreEqual(StorageTransferStatus.CompletedWithFailedTransfers, transfer.TransferStatus);
            Assert.AreEqual(1, failureTransferHolder.FailedEvents.Count);
            Assert.IsTrue(failureTransferHolder.FailedEvents.First().Exception.Message.Contains("BlobAlreadyExists"));
        }

        [Ignore("https://github.com/Azure/azure-sdk-for-net/issues/35209")]
        [Test]
        [LiveOnly] // https://github.com/Azure/azure-sdk-for-net/issues/33082
        public async Task StartTransfer_AwaitCompletion_Skipped()
        {
            // Arrange
            await using DisposingBlobContainer test = await GetTestContainerAsync(publicAccessType: PublicAccessType.BlobContainer);

            // Create transfer options with Skipping available
            TransferOptions options = new TransferOptions()
            {
                CreateMode = StorageResourceCreateMode.Skip
            };
            FailureTransferHolder failureTransferHolder = new FailureTransferHolder(options);

            // Create transfer to do a AwaitCompletion
            DataTransfer transfer = await CreateStartTransfer(
                test.Container,
                1,
                true,
                options: options);

            // Act
            CancellationTokenSource cancellationTokenSource = new CancellationTokenSource(TimeSpan.FromSeconds(5));
            await transfer.AwaitCompletion(cancellationTokenSource.Token).ConfigureAwait(false);

            // Assert
            failureTransferHolder.AssertFailureCheck();
            Assert.NotNull(transfer);
            Assert.IsTrue(transfer.HasCompleted);
            Assert.AreEqual(StorageTransferStatus.CompletedWithSkippedTransfers, transfer.TransferStatus);
        }

        [Test]
        [LiveOnly] // https://github.com/Azure/azure-sdk-for-net/issues/33082
        public async Task StartTransfer_EnsureCompleted()
        {
            // Arrange
            await using DisposingBlobContainer test = await GetTestContainerAsync(publicAccessType: PublicAccessType.BlobContainer);

            TransferOptions options = new TransferOptions();
            FailureTransferHolder failureTransferHolder = new FailureTransferHolder(options);

            // Create transfer to do a EnsureCompleted
            DataTransfer transfer = await CreateStartTransfer(
                    test.Container,
                    1,
                    options: options);

            // Act
            CancellationTokenSource cancellationTokenSource = new CancellationTokenSource(TimeSpan.FromSeconds(5));
            transfer.EnsureCompleted(cancellationTokenSource.Token);

            // Assert
            failureTransferHolder.AssertFailureCheck();
            Assert.NotNull(transfer);
            Assert.IsTrue(transfer.HasCompleted);
            Assert.AreEqual(StorageTransferStatus.Completed, transfer.TransferStatus);
        }

        [Ignore("https://github.com/Azure/azure-sdk-for-net/issues/35209")]
        [Test]
        [LiveOnly] // https://github.com/Azure/azure-sdk-for-net/issues/33082
        public async Task StartTransfer_EnsureCompleted_Failed()
        {
            // Arrange
            await using DisposingBlobContainer test = await GetTestContainerAsync(publicAccessType: PublicAccessType.BlobContainer);

            TransferOptions options = new TransferOptions()
            {
                CreateMode = StorageResourceCreateMode.Fail
            };
            FailureTransferHolder failureTransferHolder = new FailureTransferHolder(options);

            // Create transfer to do a AwaitCompletion
            DataTransfer transfer = await CreateStartTransfer(
                test.Container,
                1,
                true,
                options: options);

            // Act
            CancellationTokenSource cancellationTokenSource = new CancellationTokenSource(TimeSpan.FromSeconds(5));
            transfer.EnsureCompleted(cancellationTokenSource.Token);

            // Assert
            Assert.NotNull(transfer);
            Assert.IsTrue(transfer.HasCompleted);
            Assert.AreEqual(StorageTransferStatus.CompletedWithFailedTransfers, transfer.TransferStatus);
            Assert.AreEqual(1, failureTransferHolder.FailedEvents.Count);
            Assert.IsTrue(failureTransferHolder.FailedEvents.First().Exception.Message.Contains("BlobAlreadyExists"));
        }

        [Ignore("https://github.com/Azure/azure-sdk-for-net/issues/35209")]
        [Test]
        [LiveOnly] // https://github.com/Azure/azure-sdk-for-net/issues/33082
        public async Task StartTransfer_EnsureCompleted_Skipped()
        {
            // Arrange
            await using DisposingBlobContainer test = await GetTestContainerAsync(publicAccessType: PublicAccessType.BlobContainer);

            // Create transfer options with Skipping available
            TransferOptions options = new TransferOptions()
            {
                CreateMode = StorageResourceCreateMode.Skip
            };
            FailureTransferHolder failureTransferHolder = new FailureTransferHolder(options);

            // Create transfer to do a EnsureCompleted
            DataTransfer transfer = await CreateStartTransfer(
                test.Container,
                1,
                true,
                options: options);

            // Act
            CancellationTokenSource cancellationTokenSource = new CancellationTokenSource(TimeSpan.FromSeconds(5));
            transfer.EnsureCompleted(cancellationTokenSource.Token);

            // Assert
            failureTransferHolder.AssertFailureCheck();
            Assert.NotNull(transfer);
            Assert.IsTrue(transfer.HasCompleted);
            Assert.AreEqual(StorageTransferStatus.CompletedWithSkippedTransfers, transfer.TransferStatus);
        }
        #endregion
    }
}<|MERGE_RESOLUTION|>--- conflicted
+++ resolved
@@ -389,24 +389,7 @@
             string file4 = await CreateRandomFileAsync(lockedSubfolder);
             files.Add(file4);
 
-<<<<<<< HEAD
             TransferOptions options = new TransferOptions()
-=======
-                // Act
-                await UploadBlobDirectoryAndVerify(
-                    test.Container,
-                    folder,
-                    files,
-                    destinationPrefix: dirName,
-                    waitTimeInSec: 10,
-                    options: options);
-            }
-            catch (Exception ex)
-            {
-                Assert.Fail(ex.StackTrace);
-            }
-            finally
->>>>>>> 67533ae0
             {
                 CreateMode = StorageResourceCreateMode.Overwrite
             };
@@ -419,7 +402,8 @@
                 localDirectory,
                 files,
                 destinationPrefix: dirName,
-                waitTimeInSec: 10);
+                waitTimeInSec: 10,
+                options: options);
         }
 
         [Test]
@@ -446,24 +430,7 @@
             string file4 = await CreateRandomFileAsync(lockedSubfolder);
             files.Add(file4);
 
-<<<<<<< HEAD
             TransferOptions options = new TransferOptions()
-=======
-                // Act
-                await UploadBlobDirectoryAndVerify(
-                    test.Container,
-                    folder,
-                    files,
-                    destinationPrefix: dirName,
-                    waitTimeInSec: 10,
-                    options: options);
-            }
-            catch (Exception ex)
-            {
-                Assert.Fail(ex.StackTrace);
-            }
-            finally
->>>>>>> 67533ae0
             {
                 CreateMode = StorageResourceCreateMode.Overwrite
             };
@@ -476,7 +443,8 @@
                 localDirectory,
                 files,
                 destinationPrefix: dirName,
-                waitTimeInSec: 10);
+                waitTimeInSec: 10,
+                options: options);
         }
 
         [Test]
