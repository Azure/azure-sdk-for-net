﻿// Copyright (c) Microsoft Corporation. All rights reserved.
// Licensed under the MIT License.

using System;
using System.ComponentModel;
using System.Diagnostics;
using System.IO;
<<<<<<< HEAD
using System.Net.Http;
using System.Reflection;
=======
>>>>>>> a1fe52b4
using System.Text;
using System.Threading;
using System.Threading.Tasks;
using Azure.Core;
using Azure.Core.Pipeline;
using Azure.Storage.Blobs;
using Azure.Storage.Queues;
using Microsoft.Azure.WebJobs.Extensions.Storage.Common;

namespace Azure.WebJobs.Extensions.Storage.Common.Tests
{
    /// <summary>
    /// This class manages Azurite Lifecycle for a test class.
    /// - Creates accounts pool, so that each test has own account, bump up pool size if you're running out of accounts
    /// - Starts Azurite process
    /// - Tears down Azurite process after test class is run
    /// It requires Azurite V3. See instalation insturctions here https://github.com/Azure/Azurite.
    /// After installing Azuirte define env variable AZURE_AZURITE_LOCATION that points to azurite installation (e.g. C:\Users\kasobol.REDMOND\AppData\Roaming\npm)
    /// NodeJS installation is also required and node should be in the $PATH.
    ///
    /// The lifecycle of this class is managed by XUnit, see https://xunit.net/docs/shared-context.
    /// </summary>
    public class AzuriteFixture : IDisposable
    {
        private const BlobClientOptions.ServiceVersion SupportedBlobServiceVersion = BlobClientOptions.ServiceVersion.V2019_12_12;
        private const QueueClientOptions.ServiceVersion SupportedQueueServiceVersion = QueueClientOptions.ServiceVersion.V2019_12_12;
        private const string AzuriteLocationKey = "AZURE_AZURITE_LOCATION";
        private string tempDirectory;
        private Process process;
        private AzuriteAccount account;
        private CountdownEvent countdownEvent = new CountdownEvent(2);
        private StringBuilder azuriteOutput = new StringBuilder();
        private int blobsPort;
        private int queuesPort;

        public AzuriteFixture()
        {
            var azuriteLocation = Environment.GetEnvironmentVariable(AzuriteLocationKey);
            var defaultPath = Path.Combine(Environment.GetEnvironmentVariable("APPDATA") ?? string.Empty, "npm");

            if (string.IsNullOrWhiteSpace(azuriteLocation))
            {
                if (Directory.Exists(defaultPath))
                {
                    azuriteLocation = defaultPath;
                }
                else
                {
                    throw new ArgumentException(ErrorMessage($"{AzuriteLocationKey} environment variable is not set and {defaultPath} doesn't exist"));
                }
            }
            var azuriteScriptLocation = Path.Combine(azuriteLocation, "node_modules/azurite/dist/src/azurite.js");
            if (!File.Exists(azuriteScriptLocation))
            {
                throw new ArgumentException(ErrorMessage($"{azuriteScriptLocation} does not exist, check if {AzuriteLocationKey} is pointing to right location"));
            }

            account = new AzuriteAccount()
            {
                Name = Guid.NewGuid().ToString(),
                Key = System.Convert.ToBase64String(Encoding.UTF8.GetBytes(Guid.NewGuid().ToString())),
            };

            tempDirectory = Path.Combine(Path.GetTempPath(), Path.GetRandomFileName());
            Directory.CreateDirectory(tempDirectory);
            process = new Process();
            process.StartInfo.FileName = "node";
<<<<<<< HEAD
            process.StartInfo.WorkingDirectory = Path.GetDirectoryName(Assembly.GetExecutingAssembly().Location);
            process.StartInfo.Arguments = $"{azuriteScriptLocation} --oauth basic -l {tempDirectory} --blobPort 0 --queuePort 0 --cert cert.pem --key cert.pem";
            process.StartInfo.EnvironmentVariables.Add("AZURITE_ACCOUNTS", $"{string.Join(";", accountsList)}");
=======
            process.StartInfo.Arguments = $"{azuriteScriptLocation} -l {tempDirectory} --blobPort 0 --queuePort 0";
            process.StartInfo.EnvironmentVariables.Add("AZURITE_ACCOUNTS", $"{account.Name}:{account.Key}");
>>>>>>> a1fe52b4
            process.StartInfo.UseShellExecute = false;
            process.StartInfo.RedirectStandardOutput = true;
            process.StartInfo.RedirectStandardInput = true;
            process.OutputDataReceived += delegate (object sender, DataReceivedEventArgs e)
            {
                if (e.Data != null)
                {
                    if (e.Data.Contains("Azurite Blob service is successfully listening at"))
                    {
                        blobsPort = ParseAzuritePort(e.Data);
                        countdownEvent.Signal();
                    }
                    if (e.Data.Contains("Azurite Queue service is successfully listening at"))
                    {
                        queuesPort = ParseAzuritePort(e.Data);
                        countdownEvent.Signal();
                    }
                    if (!countdownEvent.IsSet) // stop output collection if it started successfully.
                    {
                        Console.WriteLine(e.Data);
                        azuriteOutput.AppendLine(e.Data);
                    }
                }
            };
            try
            {
                process.Start();
            } catch (Win32Exception e)
            {
                throw new ArgumentException(ErrorMessage("could not run NodeJS, make sure it's installed"), e);
            }
            process.BeginOutputReadLine();
            var didAzuriteStart = countdownEvent.Wait(TimeSpan.FromSeconds(15));
            if (!didAzuriteStart)
            {
                throw new InvalidOperationException(ErrorMessage($"azurite process could not start with following output:\n{azuriteOutput}"));
            }
            account.BlobsPort = blobsPort;
            account.QueuesPort = queuesPort;
        }

        private int ParseAzuritePort(string outputLine)
        {
            int indexFrom = outputLine.LastIndexOf(':') + 1;
            return int.Parse(outputLine.Substring(indexFrom));
        }

        private string ErrorMessage(string specificReason)
        {
            return $"\nCould not run Azurite based test due to: {specificReason}.\n" +
                "Make sure that:\n" +
                "- NodeJS is installed and available in $PATH (i.e. 'node' command can be run in terminal)\n" +
                "- Azurite V3 is installed via NPM (see https://github.com/Azure/Azurite for instructions)\n" +
                $"- {AzuriteLocationKey} envorinment is set and pointing to location of directory that has 'azurite' command (i.e. run 'where azurite' in Windows CMD)\n";
        }

        public StorageAccount GetAccount()
        {
<<<<<<< HEAD
            var azuriteAccount = accounts.Dequeue();
            var transport = GetTransport();

            return new StorageAccount(
                new BlobServiceClient(azuriteAccount.ConnectionString, new BlobClientOptions(SupportedBlobServiceVersion)
                {
                    Transport = transport
                }),
                new QueueServiceClient(azuriteAccount.ConnectionString, new QueueClientOptions(SupportedQueueServiceVersion)
                {
                    Transport = transport
                }));
        }

        public HttpClientTransport GetTransport()
        {
            var transport = new HttpClientTransport(new HttpClient(new HttpClientHandler()
            {
                ServerCertificateCustomValidationCallback = HttpClientHandler.DangerousAcceptAnyServerCertificateValidator
            }));
            return transport;
        }

        public TokenCredential GetCredential()
        {
            return new AzuriteTokenCredential();
        }

        public AzuriteAccount GetAzureAccount()
        {
            return accounts.Dequeue();
=======
            return new StorageAccount(account.ConnectionString,
                SupportedBlobServiceVersion,
                SupportedQueueServiceVersion);
>>>>>>> a1fe52b4
        }

        public void Dispose()
        {
            if (process != null)
            {
                if (!process.HasExited)
                {
                    process.Kill();
                    process.WaitForExit();
                }
                Directory.Delete(tempDirectory, true);
            }
        }

        private class AzuriteTokenCredential: TokenCredential
        {

            public override ValueTask<AccessToken> GetTokenAsync(TokenRequestContext requestContext, CancellationToken cancellationToken)
            {
                return new ValueTask<AccessToken>(GetToken(requestContext, cancellationToken));
            }

            public override AccessToken GetToken(TokenRequestContext requestContext, CancellationToken cancellationToken)
            {
                //{
                // "aud": "https://storage.azure.com",
                // "iss": "https://sts.windows-ppe.net/ab1f708d-50f6-404c-a006-d71b2ac7a606/",
                // "iat": 1511859603,
                // "nbf": 1511859603,
                // "exp": 9999999999,
                // "alg": "HS256"
                //}
                // Encoded using https://jwt.io/
                return new AccessToken("eyJhdWQiOiJodHRwczovL3N0b3JhZ2UuYXp1cmUuY29tIiwiaXNzIjoiaHR0cHM6Ly9zdHMud2luZG93cy1wcGUubmV0L2FiMWY3MDhkLTUwZjYtNDA0Yy1hMDA2LWQ3MWIyYWM3YTYwNi8iLCJpYXQiOjE1MTE4NTk2MDMsIm5iZiI6MTUxMTg1OTYwMywiZXhwIjo5OTk5OTk5OTk5LCJhbGciOiJIUzI1NiJ9.eyJhdWQiOiJodHRwczovL3N0b3JhZ2UuYXp1cmUuY29tIiwiaXNzIjoiaHR0cHM6Ly9zdHMud2luZG93cy1wcGUubmV0L2FiMWY3MDhkLTUwZjYtNDA0Yy1hMDA2LWQ3MWIyYWM3YTYwNi8iLCJpYXQiOjE1MTE4NTk2MDMsIm5iZiI6MTUxMTg1OTYwMywiZXhwIjo5OTk5OTk5OTk5LCJhbGciOiJIUzI1NiJ9.z48ZJz_3k0ZOATIMjZ02AQxlDnUT3NXLEJXLgdHIKl8", DateTimeOffset.MaxValue);
            }

        }
    }

#pragma warning disable SA1402 // File may only contain a single type
    public class AzuriteAccount
#pragma warning restore SA1402 // File may only contain a single type
    {
        public string Name { get; set; }
        public string Key { get; set; }
        public int BlobsPort { get; set; }
        public int QueuesPort { get; set; }

        public string Endpoint => $"https://127.0.0.1:{BlobsPort}/{Name}";

        public string ConnectionString
        {
            get
            {
                return $"DefaultEndpointsProtocol=http;AccountName={Name};AccountKey={Key};BlobEndpoint=https://127.0.0.1:{BlobsPort}/{Name};QueueEndpoint=https://127.0.0.1:{QueuesPort}/{Name};";
            }
        }
    }
}<|MERGE_RESOLUTION|>--- conflicted
+++ resolved
@@ -5,11 +5,8 @@
 using System.ComponentModel;
 using System.Diagnostics;
 using System.IO;
-<<<<<<< HEAD
-using System.Net.Http;
-using System.Reflection;
-=======
->>>>>>> a1fe52b4
+using System.Net;
+using System.Net.Sockets;
 using System.Text;
 using System.Threading;
 using System.Threading.Tasks;
@@ -77,14 +74,9 @@
             Directory.CreateDirectory(tempDirectory);
             process = new Process();
             process.StartInfo.FileName = "node";
-<<<<<<< HEAD
             process.StartInfo.WorkingDirectory = Path.GetDirectoryName(Assembly.GetExecutingAssembly().Location);
             process.StartInfo.Arguments = $"{azuriteScriptLocation} --oauth basic -l {tempDirectory} --blobPort 0 --queuePort 0 --cert cert.pem --key cert.pem";
-            process.StartInfo.EnvironmentVariables.Add("AZURITE_ACCOUNTS", $"{string.Join(";", accountsList)}");
-=======
-            process.StartInfo.Arguments = $"{azuriteScriptLocation} -l {tempDirectory} --blobPort 0 --queuePort 0";
             process.StartInfo.EnvironmentVariables.Add("AZURITE_ACCOUNTS", $"{account.Name}:{account.Key}");
->>>>>>> a1fe52b4
             process.StartInfo.UseShellExecute = false;
             process.StartInfo.RedirectStandardOutput = true;
             process.StartInfo.RedirectStandardInput = true;
@@ -104,7 +96,6 @@
                     }
                     if (!countdownEvent.IsSet) // stop output collection if it started successfully.
                     {
-                        Console.WriteLine(e.Data);
                         azuriteOutput.AppendLine(e.Data);
                     }
                 }
@@ -143,12 +134,10 @@
 
         public StorageAccount GetAccount()
         {
-<<<<<<< HEAD
-            var azuriteAccount = accounts.Dequeue();
             var transport = GetTransport();
 
             return new StorageAccount(
-                new BlobServiceClient(azuriteAccount.ConnectionString, new BlobClientOptions(SupportedBlobServiceVersion)
+            return new StorageAccount(azuriteAccount.ConnectionString,
                 {
                     Transport = transport
                 }),
@@ -175,11 +164,6 @@
         public AzuriteAccount GetAzureAccount()
         {
             return accounts.Dequeue();
-=======
-            return new StorageAccount(account.ConnectionString,
-                SupportedBlobServiceVersion,
-                SupportedQueueServiceVersion);
->>>>>>> a1fe52b4
         }
 
         public void Dispose()
