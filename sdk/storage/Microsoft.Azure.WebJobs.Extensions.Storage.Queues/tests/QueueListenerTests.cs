﻿// Copyright (c) Microsoft Corporation. All rights reserved.
// Licensed under the MIT License.

using System;
using System.Collections.Generic;
using System.Linq;
using System.Reflection;
using System.Threading;
using System.Threading.Tasks;
using Azure;
using Azure.Core.TestFramework;
using Azure.Storage.Queues;
using Azure.Storage.Queues.Models;
using Azure.Storage.Tests.Shared;
using Microsoft.Azure.WebJobs.Extensions.Storage.Common;
using Microsoft.Azure.WebJobs.Extensions.Storage.Common.Listeners;
using Microsoft.Azure.WebJobs.Extensions.Storage.Common.Tests;
using Microsoft.Azure.WebJobs.Extensions.Storage.Queues.Listeners;
using Microsoft.Azure.WebJobs.Extensions.Storage.Queues.Tests;
using Microsoft.Azure.WebJobs.Host;
using Microsoft.Azure.WebJobs.Host.Executors;
using Microsoft.Azure.WebJobs.Host.Protocols;
using Microsoft.Azure.WebJobs.Host.Queues;
using Microsoft.Azure.WebJobs.Host.Scale;
using Microsoft.Azure.WebJobs.Host.Timers;
using Microsoft.Extensions.DependencyInjection;
using Microsoft.Extensions.Hosting;
using Microsoft.Extensions.Logging;
using Microsoft.Extensions.Logging.Abstractions;
using Microsoft.Extensions.Options;
using Moq;
using NUnit.Framework;

namespace Microsoft.Azure.WebJobs.Extensions.Storage.Queues
{
    public class QueueListenerTests : LiveTestBase<WebJobsTestEnvironment>
    {
        private const string TestFunctionId = "TestFunction";
        private Mock<QueueClient> _mockQueue;
        private QueueListener _listener;
        private QueueScaleMonitor _scaleMonitor;
        private Mock<QueueProcessor> _mockQueueProcessor;
        private Mock<ITriggerExecutor<QueueMessage>> _mockTriggerExecutor;
        private Mock<IWebJobsExceptionHandler> _mockExceptionDispatcher;
        private QueueMessage _queueMessage;
        private ILoggerFactory _loggerFactory;
        private TestLoggerProvider _loggerProvider;
        private QueuesOptions _queuesOptions;

        [OneTimeSetUp]
        public void OneTimeSetUp()
        {
            Fixture = new TestFixture();
        }

        [OneTimeTearDown]
        public void OneTimeTearDown()
        {
            Fixture.Dispose();
        }

        [SetUp]
        public void SetUp()
        {
            _mockQueue = new Mock<QueueClient>(new Uri("https://test.queue.core.windows.net/testqueue"), new QueueClientOptions());
            _mockQueue.Setup(x => x.Name).Returns("testqueue");

            _mockTriggerExecutor = new Mock<ITriggerExecutor<QueueMessage>>(MockBehavior.Strict);
            _mockExceptionDispatcher = new Mock<IWebJobsExceptionHandler>(MockBehavior.Strict);
            _loggerFactory = new LoggerFactory();
            _loggerProvider = new TestLoggerProvider();
            _loggerFactory.AddProvider(_loggerProvider);
            _queuesOptions = new QueuesOptions
            {
                MaxDequeueCount = 5
            };
            QueueProcessorOptions context = new QueueProcessorOptions(_mockQueue.Object, _loggerFactory, _queuesOptions);

            _mockQueueProcessor = new Mock<QueueProcessor>(MockBehavior.Strict, context);
            var concurrencyManagerMock = new Mock<ConcurrencyManager>(MockBehavior.Strict);

            _listener = new QueueListener(
                _mockQueue.Object,
                null,
                _mockTriggerExecutor.Object,
                _mockExceptionDispatcher.Object,
                _loggerFactory,
                null,
                _queuesOptions,
                _mockQueueProcessor.Object,
                new FunctionDescriptor { Id = TestFunctionId },
                concurrencyManagerMock.Object,
                drainModeManager: null);
            _scaleMonitor = new QueueScaleMonitor(TestFunctionId, _mockQueue.Object, _loggerFactory);
            _queueMessage = QueuesModelFactory.QueueMessage("TestId", "TestPopReceipt", "TestMessage", 0);
        }

        public TestFixture Fixture { get; set; }

        [TestCase]
        [Category("DynamicConcurrency")]
        public void GetMessageReceiveCount_DynamicConcurrencyEnabled_ReturnsExpectedValue()
        {
            var concurrencyOptions = new ConcurrencyOptions
            {
                DynamicConcurrencyEnabled = true
            };
            var throttleStatus = new ConcurrencyThrottleAggregateStatus { State = ThrottleState.Disabled };
            var optionsWrapper = new OptionsWrapper<ConcurrencyOptions>(concurrencyOptions);
            var mockConcurrencyThrottleManager = new Mock<IConcurrencyThrottleManager>(MockBehavior.Strict);
            mockConcurrencyThrottleManager.Setup(p => p.GetStatus()).Returns(() => throttleStatus);
            var concurrencyManager = new ConcurrencyManager(optionsWrapper, _loggerFactory, mockConcurrencyThrottleManager.Object);
            var localListener = new QueueListener(
                _mockQueue.Object,
                null,
                _mockTriggerExecutor.Object,
                _mockExceptionDispatcher.Object,
                _loggerFactory,
                null,
                _queuesOptions,
                _mockQueueProcessor.Object,
                new FunctionDescriptor { Id = TestFunctionId },
                concurrencyManager,
                drainModeManager: null);

            int result = localListener.GetMessageReceiveCount();
            Assert.AreEqual(1, result);
        }

        [TestCase]
        [Category("DynamicConcurrency")]
        public void GetMessageReceiveCount_ReturnsExpectedValue()
        {
            int result = _listener.GetMessageReceiveCount();
            Assert.AreEqual(_mockQueueProcessor.Object.QueuesOptions.BatchSize, result);
        }

        [Test]
        public void ScaleMonitor_Id_ReturnsExpectedValue()
        {
            Assert.AreEqual("testfunction-queuetrigger-testqueue", _scaleMonitor.Descriptor.Id);
        }

        [Test]
        public void GetScaleStatus_NoMetrics_ReturnsVote_None()
        {
            var context = new ScaleStatusContext<QueueTriggerMetrics>
            {
                WorkerCount = 1
            };

            var status = _scaleMonitor.GetScaleStatus(context);
            Assert.AreEqual(ScaleVote.None, status.Vote);

            // verify the non-generic implementation works properly
            status = _scaleMonitor.GetScaleStatus(context);
            Assert.AreEqual(ScaleVote.None, status.Vote);
        }

        [Test]
        public void GetScaleStatus_MessagesPerWorkerThresholdExceeded_ReturnsVote_ScaleOut()
        {
            var context = new ScaleStatusContext<QueueTriggerMetrics>
            {
                WorkerCount = 1
            };
            var timestamp = DateTime.UtcNow;
            var queueTriggerMetrics = new List<QueueTriggerMetrics>
            {
                new QueueTriggerMetrics { QueueLength = 2500, QueueTime = TimeSpan.FromSeconds(1), Timestamp = timestamp.AddSeconds(15) },
                new QueueTriggerMetrics { QueueLength = 2505, QueueTime = TimeSpan.FromSeconds(1), Timestamp = timestamp.AddSeconds(15) },
                new QueueTriggerMetrics { QueueLength = 2612, QueueTime = TimeSpan.FromSeconds(1), Timestamp = timestamp.AddSeconds(15) },
                new QueueTriggerMetrics { QueueLength = 2700, QueueTime = TimeSpan.FromSeconds(1), Timestamp = timestamp.AddSeconds(15) },
                new QueueTriggerMetrics { QueueLength = 2810, QueueTime = TimeSpan.FromSeconds(1), Timestamp = timestamp.AddSeconds(15) },
                new QueueTriggerMetrics { QueueLength = 2900, QueueTime = TimeSpan.FromSeconds(1), Timestamp = timestamp.AddSeconds(15) }
            };
            context.Metrics = queueTriggerMetrics;

            var status = _scaleMonitor.GetScaleStatus(context);

            Assert.AreEqual(ScaleVote.ScaleOut, status.Vote);

            var logs = _loggerProvider.GetAllLogMessages().ToArray();
            var log = logs[0];
            Assert.AreEqual(Microsoft.Extensions.Logging.LogLevel.Information, log.Level);
            Assert.AreEqual("QueueLength (2900) > workerCount (1) * 1,000", log.FormattedMessage);
            log = logs[1];
            Assert.AreEqual(Microsoft.Extensions.Logging.LogLevel.Information, log.Level);
            Assert.AreEqual($"Length of queue (testqueue, 2900) is too high relative to the number of instances (1).", log.FormattedMessage);

            // verify again with a non generic context instance
            var context2 = new ScaleStatusContext
            {
                WorkerCount = 1,
                Metrics = queueTriggerMetrics
            };
            status = ((IScaleMonitor)_scaleMonitor).GetScaleStatus(context2);
            Assert.AreEqual(ScaleVote.ScaleOut, status.Vote);
        }

        [Test]
        public void GetScaleStatus_QueueLengthIncreasing_ReturnsVote_ScaleOut()
        {
            var context = new ScaleStatusContext<QueueTriggerMetrics>
            {
                WorkerCount = 1
            };
            var timestamp = DateTime.UtcNow;
            context.Metrics = new List<QueueTriggerMetrics>
            {
                new QueueTriggerMetrics { QueueLength = 10, QueueTime = TimeSpan.FromSeconds(1), Timestamp = timestamp.AddSeconds(15) },
                new QueueTriggerMetrics { QueueLength = 20, QueueTime = TimeSpan.FromSeconds(1), Timestamp = timestamp.AddSeconds(15) },
                new QueueTriggerMetrics { QueueLength = 40, QueueTime = TimeSpan.FromSeconds(1), Timestamp = timestamp.AddSeconds(15) },
                new QueueTriggerMetrics { QueueLength = 80, QueueTime = TimeSpan.FromSeconds(1), Timestamp = timestamp.AddSeconds(15) },
                new QueueTriggerMetrics { QueueLength = 100, QueueTime = TimeSpan.FromSeconds(1), Timestamp = timestamp.AddSeconds(15) },
                new QueueTriggerMetrics { QueueLength = 150, QueueTime = TimeSpan.FromSeconds(1), Timestamp = timestamp.AddSeconds(15) }
            };

            var status = _scaleMonitor.GetScaleStatus(context);

            Assert.AreEqual(ScaleVote.ScaleOut, status.Vote);

            var logs = _loggerProvider.GetAllLogMessages().ToArray();
            var log = logs[0];
            Assert.AreEqual(Microsoft.Extensions.Logging.LogLevel.Information, log.Level);
            Assert.AreEqual("Queue length is increasing for 'testqueue'", log.FormattedMessage);
        }

        [Test]
        public void GetScaleStatus_QueueTimeIncreasing_ReturnsVote_ScaleOut()
        {
            var context = new ScaleStatusContext<QueueTriggerMetrics>
            {
                WorkerCount = 1
            };
            var timestamp = DateTime.UtcNow;
            context.Metrics = new List<QueueTriggerMetrics>
            {
                new QueueTriggerMetrics { QueueLength = 100, QueueTime = TimeSpan.FromSeconds(1), Timestamp = timestamp.AddSeconds(15) },
                new QueueTriggerMetrics { QueueLength = 100, QueueTime = TimeSpan.FromSeconds(2), Timestamp = timestamp.AddSeconds(15) },
                new QueueTriggerMetrics { QueueLength = 100, QueueTime = TimeSpan.FromSeconds(3), Timestamp = timestamp.AddSeconds(15) },
                new QueueTriggerMetrics { QueueLength = 100, QueueTime = TimeSpan.FromSeconds(4), Timestamp = timestamp.AddSeconds(15) },
                new QueueTriggerMetrics { QueueLength = 100, QueueTime = TimeSpan.FromSeconds(5), Timestamp = timestamp.AddSeconds(15) },
                new QueueTriggerMetrics { QueueLength = 100, QueueTime = TimeSpan.FromSeconds(6), Timestamp = timestamp.AddSeconds(15) }
            };

            var status = _scaleMonitor.GetScaleStatus(context);

            Assert.AreEqual(ScaleVote.ScaleOut, status.Vote);

            var logs = _loggerProvider.GetAllLogMessages().ToArray();
            var log = logs[0];
            Assert.AreEqual(Microsoft.Extensions.Logging.LogLevel.Information, log.Level);
            Assert.AreEqual("Queue time is increasing for 'testqueue'", log.FormattedMessage);
        }

        [Test]
        public void GetScaleStatus_QueueLengthDecreasing_ReturnsVote_ScaleIn()
        {
            var context = new ScaleStatusContext<QueueTriggerMetrics>
            {
                WorkerCount = 5
            };
            var timestamp = DateTime.UtcNow;
            context.Metrics = new List<QueueTriggerMetrics>
            {
                new QueueTriggerMetrics { QueueLength = 150, QueueTime = TimeSpan.FromMilliseconds(400), Timestamp = timestamp.AddSeconds(15) },
                new QueueTriggerMetrics { QueueLength = 100, QueueTime = TimeSpan.FromMilliseconds(400), Timestamp = timestamp.AddSeconds(15) },
                new QueueTriggerMetrics { QueueLength = 80, QueueTime = TimeSpan.FromMilliseconds(400), Timestamp = timestamp.AddSeconds(15) },
                new QueueTriggerMetrics { QueueLength = 40, QueueTime = TimeSpan.FromMilliseconds(400), Timestamp = timestamp.AddSeconds(15) },
                new QueueTriggerMetrics { QueueLength = 20, QueueTime = TimeSpan.FromMilliseconds(400), Timestamp = timestamp.AddSeconds(15) },
                new QueueTriggerMetrics { QueueLength = 10, QueueTime = TimeSpan.FromMilliseconds(400), Timestamp = timestamp.AddSeconds(15) }
            };

            var status = _scaleMonitor.GetScaleStatus(context);

            Assert.AreEqual(ScaleVote.ScaleIn, status.Vote);

            var logs = _loggerProvider.GetAllLogMessages().ToArray();
            var log = logs[0];
            Assert.AreEqual(Microsoft.Extensions.Logging.LogLevel.Information, log.Level);
            Assert.AreEqual("Queue length is decreasing for 'testqueue'", log.FormattedMessage);
        }

        [Test]
        public void GetScaleStatus_QueueTimeDecreasing_ReturnsVote_ScaleIn()
        {
            var context = new ScaleStatusContext<QueueTriggerMetrics>
            {
                WorkerCount = 1
            };
            var timestamp = DateTime.UtcNow;
            context.Metrics = new List<QueueTriggerMetrics>
            {
                new QueueTriggerMetrics { QueueLength = 100, QueueTime = TimeSpan.FromSeconds(5), Timestamp = timestamp.AddSeconds(15) },
                new QueueTriggerMetrics { QueueLength = 100, QueueTime = TimeSpan.FromSeconds(4), Timestamp = timestamp.AddSeconds(15) },
                new QueueTriggerMetrics { QueueLength = 100, QueueTime = TimeSpan.FromSeconds(3), Timestamp = timestamp.AddSeconds(15) },
                new QueueTriggerMetrics { QueueLength = 100, QueueTime = TimeSpan.FromSeconds(2), Timestamp = timestamp.AddSeconds(15) },
                new QueueTriggerMetrics { QueueLength = 100, QueueTime = TimeSpan.FromSeconds(1), Timestamp = timestamp.AddSeconds(15) },
                new QueueTriggerMetrics { QueueLength = 100, QueueTime = TimeSpan.FromMilliseconds(100), Timestamp = timestamp.AddSeconds(15) }
            };

            var status = _scaleMonitor.GetScaleStatus(context);

            Assert.AreEqual(ScaleVote.ScaleIn, status.Vote);

            var logs = _loggerProvider.GetAllLogMessages().ToArray();
            var log = logs[0];
            Assert.AreEqual(Microsoft.Extensions.Logging.LogLevel.Information, log.Level);
            Assert.AreEqual("Queue time is decreasing for 'testqueue'", log.FormattedMessage);
        }

        [Test]
        public void GetScaleStatus_QueueSteady_ReturnsVote_None()
        {
            var context = new ScaleStatusContext<QueueTriggerMetrics>
            {
                WorkerCount = 2
            };
            var timestamp = DateTime.UtcNow;
            context.Metrics = new List<QueueTriggerMetrics>
            {
                new QueueTriggerMetrics { QueueLength = 1500, QueueTime = TimeSpan.FromSeconds(1), Timestamp = timestamp.AddSeconds(15) },
                new QueueTriggerMetrics { QueueLength = 1600, QueueTime = TimeSpan.FromSeconds(1), Timestamp = timestamp.AddSeconds(15) },
                new QueueTriggerMetrics { QueueLength = 1400, QueueTime = TimeSpan.FromSeconds(1), Timestamp = timestamp.AddSeconds(15) },
                new QueueTriggerMetrics { QueueLength = 1300, QueueTime = TimeSpan.FromSeconds(1), Timestamp = timestamp.AddSeconds(15) },
                new QueueTriggerMetrics { QueueLength = 1700, QueueTime = TimeSpan.FromSeconds(1), Timestamp = timestamp.AddSeconds(15) },
                new QueueTriggerMetrics { QueueLength = 1600, QueueTime = TimeSpan.FromSeconds(1), Timestamp = timestamp.AddSeconds(15) }
            };

            var status = _scaleMonitor.GetScaleStatus(context);

            Assert.AreEqual(ScaleVote.None, status.Vote);

            var logs = _loggerProvider.GetAllLogMessages().ToArray();
            var log = logs[0];
            Assert.AreEqual(Microsoft.Extensions.Logging.LogLevel.Information, log.Level);
            Assert.AreEqual("Queue 'testqueue' is steady", log.FormattedMessage);
        }

        [Test]
        public void GetScaleStatus_QueueIdle_ReturnsVote_ScaleOut()
        {
            var context = new ScaleStatusContext<QueueTriggerMetrics>
            {
                WorkerCount = 3
            };
            var timestamp = DateTime.UtcNow;
            context.Metrics = new List<QueueTriggerMetrics>
            {
                new QueueTriggerMetrics { QueueLength = 0, QueueTime = TimeSpan.Zero, Timestamp = timestamp.AddSeconds(15) },
                new QueueTriggerMetrics { QueueLength = 0, QueueTime = TimeSpan.Zero, Timestamp = timestamp.AddSeconds(15) },
                new QueueTriggerMetrics { QueueLength = 0, QueueTime = TimeSpan.Zero, Timestamp = timestamp.AddSeconds(15) },
                new QueueTriggerMetrics { QueueLength = 0, QueueTime = TimeSpan.Zero, Timestamp = timestamp.AddSeconds(15) },
                new QueueTriggerMetrics { QueueLength = 0, QueueTime = TimeSpan.Zero, Timestamp = timestamp.AddSeconds(15) },
                new QueueTriggerMetrics { QueueLength = 0, QueueTime = TimeSpan.Zero, Timestamp = timestamp.AddSeconds(15) }
            };

            var status = _scaleMonitor.GetScaleStatus(context);

            Assert.AreEqual(ScaleVote.ScaleIn, status.Vote);

            var logs = _loggerProvider.GetAllLogMessages().ToArray();
            var log = logs[0];
            Assert.AreEqual(Microsoft.Extensions.Logging.LogLevel.Information, log.Level);
            Assert.AreEqual("Queue 'testqueue' is idle", log.FormattedMessage);
        }

        [Test]
        public void GetScaleStatus_UnderSampleCountThreshold_ReturnsVote_None()
        {
            var context = new ScaleStatusContext<QueueTriggerMetrics>
            {
                WorkerCount = 1
            };
            context.Metrics = new List<QueueTriggerMetrics>
            {
                new QueueTriggerMetrics { QueueLength = 5, QueueTime = TimeSpan.FromSeconds(1), Timestamp = DateTime.UtcNow },
                new QueueTriggerMetrics { QueueLength = 10, QueueTime = TimeSpan.FromSeconds(1), Timestamp = DateTime.UtcNow }
            };

            var status = _scaleMonitor.GetScaleStatus(context);

            Assert.AreEqual(ScaleVote.None, status.Vote);
        }

        [Test]
        public async Task UpdatedQueueMessage_RetainsOriginalProperties()
        {
            QueueClient queue = Fixture.CreateNewQueue();
            QueueClient poisonQueue = Fixture.CreateNewQueue();

            var queuesOptions = new QueuesOptions { MaxDequeueCount = 2 };

            Mock<ITriggerExecutor<QueueMessage>> mockTriggerExecutor = new Mock<ITriggerExecutor<QueueMessage>>(MockBehavior.Strict);

            string messageContent = Guid.NewGuid().ToString();
            await queue.SendMessageAsync(messageContent);
            QueueMessage messageFromCloud = (await queue.ReceiveMessagesAsync(1)).Value.FirstOrDefault();
            var queueProcessorFactory = new DefaultQueueProcessorFactory();
            var queueProcessor = QueueListenerFactory.CreateQueueProcessor(queue, poisonQueue, NullLoggerFactory.Instance, queueProcessorFactory, queuesOptions, null);
            var mockConcurrencyManager = new Mock<ConcurrencyManager>(MockBehavior.Strict);

            QueueListener listener = new QueueListener(
                queue,
                poisonQueue,
                mockTriggerExecutor.Object,
                new WebJobsExceptionHandler(null),
                NullLoggerFactory.Instance,
                null,
                queuesOptions,
                queueProcessor,
                new FunctionDescriptor { Id = "TestFunction" },
                mockConcurrencyManager.Object,
                drainModeManager: null);

            mockTriggerExecutor
                .Setup(m => m.ExecuteAsync(It.IsAny<QueueMessage>(), It.IsAny<CancellationToken>()))
                .ReturnsAsync(new FunctionResult(false));

            await listener.ProcessMessageAsync(messageFromCloud, TimeSpan.FromMinutes(10), CancellationToken.None);

            // pull the message and process it again (to have it go through the poison queue flow)
            messageFromCloud = (await queue.ReceiveMessagesAsync(1)).Value.FirstOrDefault();
            Assert.AreEqual(2, messageFromCloud.DequeueCount);

            await listener.ProcessMessageAsync(messageFromCloud, TimeSpan.FromMinutes(10), CancellationToken.None);

            // Make sure the message was processed and deleted.
            QueueProperties queueProperties = await queue.GetPropertiesAsync();
            Assert.AreEqual(0, queueProperties.ApproximateMessagesCount);

            // The Listener has inserted a message to the poison queue.
            QueueProperties poisonQueueProperties = await poisonQueue.GetPropertiesAsync();
            Assert.AreEqual(1, poisonQueueProperties.ApproximateMessagesCount);

            mockTriggerExecutor.Verify(m => m.ExecuteAsync(It.IsAny<QueueMessage>(), It.IsAny<CancellationToken>()), Times.Exactly(2));
        }

        [Test]
        [RetryOnException(5, typeof(AssertionException))]
        public async Task RenewedQueueMessage_DeletesCorrectly()
        {
            QueueClient queue = Fixture.CreateNewQueue();

            Mock<ITriggerExecutor<QueueMessage>> mockTriggerExecutor = new Mock<ITriggerExecutor<QueueMessage>>(MockBehavior.Strict);

            string messageContent = Guid.NewGuid().ToString();
            await queue.SendMessageAsync(messageContent);
            QueueMessage messageFromCloud = await queue.ReceiveMessageAsync();

            var queuesOptions = new QueuesOptions();
            var queueProcessorFactory = new DefaultQueueProcessorFactory();
            var queueProcessor = QueueListenerFactory.CreateQueueProcessor(queue, null, _loggerFactory, queueProcessorFactory, queuesOptions, null);
            var mockConcurrencyManager = new Mock<ConcurrencyManager>(MockBehavior.Strict);
            QueueListener listener = new QueueListener(
                queue,
                null,
                mockTriggerExecutor.Object,
                new WebJobsExceptionHandler(null),
                _loggerFactory,
                null,
                queuesOptions,
                queueProcessor,
                new FunctionDescriptor { Id = "TestFunction" },
                mockConcurrencyManager.Object,
                drainModeManager: null);

            listener.MinimumVisibilityRenewalInterval = TimeSpan.FromSeconds(1);

            // Set up a function that sleeps to allow renewal
            mockTriggerExecutor
                .Setup(m => m.ExecuteAsync(It.Is<QueueMessage>(msg => msg.DequeueCount == 1), CancellationToken.None))
                .ReturnsAsync(() =>
                {
                    Thread.Sleep(4000);
                    return new FunctionResult(true);
                });

            // Renewal should happen at 2 seconds
            await listener.ProcessMessageAsync(messageFromCloud, TimeSpan.FromSeconds(4), CancellationToken.None);

            // Make sure the message was processed and deleted.
            await Task.Delay(TimeSpan.FromSeconds(10));
            messageFromCloud = await queue.ReceiveMessageAsync();
            Assert.IsNull(messageFromCloud);
        }

        [Test]
        public void CreateQueueProcessor_CreatesProcessorCorrectly()
        {
            QueueClient poisonQueue = Mock.Of<QueueClient>();
            bool poisonMessageHandlerInvoked = false;
            Mock<IMessageEnqueuedWatcher> watcherMock = new Mock<IMessageEnqueuedWatcher>();
            watcherMock.Setup(x => x.Notify(It.IsAny<string>())).Callback(() => poisonMessageHandlerInvoked = true);
            Mock<IQueueProcessorFactory> mockQueueProcessorFactory = new Mock<IQueueProcessorFactory>(MockBehavior.Strict);
            QueuesOptions queueConfig = new QueuesOptions
            {
                MaxDequeueCount = 7
            };
            QueueProcessor expectedQueueProcessor = null;
            bool processorFactoryInvoked = false;

            // create for a host queue - don't expect custom factory to be invoked
            QueueClient queue = new QueueClient(new Uri(string.Format("https://test.queue.core.windows.net/{0}", HostQueueNames.GetHostQueueName("12345"))));
            QueueProcessor queueProcessor = QueueListenerFactory.CreateQueueProcessor(queue, poisonQueue, _loggerFactory, mockQueueProcessorFactory.Object, queueConfig, watcherMock.Object) as QueueProcessor;
            Assert.False(processorFactoryInvoked);
            Assert.AreNotSame(expectedQueueProcessor, queueProcessor);
            queueProcessor.OnMessageAddedToPoisonQueueAsync(new PoisonMessageEventArgs(null, poisonQueue));
            Assert.True(poisonMessageHandlerInvoked);

            QueueProcessorOptions processorFactoryContext = null;
            mockQueueProcessorFactory.Setup(p => p.Create(It.IsAny<QueueProcessorOptions>()))
                .Callback<QueueProcessorOptions>((mockProcessorContext) =>
                {
                    processorFactoryInvoked = true;

                    Assert.AreSame(queue, mockProcessorContext.Queue);
                    Assert.AreSame(poisonQueue, mockProcessorContext.PoisonQueue);
                    Assert.AreEqual(queueConfig.MaxDequeueCount, mockProcessorContext.Options.MaxDequeueCount);
                    Assert.NotNull(mockProcessorContext.Logger);

                    processorFactoryContext = mockProcessorContext;
                })
                .Returns(() =>
                {
                    expectedQueueProcessor = new QueueProcessor(processorFactoryContext);
                    return expectedQueueProcessor;
                });

            // create for application queue - expect processor factory to be invoked
            poisonMessageHandlerInvoked = false;
            processorFactoryInvoked = false;
            queue = new QueueClient(new Uri("https://test.queue.core.windows.net/testqueue"));
            queueProcessor = QueueListenerFactory.CreateQueueProcessor(queue, poisonQueue, _loggerFactory, mockQueueProcessorFactory.Object, queueConfig, watcherMock.Object) as QueueProcessor;
            Assert.True(processorFactoryInvoked);
            Assert.AreSame(expectedQueueProcessor, queueProcessor);
            queueProcessor.OnMessageAddedToPoisonQueueAsync(new PoisonMessageEventArgs(null, poisonQueue));
            Assert.True(poisonMessageHandlerInvoked);

            // if poison message watcher not specified, event not subscribed to
            poisonMessageHandlerInvoked = false;
            processorFactoryInvoked = false;
            queueProcessor = QueueListenerFactory.CreateQueueProcessor(queue, poisonQueue, _loggerFactory, mockQueueProcessorFactory.Object, queueConfig, null) as QueueProcessor;
            Assert.True(processorFactoryInvoked);
            Assert.AreSame(expectedQueueProcessor, queueProcessor);
            queueProcessor.OnMessageAddedToPoisonQueueAsync(new PoisonMessageEventArgs(null, poisonQueue));
            Assert.False(poisonMessageHandlerInvoked);
        }

        [Test]
        public async Task ProcessMessageAsync_Success()
        {
            CancellationToken cancellationToken = new CancellationToken();
            FunctionResult result = new FunctionResult(true);
            _mockQueueProcessor.Setup(p => p.BeginProcessingMessageAsync(_queueMessage, It.IsAny<CancellationToken>())).ReturnsAsync(true);
            _mockTriggerExecutor.Setup(p => p.ExecuteAsync(_queueMessage, It.IsAny<CancellationToken>())).ReturnsAsync(result);
            _mockQueueProcessor.Setup(p => p.CompleteProcessingMessageAsync(_queueMessage, result)).Returns(Task.FromResult(true));

            await _listener.ProcessMessageAsync(_queueMessage, TimeSpan.FromMinutes(10), cancellationToken);
        }

        [Test]
        public async Task GetMessages_QueueCheckThrowsTransientError_ReturnsBackoffResult()
        {
            CancellationToken cancellationToken = new CancellationToken();
            _mockQueue.Setup(x => x.ExistsAsync(It.IsAny<CancellationToken>())).ReturnsAsync(Response.FromValue(true, null));
            var exception = new RequestFailedException(
                503,
                string.Empty,
                string.Empty,
                new Exception());

            _mockQueue.Setup(p => p.ReceiveMessagesAsync(It.IsAny<int>(), It.IsAny<TimeSpan>(), It.IsAny<CancellationToken>())).Throws(exception);

            var result = await _listener.ExecuteAsync(cancellationToken);
            Assert.NotNull(result);
            await result.Wait;
        }

        [Test]
        public async Task GetMessages_ChecksQueueExistence_UntilQueueExists()
        {
            var cancellationToken = new CancellationToken();
            bool queueExists = false;
            _mockQueue.Setup(p => p.ExistsAsync(It.IsAny<CancellationToken>()))
                .ReturnsAsync(() => Response.FromValue(queueExists, new MockResponse(queueExists ? 200 : 404)));
            _mockQueue.Setup(p => p.ReceiveMessagesAsync(It.IsAny<int>(), It.IsAny<TimeSpan>(), It.IsAny<CancellationToken>()))
                .ReturnsAsync(Response.FromValue(new QueueMessage[0], new MockResponse(200)));

            int numIterations = 5;
            int numFailedExistenceChecks = 2;
            for (int i = 0; i < numIterations; i++)
            {
                if (i >= numFailedExistenceChecks)
                {
                    // after the second failed check, simulate the queue
                    // being added
                    queueExists = true;
                }

                var result = await _listener.ExecuteAsync(cancellationToken);
                await result.Wait;
            }

            _mockQueue.Verify(p => p.ExistsAsync(It.IsAny<CancellationToken>()), Times.Exactly(numIterations - numFailedExistenceChecks));
            _mockQueue.Verify(p => p.ReceiveMessagesAsync(It.IsAny<int>(), It.IsAny<TimeSpan>(), It.IsAny<CancellationToken>()), Times.Exactly(numIterations - numFailedExistenceChecks));
        }

        [Test]
        public async Task GetMessages_ResetsQueueExistenceCheck_OnException()
        {
            var cancellationToken = new CancellationToken();
            _mockQueue.Setup(p => p.ExistsAsync(It.IsAny<CancellationToken>())).ReturnsAsync(() => Response.FromValue(true, null));
            var exception = new RequestFailedException(
                503,
                string.Empty,
                string.Empty,
                new Exception());
            _mockQueue.Setup(p => p.ReceiveMessagesAsync(It.IsAny<int>(), It.IsAny<TimeSpan>(), It.IsAny<CancellationToken>())).Throws(exception);

            for (int i = 0; i < 5; i++)
            {
                var result = await _listener.ExecuteAsync(cancellationToken);
                await result.Wait;
            }

            _mockQueue.Verify(p => p.ExistsAsync(It.IsAny<CancellationToken>()), Times.Exactly(5));
            _mockQueue.Verify(p => p.ReceiveMessagesAsync(It.IsAny<int>(), It.IsAny<TimeSpan>(), It.IsAny<CancellationToken>()), Times.Exactly(5));
        }

        [Test]
        public async Task ProcessMessageAsync_QueueBeginProcessingMessageReturnsFalse_MessageNotProcessed()
        {
            CancellationToken cancellationToken = new CancellationToken();
            _mockQueueProcessor.Setup(p => p.BeginProcessingMessageAsync(_queueMessage, It.IsAny<CancellationToken>())).ReturnsAsync(false);

            await _listener.ProcessMessageAsync(_queueMessage, TimeSpan.FromMinutes(10), cancellationToken);
        }

        [Test]
        public async Task ProcessMessageAsync_FunctionInvocationFails()
        {
            CancellationToken cancellationToken = new CancellationToken();
            FunctionResult result = new FunctionResult(false);
            _mockQueueProcessor.Setup(p => p.BeginProcessingMessageAsync(_queueMessage, It.IsAny<CancellationToken>())).ReturnsAsync(true);
            _mockTriggerExecutor.Setup(p => p.ExecuteAsync(_queueMessage, It.IsAny<CancellationToken>())).ReturnsAsync(result);
            _mockQueueProcessor.Setup(p => p.CompleteProcessingMessageAsync(_queueMessage, result)).Returns(Task.FromResult(true));

            await _listener.ProcessMessageAsync(_queueMessage, TimeSpan.FromMinutes(10), cancellationToken);
        }

        [Test]
        public async Task CompleteProcessingMessageAsync_PassesShutdownCancellationToken()
        {
            var systemShutdownCts = new CancellationTokenSource();
            QueueProcessorOptions options = new QueueProcessorOptions(_mockQueue.Object, _loggerFactory, _queuesOptions);
            var testQueueProcessor = new TestQueueProcessor(options);

            _mockTriggerExecutor.Setup(x => x.ExecuteAsync(It.IsAny<QueueMessage>(), It.IsAny<CancellationToken>()))
                               .ReturnsAsync(new FunctionResult(true));

            var exceptionHandlerMock = new Mock<IWebJobsExceptionHandler>();

            var listener = new QueueListener(
               _mockQueue.Object,
               null,
               _mockTriggerExecutor.Object,
               _mockExceptionDispatcher.Object,
               _loggerFactory,
               null,
               _queuesOptions,
               testQueueProcessor,
               new FunctionDescriptor { Id = TestFunctionId },
               null,
               drainModeManager: null);

            SetCancellationToken(listener, systemShutdownCts, "_shutdownCancellationTokenSource");

            // Act
            await listener.ProcessMessageAsync(_queueMessage, TimeSpan.FromMinutes(2), CancellationToken.None);

            Assert.AreEqual(systemShutdownCts.Token, testQueueProcessor.CapturedDeleteToken);
        }

        [Test]
        public async Task StopAsync_WhenDrainModeNotEnabled_ExecutionCancellationTokenIsCanceled()
        {
            var drainModeManagerMock = new Mock<IDrainModeManager>();
            drainModeManagerMock.Setup(d => d.IsDrainModeEnabled).Returns(false);
            var executionCancellationTokenSource = new CancellationTokenSource();

            var listener = new QueueListener(
                _mockQueue.Object,
                null,
                _mockTriggerExecutor.Object,
                _mockExceptionDispatcher.Object,
                _loggerFactory,
                null,
                _queuesOptions,
                _mockQueueProcessor.Object,
                new FunctionDescriptor { Id = TestFunctionId },
                null,
                drainModeManager: drainModeManagerMock.Object);

            SetCancellationToken(listener, executionCancellationTokenSource, "_executionCancellationTokenSource");

            // Act
            await listener.StartAsync(CancellationToken.None);
            await listener.StopAsync(CancellationToken.None);

            // Assert
            Assert.IsTrue(executionCancellationTokenSource.Token.IsCancellationRequested, "Execution token should be canceled when drain mode is not enabled.");
        }

        [Test]
        public async Task StopAsync_WhenDrainModeEnabled_ExecutionCancellationTokenIsNotCanceled()
        {
            // Arrange
            var drainModeManagerMock = new Mock<IDrainModeManager>();
            drainModeManagerMock.Setup(d => d.IsDrainModeEnabled).Returns(true);
            var executionCancellationTokenSource = new CancellationTokenSource();

            var listener = new QueueListener(
                _mockQueue.Object,
                null,
                _mockTriggerExecutor.Object,
                _mockExceptionDispatcher.Object,
                _loggerFactory,
                null,
                _queuesOptions,
                _mockQueueProcessor.Object,
                new FunctionDescriptor { Id = TestFunctionId },
                null,
                drainModeManager: drainModeManagerMock.Object);

            SetCancellationToken(listener, executionCancellationTokenSource, "_executionCancellationTokenSource");

            // Act
            await listener.StartAsync(CancellationToken.None);
            await listener.StopAsync(CancellationToken.None);

            // Assert
            Assert.IsFalse(executionCancellationTokenSource.Token.IsCancellationRequested, "Execution token should not be canceled when drain mode is enabled.");
        }

        [Test]
        public async Task StopAsync_ActivatesCancellation_WhenDrainModeManagerNull()
        {
            // Arrange
            var executionCancellationTokenSource = new CancellationTokenSource();

            var listener = new QueueListener(
               _mockQueue.Object,
               null,
               _mockTriggerExecutor.Object,
               _mockExceptionDispatcher.Object,
               _loggerFactory,
               null,
               _queuesOptions,
               _mockQueueProcessor.Object,
               new FunctionDescriptor { Id = TestFunctionId },
               null,
               drainModeManager: null);

            SetCancellationToken(listener, executionCancellationTokenSource, "_executionCancellationTokenSource");

            // Act
            await listener.StartAsync(CancellationToken.None);

            await listener.StopAsync(CancellationToken.None);

            // Assert
            Assert.IsTrue(executionCancellationTokenSource.Token.IsCancellationRequested, "Execution token should be canceled when drain mode manager is null.");
        }

<<<<<<< HEAD
        // Removed SetCancellationToken method as reflection is no longer needed.
=======
        private static void SetCancellationToken(QueueListener listener, CancellationTokenSource cts, string fieldName)
        {
            var shutdownTokenField = typeof(QueueListener).GetField(fieldName, BindingFlags.NonPublic | BindingFlags.Instance);
            shutdownTokenField.SetValue(listener, cts);
        }
>>>>>>> c3fb5ffb

        [Test]
        public void Get_TargetScale_IsNotNull()
        {
            var concurrencyOptions = new ConcurrencyOptions
            {
                DynamicConcurrencyEnabled = true
            };
            var throttleStatus = new ConcurrencyThrottleAggregateStatus { State = ThrottleState.Disabled };
            var optionsWrapper = new OptionsWrapper<ConcurrencyOptions>(concurrencyOptions);
            var mockConcurrencyThrottleManager = new Mock<IConcurrencyThrottleManager>(MockBehavior.Strict);
            mockConcurrencyThrottleManager.Setup(p => p.GetStatus()).Returns(() => throttleStatus);
            var concurrencyManager = new ConcurrencyManager(optionsWrapper, _loggerFactory, mockConcurrencyThrottleManager.Object);
            var localListener = new QueueListener(
                _mockQueue.Object,
                null,
                _mockTriggerExecutor.Object,
                _mockExceptionDispatcher.Object,
                _loggerFactory,
                null,
                _queuesOptions,
                _mockQueueProcessor.Object,
                new FunctionDescriptor { Id = TestFunctionId },
                concurrencyManager,
                drainModeManager: null);

            var result = localListener.GetTargetScaler();
            Assert.IsNotNull(result);
        }

        public class TestFixture : IDisposable
        {
            private const string TestQueuePrefix = "queuelistenertests";

            public TestFixture()
            {
                // Create a default host to get some default services
                IHost host = new HostBuilder()
                    .ConfigureDefaultTestHost(b =>
                    {
                        b.AddAzureStorageQueues();
                    })
                    .Build();

                var queueServiceClientProvider = host.Services.GetRequiredService<QueueServiceClientProvider>();
                QueueClient = queueServiceClientProvider.GetHost();

                string queueName = string.Format("{0}-{1}", TestQueuePrefix, Guid.NewGuid());
                Queue = QueueClient.GetQueueClient(queueName);
                Queue.CreateIfNotExistsAsync().Wait();

                string poisonQueueName = string.Format("{0}-poison", queueName);
                PoisonQueue = QueueClient.GetQueueClient(poisonQueueName);
                PoisonQueue.CreateIfNotExistsAsync().Wait();
            }

            public QueueClient Queue
            {
                get;
                private set;
            }

            public QueueClient PoisonQueue
            {
                get;
                private set;
            }

            public QueueServiceClient QueueClient
            {
                get;
                private set;
            }

            public QueueClient CreateNewQueue()
            {
                string queueName = string.Format("{0}-{1}", TestQueuePrefix, Guid.NewGuid());
                var queue = QueueClient.GetQueueClient(queueName);
                queue.CreateIfNotExistsAsync().Wait();
                return queue;
            }

            public void Dispose()
            {
                var result = QueueClient.GetQueues(prefix: TestQueuePrefix);
                var tasks = new List<Task>();

                foreach (var queue in result)
                {
                    tasks.Add(QueueClient.GetQueueClient(queue.Name).DeleteAsync());
                }

                Task.WaitAll(tasks.ToArray());
            }
        }
    }
}<|MERGE_RESOLUTION|>--- conflicted
+++ resolved
@@ -774,16 +774,6 @@
             Assert.IsTrue(executionCancellationTokenSource.Token.IsCancellationRequested, "Execution token should be canceled when drain mode manager is null.");
         }
 
-<<<<<<< HEAD
-        // Removed SetCancellationToken method as reflection is no longer needed.
-=======
-        private static void SetCancellationToken(QueueListener listener, CancellationTokenSource cts, string fieldName)
-        {
-            var shutdownTokenField = typeof(QueueListener).GetField(fieldName, BindingFlags.NonPublic | BindingFlags.Instance);
-            shutdownTokenField.SetValue(listener, cts);
-        }
->>>>>>> c3fb5ffb
-
         [Test]
         public void Get_TargetScale_IsNotNull()
         {
