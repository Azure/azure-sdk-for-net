--- conflicted
+++ resolved
@@ -77,11 +77,6 @@
         [EditorBrowsable(EditorBrowsableState.Never)]
         public static IWebJobsBuilder AddAzureStorageQueuesScaleForTrigger(this IWebJobsBuilder builder, TriggerMetadata triggerMetadata)
         {
-<<<<<<< HEAD
-            builder.Services.AddSingleton(serviceProvider => new QueueScalerProvider(serviceProvider, triggerMetadata));
-            builder.Services.AddSingleton<IScaleMonitorProvider>(serviceProvider => serviceProvider.GetRequiredService<QueueScalerProvider>());
-            builder.Services.AddSingleton<ITargetScalerProvider>(serviceProvider => serviceProvider.GetRequiredService<QueueScalerProvider>());
-=======
             // We need to register an instance of QueueScalerProvider in the DI container and then map it to the interfaces IScaleMonitorProvider and ITargetScalerProvider.
             // Since there can be more than one instance of QueueScalerProvider, we have to store a reference to the created instance to filter it out later.
             QueueScalerProvider queueScalerProvider = null;
@@ -92,7 +87,6 @@
             });
             builder.Services.AddSingleton<IScaleMonitorProvider>(serviceProvider => serviceProvider.GetServices<QueueScalerProvider>().Single(x => x == queueScalerProvider));
             builder.Services.AddSingleton<ITargetScalerProvider>(serviceProvider => serviceProvider.GetServices<QueueScalerProvider>().Single(x => x == queueScalerProvider));
->>>>>>> 4db78622
 
             return builder;
         }
