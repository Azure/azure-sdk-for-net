# Release History

## 5.4.0-beta.1 (Unreleased)
### Bugs Fixed
<<<<<<< HEAD
- Rely on PeekMessagesAsync when calculating message queue length
- Fixing target base scale instance concurrency for queues

=======
- When grabbing Queue Metrics for amount of messages, will now use the QueueTriggerMetrics.QueueLength instead of the ApproximateMessagesCount for less stale metrics.
>>>>>>> 8dd8d775
### Other Changes

## 5.3.0 (2024-04-18)
- Includes all features from 5.3.0-beta.1.
- Bumped Azure.Identity dependency to 1.11.1 to resolve secruity vulnerability.

## 5.3.0-beta.1 (2024-04-15)
- When binding to a CancellationToken, the token will no longer be signaled when in Drain Mode. To detect if the function app is in Drain Mode, use dependency injection to inject the IDrainModeManager, and check the IsDrainModeEnabled property.

## 5.2.1 (2023-12-12)
- This release contains bug fixes to improve quality.

## 5.2.0 (2023-09-25)
- This release contains bug fixes to improve quality.

## 5.1.3 (2023-06-26)
- Trigger binding support for ParameterBindingData reference type

## 5.1.2 (2023-04-27)
- Bumped Azure.Storage.Queue depedency to 12.14.0

## 5.1.1 (2023-03-24)
- Bumped Azure.Core dependency from 1.28 and 1.30, fixing issue with headers being non-resilient to double dispose of the request.

## 5.1.0 (2023-02-21)
- Includes all features from 5.1.0-beta.1.
- Added Target Based Scaling support for Storage Queues and Blobs

## 5.1.0-beta.1 (2023-02-07)
- Added logging for details of a storage queue listener on start/stop operations.

## 5.0.1 (2022-05-02)
- Fixed queue message is not removed from the queue after stopping QueueListener. (#28156)

## 5.0.0 (2021-10-26)
- General availability of Microsoft.Azure.WebJobs.Extensions.Storage.Queues 5.0.0.
- Change `QueueProcessor.MessageAddedToPoisonQueue` to async event and rename to `QueueProcessor.MessageAddedToPoisonQueueAsync`.
- QueuesOptions.MaxPollingInterval other than default is now honored in "Development" environment.
- Adding Dynamic Concurrency support.
- Fix bug where dynamic SKU is not recognized correctly.

## 5.0.0-beta.5 (2021-07-09)
- Fixed bug where QueueTrigger would fail to renew ownership of message if function runs for long period of time (i.e. 15 minutes and longer).

## 5.0.0-beta.4 (2021-05-18)
- Fixed bug where custom implementations of `IQueueProcessorFactory` could overwrite each other settings.
- Added new configuration formats so extensions that need multiple storage services can specify them in one connection configuration.

Sample config:
```json
{
    "MyStorageConnection1": {
        "blobServiceUri": "https://<my_account>.blob.core.windows.net",
        "queueServiceUri": "https://<my_account>.queue.core.windows.net"
    },

    "MyStorageConnection2": {
        "accountName": "<my_account>"
    }
}
```

## 5.0.0-beta.3 (2021-03-09)

### Breaking Changes

- The configuration section name for URI configuration was changed from `endpoint` to `serviceUri` to be consistent with other clients.

In case of JSON, from:
```json
{
    "MyConnection": {
        "endpoint": "https://<my_account>.blob.core.windows.net"
    }
}
```

To
```json
{
    "MyConnection": {
        "serviceUri": "https://<my_account>.blob.core.windows.net"
    }
}
```

Or using environment variables, from:
```
MyConnection__endpoint=https://<my_account>.blob.core.windows.net
```
To
```
MyConnection__serviceUri=https://<my_account>.blob.core.windows.net
```


## 5.0.0-beta.2 (2021-02-09)

### Major changes and features 
- This version Base64-encodes/decodes queue messages by default. This reverses the breaking change in 5.0.0-beta1, and preserves compability with previous major versions. This behavior can be changed by setting `QueuesOptions.MessageEncoding`. For example, to configure Azure Functions to perform no base64 encoding/decoding, specify the following in host.json

```
  "extensions": {
    "queues": {
      "messageEncoding": "none"
    }
  }
```

## 5.0.0-beta.1 (2020-11-10)

This is the first preview of the next generation of `Microsoft.Azure.WebJobs.Extension.Storage` which has been integrated with latest Azure Storage SDK that follows the [Azure SDK Design Guidelines for .NET](https://azure.github.io/azure-sdk/dotnet_introduction.html) which provide a number of core capabilities that are shared amongst all Azure SDKs, including the intuitive Azure Identity library, an HTTP Pipeline with custom policies, error-handling, distributed tracing, and much more.

The `Microsoft.Azure.WebJobs.Extension.Storage.Queues` offers drop-in replacement for scenarios where `Queue` and `QueueTrigger` attributes were bound to BCL types or user defined POCOs. Advanced scenarios like binding to Azure Storage Queues SDK types or using `QueueProcessor` may require code changes.

This is a Public Preview version, so expect incompatible changes in subsequent releases as we improve the product. To provide feedback, please submit an issue in our [Azure SDK for .NET GitHub repo](https://github.com/Azure/azure-sdk-for-net/issues).

### Major changes and features 
- The extension has been split per storage service, i.e. `Microsoft.Azure.WebJobs.Extension.Storage.Queues` has been created.
- The extension uses V12 Azure Storage SDK.
- Added support for token credential authentication using Azure.Identity library, including support for managed identity and client secret credentials.
- This version does not Base64-encode queue messages. Support for that is planned for future releases. <|MERGE_RESOLUTION|>--- conflicted
+++ resolved
@@ -1,15 +1,11 @@
 # Release History
 
 ## 5.4.0-beta.1 (Unreleased)
+
 ### Bugs Fixed
-<<<<<<< HEAD
 - Rely on PeekMessagesAsync when calculating message queue length
 - Fixing target base scale instance concurrency for queues
-
-=======
 - When grabbing Queue Metrics for amount of messages, will now use the QueueTriggerMetrics.QueueLength instead of the ApproximateMessagesCount for less stale metrics.
->>>>>>> 8dd8d775
-### Other Changes
 
 ## 5.3.0 (2024-04-18)
 - Includes all features from 5.3.0-beta.1.
