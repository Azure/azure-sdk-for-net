--- conflicted
+++ resolved
@@ -8,13 +8,10 @@
 
 ### Bugs Fixed
 
-<<<<<<< HEAD
 Modify the deserialization method of BillingReservationData to correctly convert the int type received from the service to the enum type required by the SDK. Issue at https://github.com/Azure/azure-sdk-for-net/issues/48199.
 
 Added detection for empty string in the return value of createdByPrincipalTenantId in BillingRoleAssignmentProperties. Issue at https://github.com/Azure/azure-sdk-for-net/issues/47341.
 
-=======
->>>>>>> 3fc1babb
 ### Other Changes
 
 ## 1.2.1 (2025-03-11)
