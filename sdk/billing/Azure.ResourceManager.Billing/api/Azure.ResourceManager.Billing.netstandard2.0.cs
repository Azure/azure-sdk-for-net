--- conflicted
+++ resolved
@@ -1,15 +1,5 @@
 namespace Azure.ResourceManager.Billing
 {
-    public abstract partial class BasePaymentMethodResource : Azure.ResourceManager.ArmResource
-    {
-        protected BasePaymentMethodResource() { }
-        public virtual Azure.ResourceManager.Billing.PaymentMethodData Data { get { throw null; } }
-        public virtual bool HasData { get { throw null; } }
-        public Azure.Response<Azure.ResourceManager.Billing.BasePaymentMethodResource> Get(System.Threading.CancellationToken cancellationToken = default(System.Threading.CancellationToken)) { throw null; }
-        public System.Threading.Tasks.Task<Azure.Response<Azure.ResourceManager.Billing.BasePaymentMethodResource>> GetAsync(System.Threading.CancellationToken cancellationToken = default(System.Threading.CancellationToken)) { throw null; }
-        protected abstract Azure.Response<Azure.ResourceManager.Billing.BasePaymentMethodResource> GetCore(System.Threading.CancellationToken cancellationToken = default(System.Threading.CancellationToken));
-        protected abstract System.Threading.Tasks.Task<Azure.Response<Azure.ResourceManager.Billing.BasePaymentMethodResource>> GetCoreAsync(System.Threading.CancellationToken cancellationToken = default(System.Threading.CancellationToken));
-    }
     public partial class BillingAccountPaymentMethodCollection : Azure.ResourceManager.ArmCollection, System.Collections.Generic.IAsyncEnumerable<Azure.ResourceManager.Billing.BillingAccountPaymentMethodResource>, System.Collections.Generic.IEnumerable<Azure.ResourceManager.Billing.BillingAccountPaymentMethodResource>, System.Collections.IEnumerable
     {
         protected BillingAccountPaymentMethodCollection() { }
@@ -23,20 +13,15 @@
         System.Collections.Generic.IEnumerator<Azure.ResourceManager.Billing.BillingAccountPaymentMethodResource> System.Collections.Generic.IEnumerable<Azure.ResourceManager.Billing.BillingAccountPaymentMethodResource>.GetEnumerator() { throw null; }
         System.Collections.IEnumerator System.Collections.IEnumerable.GetEnumerator() { throw null; }
     }
-    public partial class BillingAccountPaymentMethodResource : Azure.ResourceManager.Billing.BasePaymentMethodResource
+    public partial class BillingAccountPaymentMethodResource : Azure.ResourceManager.ArmResource
     {
         public static readonly Azure.Core.ResourceType ResourceType;
         protected BillingAccountPaymentMethodResource() { }
-<<<<<<< HEAD
-=======
         public virtual Azure.ResourceManager.Billing.BillingPaymentMethodData Data { get { throw null; } }
         public virtual bool HasData { get { throw null; } }
->>>>>>> ee6a8fc2
         public static Azure.Core.ResourceIdentifier CreateResourceIdentifier(string billingAccountName, string paymentMethodName) { throw null; }
-        public new Azure.Response<Azure.ResourceManager.Billing.BillingAccountPaymentMethodResource> Get(System.Threading.CancellationToken cancellationToken = default(System.Threading.CancellationToken)) { throw null; }
-        public new System.Threading.Tasks.Task<Azure.Response<Azure.ResourceManager.Billing.BillingAccountPaymentMethodResource>> GetAsync(System.Threading.CancellationToken cancellationToken = default(System.Threading.CancellationToken)) { throw null; }
-        protected override Azure.Response<Azure.ResourceManager.Billing.BasePaymentMethodResource> GetCore(System.Threading.CancellationToken cancellationToken = default(System.Threading.CancellationToken)) { throw null; }
-        protected override System.Threading.Tasks.Task<Azure.Response<Azure.ResourceManager.Billing.BasePaymentMethodResource>> GetCoreAsync(System.Threading.CancellationToken cancellationToken = default(System.Threading.CancellationToken)) { throw null; }
+        public virtual Azure.Response<Azure.ResourceManager.Billing.BillingAccountPaymentMethodResource> Get(System.Threading.CancellationToken cancellationToken = default(System.Threading.CancellationToken)) { throw null; }
+        public virtual System.Threading.Tasks.Task<Azure.Response<Azure.ResourceManager.Billing.BillingAccountPaymentMethodResource>> GetAsync(System.Threading.CancellationToken cancellationToken = default(System.Threading.CancellationToken)) { throw null; }
     }
     public static partial class BillingExtensions
     {
@@ -270,80 +255,8 @@
         public virtual System.Threading.Tasks.Task<Azure.ResourceManager.ArmOperation<Azure.ResourceManager.Billing.BillingSubscriptionResource>> SplitAsync(Azure.WaitUntil waitUntil, Azure.ResourceManager.Billing.Models.BillingSubscriptionSplitContent content, System.Threading.CancellationToken cancellationToken = default(System.Threading.CancellationToken)) { throw null; }
         public virtual Azure.ResourceManager.ArmOperation<Azure.ResourceManager.Billing.BillingSubscriptionResource> Update(Azure.WaitUntil waitUntil, Azure.ResourceManager.Billing.BillingSubscriptionData data, System.Threading.CancellationToken cancellationToken = default(System.Threading.CancellationToken)) { throw null; }
         public virtual System.Threading.Tasks.Task<Azure.ResourceManager.ArmOperation<Azure.ResourceManager.Billing.BillingSubscriptionResource>> UpdateAsync(Azure.WaitUntil waitUntil, Azure.ResourceManager.Billing.BillingSubscriptionData data, System.Threading.CancellationToken cancellationToken = default(System.Threading.CancellationToken)) { throw null; }
-<<<<<<< HEAD
-        public virtual Azure.Response<Azure.ResourceManager.Billing.Models.ValidateMoveBillingSubscriptionEligibilityResult> ValidateMoveEligibility(Azure.ResourceManager.Billing.Models.MoveBillingSubscriptionRequest moveBillingSubscriptionRequest, System.Threading.CancellationToken cancellationToken = default(System.Threading.CancellationToken)) { throw null; }
-        public virtual System.Threading.Tasks.Task<Azure.Response<Azure.ResourceManager.Billing.Models.ValidateMoveBillingSubscriptionEligibilityResult>> ValidateMoveEligibilityAsync(Azure.ResourceManager.Billing.Models.MoveBillingSubscriptionRequest moveBillingSubscriptionRequest, System.Threading.CancellationToken cancellationToken = default(System.Threading.CancellationToken)) { throw null; }
-    }
-    public partial class PaymentMethodCollection : Azure.ResourceManager.ArmCollection, System.Collections.Generic.IAsyncEnumerable<Azure.ResourceManager.Billing.PaymentMethodResource>, System.Collections.Generic.IEnumerable<Azure.ResourceManager.Billing.PaymentMethodResource>, System.Collections.IEnumerable
-    {
-        protected PaymentMethodCollection() { }
-        public virtual Azure.Response<bool> Exists(string paymentMethodName, System.Threading.CancellationToken cancellationToken = default(System.Threading.CancellationToken)) { throw null; }
-        public virtual System.Threading.Tasks.Task<Azure.Response<bool>> ExistsAsync(string paymentMethodName, System.Threading.CancellationToken cancellationToken = default(System.Threading.CancellationToken)) { throw null; }
-        public virtual Azure.Response<Azure.ResourceManager.Billing.PaymentMethodResource> Get(string paymentMethodName, System.Threading.CancellationToken cancellationToken = default(System.Threading.CancellationToken)) { throw null; }
-        public virtual Azure.Pageable<Azure.ResourceManager.Billing.PaymentMethodResource> GetAll(System.Threading.CancellationToken cancellationToken = default(System.Threading.CancellationToken)) { throw null; }
-        public virtual Azure.AsyncPageable<Azure.ResourceManager.Billing.PaymentMethodResource> GetAllAsync(System.Threading.CancellationToken cancellationToken = default(System.Threading.CancellationToken)) { throw null; }
-        public virtual System.Threading.Tasks.Task<Azure.Response<Azure.ResourceManager.Billing.PaymentMethodResource>> GetAsync(string paymentMethodName, System.Threading.CancellationToken cancellationToken = default(System.Threading.CancellationToken)) { throw null; }
-        System.Collections.Generic.IAsyncEnumerator<Azure.ResourceManager.Billing.PaymentMethodResource> System.Collections.Generic.IAsyncEnumerable<Azure.ResourceManager.Billing.PaymentMethodResource>.GetAsyncEnumerator(System.Threading.CancellationToken cancellationToken) { throw null; }
-        System.Collections.Generic.IEnumerator<Azure.ResourceManager.Billing.PaymentMethodResource> System.Collections.Generic.IEnumerable<Azure.ResourceManager.Billing.PaymentMethodResource>.GetEnumerator() { throw null; }
-        System.Collections.IEnumerator System.Collections.IEnumerable.GetEnumerator() { throw null; }
-    }
-    public partial class PaymentMethodData : Azure.ResourceManager.Models.ResourceData
-    {
-        public PaymentMethodData() { }
-        public string AccountHolderName { get { throw null; } }
-        public string DisplayName { get { throw null; } }
-        public string Expiration { get { throw null; } }
-        public Azure.ResourceManager.Billing.Models.PaymentMethodFamily? Family { get { throw null; } set { } }
-        public string LastFourDigits { get { throw null; } }
-        public System.Collections.Generic.IList<Azure.ResourceManager.Billing.Models.PaymentMethodLogo> Logos { get { throw null; } }
-        public Azure.ResourceManager.Billing.Models.PaymentMethodStatus? Status { get { throw null; } set { } }
-        public string TypePropertiesType { get { throw null; } }
-    }
-    public partial class PaymentMethodLinkCollection : Azure.ResourceManager.ArmCollection, System.Collections.Generic.IAsyncEnumerable<Azure.ResourceManager.Billing.PaymentMethodLinkResource>, System.Collections.Generic.IEnumerable<Azure.ResourceManager.Billing.PaymentMethodLinkResource>, System.Collections.IEnumerable
-    {
-        protected PaymentMethodLinkCollection() { }
-        public virtual Azure.Response<bool> Exists(string paymentMethodName, System.Threading.CancellationToken cancellationToken = default(System.Threading.CancellationToken)) { throw null; }
-        public virtual System.Threading.Tasks.Task<Azure.Response<bool>> ExistsAsync(string paymentMethodName, System.Threading.CancellationToken cancellationToken = default(System.Threading.CancellationToken)) { throw null; }
-        public virtual Azure.Response<Azure.ResourceManager.Billing.PaymentMethodLinkResource> Get(string paymentMethodName, System.Threading.CancellationToken cancellationToken = default(System.Threading.CancellationToken)) { throw null; }
-        public virtual Azure.Pageable<Azure.ResourceManager.Billing.PaymentMethodLinkResource> GetAll(System.Threading.CancellationToken cancellationToken = default(System.Threading.CancellationToken)) { throw null; }
-        public virtual Azure.AsyncPageable<Azure.ResourceManager.Billing.PaymentMethodLinkResource> GetAllAsync(System.Threading.CancellationToken cancellationToken = default(System.Threading.CancellationToken)) { throw null; }
-        public virtual System.Threading.Tasks.Task<Azure.Response<Azure.ResourceManager.Billing.PaymentMethodLinkResource>> GetAsync(string paymentMethodName, System.Threading.CancellationToken cancellationToken = default(System.Threading.CancellationToken)) { throw null; }
-        System.Collections.Generic.IAsyncEnumerator<Azure.ResourceManager.Billing.PaymentMethodLinkResource> System.Collections.Generic.IAsyncEnumerable<Azure.ResourceManager.Billing.PaymentMethodLinkResource>.GetAsyncEnumerator(System.Threading.CancellationToken cancellationToken) { throw null; }
-        System.Collections.Generic.IEnumerator<Azure.ResourceManager.Billing.PaymentMethodLinkResource> System.Collections.Generic.IEnumerable<Azure.ResourceManager.Billing.PaymentMethodLinkResource>.GetEnumerator() { throw null; }
-        System.Collections.IEnumerator System.Collections.IEnumerable.GetEnumerator() { throw null; }
-    }
-    public partial class PaymentMethodLinkData : Azure.ResourceManager.Models.ResourceData
-    {
-        public PaymentMethodLinkData() { }
-        public Azure.ResourceManager.Billing.Models.PaymentMethodProjectionProperties PaymentMethod { get { throw null; } set { } }
-    }
-    public partial class PaymentMethodLinkResource : Azure.ResourceManager.ArmResource
-    {
-        public static readonly Azure.Core.ResourceType ResourceType;
-        protected PaymentMethodLinkResource() { }
-        public virtual Azure.ResourceManager.Billing.PaymentMethodLinkData Data { get { throw null; } }
-        public virtual bool HasData { get { throw null; } }
-        public static Azure.Core.ResourceIdentifier CreateResourceIdentifier(string billingAccountName, string billingProfileName, string paymentMethodName) { throw null; }
-        public virtual Azure.ResourceManager.ArmOperation Delete(Azure.WaitUntil waitUntil, System.Threading.CancellationToken cancellationToken = default(System.Threading.CancellationToken)) { throw null; }
-        public virtual System.Threading.Tasks.Task<Azure.ResourceManager.ArmOperation> DeleteAsync(Azure.WaitUntil waitUntil, System.Threading.CancellationToken cancellationToken = default(System.Threading.CancellationToken)) { throw null; }
-        public virtual Azure.Response<Azure.ResourceManager.Billing.PaymentMethodLinkResource> Get(System.Threading.CancellationToken cancellationToken = default(System.Threading.CancellationToken)) { throw null; }
-        public virtual System.Threading.Tasks.Task<Azure.Response<Azure.ResourceManager.Billing.PaymentMethodLinkResource>> GetAsync(System.Threading.CancellationToken cancellationToken = default(System.Threading.CancellationToken)) { throw null; }
-    }
-    public partial class PaymentMethodResource : Azure.ResourceManager.Billing.BasePaymentMethodResource
-    {
-        public static readonly Azure.Core.ResourceType ResourceType;
-        protected PaymentMethodResource() { }
-        public static Azure.Core.ResourceIdentifier CreateResourceIdentifier(string paymentMethodName) { throw null; }
-        public virtual Azure.ResourceManager.ArmOperation Delete(Azure.WaitUntil waitUntil, System.Threading.CancellationToken cancellationToken = default(System.Threading.CancellationToken)) { throw null; }
-        public virtual System.Threading.Tasks.Task<Azure.ResourceManager.ArmOperation> DeleteAsync(Azure.WaitUntil waitUntil, System.Threading.CancellationToken cancellationToken = default(System.Threading.CancellationToken)) { throw null; }
-        public new Azure.Response<Azure.ResourceManager.Billing.PaymentMethodResource> Get(System.Threading.CancellationToken cancellationToken = default(System.Threading.CancellationToken)) { throw null; }
-        public new System.Threading.Tasks.Task<Azure.Response<Azure.ResourceManager.Billing.PaymentMethodResource>> GetAsync(System.Threading.CancellationToken cancellationToken = default(System.Threading.CancellationToken)) { throw null; }
-        protected override Azure.Response<Azure.ResourceManager.Billing.BasePaymentMethodResource> GetCore(System.Threading.CancellationToken cancellationToken = default(System.Threading.CancellationToken)) { throw null; }
-        protected override System.Threading.Tasks.Task<Azure.Response<Azure.ResourceManager.Billing.BasePaymentMethodResource>> GetCoreAsync(System.Threading.CancellationToken cancellationToken = default(System.Threading.CancellationToken)) { throw null; }
-=======
         public virtual Azure.Response<Azure.ResourceManager.Billing.Models.BillingSubscriptionValidateMoveEligibilityResult> ValidateMoveEligibility(Azure.ResourceManager.Billing.Models.BillingSubscriptionMoveContent content, System.Threading.CancellationToken cancellationToken = default(System.Threading.CancellationToken)) { throw null; }
         public virtual System.Threading.Tasks.Task<Azure.Response<Azure.ResourceManager.Billing.Models.BillingSubscriptionValidateMoveEligibilityResult>> ValidateMoveEligibilityAsync(Azure.ResourceManager.Billing.Models.BillingSubscriptionMoveContent content, System.Threading.CancellationToken cancellationToken = default(System.Threading.CancellationToken)) { throw null; }
->>>>>>> ee6a8fc2
     }
 }
 namespace Azure.ResourceManager.Billing.Models
