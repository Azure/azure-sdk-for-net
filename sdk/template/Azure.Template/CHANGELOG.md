--- conflicted
+++ resolved
@@ -1,11 +1,10 @@
 # Release History
 
-<<<<<<< HEAD
 ## 1.0.3-beta.8 (Unreleased)
-=======
+
+
 ## 1.0.3-beta.7 (2020-09-04)
 - Test release tag replacement
->>>>>>> 352a7c1e
 
 ## 1.0.3-beta.6 (2020-09-03)
 - Test new alpha beta versioning
