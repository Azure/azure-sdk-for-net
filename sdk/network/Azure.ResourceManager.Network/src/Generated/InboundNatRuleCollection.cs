--- conflicted
+++ resolved
@@ -35,15 +35,9 @@
         /// <param name="id"> The identifier of the parent resource that is the target of operations. </param>
         internal InboundNatRuleCollection(ArmClient client, ResourceIdentifier id) : base(client, id)
         {
-<<<<<<< HEAD
-            _inboundNatRuleClientDiagnostics = new ClientDiagnostics("Azure.ResourceManager.Network", InboundNatRuleResource.ResourceType.Namespace, DiagnosticOptions);
+            _inboundNatRuleClientDiagnostics = new ClientDiagnostics("Azure.ResourceManager.Network", InboundNatRuleResource.ResourceType.Namespace, Diagnostics);
             TryGetApiVersion(InboundNatRuleResource.ResourceType, out string inboundNatRuleApiVersion);
-            _inboundNatRuleRestClient = new InboundNatRulesRestOperations(Pipeline, DiagnosticOptions.ApplicationId, BaseUri, inboundNatRuleApiVersion);
-=======
-            _inboundNatRuleClientDiagnostics = new ClientDiagnostics("Azure.ResourceManager.Network", InboundNatRule.ResourceType.Namespace, Diagnostics);
-            TryGetApiVersion(InboundNatRule.ResourceType, out string inboundNatRuleApiVersion);
             _inboundNatRuleRestClient = new InboundNatRulesRestOperations(Pipeline, Diagnostics.ApplicationId, Endpoint, inboundNatRuleApiVersion);
->>>>>>> 73128fc8
 #if DEBUG
 			ValidateResourceId(Id);
 #endif
