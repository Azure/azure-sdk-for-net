// Copyright (c) Microsoft Corporation. All rights reserved.
// Licensed under the MIT License.

// <auto-generated/>

#nullable disable

using System;
using System.Collections;
using System.Collections.Generic;
using System.Globalization;
using System.Linq;
using System.Threading;
using System.Threading.Tasks;
using Azure;
using Azure.Core;
using Azure.Core.Pipeline;
using Azure.ResourceManager;

namespace Azure.ResourceManager.Network
{
    /// <summary> A class representing collection of PeerExpressRouteCircuitConnection and their operations over its parent. </summary>
    public partial class PeerExpressRouteCircuitConnectionCollection : ArmCollection, IEnumerable<PeerExpressRouteCircuitConnectionResource>, IAsyncEnumerable<PeerExpressRouteCircuitConnectionResource>
    {
        private readonly ClientDiagnostics _peerExpressRouteCircuitConnectionClientDiagnostics;
        private readonly PeerExpressRouteCircuitConnectionsRestOperations _peerExpressRouteCircuitConnectionRestClient;

        /// <summary> Initializes a new instance of the <see cref="PeerExpressRouteCircuitConnectionCollection"/> class for mocking. </summary>
        protected PeerExpressRouteCircuitConnectionCollection()
        {
        }

        /// <summary> Initializes a new instance of the <see cref="PeerExpressRouteCircuitConnectionCollection"/> class. </summary>
        /// <param name="client"> The client parameters to use in these operations. </param>
        /// <param name="id"> The identifier of the parent resource that is the target of operations. </param>
        internal PeerExpressRouteCircuitConnectionCollection(ArmClient client, ResourceIdentifier id) : base(client, id)
        {
<<<<<<< HEAD
            _peerExpressRouteCircuitConnectionClientDiagnostics = new ClientDiagnostics("Azure.ResourceManager.Network", PeerExpressRouteCircuitConnectionResource.ResourceType.Namespace, DiagnosticOptions);
            TryGetApiVersion(PeerExpressRouteCircuitConnectionResource.ResourceType, out string peerExpressRouteCircuitConnectionApiVersion);
            _peerExpressRouteCircuitConnectionRestClient = new PeerExpressRouteCircuitConnectionsRestOperations(Pipeline, DiagnosticOptions.ApplicationId, BaseUri, peerExpressRouteCircuitConnectionApiVersion);
=======
            _peerExpressRouteCircuitConnectionClientDiagnostics = new ClientDiagnostics("Azure.ResourceManager.Network", PeerExpressRouteCircuitConnection.ResourceType.Namespace, Diagnostics);
            TryGetApiVersion(PeerExpressRouteCircuitConnection.ResourceType, out string peerExpressRouteCircuitConnectionApiVersion);
            _peerExpressRouteCircuitConnectionRestClient = new PeerExpressRouteCircuitConnectionsRestOperations(Pipeline, Diagnostics.ApplicationId, Endpoint, peerExpressRouteCircuitConnectionApiVersion);
>>>>>>> 73128fc8
#if DEBUG
			ValidateResourceId(Id);
#endif
        }

        internal static void ValidateResourceId(ResourceIdentifier id)
        {
            if (id.ResourceType != ExpressRouteCircuitPeeringResource.ResourceType)
                throw new ArgumentException(string.Format(CultureInfo.CurrentCulture, "Invalid resource type {0} expected {1}", id.ResourceType, ExpressRouteCircuitPeeringResource.ResourceType), nameof(id));
        }

        /// <summary>
        /// Gets the specified Peer Express Route Circuit Connection from the specified express route circuit.
        /// Request Path: /subscriptions/{subscriptionId}/resourceGroups/{resourceGroupName}/providers/Microsoft.Network/expressRouteCircuits/{circuitName}/peerings/{peeringName}/peerConnections/{connectionName}
        /// Operation Id: PeerExpressRouteCircuitConnections_Get
        /// </summary>
        /// <param name="connectionName"> The name of the peer express route circuit connection. </param>
        /// <param name="cancellationToken"> The cancellation token to use. </param>
        /// <exception cref="ArgumentException"> <paramref name="connectionName"/> is an empty string, and was expected to be non-empty. </exception>
        /// <exception cref="ArgumentNullException"> <paramref name="connectionName"/> is null. </exception>
        public virtual async Task<Response<PeerExpressRouteCircuitConnectionResource>> GetAsync(string connectionName, CancellationToken cancellationToken = default)
        {
            Argument.AssertNotNullOrEmpty(connectionName, nameof(connectionName));

            using var scope = _peerExpressRouteCircuitConnectionClientDiagnostics.CreateScope("PeerExpressRouteCircuitConnectionCollection.Get");
            scope.Start();
            try
            {
                var response = await _peerExpressRouteCircuitConnectionRestClient.GetAsync(Id.SubscriptionId, Id.ResourceGroupName, Id.Parent.Name, Id.Name, connectionName, cancellationToken).ConfigureAwait(false);
                if (response.Value == null)
                    throw new RequestFailedException(response.GetRawResponse());
                return Response.FromValue(new PeerExpressRouteCircuitConnectionResource(Client, response.Value), response.GetRawResponse());
            }
            catch (Exception e)
            {
                scope.Failed(e);
                throw;
            }
        }

        /// <summary>
        /// Gets the specified Peer Express Route Circuit Connection from the specified express route circuit.
        /// Request Path: /subscriptions/{subscriptionId}/resourceGroups/{resourceGroupName}/providers/Microsoft.Network/expressRouteCircuits/{circuitName}/peerings/{peeringName}/peerConnections/{connectionName}
        /// Operation Id: PeerExpressRouteCircuitConnections_Get
        /// </summary>
        /// <param name="connectionName"> The name of the peer express route circuit connection. </param>
        /// <param name="cancellationToken"> The cancellation token to use. </param>
        /// <exception cref="ArgumentException"> <paramref name="connectionName"/> is an empty string, and was expected to be non-empty. </exception>
        /// <exception cref="ArgumentNullException"> <paramref name="connectionName"/> is null. </exception>
        public virtual Response<PeerExpressRouteCircuitConnectionResource> Get(string connectionName, CancellationToken cancellationToken = default)
        {
            Argument.AssertNotNullOrEmpty(connectionName, nameof(connectionName));

            using var scope = _peerExpressRouteCircuitConnectionClientDiagnostics.CreateScope("PeerExpressRouteCircuitConnectionCollection.Get");
            scope.Start();
            try
            {
                var response = _peerExpressRouteCircuitConnectionRestClient.Get(Id.SubscriptionId, Id.ResourceGroupName, Id.Parent.Name, Id.Name, connectionName, cancellationToken);
                if (response.Value == null)
                    throw new RequestFailedException(response.GetRawResponse());
                return Response.FromValue(new PeerExpressRouteCircuitConnectionResource(Client, response.Value), response.GetRawResponse());
            }
            catch (Exception e)
            {
                scope.Failed(e);
                throw;
            }
        }

        /// <summary>
        /// Gets all global reach peer connections associated with a private peering in an express route circuit.
        /// Request Path: /subscriptions/{subscriptionId}/resourceGroups/{resourceGroupName}/providers/Microsoft.Network/expressRouteCircuits/{circuitName}/peerings/{peeringName}/peerConnections
        /// Operation Id: PeerExpressRouteCircuitConnections_List
        /// </summary>
        /// <param name="cancellationToken"> The cancellation token to use. </param>
        /// <returns> An async collection of <see cref="PeerExpressRouteCircuitConnectionResource" /> that may take multiple service requests to iterate over. </returns>
        public virtual AsyncPageable<PeerExpressRouteCircuitConnectionResource> GetAllAsync(CancellationToken cancellationToken = default)
        {
            async Task<Page<PeerExpressRouteCircuitConnectionResource>> FirstPageFunc(int? pageSizeHint)
            {
                using var scope = _peerExpressRouteCircuitConnectionClientDiagnostics.CreateScope("PeerExpressRouteCircuitConnectionCollection.GetAll");
                scope.Start();
                try
                {
                    var response = await _peerExpressRouteCircuitConnectionRestClient.ListAsync(Id.SubscriptionId, Id.ResourceGroupName, Id.Parent.Name, Id.Name, cancellationToken: cancellationToken).ConfigureAwait(false);
                    return Page.FromValues(response.Value.Value.Select(value => new PeerExpressRouteCircuitConnectionResource(Client, value)), response.Value.NextLink, response.GetRawResponse());
                }
                catch (Exception e)
                {
                    scope.Failed(e);
                    throw;
                }
            }
            async Task<Page<PeerExpressRouteCircuitConnectionResource>> NextPageFunc(string nextLink, int? pageSizeHint)
            {
                using var scope = _peerExpressRouteCircuitConnectionClientDiagnostics.CreateScope("PeerExpressRouteCircuitConnectionCollection.GetAll");
                scope.Start();
                try
                {
                    var response = await _peerExpressRouteCircuitConnectionRestClient.ListNextPageAsync(nextLink, Id.SubscriptionId, Id.ResourceGroupName, Id.Parent.Name, Id.Name, cancellationToken: cancellationToken).ConfigureAwait(false);
                    return Page.FromValues(response.Value.Value.Select(value => new PeerExpressRouteCircuitConnectionResource(Client, value)), response.Value.NextLink, response.GetRawResponse());
                }
                catch (Exception e)
                {
                    scope.Failed(e);
                    throw;
                }
            }
            return PageableHelpers.CreateAsyncEnumerable(FirstPageFunc, NextPageFunc);
        }

        /// <summary>
        /// Gets all global reach peer connections associated with a private peering in an express route circuit.
        /// Request Path: /subscriptions/{subscriptionId}/resourceGroups/{resourceGroupName}/providers/Microsoft.Network/expressRouteCircuits/{circuitName}/peerings/{peeringName}/peerConnections
        /// Operation Id: PeerExpressRouteCircuitConnections_List
        /// </summary>
        /// <param name="cancellationToken"> The cancellation token to use. </param>
        /// <returns> A collection of <see cref="PeerExpressRouteCircuitConnectionResource" /> that may take multiple service requests to iterate over. </returns>
        public virtual Pageable<PeerExpressRouteCircuitConnectionResource> GetAll(CancellationToken cancellationToken = default)
        {
            Page<PeerExpressRouteCircuitConnectionResource> FirstPageFunc(int? pageSizeHint)
            {
                using var scope = _peerExpressRouteCircuitConnectionClientDiagnostics.CreateScope("PeerExpressRouteCircuitConnectionCollection.GetAll");
                scope.Start();
                try
                {
                    var response = _peerExpressRouteCircuitConnectionRestClient.List(Id.SubscriptionId, Id.ResourceGroupName, Id.Parent.Name, Id.Name, cancellationToken: cancellationToken);
                    return Page.FromValues(response.Value.Value.Select(value => new PeerExpressRouteCircuitConnectionResource(Client, value)), response.Value.NextLink, response.GetRawResponse());
                }
                catch (Exception e)
                {
                    scope.Failed(e);
                    throw;
                }
            }
            Page<PeerExpressRouteCircuitConnectionResource> NextPageFunc(string nextLink, int? pageSizeHint)
            {
                using var scope = _peerExpressRouteCircuitConnectionClientDiagnostics.CreateScope("PeerExpressRouteCircuitConnectionCollection.GetAll");
                scope.Start();
                try
                {
                    var response = _peerExpressRouteCircuitConnectionRestClient.ListNextPage(nextLink, Id.SubscriptionId, Id.ResourceGroupName, Id.Parent.Name, Id.Name, cancellationToken: cancellationToken);
                    return Page.FromValues(response.Value.Value.Select(value => new PeerExpressRouteCircuitConnectionResource(Client, value)), response.Value.NextLink, response.GetRawResponse());
                }
                catch (Exception e)
                {
                    scope.Failed(e);
                    throw;
                }
            }
            return PageableHelpers.CreateEnumerable(FirstPageFunc, NextPageFunc);
        }

        /// <summary>
        /// Checks to see if the resource exists in azure.
        /// Request Path: /subscriptions/{subscriptionId}/resourceGroups/{resourceGroupName}/providers/Microsoft.Network/expressRouteCircuits/{circuitName}/peerings/{peeringName}/peerConnections/{connectionName}
        /// Operation Id: PeerExpressRouteCircuitConnections_Get
        /// </summary>
        /// <param name="connectionName"> The name of the peer express route circuit connection. </param>
        /// <param name="cancellationToken"> The cancellation token to use. </param>
        /// <exception cref="ArgumentException"> <paramref name="connectionName"/> is an empty string, and was expected to be non-empty. </exception>
        /// <exception cref="ArgumentNullException"> <paramref name="connectionName"/> is null. </exception>
        public virtual async Task<Response<bool>> ExistsAsync(string connectionName, CancellationToken cancellationToken = default)
        {
            Argument.AssertNotNullOrEmpty(connectionName, nameof(connectionName));

            using var scope = _peerExpressRouteCircuitConnectionClientDiagnostics.CreateScope("PeerExpressRouteCircuitConnectionCollection.Exists");
            scope.Start();
            try
            {
                var response = await GetIfExistsAsync(connectionName, cancellationToken: cancellationToken).ConfigureAwait(false);
                return Response.FromValue(response.Value != null, response.GetRawResponse());
            }
            catch (Exception e)
            {
                scope.Failed(e);
                throw;
            }
        }

        /// <summary>
        /// Checks to see if the resource exists in azure.
        /// Request Path: /subscriptions/{subscriptionId}/resourceGroups/{resourceGroupName}/providers/Microsoft.Network/expressRouteCircuits/{circuitName}/peerings/{peeringName}/peerConnections/{connectionName}
        /// Operation Id: PeerExpressRouteCircuitConnections_Get
        /// </summary>
        /// <param name="connectionName"> The name of the peer express route circuit connection. </param>
        /// <param name="cancellationToken"> The cancellation token to use. </param>
        /// <exception cref="ArgumentException"> <paramref name="connectionName"/> is an empty string, and was expected to be non-empty. </exception>
        /// <exception cref="ArgumentNullException"> <paramref name="connectionName"/> is null. </exception>
        public virtual Response<bool> Exists(string connectionName, CancellationToken cancellationToken = default)
        {
            Argument.AssertNotNullOrEmpty(connectionName, nameof(connectionName));

            using var scope = _peerExpressRouteCircuitConnectionClientDiagnostics.CreateScope("PeerExpressRouteCircuitConnectionCollection.Exists");
            scope.Start();
            try
            {
                var response = GetIfExists(connectionName, cancellationToken: cancellationToken);
                return Response.FromValue(response.Value != null, response.GetRawResponse());
            }
            catch (Exception e)
            {
                scope.Failed(e);
                throw;
            }
        }

        /// <summary>
        /// Tries to get details for this resource from the service.
        /// Request Path: /subscriptions/{subscriptionId}/resourceGroups/{resourceGroupName}/providers/Microsoft.Network/expressRouteCircuits/{circuitName}/peerings/{peeringName}/peerConnections/{connectionName}
        /// Operation Id: PeerExpressRouteCircuitConnections_Get
        /// </summary>
        /// <param name="connectionName"> The name of the peer express route circuit connection. </param>
        /// <param name="cancellationToken"> The cancellation token to use. </param>
        /// <exception cref="ArgumentException"> <paramref name="connectionName"/> is an empty string, and was expected to be non-empty. </exception>
        /// <exception cref="ArgumentNullException"> <paramref name="connectionName"/> is null. </exception>
        public virtual async Task<Response<PeerExpressRouteCircuitConnectionResource>> GetIfExistsAsync(string connectionName, CancellationToken cancellationToken = default)
        {
            Argument.AssertNotNullOrEmpty(connectionName, nameof(connectionName));

            using var scope = _peerExpressRouteCircuitConnectionClientDiagnostics.CreateScope("PeerExpressRouteCircuitConnectionCollection.GetIfExists");
            scope.Start();
            try
            {
                var response = await _peerExpressRouteCircuitConnectionRestClient.GetAsync(Id.SubscriptionId, Id.ResourceGroupName, Id.Parent.Name, Id.Name, connectionName, cancellationToken: cancellationToken).ConfigureAwait(false);
                if (response.Value == null)
                    return Response.FromValue<PeerExpressRouteCircuitConnectionResource>(null, response.GetRawResponse());
                return Response.FromValue(new PeerExpressRouteCircuitConnectionResource(Client, response.Value), response.GetRawResponse());
            }
            catch (Exception e)
            {
                scope.Failed(e);
                throw;
            }
        }

        /// <summary>
        /// Tries to get details for this resource from the service.
        /// Request Path: /subscriptions/{subscriptionId}/resourceGroups/{resourceGroupName}/providers/Microsoft.Network/expressRouteCircuits/{circuitName}/peerings/{peeringName}/peerConnections/{connectionName}
        /// Operation Id: PeerExpressRouteCircuitConnections_Get
        /// </summary>
        /// <param name="connectionName"> The name of the peer express route circuit connection. </param>
        /// <param name="cancellationToken"> The cancellation token to use. </param>
        /// <exception cref="ArgumentException"> <paramref name="connectionName"/> is an empty string, and was expected to be non-empty. </exception>
        /// <exception cref="ArgumentNullException"> <paramref name="connectionName"/> is null. </exception>
        public virtual Response<PeerExpressRouteCircuitConnectionResource> GetIfExists(string connectionName, CancellationToken cancellationToken = default)
        {
            Argument.AssertNotNullOrEmpty(connectionName, nameof(connectionName));

            using var scope = _peerExpressRouteCircuitConnectionClientDiagnostics.CreateScope("PeerExpressRouteCircuitConnectionCollection.GetIfExists");
            scope.Start();
            try
            {
                var response = _peerExpressRouteCircuitConnectionRestClient.Get(Id.SubscriptionId, Id.ResourceGroupName, Id.Parent.Name, Id.Name, connectionName, cancellationToken: cancellationToken);
                if (response.Value == null)
                    return Response.FromValue<PeerExpressRouteCircuitConnectionResource>(null, response.GetRawResponse());
                return Response.FromValue(new PeerExpressRouteCircuitConnectionResource(Client, response.Value), response.GetRawResponse());
            }
            catch (Exception e)
            {
                scope.Failed(e);
                throw;
            }
        }

        IEnumerator<PeerExpressRouteCircuitConnectionResource> IEnumerable<PeerExpressRouteCircuitConnectionResource>.GetEnumerator()
        {
            return GetAll().GetEnumerator();
        }

        IEnumerator IEnumerable.GetEnumerator()
        {
            return GetAll().GetEnumerator();
        }

        IAsyncEnumerator<PeerExpressRouteCircuitConnectionResource> IAsyncEnumerable<PeerExpressRouteCircuitConnectionResource>.GetAsyncEnumerator(CancellationToken cancellationToken)
        {
            return GetAllAsync(cancellationToken: cancellationToken).GetAsyncEnumerator(cancellationToken);
        }
    }
}<|MERGE_RESOLUTION|>--- conflicted
+++ resolved
@@ -35,15 +35,9 @@
         /// <param name="id"> The identifier of the parent resource that is the target of operations. </param>
         internal PeerExpressRouteCircuitConnectionCollection(ArmClient client, ResourceIdentifier id) : base(client, id)
         {
-<<<<<<< HEAD
-            _peerExpressRouteCircuitConnectionClientDiagnostics = new ClientDiagnostics("Azure.ResourceManager.Network", PeerExpressRouteCircuitConnectionResource.ResourceType.Namespace, DiagnosticOptions);
+            _peerExpressRouteCircuitConnectionClientDiagnostics = new ClientDiagnostics("Azure.ResourceManager.Network", PeerExpressRouteCircuitConnectionResource.ResourceType.Namespace, Diagnostics);
             TryGetApiVersion(PeerExpressRouteCircuitConnectionResource.ResourceType, out string peerExpressRouteCircuitConnectionApiVersion);
-            _peerExpressRouteCircuitConnectionRestClient = new PeerExpressRouteCircuitConnectionsRestOperations(Pipeline, DiagnosticOptions.ApplicationId, BaseUri, peerExpressRouteCircuitConnectionApiVersion);
-=======
-            _peerExpressRouteCircuitConnectionClientDiagnostics = new ClientDiagnostics("Azure.ResourceManager.Network", PeerExpressRouteCircuitConnection.ResourceType.Namespace, Diagnostics);
-            TryGetApiVersion(PeerExpressRouteCircuitConnection.ResourceType, out string peerExpressRouteCircuitConnectionApiVersion);
             _peerExpressRouteCircuitConnectionRestClient = new PeerExpressRouteCircuitConnectionsRestOperations(Pipeline, Diagnostics.ApplicationId, Endpoint, peerExpressRouteCircuitConnectionApiVersion);
->>>>>>> 73128fc8
 #if DEBUG
 			ValidateResourceId(Id);
 #endif
