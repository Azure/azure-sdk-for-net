--- conflicted
+++ resolved
@@ -29,11 +29,7 @@
         /// <param name="publicIPAddress"> The reference to the public IP resource. </param>
         /// <param name="privateIPAddress"> Private IP Address for this gateway. </param>
         /// <param name="provisioningState"> The provisioning state of the virtual network gateway IP configuration resource. </param>
-<<<<<<< HEAD
-        internal VirtualNetworkGatewayIPConfiguration(ResourceIdentifier id, string name, ResourceType? resourceType, ETag? eTag, IPAllocationMethod? privateIPAllocationMethod, WritableSubResource subnet, WritableSubResource publicIPAddress, string privateIPAddress, NetworkProvisioningState? provisioningState) : base(id, name, resourceType)
-=======
         internal VirtualNetworkGatewayIPConfiguration(ResourceIdentifier id, string name, ResourceType? resourceType, ETag? eTag, NetworkIPAllocationMethod? privateIPAllocationMethod, WritableSubResource subnet, WritableSubResource publicIPAddress, string privateIPAddress, NetworkProvisioningState? provisioningState) : base(id, name, resourceType)
->>>>>>> b926ce7c
         {
             ETag = eTag;
             PrivateIPAllocationMethod = privateIPAllocationMethod;
