--- conflicted
+++ resolved
@@ -36,15 +36,9 @@
         /// <param name="id"> The identifier of the parent resource that is the target of operations. </param>
         internal VirtualNetworkGatewayCollection(ArmClient client, ResourceIdentifier id) : base(client, id)
         {
-<<<<<<< HEAD
-            _virtualNetworkGatewayClientDiagnostics = new ClientDiagnostics("Azure.ResourceManager.Network", VirtualNetworkGatewayResource.ResourceType.Namespace, DiagnosticOptions);
+            _virtualNetworkGatewayClientDiagnostics = new ClientDiagnostics("Azure.ResourceManager.Network", VirtualNetworkGatewayResource.ResourceType.Namespace, Diagnostics);
             TryGetApiVersion(VirtualNetworkGatewayResource.ResourceType, out string virtualNetworkGatewayApiVersion);
-            _virtualNetworkGatewayRestClient = new VirtualNetworkGatewaysRestOperations(Pipeline, DiagnosticOptions.ApplicationId, BaseUri, virtualNetworkGatewayApiVersion);
-=======
-            _virtualNetworkGatewayClientDiagnostics = new ClientDiagnostics("Azure.ResourceManager.Network", VirtualNetworkGateway.ResourceType.Namespace, Diagnostics);
-            TryGetApiVersion(VirtualNetworkGateway.ResourceType, out string virtualNetworkGatewayApiVersion);
             _virtualNetworkGatewayRestClient = new VirtualNetworkGatewaysRestOperations(Pipeline, Diagnostics.ApplicationId, Endpoint, virtualNetworkGatewayApiVersion);
->>>>>>> 73128fc8
 #if DEBUG
 			ValidateResourceId(Id);
 #endif
@@ -52,8 +46,8 @@
 
         internal static void ValidateResourceId(ResourceIdentifier id)
         {
-            if (id.ResourceType != ResourceGroup.ResourceType)
-                throw new ArgumentException(string.Format(CultureInfo.CurrentCulture, "Invalid resource type {0} expected {1}", id.ResourceType, ResourceGroup.ResourceType), nameof(id));
+            if (id.ResourceType != ResourceGroupResource.ResourceType)
+                throw new ArgumentException(string.Format(CultureInfo.CurrentCulture, "Invalid resource type {0} expected {1}", id.ResourceType, ResourceGroupResource.ResourceType), nameof(id));
         }
 
         /// <summary>
