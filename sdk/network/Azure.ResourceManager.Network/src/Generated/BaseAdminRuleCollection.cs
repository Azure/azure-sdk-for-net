--- conflicted
+++ resolved
@@ -64,11 +64,7 @@
         /// </item>
         /// <item>
         /// <term>Default Api Version</term>
-<<<<<<< HEAD
-        /// <description>2024-01-01-preview</description>
-=======
-        /// <description>2023-11-01</description>
->>>>>>> f0cdbd24
+        /// <description>2023-11-01</description>
         /// </item>
         /// <item>
         /// <term>Resource</term>
@@ -119,11 +115,7 @@
         /// </item>
         /// <item>
         /// <term>Default Api Version</term>
-<<<<<<< HEAD
-        /// <description>2024-01-01-preview</description>
-=======
-        /// <description>2023-11-01</description>
->>>>>>> f0cdbd24
+        /// <description>2023-11-01</description>
         /// </item>
         /// <item>
         /// <term>Resource</term>
@@ -174,11 +166,7 @@
         /// </item>
         /// <item>
         /// <term>Default Api Version</term>
-<<<<<<< HEAD
-        /// <description>2024-01-01-preview</description>
-=======
-        /// <description>2023-11-01</description>
->>>>>>> f0cdbd24
+        /// <description>2023-11-01</description>
         /// </item>
         /// <item>
         /// <term>Resource</term>
@@ -223,11 +211,7 @@
         /// </item>
         /// <item>
         /// <term>Default Api Version</term>
-<<<<<<< HEAD
-        /// <description>2024-01-01-preview</description>
-=======
-        /// <description>2023-11-01</description>
->>>>>>> f0cdbd24
+        /// <description>2023-11-01</description>
         /// </item>
         /// <item>
         /// <term>Resource</term>
@@ -272,11 +256,7 @@
         /// </item>
         /// <item>
         /// <term>Default Api Version</term>
-<<<<<<< HEAD
-        /// <description>2024-01-01-preview</description>
-=======
-        /// <description>2023-11-01</description>
->>>>>>> f0cdbd24
+        /// <description>2023-11-01</description>
         /// </item>
         /// <item>
         /// <term>Resource</term>
@@ -308,11 +288,7 @@
         /// </item>
         /// <item>
         /// <term>Default Api Version</term>
-<<<<<<< HEAD
-        /// <description>2024-01-01-preview</description>
-=======
-        /// <description>2023-11-01</description>
->>>>>>> f0cdbd24
+        /// <description>2023-11-01</description>
         /// </item>
         /// <item>
         /// <term>Resource</term>
@@ -344,11 +320,7 @@
         /// </item>
         /// <item>
         /// <term>Default Api Version</term>
-<<<<<<< HEAD
-        /// <description>2024-01-01-preview</description>
-=======
-        /// <description>2023-11-01</description>
->>>>>>> f0cdbd24
+        /// <description>2023-11-01</description>
         /// </item>
         /// <item>
         /// <term>Resource</term>
@@ -391,11 +363,7 @@
         /// </item>
         /// <item>
         /// <term>Default Api Version</term>
-<<<<<<< HEAD
-        /// <description>2024-01-01-preview</description>
-=======
-        /// <description>2023-11-01</description>
->>>>>>> f0cdbd24
+        /// <description>2023-11-01</description>
         /// </item>
         /// <item>
         /// <term>Resource</term>
@@ -438,11 +406,7 @@
         /// </item>
         /// <item>
         /// <term>Default Api Version</term>
-<<<<<<< HEAD
-        /// <description>2024-01-01-preview</description>
-=======
-        /// <description>2023-11-01</description>
->>>>>>> f0cdbd24
+        /// <description>2023-11-01</description>
         /// </item>
         /// <item>
         /// <term>Resource</term>
@@ -487,11 +451,7 @@
         /// </item>
         /// <item>
         /// <term>Default Api Version</term>
-<<<<<<< HEAD
-        /// <description>2024-01-01-preview</description>
-=======
-        /// <description>2023-11-01</description>
->>>>>>> f0cdbd24
+        /// <description>2023-11-01</description>
         /// </item>
         /// <item>
         /// <term>Resource</term>
