# AutoRest Configuration

Run `dotnet build /t:GenerateCode` to generate code.

```yaml
azure-arm: true
csharp: true
library-name: Network
namespace: Azure.ResourceManager.Network
require: https://github.com/Azure/azure-rest-api-specs/blob/7384176da46425e7899708f263e0598b851358c2/specification/network/resource-manager/readme.md
tag: package-track2-preview

skip-csproj: true
output-folder: Generated/
clear-output-folder: true

model-namespace: true
public-clients: false
head-as-boolean: false
flatten-payloads: false

resource-model-requires-type: false

rename-rules:
  CPU: Cpu
  CPUs: Cpus
  Os: OS
  Ip: IP
  Ips: IPs
  ID: Id
  IDs: Ids
  VM: Vm
  VMs: Vms
  Vmos: VmOS
  VMScaleSet: VmScaleSet
  DNS: Dns
  VPN: Vpn
  NAT: Nat
  WAN: Wan
  Ipv4: IPv4
  Ipv6: IPv6
  Ipsec: IPsec
  SSO: Sso
  URI: Uri

#TODO: remove after we resolve why DdosCustomPolicy has no list
list-exception:
- /subscriptions/{subscriptionId}/resourceGroups/{resourceGroupName}/providers/Microsoft.Network/ddosCustomPolicies/{ddosCustomPolicyName}
- /subscriptions/{subscriptionId}/resourceGroups/{resourceGroupName}/providers/Microsoft.Network/vpnGateways/{gatewayName}/vpnConnections/{connectionName}/vpnLinkConnections/{linkConnectionName}

request-path-to-resource-name:
  /subscriptions/{subscriptionId}/resourceGroups/{resourceGroupName}/providers/Microsoft.Network/networkSecurityGroups/{networkSecurityGroupName}/securityRules/{securityRuleName}: SecurityRule
  /subscriptions/{subscriptionId}/resourceGroups/{resourceGroupName}/providers/Microsoft.Network/networkSecurityGroups/{networkSecurityGroupName}/defaultSecurityRules/{defaultSecurityRuleName}: DefaultSecurityRule

override-operation-name:
  ApplicationGateways_ListAvailableWafRuleSets: GetApplicationGatewayAvailableWafRuleSetsAsync
  VirtualNetworkGateways_VpnDeviceConfigurationScript: VpnDeviceConfigurationScript

directive:
#   networkWatcher.json:
  - rename-model:
      from: ConnectionMonitor
      to: ConnectionMonitorInput
  - rename-model:
      from: ConnectionMonitorResult
      to: ConnectionMonitor
  - rename-model:
      from: PacketCapture
      to: PacketCaptureInput
  - rename-model:
      from: PacketCaptureResult
      to: PacketCapture
  - remove-operation: "PutBastionShareableLink"
  - remove-operation: "DeleteBastionShareableLink"
  - remove-operation: "GetBastionShareableLink"
  - remove-operation: "GetActiveSessions"
  - remove-operation: "DisconnectActiveSessions"
  - from: networkWatcher.json
    where: $.definitions.ProtocolConfiguration.properties.HTTPConfiguration
    transform: $['x-ms-client-name'] = 'HttpProtocolConfiguration' 
  - remove-operation: "ApplicationGateways_ListAvailableSslOptions"
  - remove-operation: "ApplicationGateways_ListAvailableSslPredefinedPolicies"
  - remove-operation: "ApplicationGateways_GetSslPredefinedPolicy"
  - from: virtualNetworkGateway.json
    where: $.definitions
    transform: >
<<<<<<< HEAD
      $.BgpPeerStatus.properties.connectedDuration["x-ms-format"] = "duration-constant";
      $.IPConfigurationBgpPeeringAddress.properties.ipconfigurationId['x-ms-client-name'] = 'IPConfigurationId';
      $.VirtualNetworkGatewayNatRuleProperties.properties.type['x-ms-client-name'] = 'VpnNatRuleType';
  - from: network.json
    where: $.definitions
    transform: >
      $.Resource['x-ms-client-name'] = 'NetworkTrackedResourceData';
      $.SubResource['x-ms-client-name'] = 'NetworkWritableSubResource';
      $.SubResource.properties.id['x-ms-format'] = 'arm-id';
  - from: ipAllocation.json
    where: $.definitions
    transform: >
      $.IpAllocationPropertiesFormat.properties.type['x-ms-client-name'] = 'IPAllocationType';
  - from: virtualWan.json
    where: $.definitions
    transform: >
      $.VirtualWanProperties.properties.type['x-ms-client-name'] = 'VirtualWanType';
      $.VpnGatewayNatRuleProperties.properties.type['x-ms-client-name'] = 'VpnNatRuleType';
  - from: virtualWan.json
    where: $.definitions.VpnServerConfigurationProperties.properties.name
    transform: 'return undefined'
    reason: the same property is defined in VpnServerConfiguration and service only returns value there
  - from: virtualWan.json
    where: $.definitions.VpnServerConfigurationProperties.properties.etag
    transform: 'return undefined'
    reason: the same property is defined in VpnServerConfiguration and service only returns value there
=======
      $["format"] = "duration";
      $["x-ms-format"] = "duration-constant";
# shorten "privateLinkServiceConnectionState" property name
  - from: applicationGateway.json
    where: $.definitions.ApplicationGatewayPrivateEndpointConnectionProperties
    transform: >
      $.properties.privateLinkServiceConnectionState["x-ms-client-name"] = "connectionState";
  - from: privateEndpoint.json
    where: $.definitions.PrivateLinkServiceConnectionProperties
    transform: >
      $.properties.privateLinkServiceConnectionState["x-ms-client-name"] = "connectionState";
>>>>>>> 9faa2ef7
```

### Tag: package-track2-preview

4 definitions regarding `compute` service are ignored in this release.

These settings apply only when `--tag=package-track2-preview` is specified on the command line.

```yaml $(tag) == 'package-track2-preview'
input-file:
  - https://github.com/Azure/azure-rest-api-specs/blob/7384176da46425e7899708f263e0598b851358c2/specification/network/resource-manager/Microsoft.Network/stable/2021-02-01/applicationGateway.json
  - https://github.com/Azure/azure-rest-api-specs/blob/7384176da46425e7899708f263e0598b851358c2/specification/network/resource-manager/Microsoft.Network/stable/2021-02-01/applicationSecurityGroup.json
  - https://github.com/Azure/azure-rest-api-specs/blob/7384176da46425e7899708f263e0598b851358c2/specification/network/resource-manager/Microsoft.Network/stable/2021-02-01/availableDelegations.json
  - https://github.com/Azure/azure-rest-api-specs/blob/7384176da46425e7899708f263e0598b851358c2/specification/network/resource-manager/Microsoft.Network/stable/2021-02-01/availableServiceAliases.json
  - https://github.com/Azure/azure-rest-api-specs/blob/7384176da46425e7899708f263e0598b851358c2/specification/network/resource-manager/Microsoft.Network/stable/2021-02-01/azureFirewall.json
  - https://github.com/Azure/azure-rest-api-specs/blob/7384176da46425e7899708f263e0598b851358c2/specification/network/resource-manager/Microsoft.Network/stable/2021-02-01/azureFirewallFqdnTag.json
  - https://github.com/Azure/azure-rest-api-specs/blob/7384176da46425e7899708f263e0598b851358c2/specification/network/resource-manager/Microsoft.Network/stable/2021-02-01/azureWebCategory.json
  - https://github.com/Azure/azure-rest-api-specs/blob/7384176da46425e7899708f263e0598b851358c2/specification/network/resource-manager/Microsoft.Network/stable/2021-02-01/bastionHost.json
  - https://github.com/Azure/azure-rest-api-specs/blob/7384176da46425e7899708f263e0598b851358c2/specification/network/resource-manager/Microsoft.Network/stable/2021-02-01/checkDnsAvailability.json
#   - https://github.com/Azure/azure-rest-api-specs/blob/7384176da46425e7899708f263e0598b851358c2/specification/network/resource-manager/Microsoft.Network/stable/2021-02-01/cloudServiceNetworkInterface.json
#   - https://github.com/Azure/azure-rest-api-specs/blob/7384176da46425e7899708f263e0598b851358c2/specification/network/resource-manager/Microsoft.Network/stable/2021-02-01/cloudServicePublicIpAddress.json
  - https://github.com/Azure/azure-rest-api-specs/blob/7384176da46425e7899708f263e0598b851358c2/specification/network/resource-manager/Microsoft.Network/stable/2021-02-01/customIpPrefix.json
  - https://github.com/Azure/azure-rest-api-specs/blob/7384176da46425e7899708f263e0598b851358c2/specification/network/resource-manager/Microsoft.Network/stable/2021-02-01/ddosCustomPolicy.json
  - https://github.com/Azure/azure-rest-api-specs/blob/7384176da46425e7899708f263e0598b851358c2/specification/network/resource-manager/Microsoft.Network/stable/2021-02-01/ddosProtectionPlan.json
  - https://github.com/Azure/azure-rest-api-specs/blob/7384176da46425e7899708f263e0598b851358c2/specification/network/resource-manager/Microsoft.Network/stable/2021-02-01/dscpConfiguration.json
  - https://github.com/Azure/azure-rest-api-specs/blob/7384176da46425e7899708f263e0598b851358c2/specification/network/resource-manager/Microsoft.Network/stable/2021-02-01/endpointService.json
  - https://github.com/Azure/azure-rest-api-specs/blob/7384176da46425e7899708f263e0598b851358c2/specification/network/resource-manager/Microsoft.Network/stable/2021-02-01/expressRouteCircuit.json
  - https://github.com/Azure/azure-rest-api-specs/blob/7384176da46425e7899708f263e0598b851358c2/specification/network/resource-manager/Microsoft.Network/stable/2021-02-01/expressRouteCrossConnection.json
  - https://github.com/Azure/azure-rest-api-specs/blob/7384176da46425e7899708f263e0598b851358c2/specification/network/resource-manager/Microsoft.Network/stable/2021-02-01/expressRoutePort.json
  - https://github.com/Azure/azure-rest-api-specs/blob/7384176da46425e7899708f263e0598b851358c2/specification/network/resource-manager/Microsoft.Network/stable/2021-02-01/firewallPolicy.json
  - https://github.com/Azure/azure-rest-api-specs/blob/7384176da46425e7899708f263e0598b851358c2/specification/network/resource-manager/Microsoft.Network/stable/2021-02-01/ipAllocation.json
  - https://github.com/Azure/azure-rest-api-specs/blob/7384176da46425e7899708f263e0598b851358c2/specification/network/resource-manager/Microsoft.Network/stable/2021-02-01/ipGroups.json
  - https://github.com/Azure/azure-rest-api-specs/blob/7384176da46425e7899708f263e0598b851358c2/specification/network/resource-manager/Microsoft.Network/stable/2021-02-01/loadBalancer.json
  - https://github.com/Azure/azure-rest-api-specs/blob/7384176da46425e7899708f263e0598b851358c2/specification/network/resource-manager/Microsoft.Network/stable/2021-02-01/natGateway.json
  - https://github.com/Azure/azure-rest-api-specs/blob/7384176da46425e7899708f263e0598b851358c2/specification/network/resource-manager/Microsoft.Network/stable/2021-02-01/network.json
  - https://github.com/Azure/azure-rest-api-specs/blob/7384176da46425e7899708f263e0598b851358c2/specification/network/resource-manager/Microsoft.Network/stable/2021-02-01/networkInterface.json
  - https://github.com/Azure/azure-rest-api-specs/blob/7384176da46425e7899708f263e0598b851358c2/specification/network/resource-manager/Microsoft.Network/stable/2021-02-01/networkProfile.json
  - https://github.com/Azure/azure-rest-api-specs/blob/7384176da46425e7899708f263e0598b851358c2/specification/network/resource-manager/Microsoft.Network/stable/2021-02-01/networkSecurityGroup.json
  - https://github.com/Azure/azure-rest-api-specs/blob/7384176da46425e7899708f263e0598b851358c2/specification/network/resource-manager/Microsoft.Network/stable/2021-02-01/networkVirtualAppliance.json
  - https://github.com/Azure/azure-rest-api-specs/blob/7384176da46425e7899708f263e0598b851358c2/specification/network/resource-manager/Microsoft.Network/stable/2021-02-01/networkWatcher.json
  - https://github.com/Azure/azure-rest-api-specs/blob/7384176da46425e7899708f263e0598b851358c2/specification/network/resource-manager/Microsoft.Network/stable/2021-02-01/operation.json
  - https://github.com/Azure/azure-rest-api-specs/blob/7384176da46425e7899708f263e0598b851358c2/specification/network/resource-manager/Microsoft.Network/stable/2021-02-01/privateEndpoint.json
  - https://github.com/Azure/azure-rest-api-specs/blob/7384176da46425e7899708f263e0598b851358c2/specification/network/resource-manager/Microsoft.Network/stable/2021-02-01/privateLinkService.json
  - https://github.com/Azure/azure-rest-api-specs/blob/7384176da46425e7899708f263e0598b851358c2/specification/network/resource-manager/Microsoft.Network/stable/2021-02-01/publicIpAddress.json
  - https://github.com/Azure/azure-rest-api-specs/blob/7384176da46425e7899708f263e0598b851358c2/specification/network/resource-manager/Microsoft.Network/stable/2021-02-01/publicIpPrefix.json
  - https://github.com/Azure/azure-rest-api-specs/blob/7384176da46425e7899708f263e0598b851358c2/specification/network/resource-manager/Microsoft.Network/stable/2021-02-01/routeFilter.json
  - https://github.com/Azure/azure-rest-api-specs/blob/7384176da46425e7899708f263e0598b851358c2/specification/network/resource-manager/Microsoft.Network/stable/2021-02-01/routeTable.json
  - https://github.com/Azure/azure-rest-api-specs/blob/7384176da46425e7899708f263e0598b851358c2/specification/network/resource-manager/Microsoft.Network/stable/2021-02-01/securityPartnerProvider.json
  - https://github.com/Azure/azure-rest-api-specs/blob/7384176da46425e7899708f263e0598b851358c2/specification/network/resource-manager/Microsoft.Network/stable/2021-02-01/serviceCommunity.json
  - https://github.com/Azure/azure-rest-api-specs/blob/7384176da46425e7899708f263e0598b851358c2/specification/network/resource-manager/Microsoft.Network/stable/2021-02-01/serviceEndpointPolicy.json
  - https://github.com/Azure/azure-rest-api-specs/blob/7384176da46425e7899708f263e0598b851358c2/specification/network/resource-manager/Microsoft.Network/stable/2021-02-01/serviceTags.json
  - https://github.com/Azure/azure-rest-api-specs/blob/7384176da46425e7899708f263e0598b851358c2/specification/network/resource-manager/Microsoft.Network/stable/2021-02-01/usage.json
  - https://github.com/Azure/azure-rest-api-specs/blob/7384176da46425e7899708f263e0598b851358c2/specification/network/resource-manager/Microsoft.Network/stable/2021-02-01/virtualNetwork.json
  - https://github.com/Azure/azure-rest-api-specs/blob/7384176da46425e7899708f263e0598b851358c2/specification/network/resource-manager/Microsoft.Network/stable/2021-02-01/virtualNetworkGateway.json
  - https://github.com/Azure/azure-rest-api-specs/blob/7384176da46425e7899708f263e0598b851358c2/specification/network/resource-manager/Microsoft.Network/stable/2021-02-01/virtualNetworkTap.json
  - https://github.com/Azure/azure-rest-api-specs/blob/7384176da46425e7899708f263e0598b851358c2/specification/network/resource-manager/Microsoft.Network/stable/2021-02-01/virtualRouter.json
  - https://github.com/Azure/azure-rest-api-specs/blob/7384176da46425e7899708f263e0598b851358c2/specification/network/resource-manager/Microsoft.Network/stable/2021-02-01/virtualWan.json
#   - https://github.com/Azure/azure-rest-api-specs/blob/7384176da46425e7899708f263e0598b851358c2/specification/network/resource-manager/Microsoft.Network/stable/2021-02-01/vmssNetworkInterface.json
#   - https://github.com/Azure/azure-rest-api-specs/blob/7384176da46425e7899708f263e0598b851358c2/specification/network/resource-manager/Microsoft.Network/stable/2021-02-01/vmssPublicIpAddress.json
  - https://github.com/Azure/azure-rest-api-specs/blob/7384176da46425e7899708f263e0598b851358c2/specification/network/resource-manager/Microsoft.Network/stable/2021-02-01/webapplicationfirewall.json
```<|MERGE_RESOLUTION|>--- conflicted
+++ resolved
@@ -84,7 +84,6 @@
   - from: virtualNetworkGateway.json
     where: $.definitions
     transform: >
-<<<<<<< HEAD
       $.BgpPeerStatus.properties.connectedDuration["x-ms-format"] = "duration-constant";
       $.IPConfigurationBgpPeeringAddress.properties.ipconfigurationId['x-ms-client-name'] = 'IPConfigurationId';
       $.VirtualNetworkGatewayNatRuleProperties.properties.type['x-ms-client-name'] = 'VpnNatRuleType';
@@ -111,9 +110,6 @@
     where: $.definitions.VpnServerConfigurationProperties.properties.etag
     transform: 'return undefined'
     reason: the same property is defined in VpnServerConfiguration and service only returns value there
-=======
-      $["format"] = "duration";
-      $["x-ms-format"] = "duration-constant";
 # shorten "privateLinkServiceConnectionState" property name
   - from: applicationGateway.json
     where: $.definitions.ApplicationGatewayPrivateEndpointConnectionProperties
@@ -123,7 +119,6 @@
     where: $.definitions.PrivateLinkServiceConnectionProperties
     transform: >
       $.properties.privateLinkServiceConnectionState["x-ms-client-name"] = "connectionState";
->>>>>>> 9faa2ef7
 ```
 
 ### Tag: package-track2-preview
