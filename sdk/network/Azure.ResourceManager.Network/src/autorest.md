--- conflicted
+++ resolved
@@ -225,6 +225,7 @@
       };
       $.ConnectionMonitorWorkspaceSettings.properties.workspaceResourceId['x-ms-format'] = 'arm-id';
       $.TrafficAnalyticsConfigurationProperties.properties.workspaceResourceId['x-ms-format'] = 'arm-id';
+      $.TrafficAnalyticsConfigurationProperties.properties.trafficAnalyticsInterval['x-ms-client-name'] = 'TrafficAnalyticsIntervalInMinutes';
       $.EvaluatedNetworkSecurityGroup.properties.networkSecurityGroupId['x-ms-format'] = 'arm-id';
       $.VerificationIPFlowParameters.properties.targetNicResourceId['x-ms-format'] = 'arm-id';
       $.NextHopParameters.properties.targetNicResourceId['x-ms-format'] = 'arm-id';
@@ -237,6 +238,7 @@
       $.TroubleshootingProperties.properties.storageId['x-ms-format'] = 'arm-id';
       $.FlowLogProperties.properties.storageId['x-ms-format'] = 'arm-id';
       $.FlowLogPropertiesFormat.properties.storageId['x-ms-format'] = 'arm-id';
+      $.TroubleshootingProperties.properties.storagePath['x-ms-client-name'] = 'storageUri';
       $.ProtocolConfiguration.properties.HTTPConfiguration['x-ms-client-name'] = 'HttpProtocolConfiguration';
       $.FlowLogFormatParameters['x-ms-client-name'] = 'FlowLogFormat';
       $.TrafficAnalyticsProperties.properties.networkWatcherFlowAnalyticsConfiguration['x-ms-client-name'] = 'TrafficAnalyticsConfiguration';
@@ -251,13 +253,8 @@
     where: $.definitions
     transform: >
         $.Delegation['x-ms-client-name'] = 'ServiceDelegation';
-<<<<<<< HEAD
         $.ServiceAssociationLinkPropertiesFormat.properties.linkedResourceType['x-ms-format'] = 'resource-type';
         $.ServiceAssociationLinkPropertiesFormat.properties.link['x-ms-format'] = 'arm-id';
-=======
-        $.SubnetPropertiesFormat.properties.privateEndpointNetworkPolicies['x-ms-client-name'] = 'privateEndpointNetworkPolicy';
-        $.SubnetPropertiesFormat.properties.privateLinkServiceNetworkPolicies['x-ms-client-name'] = 'privateLinkServiceNetworkPolicy';
->>>>>>> c0109634
   - from: endpointService.json
     where: $.definitions
     transform: >
@@ -305,6 +302,10 @@
     where: $.definitions
     transform: >
       $.PublicIPAddressPropertiesFormat.properties.deleteOption['x-ms-enum']['name'] = 'IPAddressDeleteOption';
+  - from: loadBalancer.json
+    where: $.definitions
+    transform: >
+      $.TransportProtocol['x-ms-enum']['name'] = 'LoadBalancerTransportProtocol';
 ```
 
 ### Tag: package-track2-preview
