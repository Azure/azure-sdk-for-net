// Copyright (c) Microsoft Corporation. All rights reserved.
// Licensed under the MIT License.

// <auto-generated/>

#nullable disable

using System;
using System.Threading.Tasks;
using Azure.Core;
using Azure.Identity;
using Azure.ResourceManager.Resources;
using NUnit.Framework;

namespace Azure.ResourceManager.Network.Samples
{
    public partial class Sample_NetworkWatcherCollection
    {
        [Test]
        [Ignore("Only validating compilation of examples")]
        public async Task CreateOrUpdate_CreateNetworkWatcher()
        {
            // Generated from example definition: specification/network/resource-manager/Microsoft.Network/stable/2024-05-01/examples/NetworkWatcherCreate.json
            // this example is just showing the usage of "NetworkWatchers_CreateOrUpdate" operation, for the dependent resources, they will have to be created separately.

            // get your azure access token, for more details of how Azure SDK get your access token, please refer to https://learn.microsoft.com/en-us/dotnet/azure/sdk/authentication?tabs=command-line
            TokenCredential cred = new DefaultAzureCredential();
            // authenticate your client
            ArmClient client = new ArmClient(cred);

            // this example assumes you already have this ResourceGroupResource created on azure
            // for more information of creating ResourceGroupResource, please refer to the document of ResourceGroupResource
            string subscriptionId = "subid";
            string resourceGroupName = "rg1";
            ResourceIdentifier resourceGroupResourceId = ResourceGroupResource.CreateResourceIdentifier(subscriptionId, resourceGroupName);
            ResourceGroupResource resourceGroupResource = client.GetResourceGroupResource(resourceGroupResourceId);

            // get the collection of this NetworkWatcherResource
            NetworkWatcherCollection collection = resourceGroupResource.GetNetworkWatchers();

            // invoke the operation
            string networkWatcherName = "nw1";
            NetworkWatcherData data = new NetworkWatcherData
            {
                Location = new AzureLocation("eastus"),
            };
            ArmOperation<NetworkWatcherResource> lro = await collection.CreateOrUpdateAsync(WaitUntil.Completed, networkWatcherName, data);
            NetworkWatcherResource result = lro.Value;

            // the variable result is a resource, you could call other operations on this instance as well
            // but just for demo, we get its data from this resource instance
            NetworkWatcherData resourceData = result.Data;
            // for demo we just print out the id
            Console.WriteLine($"Succeeded on id: {resourceData.Id}");
        }

        [Test]
        [Ignore("Only validating compilation of examples")]
        public async Task Get_GetNetworkWatcher()
        {
            // Generated from example definition: specification/network/resource-manager/Microsoft.Network/stable/2024-05-01/examples/NetworkWatcherGet.json
            // this example is just showing the usage of "NetworkWatchers_Get" operation, for the dependent resources, they will have to be created separately.

            // get your azure access token, for more details of how Azure SDK get your access token, please refer to https://learn.microsoft.com/en-us/dotnet/azure/sdk/authentication?tabs=command-line
            TokenCredential cred = new DefaultAzureCredential();
            // authenticate your client
            ArmClient client = new ArmClient(cred);

            // this example assumes you already have this ResourceGroupResource created on azure
            // for more information of creating ResourceGroupResource, please refer to the document of ResourceGroupResource
            string subscriptionId = "subid";
            string resourceGroupName = "rg1";
            ResourceIdentifier resourceGroupResourceId = ResourceGroupResource.CreateResourceIdentifier(subscriptionId, resourceGroupName);
            ResourceGroupResource resourceGroupResource = client.GetResourceGroupResource(resourceGroupResourceId);

            // get the collection of this NetworkWatcherResource
            NetworkWatcherCollection collection = resourceGroupResource.GetNetworkWatchers();

            // invoke the operation
            string networkWatcherName = "nw1";
            NetworkWatcherResource result = await collection.GetAsync(networkWatcherName);

            // the variable result is a resource, you could call other operations on this instance as well
            // but just for demo, we get its data from this resource instance
            NetworkWatcherData resourceData = result.Data;
            // for demo we just print out the id
            Console.WriteLine($"Succeeded on id: {resourceData.Id}");
        }

        [Test]
        [Ignore("Only validating compilation of examples")]
        public async Task GetAll_ListNetworkWatchers()
        {
<<<<<<< HEAD
            // Generated from example definition: specification/network/resource-manager/Microsoft.Network/stable/2024-03-01/examples/NetworkWatcherList.json
=======
            // Generated from example definition: specification/network/resource-manager/Microsoft.Network/stable/2024-05-01/examples/NetworkWatcherList.json
>>>>>>> f2036db0
            // this example is just showing the usage of "NetworkWatchers_List" operation, for the dependent resources, they will have to be created separately.

            // get your azure access token, for more details of how Azure SDK get your access token, please refer to https://learn.microsoft.com/en-us/dotnet/azure/sdk/authentication?tabs=command-line
            TokenCredential cred = new DefaultAzureCredential();
            // authenticate your client
            ArmClient client = new ArmClient(cred);

            // this example assumes you already have this ResourceGroupResource created on azure
            // for more information of creating ResourceGroupResource, please refer to the document of ResourceGroupResource
            string subscriptionId = "subid";
            string resourceGroupName = "rg1";
            ResourceIdentifier resourceGroupResourceId = ResourceGroupResource.CreateResourceIdentifier(subscriptionId, resourceGroupName);
            ResourceGroupResource resourceGroupResource = client.GetResourceGroupResource(resourceGroupResourceId);

            // get the collection of this NetworkWatcherResource
            NetworkWatcherCollection collection = resourceGroupResource.GetNetworkWatchers();

            // invoke the operation and iterate over the result
            await foreach (NetworkWatcherResource item in collection.GetAllAsync())
            {
                // the variable item is a resource, you could call other operations on this instance as well
                // but just for demo, we get its data from this resource instance
                NetworkWatcherData resourceData = item.Data;
                // for demo we just print out the id
                Console.WriteLine($"Succeeded on id: {resourceData.Id}");
            }

            Console.WriteLine("Succeeded");
        }

        [Test]
        [Ignore("Only validating compilation of examples")]
        public async Task Exists_GetNetworkWatcher()
        {
            // Generated from example definition: specification/network/resource-manager/Microsoft.Network/stable/2024-05-01/examples/NetworkWatcherGet.json
            // this example is just showing the usage of "NetworkWatchers_Get" operation, for the dependent resources, they will have to be created separately.

            // get your azure access token, for more details of how Azure SDK get your access token, please refer to https://learn.microsoft.com/en-us/dotnet/azure/sdk/authentication?tabs=command-line
            TokenCredential cred = new DefaultAzureCredential();
            // authenticate your client
            ArmClient client = new ArmClient(cred);

            // this example assumes you already have this ResourceGroupResource created on azure
            // for more information of creating ResourceGroupResource, please refer to the document of ResourceGroupResource
            string subscriptionId = "subid";
            string resourceGroupName = "rg1";
            ResourceIdentifier resourceGroupResourceId = ResourceGroupResource.CreateResourceIdentifier(subscriptionId, resourceGroupName);
            ResourceGroupResource resourceGroupResource = client.GetResourceGroupResource(resourceGroupResourceId);

            // get the collection of this NetworkWatcherResource
            NetworkWatcherCollection collection = resourceGroupResource.GetNetworkWatchers();

            // invoke the operation
            string networkWatcherName = "nw1";
            bool result = await collection.ExistsAsync(networkWatcherName);

            Console.WriteLine($"Succeeded: {result}");
        }

        [Test]
        [Ignore("Only validating compilation of examples")]
        public async Task GetIfExists_GetNetworkWatcher()
        {
<<<<<<< HEAD
            // Generated from example definition: specification/network/resource-manager/Microsoft.Network/stable/2024-03-01/examples/NetworkWatcherGet.json
=======
            // Generated from example definition: specification/network/resource-manager/Microsoft.Network/stable/2024-05-01/examples/NetworkWatcherGet.json
>>>>>>> f2036db0
            // this example is just showing the usage of "NetworkWatchers_Get" operation, for the dependent resources, they will have to be created separately.

            // get your azure access token, for more details of how Azure SDK get your access token, please refer to https://learn.microsoft.com/en-us/dotnet/azure/sdk/authentication?tabs=command-line
            TokenCredential cred = new DefaultAzureCredential();
            // authenticate your client
            ArmClient client = new ArmClient(cred);

            // this example assumes you already have this ResourceGroupResource created on azure
            // for more information of creating ResourceGroupResource, please refer to the document of ResourceGroupResource
            string subscriptionId = "subid";
            string resourceGroupName = "rg1";
            ResourceIdentifier resourceGroupResourceId = ResourceGroupResource.CreateResourceIdentifier(subscriptionId, resourceGroupName);
            ResourceGroupResource resourceGroupResource = client.GetResourceGroupResource(resourceGroupResourceId);

            // get the collection of this NetworkWatcherResource
            NetworkWatcherCollection collection = resourceGroupResource.GetNetworkWatchers();

            // invoke the operation
            string networkWatcherName = "nw1";
            NullableResponse<NetworkWatcherResource> response = await collection.GetIfExistsAsync(networkWatcherName);
            NetworkWatcherResource result = response.HasValue ? response.Value : null;

            if (result == null)
            {
                Console.WriteLine("Succeeded with null as result");
            }
            else
            {
                // the variable result is a resource, you could call other operations on this instance as well
                // but just for demo, we get its data from this resource instance
                NetworkWatcherData resourceData = result.Data;
                // for demo we just print out the id
                Console.WriteLine($"Succeeded on id: {resourceData.Id}");
            }
        }
    }
}<|MERGE_RESOLUTION|>--- conflicted
+++ resolved
@@ -91,11 +91,7 @@
         [Ignore("Only validating compilation of examples")]
         public async Task GetAll_ListNetworkWatchers()
         {
-<<<<<<< HEAD
-            // Generated from example definition: specification/network/resource-manager/Microsoft.Network/stable/2024-03-01/examples/NetworkWatcherList.json
-=======
             // Generated from example definition: specification/network/resource-manager/Microsoft.Network/stable/2024-05-01/examples/NetworkWatcherList.json
->>>>>>> f2036db0
             // this example is just showing the usage of "NetworkWatchers_List" operation, for the dependent resources, they will have to be created separately.
 
             // get your azure access token, for more details of how Azure SDK get your access token, please refer to https://learn.microsoft.com/en-us/dotnet/azure/sdk/authentication?tabs=command-line
@@ -159,11 +155,7 @@
         [Ignore("Only validating compilation of examples")]
         public async Task GetIfExists_GetNetworkWatcher()
         {
-<<<<<<< HEAD
-            // Generated from example definition: specification/network/resource-manager/Microsoft.Network/stable/2024-03-01/examples/NetworkWatcherGet.json
-=======
             // Generated from example definition: specification/network/resource-manager/Microsoft.Network/stable/2024-05-01/examples/NetworkWatcherGet.json
->>>>>>> f2036db0
             // this example is just showing the usage of "NetworkWatchers_Get" operation, for the dependent resources, they will have to be created separately.
 
             // get your azure access token, for more details of how Azure SDK get your access token, please refer to https://learn.microsoft.com/en-us/dotnet/azure/sdk/authentication?tabs=command-line
