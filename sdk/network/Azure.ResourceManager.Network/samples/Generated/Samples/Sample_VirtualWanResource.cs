// Copyright (c) Microsoft Corporation. All rights reserved.
// Licensed under the MIT License.

// <auto-generated/>

#nullable disable

using System;
using System.Threading.Tasks;
using Azure.Core;
using Azure.Identity;
using Azure.ResourceManager.Network.Models;
using NUnit.Framework;

namespace Azure.ResourceManager.Network.Samples
{
    public partial class Sample_VirtualWanResource
    {
        [Test]
        [Ignore("Only validating compilation of examples")]
        public async Task Get_VirtualWANGet()
        {
<<<<<<< HEAD
            // Generated from example definition: specification/network/resource-manager/Microsoft.Network/stable/2024-03-01/examples/VirtualWANGet.json
=======
            // Generated from example definition: specification/network/resource-manager/Microsoft.Network/stable/2024-05-01/examples/VirtualWANGet.json
>>>>>>> f2036db0
            // this example is just showing the usage of "VirtualWans_Get" operation, for the dependent resources, they will have to be created separately.

            // get your azure access token, for more details of how Azure SDK get your access token, please refer to https://learn.microsoft.com/en-us/dotnet/azure/sdk/authentication?tabs=command-line
            TokenCredential cred = new DefaultAzureCredential();
            // authenticate your client
            ArmClient client = new ArmClient(cred);

            // this example assumes you already have this VirtualWanResource created on azure
            // for more information of creating VirtualWanResource, please refer to the document of VirtualWanResource
            string subscriptionId = "subid";
            string resourceGroupName = "rg1";
            string virtualWanName = "wan1";
            ResourceIdentifier virtualWanResourceId = VirtualWanResource.CreateResourceIdentifier(subscriptionId, resourceGroupName, virtualWanName);
            VirtualWanResource virtualWan = client.GetVirtualWanResource(virtualWanResourceId);

            // invoke the operation
            VirtualWanResource result = await virtualWan.GetAsync();

            // the variable result is a resource, you could call other operations on this instance as well
            // but just for demo, we get its data from this resource instance
            VirtualWanData resourceData = result.Data;
            // for demo we just print out the id
            Console.WriteLine($"Succeeded on id: {resourceData.Id}");
        }

        [Test]
        [Ignore("Only validating compilation of examples")]
        public async Task Delete_VirtualWANDelete()
        {
<<<<<<< HEAD
            // Generated from example definition: specification/network/resource-manager/Microsoft.Network/stable/2024-03-01/examples/VirtualWANDelete.json
=======
            // Generated from example definition: specification/network/resource-manager/Microsoft.Network/stable/2024-05-01/examples/VirtualWANDelete.json
>>>>>>> f2036db0
            // this example is just showing the usage of "VirtualWans_Delete" operation, for the dependent resources, they will have to be created separately.

            // get your azure access token, for more details of how Azure SDK get your access token, please refer to https://learn.microsoft.com/en-us/dotnet/azure/sdk/authentication?tabs=command-line
            TokenCredential cred = new DefaultAzureCredential();
            // authenticate your client
            ArmClient client = new ArmClient(cred);

            // this example assumes you already have this VirtualWanResource created on azure
            // for more information of creating VirtualWanResource, please refer to the document of VirtualWanResource
            string subscriptionId = "subid";
            string resourceGroupName = "rg1";
            string virtualWanName = "virtualWan1";
            ResourceIdentifier virtualWanResourceId = VirtualWanResource.CreateResourceIdentifier(subscriptionId, resourceGroupName, virtualWanName);
            VirtualWanResource virtualWan = client.GetVirtualWanResource(virtualWanResourceId);

            // invoke the operation
            await virtualWan.DeleteAsync(WaitUntil.Completed);

            Console.WriteLine("Succeeded");
        }

        [Test]
        [Ignore("Only validating compilation of examples")]
        public async Task Update_VirtualWANUpdate()
        {
            // Generated from example definition: specification/network/resource-manager/Microsoft.Network/stable/2024-05-01/examples/VirtualWANUpdateTags.json
            // this example is just showing the usage of "VirtualWans_UpdateTags" operation, for the dependent resources, they will have to be created separately.

            // get your azure access token, for more details of how Azure SDK get your access token, please refer to https://learn.microsoft.com/en-us/dotnet/azure/sdk/authentication?tabs=command-line
            TokenCredential cred = new DefaultAzureCredential();
            // authenticate your client
            ArmClient client = new ArmClient(cred);

            // this example assumes you already have this VirtualWanResource created on azure
            // for more information of creating VirtualWanResource, please refer to the document of VirtualWanResource
            string subscriptionId = "subid";
            string resourceGroupName = "rg1";
            string virtualWanName = "wan1";
            ResourceIdentifier virtualWanResourceId = VirtualWanResource.CreateResourceIdentifier(subscriptionId, resourceGroupName, virtualWanName);
            VirtualWanResource virtualWan = client.GetVirtualWanResource(virtualWanResourceId);

            // invoke the operation
            NetworkTagsObject wanParameters = new NetworkTagsObject
            {
                Tags =
{
["key1"] = "value1",
["key2"] = "value2"
},
            };
            VirtualWanResource result = await virtualWan.UpdateAsync(wanParameters);

            // the variable result is a resource, you could call other operations on this instance as well
            // but just for demo, we get its data from this resource instance
            VirtualWanData resourceData = result.Data;
            // for demo we just print out the id
            Console.WriteLine($"Succeeded on id: {resourceData.Id}");
        }

        [Test]
        [Ignore("Only validating compilation of examples")]
        public async Task SupportedSecurityProviders_SupportedSecurityProviders()
        {
<<<<<<< HEAD
            // Generated from example definition: specification/network/resource-manager/Microsoft.Network/stable/2024-03-01/examples/VirtualWanSupportedSecurityProviders.json
=======
            // Generated from example definition: specification/network/resource-manager/Microsoft.Network/stable/2024-05-01/examples/VirtualWanSupportedSecurityProviders.json
>>>>>>> f2036db0
            // this example is just showing the usage of "SupportedSecurityProviders" operation, for the dependent resources, they will have to be created separately.

            // get your azure access token, for more details of how Azure SDK get your access token, please refer to https://learn.microsoft.com/en-us/dotnet/azure/sdk/authentication?tabs=command-line
            TokenCredential cred = new DefaultAzureCredential();
            // authenticate your client
            ArmClient client = new ArmClient(cred);

            // this example assumes you already have this VirtualWanResource created on azure
            // for more information of creating VirtualWanResource, please refer to the document of VirtualWanResource
            string subscriptionId = "subid";
            string resourceGroupName = "rg1";
            string virtualWanName = "wan1";
            ResourceIdentifier virtualWanResourceId = VirtualWanResource.CreateResourceIdentifier(subscriptionId, resourceGroupName, virtualWanName);
            VirtualWanResource virtualWan = client.GetVirtualWanResource(virtualWanResourceId);

            // invoke the operation
            VirtualWanSecurityProviders result = await virtualWan.SupportedSecurityProvidersAsync();

            Console.WriteLine($"Succeeded: {result}");
        }

        [Test]
        [Ignore("Only validating compilation of examples")]
        public async Task GenerateVirtualWanVpnServerConfigurationVpnProfile_GenerateVirtualWanVpnServerConfigurationVpnProfile()
        {
<<<<<<< HEAD
            // Generated from example definition: specification/network/resource-manager/Microsoft.Network/stable/2024-03-01/examples/GenerateVirtualWanVpnServerConfigurationVpnProfile.json
=======
            // Generated from example definition: specification/network/resource-manager/Microsoft.Network/stable/2024-05-01/examples/GenerateVirtualWanVpnServerConfigurationVpnProfile.json
>>>>>>> f2036db0
            // this example is just showing the usage of "Generatevirtualwanvpnserverconfigurationvpnprofile" operation, for the dependent resources, they will have to be created separately.

            // get your azure access token, for more details of how Azure SDK get your access token, please refer to https://learn.microsoft.com/en-us/dotnet/azure/sdk/authentication?tabs=command-line
            TokenCredential cred = new DefaultAzureCredential();
            // authenticate your client
            ArmClient client = new ArmClient(cred);

            // this example assumes you already have this VirtualWanResource created on azure
            // for more information of creating VirtualWanResource, please refer to the document of VirtualWanResource
            string subscriptionId = "subid";
            string resourceGroupName = "rg1";
            string virtualWanName = "wan1";
            ResourceIdentifier virtualWanResourceId = VirtualWanResource.CreateResourceIdentifier(subscriptionId, resourceGroupName, virtualWanName);
            VirtualWanResource virtualWan = client.GetVirtualWanResource(virtualWanResourceId);

            // invoke the operation
            VirtualWanVpnProfileContent content = new VirtualWanVpnProfileContent
            {
                VpnServerConfigurationResourceId = new ResourceIdentifier("/subscriptions/subid/resourceGroups/rg1/providers/Microsoft.Network/vpnServerConfigurations/vpnconfig1"),
                AuthenticationMethod = NetworkAuthenticationMethod.Eaptls,
            };
            ArmOperation<VpnProfileResponse> lro = await virtualWan.GenerateVirtualWanVpnServerConfigurationVpnProfileAsync(WaitUntil.Completed, content);
            VpnProfileResponse result = lro.Value;

            Console.WriteLine($"Succeeded: {result}");
        }

        [Test]
        [Ignore("Only validating compilation of examples")]
        public async Task DownloadVpnSitesConfiguration_VpnSitesConfigurationDownload()
        {
            // Generated from example definition: specification/network/resource-manager/Microsoft.Network/stable/2024-05-01/examples/VpnSitesConfigurationDownload.json
            // this example is just showing the usage of "VpnSitesConfiguration_Download" operation, for the dependent resources, they will have to be created separately.

            // get your azure access token, for more details of how Azure SDK get your access token, please refer to https://learn.microsoft.com/en-us/dotnet/azure/sdk/authentication?tabs=command-line
            TokenCredential cred = new DefaultAzureCredential();
            // authenticate your client
            ArmClient client = new ArmClient(cred);

            // this example assumes you already have this VirtualWanResource created on azure
            // for more information of creating VirtualWanResource, please refer to the document of VirtualWanResource
            string subscriptionId = "subid";
            string resourceGroupName = "rg1";
            string virtualWanName = "wan1";
            ResourceIdentifier virtualWanResourceId = VirtualWanResource.CreateResourceIdentifier(subscriptionId, resourceGroupName, virtualWanName);
            VirtualWanResource virtualWan = client.GetVirtualWanResource(virtualWanResourceId);

            // invoke the operation
            GetVpnSitesConfigurationContent content = new GetVpnSitesConfigurationContent(new Uri("https://blobcortextesturl.blob.core.windows.net/folderforconfig/vpnFile?sp=rw&se=2018-01-10T03%3A42%3A04Z&sv=2017-04-17&sig=WvXrT5bDmDFfgHs%2Brz%2BjAu123eRCNE9BO0eQYcPDT7pY%3D&sr=b"))
            {
                VpnSites = { "/subscriptions/subid/resourceGroups/rg1/providers/Microsoft.Network/vpnSites/abc" },
            };
            await virtualWan.DownloadVpnSitesConfigurationAsync(WaitUntil.Completed, content);

            Console.WriteLine("Succeeded");
        }

        [Test]
        [Ignore("Only validating compilation of examples")]
        public async Task GetVpnServerConfigurationsAssociatedWithVirtualWan_GetVirtualWanVpnServerConfigurations()
        {
            // Generated from example definition: specification/network/resource-manager/Microsoft.Network/stable/2024-05-01/examples/GetVirtualWanVpnServerConfigurations.json
            // this example is just showing the usage of "VpnServerConfigurationsAssociatedWithVirtualWan_List" operation, for the dependent resources, they will have to be created separately.

            // get your azure access token, for more details of how Azure SDK get your access token, please refer to https://learn.microsoft.com/en-us/dotnet/azure/sdk/authentication?tabs=command-line
            TokenCredential cred = new DefaultAzureCredential();
            // authenticate your client
            ArmClient client = new ArmClient(cred);

            // this example assumes you already have this VirtualWanResource created on azure
            // for more information of creating VirtualWanResource, please refer to the document of VirtualWanResource
            string subscriptionId = "subid";
            string resourceGroupName = "rg1";
            string virtualWanName = "wan1";
            ResourceIdentifier virtualWanResourceId = VirtualWanResource.CreateResourceIdentifier(subscriptionId, resourceGroupName, virtualWanName);
            VirtualWanResource virtualWan = client.GetVirtualWanResource(virtualWanResourceId);

            // invoke the operation
            ArmOperation<VpnServerConfigurationsResponse> lro = await virtualWan.GetVpnServerConfigurationsAssociatedWithVirtualWanAsync(WaitUntil.Completed);
            VpnServerConfigurationsResponse result = lro.Value;

            Console.WriteLine($"Succeeded: {result}");
        }
    }
}<|MERGE_RESOLUTION|>--- conflicted
+++ resolved
@@ -20,11 +20,7 @@
         [Ignore("Only validating compilation of examples")]
         public async Task Get_VirtualWANGet()
         {
-<<<<<<< HEAD
-            // Generated from example definition: specification/network/resource-manager/Microsoft.Network/stable/2024-03-01/examples/VirtualWANGet.json
-=======
             // Generated from example definition: specification/network/resource-manager/Microsoft.Network/stable/2024-05-01/examples/VirtualWANGet.json
->>>>>>> f2036db0
             // this example is just showing the usage of "VirtualWans_Get" operation, for the dependent resources, they will have to be created separately.
 
             // get your azure access token, for more details of how Azure SDK get your access token, please refer to https://learn.microsoft.com/en-us/dotnet/azure/sdk/authentication?tabs=command-line
@@ -54,11 +50,7 @@
         [Ignore("Only validating compilation of examples")]
         public async Task Delete_VirtualWANDelete()
         {
-<<<<<<< HEAD
-            // Generated from example definition: specification/network/resource-manager/Microsoft.Network/stable/2024-03-01/examples/VirtualWANDelete.json
-=======
             // Generated from example definition: specification/network/resource-manager/Microsoft.Network/stable/2024-05-01/examples/VirtualWANDelete.json
->>>>>>> f2036db0
             // this example is just showing the usage of "VirtualWans_Delete" operation, for the dependent resources, they will have to be created separately.
 
             // get your azure access token, for more details of how Azure SDK get your access token, please refer to https://learn.microsoft.com/en-us/dotnet/azure/sdk/authentication?tabs=command-line
@@ -122,11 +114,7 @@
         [Ignore("Only validating compilation of examples")]
         public async Task SupportedSecurityProviders_SupportedSecurityProviders()
         {
-<<<<<<< HEAD
-            // Generated from example definition: specification/network/resource-manager/Microsoft.Network/stable/2024-03-01/examples/VirtualWanSupportedSecurityProviders.json
-=======
             // Generated from example definition: specification/network/resource-manager/Microsoft.Network/stable/2024-05-01/examples/VirtualWanSupportedSecurityProviders.json
->>>>>>> f2036db0
             // this example is just showing the usage of "SupportedSecurityProviders" operation, for the dependent resources, they will have to be created separately.
 
             // get your azure access token, for more details of how Azure SDK get your access token, please refer to https://learn.microsoft.com/en-us/dotnet/azure/sdk/authentication?tabs=command-line
@@ -152,11 +140,7 @@
         [Ignore("Only validating compilation of examples")]
         public async Task GenerateVirtualWanVpnServerConfigurationVpnProfile_GenerateVirtualWanVpnServerConfigurationVpnProfile()
         {
-<<<<<<< HEAD
-            // Generated from example definition: specification/network/resource-manager/Microsoft.Network/stable/2024-03-01/examples/GenerateVirtualWanVpnServerConfigurationVpnProfile.json
-=======
             // Generated from example definition: specification/network/resource-manager/Microsoft.Network/stable/2024-05-01/examples/GenerateVirtualWanVpnServerConfigurationVpnProfile.json
->>>>>>> f2036db0
             // this example is just showing the usage of "Generatevirtualwanvpnserverconfigurationvpnprofile" operation, for the dependent resources, they will have to be created separately.
 
             // get your azure access token, for more details of how Azure SDK get your access token, please refer to https://learn.microsoft.com/en-us/dotnet/azure/sdk/authentication?tabs=command-line
