// Copyright (c) Microsoft Corporation. All rights reserved.
// Licensed under the MIT License.

// <auto-generated/>

#nullable disable

using System;
using System.Threading.Tasks;
using Azure.Core;
using Azure.Identity;
using Azure.ResourceManager.Network.Models;
using Azure.ResourceManager.Resources;
using Azure.ResourceManager.Resources.Models;
using NUnit.Framework;

namespace Azure.ResourceManager.Network.Samples
{
    public partial class Sample_P2SVpnGatewayCollection
    {
        [Test]
        [Ignore("Only validating compilation of examples")]
        public async Task CreateOrUpdate_P2SVpnGatewayPut()
        {
<<<<<<< HEAD
            // Generated from example definition: specification/network/resource-manager/Microsoft.Network/stable/2024-03-01/examples/P2SVpnGatewayPut.json
=======
            // Generated from example definition: specification/network/resource-manager/Microsoft.Network/stable/2024-05-01/examples/P2SVpnGatewayPut.json
>>>>>>> f2036db0
            // this example is just showing the usage of "P2sVpnGateways_CreateOrUpdate" operation, for the dependent resources, they will have to be created separately.

            // get your azure access token, for more details of how Azure SDK get your access token, please refer to https://learn.microsoft.com/en-us/dotnet/azure/sdk/authentication?tabs=command-line
            TokenCredential cred = new DefaultAzureCredential();
            // authenticate your client
            ArmClient client = new ArmClient(cred);

            // this example assumes you already have this ResourceGroupResource created on azure
            // for more information of creating ResourceGroupResource, please refer to the document of ResourceGroupResource
            string subscriptionId = "subid";
            string resourceGroupName = "rg1";
            ResourceIdentifier resourceGroupResourceId = ResourceGroupResource.CreateResourceIdentifier(subscriptionId, resourceGroupName);
            ResourceGroupResource resourceGroupResource = client.GetResourceGroupResource(resourceGroupResourceId);

            // get the collection of this P2SVpnGatewayResource
            P2SVpnGatewayCollection collection = resourceGroupResource.GetP2SVpnGateways();

            // invoke the operation
            string gatewayName = "p2sVpnGateway1";
            P2SVpnGatewayData data = new P2SVpnGatewayData
            {
                VirtualHubId = new ResourceIdentifier("/subscriptions/subid/resourceGroups/rg1/providers/Microsoft.Network/virtualHubs/virtualHub1"),
                P2SConnectionConfigurations = {new P2SConnectionConfiguration
{
<<<<<<< HEAD
VpnClientAddressPrefixes = {"101.3.0.0/16"},
=======
VpnClientAddressPool = new VirtualNetworkAddressSpace
{
AddressPrefixes = {"101.3.0.0/16"},
},
>>>>>>> f2036db0
RoutingConfiguration = new RoutingConfiguration
{
AssociatedRouteTableId = new ResourceIdentifier("/subscriptions/subid/resourceGroups/rg1/providers/Microsoft.Network/virtualHubs/virtualHub1/hubRouteTables/hubRouteTable1"),
PropagatedRouteTables = new PropagatedRouteTable
{
Labels = {"label1", "label2"},
Ids = {new WritableSubResource
{
Id = new ResourceIdentifier("/subscriptions/subid/resourceGroups/rg1/providers/Microsoft.Network/virtualHubs/virtualHub1/hubRouteTables/hubRouteTable1"),
}, new WritableSubResource
{
Id = new ResourceIdentifier("/subscriptions/subid/resourceGroups/rg1/providers/Microsoft.Network/virtualHubs/virtualHub1/hubRouteTables/hubRouteTable2"),
}, new WritableSubResource
{
Id = new ResourceIdentifier("/subscriptions/subid/resourceGroups/rg1/providers/Microsoft.Network/virtualHubs/virtualHub1/hubRouteTables/hubRouteTable3"),
}},
},
VnetRoutes = new VnetRoute
{
StaticRoutes = {},
},
},
Id = new ResourceIdentifier("/subscriptions/subid/resourceGroups/rg1/providers/Microsoft.Network/p2sVpnGateways/p2sVpnGateway1/p2sConnectionConfigurations/P2SConnectionConfig1"),
Name = "P2SConnectionConfig1",
}},
                VpnGatewayScaleUnit = 1,
                VpnServerConfigurationId = new ResourceIdentifier("/subscriptions/subid/resourceGroups/rg1/providers/Microsoft.Network/vpnServerConfigurations/vpnServerConfiguration1"),
                CustomDnsServers = { "1.1.1.1", "2.2.2.2" },
                IsRoutingPreferenceInternet = false,
                Location = new AzureLocation("West US"),
                Tags =
{
["key1"] = "value1"
},
            };
            ArmOperation<P2SVpnGatewayResource> lro = await collection.CreateOrUpdateAsync(WaitUntil.Completed, gatewayName, data);
            P2SVpnGatewayResource result = lro.Value;

            // the variable result is a resource, you could call other operations on this instance as well
            // but just for demo, we get its data from this resource instance
            P2SVpnGatewayData resourceData = result.Data;
            // for demo we just print out the id
            Console.WriteLine($"Succeeded on id: {resourceData.Id}");
        }

        [Test]
        [Ignore("Only validating compilation of examples")]
        public async Task Get_P2SVpnGatewayGet()
        {
            // Generated from example definition: specification/network/resource-manager/Microsoft.Network/stable/2024-05-01/examples/P2SVpnGatewayGet.json
            // this example is just showing the usage of "P2sVpnGateways_Get" operation, for the dependent resources, they will have to be created separately.

            // get your azure access token, for more details of how Azure SDK get your access token, please refer to https://learn.microsoft.com/en-us/dotnet/azure/sdk/authentication?tabs=command-line
            TokenCredential cred = new DefaultAzureCredential();
            // authenticate your client
            ArmClient client = new ArmClient(cred);

            // this example assumes you already have this ResourceGroupResource created on azure
            // for more information of creating ResourceGroupResource, please refer to the document of ResourceGroupResource
            string subscriptionId = "subid";
            string resourceGroupName = "rg1";
            ResourceIdentifier resourceGroupResourceId = ResourceGroupResource.CreateResourceIdentifier(subscriptionId, resourceGroupName);
            ResourceGroupResource resourceGroupResource = client.GetResourceGroupResource(resourceGroupResourceId);

            // get the collection of this P2SVpnGatewayResource
            P2SVpnGatewayCollection collection = resourceGroupResource.GetP2SVpnGateways();

            // invoke the operation
            string gatewayName = "p2sVpnGateway1";
            P2SVpnGatewayResource result = await collection.GetAsync(gatewayName);

            // the variable result is a resource, you could call other operations on this instance as well
            // but just for demo, we get its data from this resource instance
            P2SVpnGatewayData resourceData = result.Data;
            // for demo we just print out the id
            Console.WriteLine($"Succeeded on id: {resourceData.Id}");
        }

        [Test]
        [Ignore("Only validating compilation of examples")]
        public async Task GetAll_P2SVpnGatewayListByResourceGroup()
        {
<<<<<<< HEAD
            // Generated from example definition: specification/network/resource-manager/Microsoft.Network/stable/2024-03-01/examples/P2SVpnGatewayListByResourceGroup.json
=======
            // Generated from example definition: specification/network/resource-manager/Microsoft.Network/stable/2024-05-01/examples/P2SVpnGatewayListByResourceGroup.json
>>>>>>> f2036db0
            // this example is just showing the usage of "P2sVpnGateways_ListByResourceGroup" operation, for the dependent resources, they will have to be created separately.

            // get your azure access token, for more details of how Azure SDK get your access token, please refer to https://learn.microsoft.com/en-us/dotnet/azure/sdk/authentication?tabs=command-line
            TokenCredential cred = new DefaultAzureCredential();
            // authenticate your client
            ArmClient client = new ArmClient(cred);

            // this example assumes you already have this ResourceGroupResource created on azure
            // for more information of creating ResourceGroupResource, please refer to the document of ResourceGroupResource
            string subscriptionId = "subid";
            string resourceGroupName = "rg1";
            ResourceIdentifier resourceGroupResourceId = ResourceGroupResource.CreateResourceIdentifier(subscriptionId, resourceGroupName);
            ResourceGroupResource resourceGroupResource = client.GetResourceGroupResource(resourceGroupResourceId);

            // get the collection of this P2SVpnGatewayResource
            P2SVpnGatewayCollection collection = resourceGroupResource.GetP2SVpnGateways();

            // invoke the operation and iterate over the result
            await foreach (P2SVpnGatewayResource item in collection.GetAllAsync())
            {
                // the variable item is a resource, you could call other operations on this instance as well
                // but just for demo, we get its data from this resource instance
                P2SVpnGatewayData resourceData = item.Data;
                // for demo we just print out the id
                Console.WriteLine($"Succeeded on id: {resourceData.Id}");
            }

            Console.WriteLine("Succeeded");
        }

        [Test]
        [Ignore("Only validating compilation of examples")]
        public async Task Exists_P2SVpnGatewayGet()
        {
<<<<<<< HEAD
            // Generated from example definition: specification/network/resource-manager/Microsoft.Network/stable/2024-03-01/examples/P2SVpnGatewayGet.json
=======
            // Generated from example definition: specification/network/resource-manager/Microsoft.Network/stable/2024-05-01/examples/P2SVpnGatewayGet.json
>>>>>>> f2036db0
            // this example is just showing the usage of "P2sVpnGateways_Get" operation, for the dependent resources, they will have to be created separately.

            // get your azure access token, for more details of how Azure SDK get your access token, please refer to https://learn.microsoft.com/en-us/dotnet/azure/sdk/authentication?tabs=command-line
            TokenCredential cred = new DefaultAzureCredential();
            // authenticate your client
            ArmClient client = new ArmClient(cred);

            // this example assumes you already have this ResourceGroupResource created on azure
            // for more information of creating ResourceGroupResource, please refer to the document of ResourceGroupResource
            string subscriptionId = "subid";
            string resourceGroupName = "rg1";
            ResourceIdentifier resourceGroupResourceId = ResourceGroupResource.CreateResourceIdentifier(subscriptionId, resourceGroupName);
            ResourceGroupResource resourceGroupResource = client.GetResourceGroupResource(resourceGroupResourceId);

            // get the collection of this P2SVpnGatewayResource
            P2SVpnGatewayCollection collection = resourceGroupResource.GetP2SVpnGateways();

            // invoke the operation
            string gatewayName = "p2sVpnGateway1";
            bool result = await collection.ExistsAsync(gatewayName);

            Console.WriteLine($"Succeeded: {result}");
        }

        [Test]
        [Ignore("Only validating compilation of examples")]
        public async Task GetIfExists_P2SVpnGatewayGet()
        {
<<<<<<< HEAD
            // Generated from example definition: specification/network/resource-manager/Microsoft.Network/stable/2024-03-01/examples/P2SVpnGatewayGet.json
=======
            // Generated from example definition: specification/network/resource-manager/Microsoft.Network/stable/2024-05-01/examples/P2SVpnGatewayGet.json
>>>>>>> f2036db0
            // this example is just showing the usage of "P2sVpnGateways_Get" operation, for the dependent resources, they will have to be created separately.

            // get your azure access token, for more details of how Azure SDK get your access token, please refer to https://learn.microsoft.com/en-us/dotnet/azure/sdk/authentication?tabs=command-line
            TokenCredential cred = new DefaultAzureCredential();
            // authenticate your client
            ArmClient client = new ArmClient(cred);

            // this example assumes you already have this ResourceGroupResource created on azure
            // for more information of creating ResourceGroupResource, please refer to the document of ResourceGroupResource
            string subscriptionId = "subid";
            string resourceGroupName = "rg1";
            ResourceIdentifier resourceGroupResourceId = ResourceGroupResource.CreateResourceIdentifier(subscriptionId, resourceGroupName);
            ResourceGroupResource resourceGroupResource = client.GetResourceGroupResource(resourceGroupResourceId);

            // get the collection of this P2SVpnGatewayResource
            P2SVpnGatewayCollection collection = resourceGroupResource.GetP2SVpnGateways();

            // invoke the operation
            string gatewayName = "p2sVpnGateway1";
            NullableResponse<P2SVpnGatewayResource> response = await collection.GetIfExistsAsync(gatewayName);
            P2SVpnGatewayResource result = response.HasValue ? response.Value : null;

            if (result == null)
            {
                Console.WriteLine("Succeeded with null as result");
            }
            else
            {
                // the variable result is a resource, you could call other operations on this instance as well
                // but just for demo, we get its data from this resource instance
                P2SVpnGatewayData resourceData = result.Data;
                // for demo we just print out the id
                Console.WriteLine($"Succeeded on id: {resourceData.Id}");
            }
        }
    }
}<|MERGE_RESOLUTION|>--- conflicted
+++ resolved
@@ -22,11 +22,7 @@
         [Ignore("Only validating compilation of examples")]
         public async Task CreateOrUpdate_P2SVpnGatewayPut()
         {
-<<<<<<< HEAD
-            // Generated from example definition: specification/network/resource-manager/Microsoft.Network/stable/2024-03-01/examples/P2SVpnGatewayPut.json
-=======
             // Generated from example definition: specification/network/resource-manager/Microsoft.Network/stable/2024-05-01/examples/P2SVpnGatewayPut.json
->>>>>>> f2036db0
             // this example is just showing the usage of "P2sVpnGateways_CreateOrUpdate" operation, for the dependent resources, they will have to be created separately.
 
             // get your azure access token, for more details of how Azure SDK get your access token, please refer to https://learn.microsoft.com/en-us/dotnet/azure/sdk/authentication?tabs=command-line
@@ -51,14 +47,10 @@
                 VirtualHubId = new ResourceIdentifier("/subscriptions/subid/resourceGroups/rg1/providers/Microsoft.Network/virtualHubs/virtualHub1"),
                 P2SConnectionConfigurations = {new P2SConnectionConfiguration
 {
-<<<<<<< HEAD
-VpnClientAddressPrefixes = {"101.3.0.0/16"},
-=======
 VpnClientAddressPool = new VirtualNetworkAddressSpace
 {
 AddressPrefixes = {"101.3.0.0/16"},
 },
->>>>>>> f2036db0
 RoutingConfiguration = new RoutingConfiguration
 {
 AssociatedRouteTableId = new ResourceIdentifier("/subscriptions/subid/resourceGroups/rg1/providers/Microsoft.Network/virtualHubs/virtualHub1/hubRouteTables/hubRouteTable1"),
@@ -141,11 +133,7 @@
         [Ignore("Only validating compilation of examples")]
         public async Task GetAll_P2SVpnGatewayListByResourceGroup()
         {
-<<<<<<< HEAD
-            // Generated from example definition: specification/network/resource-manager/Microsoft.Network/stable/2024-03-01/examples/P2SVpnGatewayListByResourceGroup.json
-=======
             // Generated from example definition: specification/network/resource-manager/Microsoft.Network/stable/2024-05-01/examples/P2SVpnGatewayListByResourceGroup.json
->>>>>>> f2036db0
             // this example is just showing the usage of "P2sVpnGateways_ListByResourceGroup" operation, for the dependent resources, they will have to be created separately.
 
             // get your azure access token, for more details of how Azure SDK get your access token, please refer to https://learn.microsoft.com/en-us/dotnet/azure/sdk/authentication?tabs=command-line
@@ -180,11 +168,7 @@
         [Ignore("Only validating compilation of examples")]
         public async Task Exists_P2SVpnGatewayGet()
         {
-<<<<<<< HEAD
-            // Generated from example definition: specification/network/resource-manager/Microsoft.Network/stable/2024-03-01/examples/P2SVpnGatewayGet.json
-=======
             // Generated from example definition: specification/network/resource-manager/Microsoft.Network/stable/2024-05-01/examples/P2SVpnGatewayGet.json
->>>>>>> f2036db0
             // this example is just showing the usage of "P2sVpnGateways_Get" operation, for the dependent resources, they will have to be created separately.
 
             // get your azure access token, for more details of how Azure SDK get your access token, please refer to https://learn.microsoft.com/en-us/dotnet/azure/sdk/authentication?tabs=command-line
@@ -213,11 +197,7 @@
         [Ignore("Only validating compilation of examples")]
         public async Task GetIfExists_P2SVpnGatewayGet()
         {
-<<<<<<< HEAD
-            // Generated from example definition: specification/network/resource-manager/Microsoft.Network/stable/2024-03-01/examples/P2SVpnGatewayGet.json
-=======
             // Generated from example definition: specification/network/resource-manager/Microsoft.Network/stable/2024-05-01/examples/P2SVpnGatewayGet.json
->>>>>>> f2036db0
             // this example is just showing the usage of "P2sVpnGateways_Get" operation, for the dependent resources, they will have to be created separately.
 
             // get your azure access token, for more details of how Azure SDK get your access token, please refer to https://learn.microsoft.com/en-us/dotnet/azure/sdk/authentication?tabs=command-line
