--- conflicted
+++ resolved
@@ -127,11 +127,7 @@
         [Ignore("Only validating compilation of examples")]
         public async Task GetAll_HubVirtualNetworkConnectionList()
         {
-<<<<<<< HEAD
-            // Generated from example definition: specification/network/resource-manager/Microsoft.Network/stable/2024-03-01/examples/HubVirtualNetworkConnectionList.json
-=======
             // Generated from example definition: specification/network/resource-manager/Microsoft.Network/stable/2024-05-01/examples/HubVirtualNetworkConnectionList.json
->>>>>>> f2036db0
             // this example is just showing the usage of "HubVirtualNetworkConnections_List" operation, for the dependent resources, they will have to be created separately.
 
             // get your azure access token, for more details of how Azure SDK get your access token, please refer to https://learn.microsoft.com/en-us/dotnet/azure/sdk/authentication?tabs=command-line
@@ -197,11 +193,7 @@
         [Ignore("Only validating compilation of examples")]
         public async Task GetIfExists_HubVirtualNetworkConnectionGet()
         {
-<<<<<<< HEAD
-            // Generated from example definition: specification/network/resource-manager/Microsoft.Network/stable/2024-03-01/examples/HubVirtualNetworkConnectionGet.json
-=======
             // Generated from example definition: specification/network/resource-manager/Microsoft.Network/stable/2024-05-01/examples/HubVirtualNetworkConnectionGet.json
->>>>>>> f2036db0
             // this example is just showing the usage of "HubVirtualNetworkConnections_Get" operation, for the dependent resources, they will have to be created separately.
 
             // get your azure access token, for more details of how Azure SDK get your access token, please refer to https://learn.microsoft.com/en-us/dotnet/azure/sdk/authentication?tabs=command-line
