// Copyright (c) Microsoft Corporation. All rights reserved.
// Licensed under the MIT License.

// <auto-generated/>

#nullable disable

using System;
using System.Threading.Tasks;
using Azure.Core;
using Azure.Identity;
using Azure.ResourceManager.Network.Models;
using NUnit.Framework;

namespace Azure.ResourceManager.Network.Samples
{
    public partial class Sample_NetworkInterfaceResource
    {
        [Test]
        [Ignore("Only validating compilation of examples")]
        public async Task Get_GetNetworkInterface()
        {
<<<<<<< HEAD
            // Generated from example definition: specification/network/resource-manager/Microsoft.Network/stable/2024-03-01/examples/NetworkInterfaceGet.json
=======
            // Generated from example definition: specification/network/resource-manager/Microsoft.Network/stable/2024-05-01/examples/NetworkInterfaceGet.json
>>>>>>> f2036db0
            // this example is just showing the usage of "NetworkInterfaces_Get" operation, for the dependent resources, they will have to be created separately.

            // get your azure access token, for more details of how Azure SDK get your access token, please refer to https://learn.microsoft.com/en-us/dotnet/azure/sdk/authentication?tabs=command-line
            TokenCredential cred = new DefaultAzureCredential();
            // authenticate your client
            ArmClient client = new ArmClient(cred);

            // this example assumes you already have this NetworkInterfaceResource created on azure
            // for more information of creating NetworkInterfaceResource, please refer to the document of NetworkInterfaceResource
            string subscriptionId = "subid";
            string resourceGroupName = "rg1";
            string networkInterfaceName = "test-nic";
            ResourceIdentifier networkInterfaceResourceId = NetworkInterfaceResource.CreateResourceIdentifier(subscriptionId, resourceGroupName, networkInterfaceName);
            NetworkInterfaceResource networkInterface = client.GetNetworkInterfaceResource(networkInterfaceResourceId);

            // invoke the operation
            NetworkInterfaceResource result = await networkInterface.GetAsync();

            // the variable result is a resource, you could call other operations on this instance as well
            // but just for demo, we get its data from this resource instance
            NetworkInterfaceData resourceData = result.Data;
            // for demo we just print out the id
            Console.WriteLine($"Succeeded on id: {resourceData.Id}");
        }

        [Test]
        [Ignore("Only validating compilation of examples")]
        public async Task Delete_DeleteNetworkInterface()
        {
<<<<<<< HEAD
            // Generated from example definition: specification/network/resource-manager/Microsoft.Network/stable/2024-03-01/examples/NetworkInterfaceDelete.json
=======
            // Generated from example definition: specification/network/resource-manager/Microsoft.Network/stable/2024-05-01/examples/NetworkInterfaceDelete.json
>>>>>>> f2036db0
            // this example is just showing the usage of "NetworkInterfaces_Delete" operation, for the dependent resources, they will have to be created separately.

            // get your azure access token, for more details of how Azure SDK get your access token, please refer to https://learn.microsoft.com/en-us/dotnet/azure/sdk/authentication?tabs=command-line
            TokenCredential cred = new DefaultAzureCredential();
            // authenticate your client
            ArmClient client = new ArmClient(cred);

            // this example assumes you already have this NetworkInterfaceResource created on azure
            // for more information of creating NetworkInterfaceResource, please refer to the document of NetworkInterfaceResource
            string subscriptionId = "subid";
            string resourceGroupName = "rg1";
            string networkInterfaceName = "test-nic";
            ResourceIdentifier networkInterfaceResourceId = NetworkInterfaceResource.CreateResourceIdentifier(subscriptionId, resourceGroupName, networkInterfaceName);
            NetworkInterfaceResource networkInterface = client.GetNetworkInterfaceResource(networkInterfaceResourceId);

            // invoke the operation
            await networkInterface.DeleteAsync(WaitUntil.Completed);

            Console.WriteLine("Succeeded");
        }

        [Test]
        [Ignore("Only validating compilation of examples")]
        public async Task Update_UpdateNetworkInterfaceTags()
        {
            // Generated from example definition: specification/network/resource-manager/Microsoft.Network/stable/2024-05-01/examples/NetworkInterfaceUpdateTags.json
            // this example is just showing the usage of "NetworkInterfaces_UpdateTags" operation, for the dependent resources, they will have to be created separately.

            // get your azure access token, for more details of how Azure SDK get your access token, please refer to https://learn.microsoft.com/en-us/dotnet/azure/sdk/authentication?tabs=command-line
            TokenCredential cred = new DefaultAzureCredential();
            // authenticate your client
            ArmClient client = new ArmClient(cred);

            // this example assumes you already have this NetworkInterfaceResource created on azure
            // for more information of creating NetworkInterfaceResource, please refer to the document of NetworkInterfaceResource
            string subscriptionId = "subid";
            string resourceGroupName = "rg1";
            string networkInterfaceName = "test-nic";
            ResourceIdentifier networkInterfaceResourceId = NetworkInterfaceResource.CreateResourceIdentifier(subscriptionId, resourceGroupName, networkInterfaceName);
            NetworkInterfaceResource networkInterface = client.GetNetworkInterfaceResource(networkInterfaceResourceId);

            // invoke the operation
            NetworkTagsObject networkTagsObject = new NetworkTagsObject
            {
                Tags =
{
["tag1"] = "value1",
["tag2"] = "value2"
},
            };
            NetworkInterfaceResource result = await networkInterface.UpdateAsync(networkTagsObject);

            // the variable result is a resource, you could call other operations on this instance as well
            // but just for demo, we get its data from this resource instance
            NetworkInterfaceData resourceData = result.Data;
            // for demo we just print out the id
            Console.WriteLine($"Succeeded on id: {resourceData.Id}");
        }

        [Test]
        [Ignore("Only validating compilation of examples")]
        public async Task GetEffectiveRouteTable_ShowNetworkInterfaceEffectiveRouteTables()
        {
            // Generated from example definition: specification/network/resource-manager/Microsoft.Network/stable/2024-05-01/examples/NetworkInterfaceEffectiveRouteTableList.json
            // this example is just showing the usage of "NetworkInterfaces_GetEffectiveRouteTable" operation, for the dependent resources, they will have to be created separately.

            // get your azure access token, for more details of how Azure SDK get your access token, please refer to https://learn.microsoft.com/en-us/dotnet/azure/sdk/authentication?tabs=command-line
            TokenCredential cred = new DefaultAzureCredential();
            // authenticate your client
            ArmClient client = new ArmClient(cred);

            // this example assumes you already have this NetworkInterfaceResource created on azure
            // for more information of creating NetworkInterfaceResource, please refer to the document of NetworkInterfaceResource
            string subscriptionId = "subid";
            string resourceGroupName = "rg1";
            string networkInterfaceName = "nic1";
            ResourceIdentifier networkInterfaceResourceId = NetworkInterfaceResource.CreateResourceIdentifier(subscriptionId, resourceGroupName, networkInterfaceName);
            NetworkInterfaceResource networkInterface = client.GetNetworkInterfaceResource(networkInterfaceResourceId);

            // invoke the operation
            ArmOperation<EffectiveRouteListResult> lro = await networkInterface.GetEffectiveRouteTableAsync(WaitUntil.Completed);
            EffectiveRouteListResult result = lro.Value;

            Console.WriteLine($"Succeeded: {result}");
        }

        [Test]
        [Ignore("Only validating compilation of examples")]
        public async Task GetEffectiveNetworkSecurityGroups_ListNetworkInterfaceEffectiveNetworkSecurityGroups()
        {
            // Generated from example definition: specification/network/resource-manager/Microsoft.Network/stable/2024-05-01/examples/NetworkInterfaceEffectiveNSGList.json
            // this example is just showing the usage of "NetworkInterfaces_ListEffectiveNetworkSecurityGroups" operation, for the dependent resources, they will have to be created separately.

            // get your azure access token, for more details of how Azure SDK get your access token, please refer to https://learn.microsoft.com/en-us/dotnet/azure/sdk/authentication?tabs=command-line
            TokenCredential cred = new DefaultAzureCredential();
            // authenticate your client
            ArmClient client = new ArmClient(cred);

            // this example assumes you already have this NetworkInterfaceResource created on azure
            // for more information of creating NetworkInterfaceResource, please refer to the document of NetworkInterfaceResource
            string subscriptionId = "subid";
            string resourceGroupName = "rg1";
            string networkInterfaceName = "nic1";
            ResourceIdentifier networkInterfaceResourceId = NetworkInterfaceResource.CreateResourceIdentifier(subscriptionId, resourceGroupName, networkInterfaceName);
            NetworkInterfaceResource networkInterface = client.GetNetworkInterfaceResource(networkInterfaceResourceId);

            // invoke the operation
            ArmOperation<EffectiveNetworkSecurityGroupListResult> lro = await networkInterface.GetEffectiveNetworkSecurityGroupsAsync(WaitUntil.Completed);
            EffectiveNetworkSecurityGroupListResult result = lro.Value;

            Console.WriteLine($"Succeeded: {result}");
        }

        [Test]
        [Ignore("Only validating compilation of examples")]
        public async Task GetNetworkInterfaceLoadBalancers_NetworkInterfaceLoadBalancerList()
        {
            // Generated from example definition: specification/network/resource-manager/Microsoft.Network/stable/2024-05-01/examples/NetworkInterfaceLoadBalancerList.json
            // this example is just showing the usage of "NetworkInterfaceLoadBalancers_List" operation, for the dependent resources, they will have to be created separately.

            // get your azure access token, for more details of how Azure SDK get your access token, please refer to https://learn.microsoft.com/en-us/dotnet/azure/sdk/authentication?tabs=command-line
            TokenCredential cred = new DefaultAzureCredential();
            // authenticate your client
            ArmClient client = new ArmClient(cred);

            // this example assumes you already have this NetworkInterfaceResource created on azure
            // for more information of creating NetworkInterfaceResource, please refer to the document of NetworkInterfaceResource
            string subscriptionId = "subid";
            string resourceGroupName = "testrg";
            string networkInterfaceName = "nic1";
            ResourceIdentifier networkInterfaceResourceId = NetworkInterfaceResource.CreateResourceIdentifier(subscriptionId, resourceGroupName, networkInterfaceName);
            NetworkInterfaceResource networkInterface = client.GetNetworkInterfaceResource(networkInterfaceResourceId);

            // invoke the operation and iterate over the result
            await foreach (LoadBalancerResource item in networkInterface.GetNetworkInterfaceLoadBalancersAsync())
            {
                // the variable item is a resource, you could call other operations on this instance as well
                // but just for demo, we get its data from this resource instance
                LoadBalancerData resourceData = item.Data;
                // for demo we just print out the id
                Console.WriteLine($"Succeeded on id: {resourceData.Id}");
            }

            Console.WriteLine("Succeeded");
        }
    }
}<|MERGE_RESOLUTION|>--- conflicted
+++ resolved
@@ -20,11 +20,7 @@
         [Ignore("Only validating compilation of examples")]
         public async Task Get_GetNetworkInterface()
         {
-<<<<<<< HEAD
-            // Generated from example definition: specification/network/resource-manager/Microsoft.Network/stable/2024-03-01/examples/NetworkInterfaceGet.json
-=======
             // Generated from example definition: specification/network/resource-manager/Microsoft.Network/stable/2024-05-01/examples/NetworkInterfaceGet.json
->>>>>>> f2036db0
             // this example is just showing the usage of "NetworkInterfaces_Get" operation, for the dependent resources, they will have to be created separately.
 
             // get your azure access token, for more details of how Azure SDK get your access token, please refer to https://learn.microsoft.com/en-us/dotnet/azure/sdk/authentication?tabs=command-line
@@ -54,11 +50,7 @@
         [Ignore("Only validating compilation of examples")]
         public async Task Delete_DeleteNetworkInterface()
         {
-<<<<<<< HEAD
-            // Generated from example definition: specification/network/resource-manager/Microsoft.Network/stable/2024-03-01/examples/NetworkInterfaceDelete.json
-=======
             // Generated from example definition: specification/network/resource-manager/Microsoft.Network/stable/2024-05-01/examples/NetworkInterfaceDelete.json
->>>>>>> f2036db0
             // this example is just showing the usage of "NetworkInterfaces_Delete" operation, for the dependent resources, they will have to be created separately.
 
             // get your azure access token, for more details of how Azure SDK get your access token, please refer to https://learn.microsoft.com/en-us/dotnet/azure/sdk/authentication?tabs=command-line
