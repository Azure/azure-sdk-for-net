--- conflicted
+++ resolved
@@ -20,11 +20,7 @@
         [Ignore("Only validating compilation of examples")]
         public async Task Get_NetworkVirtualApplianceSkuGet()
         {
-<<<<<<< HEAD
-            // Generated from example definition: specification/network/resource-manager/Microsoft.Network/stable/2024-03-01/examples/NetworkVirtualApplianceSkuGet.json
-=======
             // Generated from example definition: specification/network/resource-manager/Microsoft.Network/stable/2024-05-01/examples/NetworkVirtualApplianceSkuGet.json
->>>>>>> f2036db0
             // this example is just showing the usage of "VirtualApplianceSkus_Get" operation, for the dependent resources, they will have to be created separately.
 
             // get your azure access token, for more details of how Azure SDK get your access token, please refer to https://learn.microsoft.com/en-us/dotnet/azure/sdk/authentication?tabs=command-line
@@ -56,11 +52,7 @@
         [Ignore("Only validating compilation of examples")]
         public async Task GetAll_NetworkVirtualApplianceSkuListResult()
         {
-<<<<<<< HEAD
-            // Generated from example definition: specification/network/resource-manager/Microsoft.Network/stable/2024-03-01/examples/NetworkVirtualApplianceSkuList.json
-=======
             // Generated from example definition: specification/network/resource-manager/Microsoft.Network/stable/2024-05-01/examples/NetworkVirtualApplianceSkuList.json
->>>>>>> f2036db0
             // this example is just showing the usage of "VirtualApplianceSkus_List" operation, for the dependent resources, they will have to be created separately.
 
             // get your azure access token, for more details of how Azure SDK get your access token, please refer to https://learn.microsoft.com/en-us/dotnet/azure/sdk/authentication?tabs=command-line
