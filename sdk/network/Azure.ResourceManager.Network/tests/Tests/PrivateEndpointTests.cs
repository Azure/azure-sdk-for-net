--- conflicted
+++ resolved
@@ -153,11 +153,7 @@
             await privateEndpoint.DeleteAsync();
 
             // list all
-<<<<<<< HEAD
-            privateEndpoints = (await Subscription.GetPrivateEndpointsAsync().ToEnumerableAsync());
-=======
             privateEndpoints = (await _subscription.GetPrivateEndpointsAsync().ToEnumerableAsync());
->>>>>>> f0a65869
             Assert.That(privateEndpoints, Has.None.Matches<PrivateEndpoint>(p => p.Data.Name == name));
         }
 
@@ -194,11 +190,7 @@
 
             var privateDnsZoneName = Recording.GenerateAssetName("private_dns_zone");
             var privateDnsZoneResourceId = $"/subscriptions/{TestEnvironment.SubscriptionId}/resourceGroups/{resourceGroup.Data.Name}/Microsoft.Network/privateDnsZones/{privateDnsZoneName}";
-<<<<<<< HEAD
-            privateDnsZone = Subscription.GetGenericResources().CreateOrUpdate(privateDnsZoneResourceId, new GenericResourceData(TestEnvironment.Location)).Value;
-=======
             privateDnsZone = _subscription.GetGenericResources().CreateOrUpdate(privateDnsZoneResourceId, new GenericResourceData(TestEnvironment.Location)).Value;
->>>>>>> f0a65869
 
             var privateDnsZoneGroupName = Recording.GenerateAssetName("private_dns_zone_group");
             var privateDnsZoneGroupContainer = privateEndpoint.GetPrivateDnsZoneGroups();
@@ -250,11 +242,7 @@
         [RecordedTest]
         public async Task AvailablePrivateEndpointTypeTest()
         {
-<<<<<<< HEAD
-            var types = await Subscription.GetAvailablePrivateEndpointTypesAsync(TestEnvironment.Location).ToEnumerableAsync();
-=======
             var types = await _subscription.GetAvailablePrivateEndpointTypesAsync(TestEnvironment.Location).ToEnumerableAsync();
->>>>>>> f0a65869
             Assert.IsNotEmpty(types);
         }
 
@@ -262,11 +250,7 @@
         [RecordedTest]
         public async Task AvailablePrivateEndpointInResourceGroupTypeTest()
         {
-<<<<<<< HEAD
-            var types = await Subscription.GetAvailablePrivateEndpointTypesByResourceGroupAsync( resourceGroup.Data.Name, TestEnvironment.Location).ToEnumerableAsync();
-=======
             var types = await _subscription.GetAvailablePrivateEndpointTypesByResourceGroupAsync( resourceGroup.Data.Name, TestEnvironment.Location).ToEnumerableAsync();
->>>>>>> f0a65869
             Assert.IsNotEmpty(types);
         }
     }
