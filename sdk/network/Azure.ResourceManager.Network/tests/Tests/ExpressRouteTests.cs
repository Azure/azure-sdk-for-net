﻿// Copyright (c) Microsoft Corporation. All rights reserved.
// Licensed under the MIT License.

using System;
using System.Collections.Generic;
using System.Linq;
using System.Threading.Tasks;
using Azure.Core;
using Azure.Core.TestFramework;
using Azure.ResourceManager.Resources;
using Azure.ResourceManager.Resources.Models;
using Azure.ResourceManager.Network.Models;
using Azure.ResourceManager.Network.Tests.Helpers;
using NUnit.Framework;

namespace Azure.ResourceManager.Network.Tests
{
    public class ExpressRouteTests : NetworkServiceClientTestBase
    {
        public ExpressRouteTests(bool isAsync) : base(isAsync)
        {
        }

        [SetUp]
        public void ClearChallengeCacheforRecord()
        {
            if (Mode == RecordedTestMode.Record || Mode == RecordedTestMode.Playback)
            {
                Initialize();
            }
        }

        public const string MS_PrimaryPrefix = "199.168.200.0/30";
        public const string MS_SecondaryPrefix = "199.168.202.0/30";
        public const string MS_PeerASN = "1000";
        public const string MS_PublicPrefix = "12.2.3.4/30";

        public const string MS_PrimaryPrefix_V6 = "fc00::/126";
        public const string MS_SecondaryPrefix_V6 = "fc01::/126";
        public const string MS_PublicPrefix_V6 = "fc02::1/128";

        public const string Circuit_Provider = "bvtazureixp01";
        public const string Circuit_Location = "boydton 1 dc";
        public const string Circuit_BW = "200";
        public const string MS_VlanId = "400";

        public const string Peering_Microsoft = "MicrosoftPeering";

        [Test]
        [RecordedTest]
        [Ignore("ADO 6161")]
        public async Task BGPCommunityApiTest()
        {
            //_ = NetworkManagementTestUtilities.GetResourceLocation(ArmClient, "Microsoft.Network/routefilters");
<<<<<<< HEAD
            AsyncPageable<BgpServiceCommunity> communitiesAsync = Subscription.GetBgpServiceCommunitiesAsync();
=======
            Subscription subscription = await ArmClient.GetDefaultSubscriptionAsync();
            AsyncPageable<BgpServiceCommunity> communitiesAsync = subscription.GetBgpServiceCommunitiesAsync();
>>>>>>> f0a65869
            List<BgpServiceCommunity> communities = await communitiesAsync.ToEnumerableAsync();
            Assert.IsNotEmpty(communities);
            Assert.True(communities.First().BgpCommunities.First().IsAuthorizedToUse);
        }

        [Test]
        [RecordedTest]
        [Ignore("Track2: The corresponding configuration is needed, and the account is missing the key configuration")]
        public async Task ExpressRouteMicrosoftPeeringApiTest()
        {
            string resourceGroupName = Recording.GenerateAssetName("csmrg");

            string location = "westus";
            var resourceGroup = await CreateResourceGroup(resourceGroupName, location);

            string circuitName = "circuit";

            ExpressRouteCircuit circuit = await CreateDefaultExpressRouteCircuit(resourceGroup, circuitName, location);

            Assert.AreEqual(circuit.Data.Name, circuitName);
            Assert.AreEqual(circuit.Data.ServiceProviderProperties.BandwidthInMbps, Convert.ToInt32(Circuit_BW));

            circuit = await UpdateDefaultExpressRouteCircuitWithMicrosoftPeering(resourceGroup,circuitName);

            Assert.AreEqual(circuit.Data.Name, circuitName);
            Assert.AreEqual(circuit.Data.ServiceProviderProperties.BandwidthInMbps, Convert.ToInt32(Circuit_BW));
            Assert.NotNull(circuit.Data.Peerings);
        }

        [Test]
        [RecordedTest]
        [Ignore("Track2: The corresponding configuration is needed, and the account is missing the key configuration")]
        public async Task ExpressRouteMicrosoftPeeringApiWithIpv6Test()
        {
            string resourceGroupName = Recording.GenerateAssetName("csmrg");

            string location = "westus";
            var resourceGroup = await CreateResourceGroup(resourceGroupName, location);

            string circuitName = "circuit";

            ExpressRouteCircuit circuit = await CreateDefaultExpressRouteCircuit(resourceGroup, circuitName, location);

            Assert.AreEqual(circuit.Data.Name, circuitName);
            Assert.AreEqual(circuit.Data.ServiceProviderProperties.BandwidthInMbps, Convert.ToInt32(Circuit_BW));

            circuit = await UpdateDefaultExpressRouteCircuitWithIpv6MicrosoftPeering(resourceGroup,
                circuitName);

            Assert.AreEqual(circuit.Data.Name, circuitName);
            Assert.AreEqual(circuit.Data.ServiceProviderProperties.BandwidthInMbps, Convert.ToInt32(Circuit_BW));
            Assert.NotNull(circuit.Data.Peerings);
        }
    }
}<|MERGE_RESOLUTION|>--- conflicted
+++ resolved
@@ -52,12 +52,8 @@
         public async Task BGPCommunityApiTest()
         {
             //_ = NetworkManagementTestUtilities.GetResourceLocation(ArmClient, "Microsoft.Network/routefilters");
-<<<<<<< HEAD
-            AsyncPageable<BgpServiceCommunity> communitiesAsync = Subscription.GetBgpServiceCommunitiesAsync();
-=======
             Subscription subscription = await ArmClient.GetDefaultSubscriptionAsync();
             AsyncPageable<BgpServiceCommunity> communitiesAsync = subscription.GetBgpServiceCommunitiesAsync();
->>>>>>> f0a65869
             List<BgpServiceCommunity> communities = await communitiesAsync.ToEnumerableAsync();
             Assert.IsNotEmpty(communities);
             Assert.True(communities.First().BgpCommunities.First().IsAuthorizedToUse);
