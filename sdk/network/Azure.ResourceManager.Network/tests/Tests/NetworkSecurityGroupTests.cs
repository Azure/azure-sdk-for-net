--- conflicted
+++ resolved
@@ -85,11 +85,7 @@
             Assert.AreEqual(getNsgResponse.Value.Data.Etag, listNsgResponse.First().Data.Etag);
 
             // List NSG in a subscription
-<<<<<<< HEAD
-            AsyncPageable<NetworkSecurityGroup> listNsgSubsciptionResponseAP = Subscription.GetNetworkSecurityGroupsAsync();
-=======
             AsyncPageable<NetworkSecurityGroup> listNsgSubsciptionResponseAP = subscription.GetNetworkSecurityGroupsAsync();
->>>>>>> f0a65869
             List<NetworkSecurityGroup> listNsgSubsciptionResponse = await listNsgSubsciptionResponseAP.ToEnumerableAsync();
             Assert.IsNotEmpty(listNsgSubsciptionResponse);
 
@@ -182,11 +178,7 @@
             Assert.AreEqual(getNsgResponse.Value.Data.Etag, listNsgResponse.First().Data.Etag);
 
             // List NSG in a subscription
-<<<<<<< HEAD
-            AsyncPageable<NetworkSecurityGroup> listNsgSubsciptionResponseAP = Subscription.GetNetworkSecurityGroupsAsync();
-=======
             AsyncPageable<NetworkSecurityGroup> listNsgSubsciptionResponseAP = subscription.GetNetworkSecurityGroupsAsync();
->>>>>>> f0a65869
             List<NetworkSecurityGroup> listNsgSubsciptionResponse = await listNsgSubsciptionResponseAP.ToEnumerableAsync();
             Assert.IsNotEmpty(listNsgSubsciptionResponse);
 
