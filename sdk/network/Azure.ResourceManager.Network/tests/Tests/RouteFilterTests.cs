﻿// Copyright (c) Microsoft Corporation. All rights reserved.
// Licensed under the MIT License.

using System;
using System.Collections.Generic;
using System.Linq;
using System.Threading.Tasks;
using Azure.Core;
using Azure.Core.TestFramework;
using Azure.ResourceManager.Resources;
using Azure.ResourceManager.Resources.Models;
using Azure.ResourceManager.Network.Models;
using Azure.ResourceManager.Network.Tests.Helpers;
using NUnit.Framework;

namespace Azure.ResourceManager.Network.Tests.Tests
{
    public class RouteFilterTests : NetworkServiceClientTestBase
    {
        public RouteFilterTests(bool isAsync) : base(isAsync)
        {
        }

        [SetUp]
        public void ClearChallengeCacheforRecord()
        {
            if (Mode == RecordedTestMode.Record || Mode == RecordedTestMode.Playback)
            {
                Initialize();
            }
        }

        //[TearDown]
        //public async Task CleanupResourceGroup()
        //{
        //    await CleanupResourceGroupsAsync();
        //}

        private const string Filter_Commmunity = "12076:51006";

        private async Task<RouteFilterContainer> GetContainer()
        {
            var resourceGroup = await CreateResourceGroup(Recording.GenerateAssetName("route_filter_test_"));
            return resourceGroup.Value.GetRouteFilters();
        }

        [Test]
        [RecordedTest]
        public async Task RouteFilterApiTest()
        {
<<<<<<< HEAD
            string resourceGroupName = Recording.GenerateAssetName("csmrg");

            string location = await NetworkManagementTestUtilities.GetResourceLocation(ResourceManagementClient, "Microsoft.Network/routefilters");
            var resourceGroup = await CreateResourceGroup(resourceGroupName);

            var filterContainer = resourceGroup.Value.GetRouteFilters();
=======
            var filterContainer = await GetContainer();

>>>>>>> ba38c65f
            // Create route filter
            string filterName = Recording.GenerateAssetName("filter");
            string ruleName = Recording.GenerateAssetName("rule");

            RouteFilter filter = await CreateDefaultRouteFilter(filterContainer,
                filterName);
            Assert.AreEqual("Succeeded", filter.Data.ProvisioningState.ToString());
            Assert.AreEqual(filterName, filter.Data.Name);
            Assert.IsEmpty(filter.Data.Rules);

            var filters = await filterContainer.GetAllAsync().ToEnumerableAsync();
            Has.One.Equals(filters);
            Assert.AreEqual(filterName, filters[0].Data.Name);
            Assert.IsEmpty(filters[0].Data.Rules);

            var allFilters = await ArmClient.DefaultSubscription.GetRouteFiltersAsync().ToEnumerableAsync();
            // there could be other filters in the current subscription
            Assert.True(allFilters.Any(f => filterName == f.Data.Name && f.Data.Rules.Count == 0));

            // Crete route filter rule
            RouteFilterRule filterRule = await CreateDefaultRouteFilterRule(filter, ruleName);
            Assert.AreEqual("Succeeded", filterRule.Data.ProvisioningState.ToString());
            Assert.AreEqual(ruleName, filterRule.Data.Name);

            Response<RouteFilter> getFilterResponse = await filterContainer.GetAsync(filterName);
            Assert.AreEqual(filterName, getFilterResponse.Value.Data.Name);

            filter = await filterContainer.GetAsync(filterName);
            Assert.AreEqual(filterName, filter.Data.Name);
            Has.One.Equals(filter.Data.Rules);
            Assert.AreEqual(ruleName, filter.Data.Rules[0].Name);

            filterRule = await filter.GetRouteFilterRules().GetAsync(ruleName);
            Assert.AreEqual(ruleName, filterRule.Data.Name);

            // Update route filter
            filterRule.Data.Access = Access.Deny;
            filterRule = await filter.GetRouteFilterRules().CreateOrUpdateAsync(ruleName, filterRule.Data);
            Assert.AreEqual(ruleName, filterRule.Data.Name);
            Assert.AreEqual(Access.Deny, filterRule.Data.Access);

            // Add filter rule, this will fail due to the limitation of maximum 1 rule per filter
            Assert.ThrowsAsync<RequestFailedException>(async () => await CreateDefaultRouteFilterRule(filter, Recording.GenerateAssetName("rule2")));

            filter = await filterContainer.GetAsync(filterName);
            Has.One.Equals(filter.Data.Rules);
            Assert.AreEqual(ruleName, filter.Data.Rules[0].Name);

            // Delete fileter rule
            await filterRule.DeleteAsync();

            var rules = await filter.GetRouteFilterRules().GetAllAsync().ToEnumerableAsync();
            Assert.IsEmpty(rules);

            // Delete filter
            await filter.DeleteAsync();
            allFilters = await ArmClient.DefaultSubscription.GetRouteFiltersAsync().ToEnumerableAsync();
            Assert.False(allFilters.Any(f => filter.Id == f.Id));
        }

        private async Task<RouteFilter> CreateDefaultRouteFilter(RouteFilterContainer filterContainer, string filterName,
            bool containsRule = false)
        {
            var filter = new RouteFilterData()
            {
                Location = TestEnvironment.Location,
                Tags = { { "key", "value" } }
            };

            if (containsRule)
            {
                var rule = new RouteFilterRuleData()
                {
                    Name = Recording.GenerateAssetName("test"),
                    Access = Access.Allow,
                    Communities = { Filter_Commmunity },
                    Location = TestEnvironment.Location
                };

                filter.Rules.Add(rule);
            }

            // Put route filter
            Operation<RouteFilter> filterOperation = await filterContainer.StartCreateOrUpdateAsync(filterName, filter);
            return await filterOperation.WaitForCompletionAsync();;
        }

        private async Task<RouteFilterRule> CreateDefaultRouteFilterRule(RouteFilter filter,  string ruleName)
        {
            var rule = new RouteFilterRuleData()
            {
                Access = Access.Allow,
                Communities = { Filter_Commmunity },
                Location = filter.Data.Location
            };

            // Put route filter rule
            Operation<RouteFilterRule> ruleOperation = await filter.GetRouteFilterRules().StartCreateOrUpdateAsync(ruleName, rule);
            Response<RouteFilterRule> ruleResponse = await ruleOperation.WaitForCompletionAsync();;
            return ruleResponse;
        }
    }
}<|MERGE_RESOLUTION|>--- conflicted
+++ resolved
@@ -48,17 +48,8 @@
         [RecordedTest]
         public async Task RouteFilterApiTest()
         {
-<<<<<<< HEAD
-            string resourceGroupName = Recording.GenerateAssetName("csmrg");
-
-            string location = await NetworkManagementTestUtilities.GetResourceLocation(ResourceManagementClient, "Microsoft.Network/routefilters");
-            var resourceGroup = await CreateResourceGroup(resourceGroupName);
-
-            var filterContainer = resourceGroup.Value.GetRouteFilters();
-=======
             var filterContainer = await GetContainer();
 
->>>>>>> ba38c65f
             // Create route filter
             string filterName = Recording.GenerateAssetName("filter");
             string ruleName = Recording.GenerateAssetName("rule");
