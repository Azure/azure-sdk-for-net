﻿// Copyright (c) Microsoft Corporation. All rights reserved.
// Licensed under the MIT License.

using System;
using System.Collections.Generic;
using System.Linq;
using System.Threading.Tasks;
using Azure.Core;
using Azure.Core.TestFramework;
using Azure.ResourceManager.Resources;
using Azure.ResourceManager.Resources.Models;
using Azure.ResourceManager.Network.Models;
using Azure.ResourceManager.Network.Tests.Helpers;
using NUnit.Framework;

namespace Azure.ResourceManager.Network.Tests
{
    public class RouteFilterTests : NetworkServiceClientTestBase
    {
        public RouteFilterTests(bool isAsync) : base(isAsync)
        {
        }

        [SetUp]
        public void ClearChallengeCacheforRecord()
        {
            if (Mode == RecordedTestMode.Record || Mode == RecordedTestMode.Playback)
            {
                Initialize();
            }
        }

        private const string Filter_Commmunity = "12076:51006";

        private async Task<RouteFilterCollection> GetCollection()
        {
            var resourceGroup = await CreateResourceGroup(Recording.GenerateAssetName("route_filter_test_"));
            return resourceGroup.GetRouteFilters();
        }

        [Test]
        [RecordedTest]
        public async Task RouteFilterApiTest()
        {
<<<<<<< HEAD
            var filterCollection = await GetCollection();
=======
            Subscription subscription = await ArmClient.GetDefaultSubscriptionAsync();
            var filterContainer = await GetContainer();
>>>>>>> f0a65869

            // Create route filter
            string filterName = Recording.GenerateAssetName("filter");
            string ruleName = Recording.GenerateAssetName("rule");

            RouteFilter filter = await CreateDefaultRouteFilter(filterCollection,
                filterName);
            Assert.AreEqual("Succeeded", filter.Data.ProvisioningState.ToString());
            Assert.AreEqual(filterName, filter.Data.Name);
            Assert.IsEmpty(filter.Data.Rules);

            var filters = await filterCollection.GetAllAsync().ToEnumerableAsync();
            Has.One.Equals(filters);
            Assert.AreEqual(filterName, filters[0].Data.Name);
            Assert.IsEmpty(filters[0].Data.Rules);

<<<<<<< HEAD
            Subscription sub = await ArmClient.GetDefaultSubscriptionAsync();
            var allFilters = await sub.GetRouteFiltersAsync().ToEnumerableAsync();
=======
            var allFilters = await subscription.GetRouteFiltersAsync().ToEnumerableAsync();
>>>>>>> f0a65869
            // there could be other filters in the current subscription
            Assert.True(allFilters.Any(f => filterName == f.Data.Name && f.Data.Rules.Count == 0));

            // Crete route filter rule
            RouteFilterRule filterRule = await CreateDefaultRouteFilterRule(filter, ruleName);
            Assert.AreEqual("Succeeded", filterRule.Data.ProvisioningState.ToString());
            Assert.AreEqual(ruleName, filterRule.Data.Name);

            Response<RouteFilter> getFilterResponse = await filterCollection.GetAsync(filterName);
            Assert.AreEqual(filterName, getFilterResponse.Value.Data.Name);

            filter = await filterCollection.GetAsync(filterName);
            Assert.AreEqual(filterName, filter.Data.Name);
            Has.One.Equals(filter.Data.Rules);
            Assert.AreEqual(ruleName, filter.Data.Rules[0].Name);

            filterRule = await filter.GetRouteFilterRules().GetAsync(ruleName);
            Assert.AreEqual(ruleName, filterRule.Data.Name);

            // Update route filter
            filterRule.Data.Access = Access.Deny;
            filterRule = await filter.GetRouteFilterRules().CreateOrUpdate(ruleName, filterRule.Data).WaitForCompletionAsync();
            Assert.AreEqual(ruleName, filterRule.Data.Name);
            Assert.AreEqual(Access.Deny, filterRule.Data.Access);

            // Add filter rule, this will fail due to the limitation of maximum 1 rule per filter
            Assert.ThrowsAsync<RequestFailedException>(async () => await CreateDefaultRouteFilterRule(filter, Recording.GenerateAssetName("rule2")));

            filter = await filterCollection.GetAsync(filterName);
            Has.One.Equals(filter.Data.Rules);
            Assert.AreEqual(ruleName, filter.Data.Rules[0].Name);

            // Delete fileter rule
            await filterRule.DeleteAsync();

            var rules = await filter.GetRouteFilterRules().GetAllAsync().ToEnumerableAsync();
            Assert.IsEmpty(rules);

            // Delete filter
            await filter.DeleteAsync();
<<<<<<< HEAD
            allFilters = await sub.GetRouteFiltersAsync().ToEnumerableAsync();
=======
            allFilters = await subscription.GetRouteFiltersAsync().ToEnumerableAsync();
>>>>>>> f0a65869
            Assert.False(allFilters.Any(f => filter.Id == f.Id));
        }

        private async Task<RouteFilter> CreateDefaultRouteFilter(RouteFilterCollection filterCollection, string filterName,
            bool containsRule = false)
        {
            var filter = new RouteFilterData()
            {
                Location = TestEnvironment.Location,
                Tags = { { "key", "value" } }
            };

            if (containsRule)
            {
                var rule = new RouteFilterRuleData()
                {
                    Name = Recording.GenerateAssetName("test"),
                    Access = Access.Allow,
                    Communities = { Filter_Commmunity },
                    Location = TestEnvironment.Location
                };

                filter.Rules.Add(rule);
            }

            // Put route filter
            Operation<RouteFilter> filterOperation = await filterCollection.CreateOrUpdateAsync(filterName, filter);
            return await filterOperation.WaitForCompletionAsync();;
        }

        private async Task<RouteFilterRule> CreateDefaultRouteFilterRule(RouteFilter filter,  string ruleName)
        {
            var rule = new RouteFilterRuleData()
            {
                Access = Access.Allow,
                Communities = { Filter_Commmunity },
                Location = filter.Data.Location
            };

            // Put route filter rule
            Operation<RouteFilterRule> ruleOperation = await filter.GetRouteFilterRules().CreateOrUpdateAsync(ruleName, rule);
            Response<RouteFilterRule> ruleResponse = await ruleOperation.WaitForCompletionAsync();;
            return ruleResponse;
        }
    }
}<|MERGE_RESOLUTION|>--- conflicted
+++ resolved
@@ -42,12 +42,8 @@
         [RecordedTest]
         public async Task RouteFilterApiTest()
         {
-<<<<<<< HEAD
-            var filterCollection = await GetCollection();
-=======
             Subscription subscription = await ArmClient.GetDefaultSubscriptionAsync();
-            var filterContainer = await GetContainer();
->>>>>>> f0a65869
+            var filterContainer = await GetCollection();
 
             // Create route filter
             string filterName = Recording.GenerateAssetName("filter");
@@ -64,12 +60,7 @@
             Assert.AreEqual(filterName, filters[0].Data.Name);
             Assert.IsEmpty(filters[0].Data.Rules);
 
-<<<<<<< HEAD
-            Subscription sub = await ArmClient.GetDefaultSubscriptionAsync();
-            var allFilters = await sub.GetRouteFiltersAsync().ToEnumerableAsync();
-=======
             var allFilters = await subscription.GetRouteFiltersAsync().ToEnumerableAsync();
->>>>>>> f0a65869
             // there could be other filters in the current subscription
             Assert.True(allFilters.Any(f => filterName == f.Data.Name && f.Data.Rules.Count == 0));
 
@@ -110,11 +101,7 @@
 
             // Delete filter
             await filter.DeleteAsync();
-<<<<<<< HEAD
-            allFilters = await sub.GetRouteFiltersAsync().ToEnumerableAsync();
-=======
             allFilters = await subscription.GetRouteFiltersAsync().ToEnumerableAsync();
->>>>>>> f0a65869
             Assert.False(allFilters.Any(f => filter.Id == f.Id));
         }
 
