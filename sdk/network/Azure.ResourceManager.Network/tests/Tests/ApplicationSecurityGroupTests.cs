﻿// Copyright (c) Microsoft Corporation. All rights reserved.
// Licensed under the MIT License.

using System.Collections.Generic;
using System.Linq;
using System.Threading.Tasks;
using Azure.Azure.Test;
using Azure.Core.TestFramework;
using Azure.ResourceManager.Resources.Models;
using Azure.ResourceManager.Network.Models;
using Azure.ResourceManager.Network.Tests.Helpers;
using NUnit.Framework;

namespace Azure.ResourceManager.Network.Tests
{
    public class ApplicationSecurityGroupTests
        : NetworkServiceClientTestBase
    {
        public ApplicationSecurityGroupTests(bool isAsync) : base(isAsync)
        {
        }

        [SetUp]
        public void ClearChallengeCacheforRecord()
        {
            if (Mode == RecordedTestMode.Record || Mode == RecordedTestMode.Playback)
            {
                Initialize();
            }
        }

        public async Task<ApplicationSecurityGroupCollection> GetCollection()
        {
            var resourceGroup = await CreateResourceGroup(Recording.GenerateAssetName("test_application_security_group_"));
            return resourceGroup.GetApplicationSecurityGroups();
        }

        [Test]
        [RecordedTest]
        public async Task ApplicationSecurityGroupApiTest()
        {
<<<<<<< HEAD
            var container = await GetCollection();
=======
            var subscription = await ArmClient.GetDefaultSubscriptionAsync();
            var container = await GetContainer();
>>>>>>> f0a65869
            var name = Recording.GenerateAssetName("test_application_security_group_");

            // create
            var applicationSecurityGroupResponse = await container.CreateOrUpdate(name, new ApplicationSecurityGroupData()
            {
                Location = TestEnvironment.Location,
            }).WaitForCompletionAsync();

            Assert.True(await container.CheckIfExistsAsync(name));

            var applicationSecurityGroupData = applicationSecurityGroupResponse.Value.Data;
            ValidateCommon(applicationSecurityGroupData, name);
            Assert.IsEmpty(applicationSecurityGroupData.Tags);

            applicationSecurityGroupData.Tags.Add("tag1", "value1");
            applicationSecurityGroupData.Tags.Add("tag2", "value2");

            // update
            applicationSecurityGroupResponse = await container.CreateOrUpdate(name, applicationSecurityGroupData).WaitForCompletionAsync();
            applicationSecurityGroupData = applicationSecurityGroupResponse.Value.Data;

            ValidateCommon(applicationSecurityGroupData, name);
            Assert.That(applicationSecurityGroupData.Tags, Has.Count.EqualTo(2));
            Assert.That(applicationSecurityGroupData.Tags, Does.ContainKey("tag1").WithValue("value1"));
            Assert.That(applicationSecurityGroupData.Tags, Does.ContainKey("tag2").WithValue("value2"));

            // get
            applicationSecurityGroupResponse = await container.GetAsync(name);
            applicationSecurityGroupData = applicationSecurityGroupResponse.Value.Data;

            ValidateCommon(applicationSecurityGroupData, name);
            Assert.That(applicationSecurityGroupData.Tags, Has.Count.EqualTo(2));
            Assert.That(applicationSecurityGroupData.Tags, Does.ContainKey("tag1").WithValue("value1"));
            Assert.That(applicationSecurityGroupData.Tags, Does.ContainKey("tag2").WithValue("value2"));

            // patch
            var tags = new TagsObject();
            tags.Tags.Add("tag2", "value2");
            applicationSecurityGroupData = (await applicationSecurityGroupResponse.Value.UpdateTagsAsync(tags)).Value.Data;

            ValidateCommon(applicationSecurityGroupData, name);
            Assert.That(applicationSecurityGroupData.Tags, Has.Count.EqualTo(1));
            Assert.That(applicationSecurityGroupData.Tags, Does.ContainKey("tag2").WithValue("value2"));

            // list
            var applicationSecurityGroups = await container.GetAllAsync().ToEnumerableAsync();
            Assert.That(applicationSecurityGroups, Has.Count.EqualTo(1));
            var applicationSecurityGroup = applicationSecurityGroups[0];
            applicationSecurityGroupData = applicationSecurityGroup.Data;

            ValidateCommon(applicationSecurityGroupData, name);
            Assert.That(applicationSecurityGroupData.Tags, Has.Count.EqualTo(1));
            Assert.That(applicationSecurityGroupData.Tags, Does.ContainKey("tag2").WithValue("value2"));

            // delete
            await applicationSecurityGroup.DeleteAsync();

            Assert.False(await container.CheckIfExistsAsync(name));

            applicationSecurityGroups = await container.GetAllAsync().ToEnumerableAsync();
            Assert.IsEmpty(applicationSecurityGroups);

            // list all
<<<<<<< HEAD
            applicationSecurityGroups = await Subscription.GetApplicationSecurityGroupsAsync().ToEnumerableAsync();
=======
            applicationSecurityGroups = await subscription.GetApplicationSecurityGroupsAsync().ToEnumerableAsync();
>>>>>>> f0a65869
            Assert.IsEmpty(applicationSecurityGroups);
        }

        private void ValidateCommon(ApplicationSecurityGroupData data, string name)
        {
            Assert.AreEqual(name, data.Name);
            Assert.AreEqual(TestEnvironment.Location, data.Location);
        }
    }
}<|MERGE_RESOLUTION|>--- conflicted
+++ resolved
@@ -16,6 +16,8 @@
     public class ApplicationSecurityGroupTests
         : NetworkServiceClientTestBase
     {
+        private Subscription _subscription;
+
         public ApplicationSecurityGroupTests(bool isAsync) : base(isAsync)
         {
         }
@@ -27,6 +29,7 @@
             {
                 Initialize();
             }
+            _subscription = await ArmClient.GetDefaultSubscriptionAsync();
         }
 
         public async Task<ApplicationSecurityGroupCollection> GetCollection()
@@ -39,21 +42,16 @@
         [RecordedTest]
         public async Task ApplicationSecurityGroupApiTest()
         {
-<<<<<<< HEAD
-            var container = await GetCollection();
-=======
-            var subscription = await ArmClient.GetDefaultSubscriptionAsync();
-            var container = await GetContainer();
->>>>>>> f0a65869
+            var collection = await GetCollection();
             var name = Recording.GenerateAssetName("test_application_security_group_");
 
             // create
-            var applicationSecurityGroupResponse = await container.CreateOrUpdate(name, new ApplicationSecurityGroupData()
+            var applicationSecurityGroupResponse = await collection.CreateOrUpdate(name, new ApplicationSecurityGroupData()
             {
                 Location = TestEnvironment.Location,
             }).WaitForCompletionAsync();
 
-            Assert.True(await container.CheckIfExistsAsync(name));
+            Assert.True(await collection.CheckIfExistsAsync(name));
 
             var applicationSecurityGroupData = applicationSecurityGroupResponse.Value.Data;
             ValidateCommon(applicationSecurityGroupData, name);
@@ -63,7 +61,7 @@
             applicationSecurityGroupData.Tags.Add("tag2", "value2");
 
             // update
-            applicationSecurityGroupResponse = await container.CreateOrUpdate(name, applicationSecurityGroupData).WaitForCompletionAsync();
+            applicationSecurityGroupResponse = await collection.CreateOrUpdate(name, applicationSecurityGroupData).WaitForCompletionAsync();
             applicationSecurityGroupData = applicationSecurityGroupResponse.Value.Data;
 
             ValidateCommon(applicationSecurityGroupData, name);
@@ -72,7 +70,7 @@
             Assert.That(applicationSecurityGroupData.Tags, Does.ContainKey("tag2").WithValue("value2"));
 
             // get
-            applicationSecurityGroupResponse = await container.GetAsync(name);
+            applicationSecurityGroupResponse = await collection.GetAsync(name);
             applicationSecurityGroupData = applicationSecurityGroupResponse.Value.Data;
 
             ValidateCommon(applicationSecurityGroupData, name);
@@ -90,7 +88,7 @@
             Assert.That(applicationSecurityGroupData.Tags, Does.ContainKey("tag2").WithValue("value2"));
 
             // list
-            var applicationSecurityGroups = await container.GetAllAsync().ToEnumerableAsync();
+            var applicationSecurityGroups = await collection.GetAllAsync().ToEnumerableAsync();
             Assert.That(applicationSecurityGroups, Has.Count.EqualTo(1));
             var applicationSecurityGroup = applicationSecurityGroups[0];
             applicationSecurityGroupData = applicationSecurityGroup.Data;
@@ -102,17 +100,13 @@
             // delete
             await applicationSecurityGroup.DeleteAsync();
 
-            Assert.False(await container.CheckIfExistsAsync(name));
+            Assert.False(await collection.CheckIfExistsAsync(name));
 
-            applicationSecurityGroups = await container.GetAllAsync().ToEnumerableAsync();
+            applicationSecurityGroups = await collection.GetAllAsync().ToEnumerableAsync();
             Assert.IsEmpty(applicationSecurityGroups);
 
             // list all
-<<<<<<< HEAD
-            applicationSecurityGroups = await Subscription.GetApplicationSecurityGroupsAsync().ToEnumerableAsync();
-=======
-            applicationSecurityGroups = await subscription.GetApplicationSecurityGroupsAsync().ToEnumerableAsync();
->>>>>>> f0a65869
+            applicationSecurityGroups = await _subscription.GetApplicationSecurityGroupsAsync().ToEnumerableAsync();
             Assert.IsEmpty(applicationSecurityGroups);
         }
 
