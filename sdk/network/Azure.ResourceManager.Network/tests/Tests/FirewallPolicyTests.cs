﻿// Copyright (c) Microsoft Corporation. All rights reserved.
// Licensed under the MIT License.

using System.Threading.Tasks;
using Azure.Core.TestFramework;
using Azure.ResourceManager.Resources;
using Azure.ResourceManager.Resources.Models;
using Azure.ResourceManager.Network.Models;
using Azure.ResourceManager.Network.Tests.Helpers;
using NUnit.Framework;

namespace Azure.ResourceManager.Network.Tests
{
    public class FirewallPolicyTests : NetworkServiceClientTestBase
    {
        private ResourceGroup _resourceGroup;
        private VirtualNetwork _network;
        private PublicIPAddress _publicIPAddress;
        private AzureFirewall _firewall;

        private ResourceIdentifier _resourceGroupIdentifier;
        private ResourceIdentifier _networkIdentifier;
        private ResourceIdentifier _publicIPAddressIdentifier;
        private ResourceIdentifier _firewallIdentifier;

        public FirewallPolicyTests(bool isAsync) : base(isAsync)
        {
        }

        [OneTimeSetUp]
        public async Task GlobalSetUp()
        {
<<<<<<< HEAD
            Subscription sub = await GlobalClient.GetDefaultSubscriptionAsync();
            var rgLro = await sub.GetResourceGroups().CreateOrUpdateAsync(SessionRecording.GenerateAssetName("FirewallPolicyRG-"), new ResourceGroupData(Location.WestUS2));
=======
            Subscription subscription = await GlobalClient.GetDefaultSubscriptionAsync();
            var rgLro = await subscription.GetResourceGroups().CreateOrUpdateAsync(SessionRecording.GenerateAssetName("FirewallPolicyRG-"), new ResourceGroupData(Location.WestUS2));
>>>>>>> f0a65869
            ResourceGroup rg = rgLro.Value;
            _resourceGroupIdentifier = rg.Id;

            VirtualNetworkData vnetData = new VirtualNetworkData()
            {
                Location = Location.WestUS2,
                AddressSpace = new AddressSpace()
                {
                    AddressPrefixes = { "10.26.0.0/16", }
                },
                Subnets = {
                    new SubnetData() { Name = "Default", AddressPrefix = "10.26.1.0/26", },
                    new SubnetData() { Name = "AzureFirewallSubnet", AddressPrefix = "10.26.2.0/26", },
                },
            };
            var vnetLro = await rg.GetVirtualNetworks().CreateOrUpdateAsync(SessionRecording.GenerateAssetName("vnet-"), vnetData);
            _network = vnetLro.Value;
            _networkIdentifier = _network.Id;

            PublicIPAddressData ipData = new PublicIPAddressData()
            {
                Location = Location.WestUS2,
                PublicIPAllocationMethod = IPAllocationMethod.Static,
                Sku = new PublicIPAddressSku() { Name = PublicIPAddressSkuName.Standard },
            };
            var ipLro = await rg.GetPublicIPAddresses().CreateOrUpdateAsync(SessionRecording.GenerateAssetName("publicIp-"), ipData);
            _publicIPAddress = ipLro.Value;
            _publicIPAddressIdentifier = _publicIPAddress.Id;

            AzureFirewallData firewallData = new AzureFirewallData();
            firewallData.Location = Location.WestUS2;
            firewallData.IpConfigurations.Add(new AzureFirewallIPConfiguration()
            {
                Name = "fwpip",
                PublicIPAddress = new WritableSubResource() { Id = _publicIPAddressIdentifier },
                Subnet = new WritableSubResource() { Id = _networkIdentifier.ToString() + "/subnets/AzureFirewallSubnet" },
            });
            var firewallLro = await rg.GetAzureFirewalls().CreateOrUpdateAsync(SessionRecording.GenerateAssetName("firewall-"), firewallData);
            _firewall = firewallLro.Value;
            _firewallIdentifier = _firewall.Id;

            StopSessionRecording();
        }

        [SetUp]
        public async Task TestSetUp()
        {
            var client = GetArmClient();
            _resourceGroup = await client.GetResourceGroup(_resourceGroupIdentifier).GetAsync();
            _network = await _resourceGroup.GetVirtualNetworks().GetAsync(_networkIdentifier.Name);
            _publicIPAddress = await _resourceGroup.GetPublicIPAddresses().GetAsync(_publicIPAddressIdentifier.Name);
            _firewall = await _resourceGroup.GetAzureFirewalls().GetAsync(_firewallIdentifier.Name);
        }

        [Test]
        [RecordedTest]
        [Ignore("Need to research how to associate with firewalls")]
        public async Task CreateOrUpdate()
        {
            string FirewallPolicyName = Recording.GenerateAssetName("policy-");
            FirewallPolicyData data = new FirewallPolicyData();
            data.Location = Location.WestUS2;
            await _resourceGroup.GetFirewallPolicies().CreateOrUpdateAsync(FirewallPolicyName, data);
        }
    }
}<|MERGE_RESOLUTION|>--- conflicted
+++ resolved
@@ -30,13 +30,8 @@
         [OneTimeSetUp]
         public async Task GlobalSetUp()
         {
-<<<<<<< HEAD
-            Subscription sub = await GlobalClient.GetDefaultSubscriptionAsync();
-            var rgLro = await sub.GetResourceGroups().CreateOrUpdateAsync(SessionRecording.GenerateAssetName("FirewallPolicyRG-"), new ResourceGroupData(Location.WestUS2));
-=======
             Subscription subscription = await GlobalClient.GetDefaultSubscriptionAsync();
             var rgLro = await subscription.GetResourceGroups().CreateOrUpdateAsync(SessionRecording.GenerateAssetName("FirewallPolicyRG-"), new ResourceGroupData(Location.WestUS2));
->>>>>>> f0a65869
             ResourceGroup rg = rgLro.Value;
             _resourceGroupIdentifier = rg.Id;
 
