--- conflicted
+++ resolved
@@ -190,11 +190,7 @@
             Assert.AreEqual(getLoadBalancer.Value.Data.Etag, listLoadBalancer.First().Data.Etag);
 
             // Verify List LoadBalancer subscription
-<<<<<<< HEAD
-            AsyncPageable<LoadBalancer> listLoadBalancerSubscriptionAP = Subscription.GetLoadBalancersAsync();
-=======
             AsyncPageable<LoadBalancer> listLoadBalancerSubscriptionAP = subscription.GetLoadBalancersAsync();
->>>>>>> f0a65869
             List<LoadBalancer> listLoadBalancerSubscription = await listLoadBalancerSubscriptionAP.ToEnumerableAsync();
             Assert.IsNotEmpty(listLoadBalancerSubscription);
             Assert.AreEqual(lbName, listLoadBalancerSubscription[0].Data.Name);
@@ -469,11 +465,7 @@
             Assert.AreEqual(getLoadBalancer.Value.Data.Etag, listLoadBalancer.First().Data.Etag);
 
             // Verify List LoadBalancer subscription
-<<<<<<< HEAD
-            AsyncPageable<LoadBalancer> listLoadBalancerSubscriptionAP = Subscription.GetLoadBalancersAsync();
-=======
             AsyncPageable<LoadBalancer> listLoadBalancerSubscriptionAP = subscription.GetLoadBalancersAsync();
->>>>>>> f0a65869
             List<LoadBalancer> listLoadBalancerSubscription = await listLoadBalancerSubscriptionAP.ToEnumerableAsync();
             Assert.IsNotEmpty(listLoadBalancerSubscription);
             Assert.NotNull(listLoadBalancerSubscription.First().Data.Name);
@@ -644,11 +636,7 @@
             Assert.AreEqual(getLoadBalancer.Value.Data.Etag, listLoadBalancer.First().Data.Etag);
 
             // Verify List LoadBalancer subscription
-<<<<<<< HEAD
-            AsyncPageable<LoadBalancer> listLoadBalancerSubscriptionAP = Subscription.GetLoadBalancersAsync();
-=======
             AsyncPageable<LoadBalancer> listLoadBalancerSubscriptionAP = subscription.GetLoadBalancersAsync();
->>>>>>> f0a65869
             List<LoadBalancer> listLoadBalancerSubscription = await listLoadBalancerSubscriptionAP.ToEnumerableAsync();
             Assert.IsNotEmpty(listLoadBalancerSubscription);
             Assert.NotNull(listLoadBalancerSubscription.First().Data.Name);
