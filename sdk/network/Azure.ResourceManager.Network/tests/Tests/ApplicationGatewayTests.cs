﻿// Copyright (c) Microsoft Corporation. All rights reserved.
// Licensed under the MIT License.

using System;
using System.Collections.Generic;
using System.Linq;
using System.Security.Cryptography.X509Certificates;
using System.Threading.Tasks;
using Azure.Core.TestFramework;
using Azure.ResourceManager.Resources;
using Azure.ResourceManager.Resources.Models;
using Azure.ResourceManager.Network.Models;
using Azure.ResourceManager.Network.Tests.Helpers;
using NUnit.Framework;
using SubResource = Azure.ResourceManager.Network.Models.SubResource;

namespace Azure.ResourceManager.Network.Tests
{
    public class ApplicationGatewayTests : NetworkServiceClientTestBase
    {
        public ApplicationGatewayTests(bool isAsync) : base(isAsync)
        {
        }

        private Subscription _subscription;

        [SetUp]
        public async Task ClearChallengeCacheforRecord()
        {
            if (Mode == RecordedTestMode.Record || Mode == RecordedTestMode.Playback)
            {
                Initialize();
            }
            _subscription = await ArmClient.GetDefaultSubscriptionAsync();
        }

        private static string GetChildAppGwResourceId(string subscriptionId,
                                                string resourceGroupName,
                                                string appGwname,
                                                string childResourceType,
                                                string childResourceName)
        {
            return string.Format(
                    "/subscriptions/{0}/resourceGroups/{1}/providers/Microsoft.Network/applicationGateways/{2}/{3}/{4}",
                    subscriptionId,
                    resourceGroupName,
                    appGwname,
                    childResourceType,
                    childResourceName);
        }

        private List<ApplicationGatewaySslCertificate> CreateSslCertificate(string sslCertName, string password)
        {
            string certPath = System.IO.Path.Combine("Tests", "Data", "rsa2048.pfx");
            X509Certificate2 cert = new X509Certificate2(certPath, password, X509KeyStorageFlags.Exportable);

            List<ApplicationGatewaySslCertificate> sslCertList = new List<ApplicationGatewaySslCertificate>{
                new ApplicationGatewaySslCertificate()
                {
                    Name = sslCertName,
                    Data = Convert.ToBase64String(cert.Export(X509ContentType.Pfx, password)),
                    Password = password
                }
            };
            return sslCertList;
        }

        private ApplicationGatewayAuthenticationCertificate CreateAuthCertificate(string authCertName)
        {
            string certPath = System.IO.Path.Combine("Tests", "Data", "ApplicationGatewayAuthCert.cer");
            X509Certificate2 cert = new X509Certificate2(certPath);

            return
                new ApplicationGatewayAuthenticationCertificate()
                {
                    Name = authCertName,
                    Data = Convert.ToBase64String(cert.Export(X509ContentType.Cert))
                };
        }

        private ApplicationGatewayData CreateApplicationGateway(string location, Subnet subnet, string resourceGroupName, string appGwName, string subscriptionId)
        {
            string gatewayIPConfigName = Recording.GenerateAssetName("azsmnet");
            string frontendIPConfigName = Recording.GenerateAssetName("azsmnet");
            string frontendPort1Name = Recording.GenerateAssetName("azsmnet");
            string frontendPort2Name = Recording.GenerateAssetName("azsmnet");
            string frontendPort3Name = Recording.GenerateAssetName("azsmnet");
            string frontendPort4Name = Recording.GenerateAssetName("azsmnet");
            string backendAddressPoolName = Recording.GenerateAssetName("azsmnet");
            string nicBackendAddressPoolName = Recording.GenerateAssetName("azsmnet");
            string backendHttpSettings1Name = Recording.GenerateAssetName("azsmnet");
            string backendHttpSettings2Name = Recording.GenerateAssetName("azsmnet");
            string requestRoutingRule1Name = Recording.GenerateAssetName("azsmnet");
            string requestRoutingRule2Name = Recording.GenerateAssetName("azsmnet");
            string requestRoutingRule3Name = Recording.GenerateAssetName("azsmnet");
            string requestRoutingRule4Name = Recording.GenerateAssetName("azsmnet");
            string httpListener1Name = Recording.GenerateAssetName("azsmnet");
            string httpListener2Name = Recording.GenerateAssetName("azsmnet");
            string httpListener3Name = Recording.GenerateAssetName("azsmnet");
            string httpListener4Name = Recording.GenerateAssetName("azsmnet");
            string probeName = Recording.GenerateAssetName("azsmnet");
            string sslCertName = Recording.GenerateAssetName("azsmnet");
            string authCertName = Recording.GenerateAssetName("azsmnet");
            string redirectConfiguration1Name = Recording.GenerateAssetName("azsmnet");
            string redirectConfiguration2Name = Recording.GenerateAssetName("azsmnet");
            string urlPathMapName = Recording.GenerateAssetName("azsmnet");
            string pathRuleName = Recording.GenerateAssetName("azsmnet");

            var appGw = new ApplicationGatewayData()
            {
                Location = location,
                Sku = new ApplicationGatewaySku()
                {
                    Name = ApplicationGatewaySkuName.WAFMedium,
                    Tier = ApplicationGatewayTier.WAF,
                    Capacity = 2
                },
                GatewayIPConfigurations = {
                    new ApplicationGatewayIPConfiguration()
                    {
                        Name = gatewayIPConfigName,
                        Subnet = new WritableSubResource()
                        {
                            Id = subnet.Id
                        }
                    }
                },
                FrontendIPConfigurations = {
                    new ApplicationGatewayFrontendIPConfiguration()
                    {
                        Name = frontendIPConfigName,
                        PrivateIPAllocationMethod = IPAllocationMethod.Dynamic,
                        Subnet = new WritableSubResource()
                        {
                            Id = subnet.Id
                        }
                    }
                },
                FrontendPorts = {
                    new ApplicationGatewayFrontendPort()
                    {
                        Name = frontendPort1Name,
                        Port = 80
                    },
                    new ApplicationGatewayFrontendPort()
                    {
                        Name = frontendPort2Name,
                        Port = 443
                    },
                    new ApplicationGatewayFrontendPort()
                    {
                        Name = frontendPort3Name,
                        Port = 8080
                    },
                    new ApplicationGatewayFrontendPort()
                    {
                        Name = frontendPort4Name,
                        Port = 8081
                    }
                },
                Probes = {
                    new ApplicationGatewayProbe()
                    {
                        Name = probeName,
                        Protocol = ApplicationGatewayProtocol.Http,
                        Path = "/path/path.htm",
                        Interval = 17,
                        Timeout = 17,
                        UnhealthyThreshold = 5,
                        PickHostNameFromBackendHttpSettings = true,
                        Match = new ApplicationGatewayProbeHealthResponseMatch
                        {
                            Body = "helloworld",
                            StatusCodes = {"200-300","403"}
                        }
                    }
                },
                BackendAddressPools = {
                    new ApplicationGatewayBackendAddressPool()
                    {
                        Name = backendAddressPoolName,
                        BackendAddresses = {
                            new ApplicationGatewayBackendAddress()
                            {
                                IpAddress = "hello1.azurewebsites.net"
                            },
                            new ApplicationGatewayBackendAddress()
                            {
                                IpAddress = "hello2.azurewebsites.net"
                            }
                        }
                    },
                    new ApplicationGatewayBackendAddressPool()
                    {
                        Name = nicBackendAddressPoolName
                    }
                },
                BackendHttpSettingsCollection = {
                    new ApplicationGatewayBackendHttpSettings()
                    {
                        Name = backendHttpSettings1Name,
                        Port = 80,
                        Protocol = ApplicationGatewayProtocol.Http,
                        CookieBasedAffinity = ApplicationGatewayCookieBasedAffinity.Disabled,
                        RequestTimeout = 69,
                        Probe = new WritableSubResource()
                        {
                            Id = GetChildAppGwResourceId(subscriptionId,
                                resourceGroupName, appGwName, "probes", probeName)
                        },
                        ConnectionDraining = new ApplicationGatewayConnectionDraining(true,42),
                        ProbeEnabled = true,
                        PickHostNameFromBackendAddress = true
                    },
                    new ApplicationGatewayBackendHttpSettings()
                    {
                        Name = backendHttpSettings2Name,
                        Port = 443,
                        Protocol = ApplicationGatewayProtocol.Https,
                        CookieBasedAffinity = ApplicationGatewayCookieBasedAffinity.Enabled,
                        AuthenticationCertificates =
                        {
                            new WritableSubResource()
                            {
                                Id = GetChildAppGwResourceId(subscriptionId,
                                resourceGroupName, appGwName, "authenticationCertificates", authCertName)
                            }
                        }
                    }
                },
                HttpListeners = {
                    new ApplicationGatewayHttpListener()
                    {
                        Name = httpListener1Name,
                        FrontendPort = new WritableSubResource()
                        {
                            Id = GetChildAppGwResourceId(subscriptionId,
                                resourceGroupName, appGwName, "frontendPorts", frontendPort1Name)
                        },
                        FrontendIPConfiguration = new WritableSubResource()
                        {
                            Id = GetChildAppGwResourceId(subscriptionId,
                                resourceGroupName, appGwName, "frontendIPConfigurations", frontendIPConfigName)
                        },
                        SslCertificate = null,
                        Protocol = ApplicationGatewayProtocol.Http
                    },
                    new ApplicationGatewayHttpListener()
                    {
                        Name = httpListener2Name,
                        FrontendPort = new WritableSubResource()
                        {
                            Id = GetChildAppGwResourceId(subscriptionId,
                                resourceGroupName, appGwName, "frontendPorts", frontendPort2Name)
                        },
                        FrontendIPConfiguration = new WritableSubResource()
                        {
                            Id = GetChildAppGwResourceId(subscriptionId,
                                resourceGroupName, appGwName, "frontendIPConfigurations", frontendIPConfigName)
                        },
                        SslCertificate = new WritableSubResource()
                        {
                            Id = GetChildAppGwResourceId(subscriptionId,
                                resourceGroupName, appGwName, "sslCertificates", sslCertName)
                        },
                        Protocol = ApplicationGatewayProtocol.Https
                    },
                    new ApplicationGatewayHttpListener()
                    {
                        Name = httpListener3Name,
                        FrontendPort = new WritableSubResource()
                        {
                            Id = GetChildAppGwResourceId(subscriptionId,
                                resourceGroupName, appGwName, "frontendPorts", frontendPort3Name)
                        },
                        FrontendIPConfiguration = new WritableSubResource()
                        {
                            Id = GetChildAppGwResourceId(subscriptionId,
                                resourceGroupName, appGwName, "frontendIPConfigurations", frontendIPConfigName)
                        },
                        SslCertificate = new WritableSubResource()
                        {
                            Id = GetChildAppGwResourceId(subscriptionId,
                                resourceGroupName, appGwName, "sslCertificates", sslCertName)
                        },
                        Protocol = ApplicationGatewayProtocol.Https
                    },
                    new ApplicationGatewayHttpListener()
                    {
                        Name = httpListener4Name,
                        FrontendPort = new WritableSubResource()
                        {
                            Id = GetChildAppGwResourceId(subscriptionId,
                                resourceGroupName, appGwName, "frontendPorts", frontendPort4Name)
                        },
                        FrontendIPConfiguration = new WritableSubResource()
                        {
                            Id = GetChildAppGwResourceId(subscriptionId,
                                resourceGroupName, appGwName, "frontendIPConfigurations", frontendIPConfigName)
                        },
                        SslCertificate = new WritableSubResource()
                        {
                            Id = GetChildAppGwResourceId(subscriptionId,
                                resourceGroupName, appGwName, "sslCertificates", sslCertName)
                        },
                        Protocol = ApplicationGatewayProtocol.Https
                    }
                },
                UrlPathMaps = {
                    new ApplicationGatewayUrlPathMap{
                        Name = urlPathMapName,
                        DefaultRedirectConfiguration = new WritableSubResource
                        {
                            Id = GetChildAppGwResourceId(subscriptionId,
                            resourceGroupName, appGwName, "redirectConfigurations", redirectConfiguration2Name)
                        },
                        PathRules = {
                            new ApplicationGatewayPathRule{
                                Name = pathRuleName,
                                Paths = {"/paa"},
                                BackendAddressPool = new WritableSubResource()
                                {
                                    Id = GetChildAppGwResourceId(subscriptionId,
                                        resourceGroupName, appGwName, "backendAddressPools", backendAddressPoolName)
                                },
                                BackendHttpSettings = new WritableSubResource()
                                {
                                    Id = GetChildAppGwResourceId(subscriptionId,
                                        resourceGroupName, appGwName, "backendHttpSettingsCollection", backendHttpSettings1Name)
                                }
                            }
                        }
                    }
                },
                RequestRoutingRules = {
                    new ApplicationGatewayRequestRoutingRule()
                    {
                        Name = requestRoutingRule1Name,
                        RuleType = ApplicationGatewayRequestRoutingRuleType.Basic,
                        HttpListener = new WritableSubResource()
                        {
                            Id = GetChildAppGwResourceId(subscriptionId,
                                resourceGroupName, appGwName, "httpListeners", httpListener1Name)
                        },
                        BackendAddressPool = new WritableSubResource()
                        {
                            Id = GetChildAppGwResourceId(subscriptionId,
                                resourceGroupName, appGwName, "backendAddressPools", backendAddressPoolName)
                        },
                        BackendHttpSettings = new WritableSubResource()
                        {
                            Id = GetChildAppGwResourceId(subscriptionId,
                                resourceGroupName, appGwName, "backendHttpSettingsCollection", backendHttpSettings1Name)
                        }
                    },
                    new ApplicationGatewayRequestRoutingRule()
                    {
                        Name = requestRoutingRule2Name,
                        RuleType = ApplicationGatewayRequestRoutingRuleType.Basic,
                        HttpListener = new WritableSubResource()
                        {
                            Id = GetChildAppGwResourceId(subscriptionId,
                                resourceGroupName, appGwName, "httpListeners", httpListener2Name)
                        },
                        RedirectConfiguration = new WritableSubResource()
                        {
                            Id = GetChildAppGwResourceId(subscriptionId,
                                resourceGroupName, appGwName, "redirectConfigurations", redirectConfiguration1Name)
                        }
                    },
                    new ApplicationGatewayRequestRoutingRule()
                    {
                        Name = requestRoutingRule3Name,
                        RuleType = ApplicationGatewayRequestRoutingRuleType.PathBasedRouting,
                        HttpListener = new WritableSubResource()
                        {
                            Id = GetChildAppGwResourceId(subscriptionId,
                                resourceGroupName, appGwName, "httpListeners", httpListener3Name)
                        },
                        UrlPathMap = new WritableSubResource()
                        {
                            Id = GetChildAppGwResourceId(subscriptionId,
                                resourceGroupName, appGwName, "urlPathMaps", urlPathMapName)
                        }
                    },
                    new ApplicationGatewayRequestRoutingRule()
                    {
                        Name = requestRoutingRule4Name,
                        RuleType = ApplicationGatewayRequestRoutingRuleType.Basic,
                        HttpListener = new WritableSubResource()
                        {
                            Id = GetChildAppGwResourceId(subscriptionId,
                                resourceGroupName, appGwName, "httpListeners", httpListener4Name)
                        },
                        BackendAddressPool = new WritableSubResource()
                        {
                            Id = GetChildAppGwResourceId(subscriptionId,
                                resourceGroupName, appGwName, "backendAddressPools", nicBackendAddressPoolName)
                        },
                        BackendHttpSettings = new WritableSubResource()
                        {
                            Id = GetChildAppGwResourceId(subscriptionId,
                                resourceGroupName, appGwName, "backendHttpSettingsCollection", backendHttpSettings2Name)
                        }
                    },
                },
                AuthenticationCertificates = {
                    CreateAuthCertificate(authCertName)
                },
                WebApplicationFirewallConfiguration = new ApplicationGatewayWebApplicationFirewallConfiguration(true, ApplicationGatewayFirewallMode.Prevention, "OWASP", "2.2.9")
                {
                    DisabledRuleGroups = {
                        new ApplicationGatewayFirewallDisabledRuleGroup("crs_41_sql_injection_attacks")
                        {
                            Rules = { 981318, 981320 }
                        },
                        new ApplicationGatewayFirewallDisabledRuleGroup("crs_35_bad_robots")
                    }
                },
                SslPolicy = new ApplicationGatewaySslPolicy()
                {
                    PolicyType = "Predefined",
                    PolicyName = "AppGwSslPolicy20170401"
                },
                RedirectConfigurations = {
                    new ApplicationGatewayRedirectConfiguration
                    {
                        Name = redirectConfiguration1Name,
                        RedirectType = ApplicationGatewayRedirectType.Permanent,
                        TargetListener = new WritableSubResource()
                        {
                            Id = GetChildAppGwResourceId(subscriptionId,
                                resourceGroupName, appGwName, "httpListeners", httpListener1Name)
                        },
                    },
                    new ApplicationGatewayRedirectConfiguration
                    {
                        Name = redirectConfiguration2Name,
                        RedirectType = ApplicationGatewayRedirectType.Permanent,
                        TargetUrl = "http://www.bing.com"
                    }
                },
                //SslCertificates = CreateSslCertificate(sslCertName, "abc")
            };
            return appGw;
        }

        private ApplicationGatewayData CreateApplicationGatewayWithoutSsl(string location, Subnet subnet, string resourceGroupName, string appGwName, string subscriptionId, string[] ipAddresses)
        {
            string gatewayIPConfigName = Recording.GenerateAssetName("azsmnet");
            string frontendIPConfigName = Recording.GenerateAssetName("azsmnet");
            string frontendPort1Name = Recording.GenerateAssetName("azsmnet");
            string backendAddressPoolName = Recording.GenerateAssetName("azsmnet");
            string nicBackendAddressPoolName = Recording.GenerateAssetName("azsmnet");
            string backendHttpSettings1Name = Recording.GenerateAssetName("azsmnet");
            string requestRoutingRule1Name = Recording.GenerateAssetName("azsmnet");
            string httpListener1Name = Recording.GenerateAssetName("azsmnet");

            var appGw = new ApplicationGatewayData()
            {
                Location = location,
                Sku = new ApplicationGatewaySku()
                {
                    Name = ApplicationGatewaySkuName.WAFMedium,
                    Tier = ApplicationGatewayTier.WAF,
                    Capacity = 2
                },
                GatewayIPConfigurations = {
                    new ApplicationGatewayIPConfiguration()
                    {
                        Name = gatewayIPConfigName,
                        Subnet = new WritableSubResource()
                        {
                            Id = subnet.Id
                        }
                    }
                },
                FrontendIPConfigurations = {
                    new ApplicationGatewayFrontendIPConfiguration()
                    {
                        Name = frontendIPConfigName,
                        PrivateIPAllocationMethod = IPAllocationMethod.Dynamic,
                        Subnet = new WritableSubResource()
                        {
                            Id = subnet.Id
                        }
                    }
                },
                FrontendPorts = {
                    new ApplicationGatewayFrontendPort()
                    {
                        Name = frontendPort1Name,
                        Port = 80
                    }
                },
                Probes = {
                },
                BackendAddressPools = {
                    new ApplicationGatewayBackendAddressPool()
                    {
                        Name = backendAddressPoolName,
                        BackendAddresses = {
                            new ApplicationGatewayBackendAddress()
                            {
                                IpAddress = ipAddresses[0]
                            },
                            new ApplicationGatewayBackendAddress()
                            {
                                IpAddress = ipAddresses[1]
                            }
                        }
                    },
                    new ApplicationGatewayBackendAddressPool()
                    {
                        Name = nicBackendAddressPoolName
                    }
                },
                BackendHttpSettingsCollection = {
                    new ApplicationGatewayBackendHttpSettings()
                    {
                        Name = backendHttpSettings1Name,
                        Port = 80,
                        Protocol = ApplicationGatewayProtocol.Http,
                        CookieBasedAffinity = ApplicationGatewayCookieBasedAffinity.Disabled,
                        RequestTimeout = 20,
                    }
                },
                HttpListeners = {
                    new ApplicationGatewayHttpListener()
                    {
                        Name = httpListener1Name,
                        FrontendPort = new WritableSubResource()
                        {
                            Id = GetChildAppGwResourceId(subscriptionId,
                                resourceGroupName, appGwName, "frontendPorts", frontendPort1Name)
                        },
                        FrontendIPConfiguration = new WritableSubResource()
                        {
                            Id = GetChildAppGwResourceId(subscriptionId,
                                resourceGroupName, appGwName, "frontendIPConfigurations", frontendIPConfigName)
                        },
                        SslCertificate = null,
                        Protocol = ApplicationGatewayProtocol.Http
                    }
                },
                UrlPathMaps = {
                },
                RequestRoutingRules = {
                    new ApplicationGatewayRequestRoutingRule()
                    {
                        Name = requestRoutingRule1Name,
                        RuleType = ApplicationGatewayRequestRoutingRuleType.Basic,
                        HttpListener = new WritableSubResource()
                        {
                            Id = GetChildAppGwResourceId(subscriptionId,
                                resourceGroupName, appGwName, "httpListeners", httpListener1Name)
                        },
                        BackendAddressPool = new WritableSubResource()
                        {
                            Id = GetChildAppGwResourceId(subscriptionId,
                                resourceGroupName, appGwName, "backendAddressPools", backendAddressPoolName)
                        },
                        BackendHttpSettings = new WritableSubResource()
                        {
                            Id = GetChildAppGwResourceId(subscriptionId,
                                resourceGroupName, appGwName, "backendHttpSettingsCollection", backendHttpSettings1Name)
                        }
                    }
                },
                RedirectConfigurations = {
                },
            };
            return appGw;
        }

        private void CompareApplicationGateway(ApplicationGatewayData gw1, ApplicationGatewayData gw2)
        {
            //compare base data
            CompareApplicationGatewayBase(gw1,gw2);

            //compare WAF
            Assert.AreEqual(gw1.WebApplicationFirewallConfiguration.Enabled, gw2.WebApplicationFirewallConfiguration.Enabled);
            Assert.AreEqual(gw1.WebApplicationFirewallConfiguration.FirewallMode, gw2.WebApplicationFirewallConfiguration.FirewallMode);
            Assert.AreEqual(gw1.WebApplicationFirewallConfiguration.RuleSetType, gw2.WebApplicationFirewallConfiguration.RuleSetType);
            Assert.AreEqual(gw1.WebApplicationFirewallConfiguration.RuleSetVersion, gw2.WebApplicationFirewallConfiguration.RuleSetVersion);
            if (gw1.WebApplicationFirewallConfiguration.DisabledRuleGroups != null)
            {
                Assert.NotNull(gw2.WebApplicationFirewallConfiguration.DisabledRuleGroups);
                Assert.AreEqual(gw1.WebApplicationFirewallConfiguration.DisabledRuleGroups.Count, gw2.WebApplicationFirewallConfiguration.DisabledRuleGroups.Count);
                for (int i = 0; i < gw1.WebApplicationFirewallConfiguration.DisabledRuleGroups.Count; i++)
                {
                    Assert.AreEqual(gw1.WebApplicationFirewallConfiguration.DisabledRuleGroups[i].RuleGroupName, gw2.WebApplicationFirewallConfiguration.DisabledRuleGroups[i].RuleGroupName);
                    Assert.AreEqual(gw1.WebApplicationFirewallConfiguration.DisabledRuleGroups[i].Rules, gw2.WebApplicationFirewallConfiguration.DisabledRuleGroups[i].Rules);
                }
            }
            else
            {
                Assert.IsEmpty(gw2.WebApplicationFirewallConfiguration.DisabledRuleGroups);
            }

            // ssl policy
            Assert.AreEqual(gw1.SslPolicy.PolicyType, gw2.SslPolicy.PolicyType);
            Assert.AreEqual(gw1.SslPolicy.PolicyName, gw2.SslPolicy.PolicyName);
            Assert.AreEqual(gw1.SslPolicy.MinProtocolVersion, gw2.SslPolicy.MinProtocolVersion);
        }

        private void CompareApplicationGatewayBase(ApplicationGatewayData gw1, ApplicationGatewayData gw2)
        {
            // compare count of child resources
            Assert.AreEqual(gw1.GatewayIPConfigurations.Count, gw2.GatewayIPConfigurations.Count);
            Assert.AreEqual(gw1.FrontendIPConfigurations.Count, gw2.FrontendIPConfigurations.Count);
            Assert.AreEqual(gw1.FrontendPorts.Count, gw2.FrontendPorts.Count);
            Assert.AreEqual(gw1.Probes.Count, gw2.Probes.Count);
            Assert.AreEqual(gw1.BackendAddressPools.Count, gw2.BackendAddressPools.Count);
            Assert.AreEqual(gw1.BackendHttpSettingsCollection.Count, gw2.BackendHttpSettingsCollection.Count);
            Assert.AreEqual(gw1.HttpListeners.Count, gw2.HttpListeners.Count);
            Assert.AreEqual(gw1.RequestRoutingRules.Count, gw2.RequestRoutingRules.Count);
            Assert.AreEqual(gw1.RedirectConfigurations.Count, gw2.RedirectConfigurations.Count);
            Assert.AreEqual(gw1.AuthenticationCertificates.Count, gw2.AuthenticationCertificates.Count);

            // compare sku
            Assert.AreEqual(gw1.Sku.Name, gw2.Sku.Name);
            Assert.AreEqual(gw1.Sku.Tier, gw2.Sku.Tier);
            Assert.AreEqual(gw1.Sku.Capacity, gw2.Sku.Capacity);

            // compare connectionDraining
            for (int i = 0; i < gw1.BackendHttpSettingsCollection.Count; i++)
            {
                if (gw1.BackendHttpSettingsCollection[i].ConnectionDraining != null)
                {
                    Assert.NotNull(gw2.BackendHttpSettingsCollection[i].ConnectionDraining);
                    Assert.AreEqual(gw1.BackendHttpSettingsCollection[i].ConnectionDraining.Enabled, gw2.BackendHttpSettingsCollection[i].ConnectionDraining.Enabled);
                    Assert.AreEqual(gw1.BackendHttpSettingsCollection[i].ConnectionDraining.DrainTimeoutInSec, gw2.BackendHttpSettingsCollection[i].ConnectionDraining.DrainTimeoutInSec);
                }
                else
                {
                    Assert.Null(gw2.BackendHttpSettingsCollection[i].ConnectionDraining);
                }
            }
        }

        [Test]
        [Ignore("Track2: SSL is missing, and there is no explicit SSL creation in the test.")]
        public async Task ApplicationGatewayApiTest()
        {
            string resourceGroupName = Recording.GenerateAssetName("csmrg");

            string location = "West US";
            var resourceGroup = await CreateResourceGroup(resourceGroupName, location);
            string vnetName = Recording.GenerateAssetName("azsmnet");
            string gwSubnetName = Recording.GenerateAssetName("azsmnet");
            string subnet2Name = Recording.GenerateAssetName("azsmnet");
            string appGwName = Recording.GenerateAssetName("azsmnet");

            var vnet = new VirtualNetworkData()
            {
                Location = location,
                AddressSpace = new AddressSpace() { AddressPrefixes = { "10.0.0.0/16", } },
                DhcpOptions = new DhcpOptions() { DnsServers = { "10.1.1.1", "10.1.2.4" } },
                Subnets = {
                        new SubnetData() { Name = gwSubnetName, AddressPrefix = "10.0.0.0/24" },
                        new SubnetData() { Name = subnet2Name, AddressPrefix = "10.0.1.0/24" }
                    }
            };

            var virtualNetworkContainer = GetVirtualNetworkCollection(resourceGroup);
            var putVnetResponseOperation = await virtualNetworkContainer.CreateOrUpdateAsync(vnetName, vnet);
            await putVnetResponseOperation.WaitForCompletionAsync();
            Response<VirtualNetwork> getVnetResponse = await virtualNetworkContainer.GetAsync(vnetName);
            Response<Subnet> getSubnetResponse = await getVnetResponse.Value.GetSubnets().GetAsync(gwSubnetName);
            Console.WriteLine("Virtual Network GatewaySubnet Id: {0}", getSubnetResponse.Value.Data.Id);
            Response<Subnet> gwSubnet = getSubnetResponse;

            ApplicationGatewayData appGw = CreateApplicationGateway(location, gwSubnet, resourceGroupName, appGwName, TestEnvironment.SubscriptionId);

            // Put AppGw
            var applicationGatewayContainer = GetApplicationGatewayCollection(resourceGroupName);
            Operation<ApplicationGateway> putAppGw = await applicationGatewayContainer.CreateOrUpdateAsync(appGwName, appGw);
            Response<ApplicationGateway> putAppGwResponse = await putAppGw.WaitForCompletionAsync();
            Assert.AreEqual("Succeeded", putAppGwResponse.Value.Data.ProvisioningState.ToString());

            // Get AppGw
            Response<ApplicationGateway> getGateway = await applicationGatewayContainer.GetAsync(appGwName);
            Assert.AreEqual(appGwName, getGateway.Value.Data.Name);
            CompareApplicationGateway(appGw, getGateway.Value.Data);

            // Get available WAF rule sets (validate first result set/group)
<<<<<<< HEAD
            Response<IReadOnlyList<ApplicationGatewayFirewallRuleSet>> availableWAFRuleSets = await Subscription.GetApplicationGatewayAvailableWafRuleSetsAsync();
=======
            Response<IReadOnlyList<ApplicationGatewayFirewallRuleSet>> availableWAFRuleSets = await _subscription.GetApplicationGatewayAvailableWafRuleSetsAsync();
>>>>>>> f0a65869
            Assert.NotNull(availableWAFRuleSets);
            Assert.IsNotEmpty(availableWAFRuleSets.Value);
            Assert.NotNull(availableWAFRuleSets.Value[0].Name);
            Assert.NotNull(availableWAFRuleSets.Value[0].RuleSetType);
            Assert.NotNull(availableWAFRuleSets.Value[0].RuleSetVersion);
            Assert.IsNotEmpty(availableWAFRuleSets.Value[0].RuleGroups);
            Assert.NotNull(availableWAFRuleSets.Value[0].RuleGroups[0].RuleGroupName);
            Assert.IsNotEmpty(availableWAFRuleSets.Value[0].RuleGroups[0].Rules);
            // Assert.NotNull(availableWAFRuleSets.Value[0].RuleGroups[0].Rules[0].RuleId);

            // Get availalbe SSL options
<<<<<<< HEAD
            Response<ApplicationGatewayAvailableSslOptions> sslOptions = await Subscription.GetApplicationGatewayAvailableSslOptionAsync();
=======
            Response<ApplicationGatewayAvailableSslOptions> sslOptions = await _subscription.GetApplicationGatewayAvailableSslOptionAsync();
>>>>>>> f0a65869
            Assert.NotNull(sslOptions.Value.DefaultPolicy);
            Assert.NotNull(sslOptions.Value.AvailableCipherSuites);
            Assert.NotNull(sslOptions.Value.AvailableCipherSuites[20]);

<<<<<<< HEAD
            AsyncPageable<ApplicationGatewaySslPredefinedPolicy> policies = Subscription.GetApplicationGatewayAvailableSslPredefinedPoliciesAsync();
=======
            AsyncPageable<ApplicationGatewaySslPredefinedPolicy> policies = _subscription.GetApplicationGatewayAvailableSslPredefinedPoliciesAsync();
>>>>>>> f0a65869
            IAsyncEnumerator<ApplicationGatewaySslPredefinedPolicy> enumerator = policies.GetAsyncEnumerator();
            Assert.True(enumerator.MoveNextAsync().Result);
            Assert.NotNull(enumerator.Current.Name);

<<<<<<< HEAD
            Task<Response<ApplicationGatewaySslPredefinedPolicy>> policy = Subscription.GetApplicationGatewayAvailableSslPredefinedPolicyAsync(ApplicationGatewaySslPolicyName.AppGwSslPolicy20150501.ToString());
=======
            Task<Response<ApplicationGatewaySslPredefinedPolicy>> policy = _subscription.GetApplicationGatewayAvailableSslPredefinedPolicyAsync(ApplicationGatewaySslPolicyName.AppGwSslPolicy20150501.ToString());
>>>>>>> f0a65869
            Assert.NotNull(policy.Result.Value.MinProtocolVersion);
            Assert.NotNull(policy.Result.Value.CipherSuites);
            Assert.NotNull(policy.Result.Value.CipherSuites[20]);

            // Create Nics
            string nic1name = Recording.GenerateAssetName("azsmnet");
            string nic2name = Recording.GenerateAssetName("azsmnet");

            Task<NetworkInterface> nic1 = CreateNetworkInterface(
                nic1name,
                resourceGroupName,
                null,
                getVnetResponse.Value.Data.Subnets[1].Id,
                location,
                "ipconfig");

            Task<NetworkInterface> nic2 = CreateNetworkInterface(
                nic2name,
                resourceGroupName,
                null,
                getVnetResponse.Value.Data.Subnets[1].Id,
                location,
                "ipconfig");

            // Add NIC to application gateway backend address pool.
            nic1.Result.Data.IpConfigurations[0].ApplicationGatewayBackendAddressPools.Add(getGateway.Value.Data.BackendAddressPools[1]);
            nic2.Result.Data.IpConfigurations[0].ApplicationGatewayBackendAddressPools.Add(getGateway.Value.Data.BackendAddressPools[1]);
            // Put Nics
            var networkInterfaceContainer = GetNetworkInterfaceCollection(resourceGroupName);
            var createOrUpdateOperation1 = await networkInterfaceContainer.CreateOrUpdateAsync(nic1name, nic1.Result.Data);
            await createOrUpdateOperation1.WaitForCompletionAsync();

            var createOrUpdateOperation2 = await networkInterfaceContainer.CreateOrUpdateAsync(nic2name, nic2.Result.Data);
            await createOrUpdateOperation2.WaitForCompletionAsync();

            // Get AppGw backend health
            Operation<ApplicationGatewayBackendHealth> backendHealthOperation = await getGateway.Value.BackendHealthAsync("true");
            Response<ApplicationGatewayBackendHealth> backendHealth = await backendHealthOperation.WaitForCompletionAsync();

            Assert.AreEqual(2, backendHealth.Value.BackendAddressPools.Count);
            Assert.AreEqual(1, backendHealth.Value.BackendAddressPools[0].BackendHttpSettingsCollection.Count);
            Assert.AreEqual(1, backendHealth.Value.BackendAddressPools[1].BackendHttpSettingsCollection.Count);
            Assert.True(backendHealth.Value.BackendAddressPools[1].BackendAddressPool.BackendIPConfigurations.Any());

            //Start AppGw
            await getGateway.Value.StartAsync();

            // Get AppGw and make sure nics are added to backend
            getGateway = await applicationGatewayContainer.GetAsync(appGwName);
            Assert.AreEqual(2, getGateway.Value.Data.BackendAddressPools[1].BackendIPConfigurations.Count);

            //Stop AppGw
            await getGateway.Value.StopAsync();

            // Delete AppGw
            await getGateway.Value.DeleteAsync();
        }

        [Test]
        [RecordedTest]
        public async Task AppGatewayBackendHealthCheckTest()
        {
            string resourceGroupName = Recording.GenerateAssetName("csmrg");
            string location = "westus2";
            var resourceGroup = await CreateResourceGroup(resourceGroupName, location);

            //create vnet
            string vnetName = Recording.GenerateAssetName("azsmnet");
            string AGSubnetName = Recording.GenerateAssetName("azsmnet");
            string BackendSubnetName = Recording.GenerateAssetName("azsmnet");

            var vnetdata = new VirtualNetworkData()
            {
                Location = location,
                AddressSpace = new AddressSpace() { AddressPrefixes = { "10.21.0.0/16", } },
                DhcpOptions = new DhcpOptions() { DnsServers = { "10.21.1.1", "10.21.2.4" } },
                Subnets = {
                        new SubnetData() { Name = BackendSubnetName, AddressPrefix = "10.21.1.0/24" },
                        new SubnetData() { Name = AGSubnetName, AddressPrefix = "10.21.0.0/24" }
                    }
            };
            var virtualNetworkContainer = GetVirtualNetworkCollection(resourceGroup);
            var putVnetResponseOperation = await virtualNetworkContainer.CreateOrUpdateAsync(vnetName, vnetdata);
            var vnet = await putVnetResponseOperation.WaitForCompletionAsync();

            //create VMs
            string virtualMachineName1 = Recording.GenerateAssetName("azsmnet");
            string virtualMachineName2 = Recording.GenerateAssetName("azsmnet");
            string nicName1 = Recording.GenerateAssetName("azsmnet");
            string nicName2 = Recording.GenerateAssetName("azsmnet");

            //VMs and AppGateway use same vnet, different subnet
            var vm1 = await CreateLinuxVM(virtualMachineName1, nicName1, location, resourceGroup, vnet);
            var vm2 = await CreateLinuxVM(virtualMachineName2, nicName2, location, resourceGroup, vnet);

            //associate VMs's nic with application gateway
            var nicPrivateIpAdd1 = GetNetworkInterfaceCollection(resourceGroup).GetAsync(nicName1).Result.Value.Data.IpConfigurations.FirstOrDefault().PrivateIPAddress;
            var nicPrivateIpAdd2 = GetNetworkInterfaceCollection(resourceGroup).GetAsync(nicName2).Result.Value.Data.IpConfigurations.FirstOrDefault().PrivateIPAddress;
            string[] ipAddresses = new string[2] { nicPrivateIpAdd1, nicPrivateIpAdd2 };

            //create ApplicationGateway
            string appGwName = Recording.GenerateAssetName("azsmnet");
            Response<VirtualNetwork> getVnetResponse = await virtualNetworkContainer.GetAsync(vnetName);
            Response<Subnet> getSubnetResponse = await getVnetResponse.Value.GetSubnets().GetAsync(AGSubnetName);
            Response<Subnet> agSubnet = getSubnetResponse;

            ApplicationGatewayData appGw = CreateApplicationGatewayWithoutSsl(location, agSubnet, resourceGroupName, appGwName, TestEnvironment.SubscriptionId, ipAddresses);

            // Put AppGw
            var applicationGatewayContainer = resourceGroup.GetApplicationGateways();
            Operation<ApplicationGateway> putAppGw = await applicationGatewayContainer.CreateOrUpdateAsync(appGwName, appGw);
            Response<ApplicationGateway> putAppGwResponse = await putAppGw.WaitForCompletionAsync();
            Assert.AreEqual("Succeeded", putAppGwResponse.Value.Data.ProvisioningState.ToString());

            // Get AppGw
            Response<ApplicationGateway> getGateway = await applicationGatewayContainer.GetAsync(appGwName);
            Assert.AreEqual(appGwName, getGateway.Value.Data.Name);
            CompareApplicationGatewayBase(appGw, getGateway.Value.Data);

            // Add NIC to application gateway backend address pool.
            var nic1 = GetNetworkInterfaceCollection(resourceGroup).GetAsync(nicName1);
            var nic2 = GetNetworkInterfaceCollection(resourceGroup).GetAsync(nicName2);
            Assert.NotNull(nic1);
            Assert.NotNull(nic2);
            nic1.Result.Value.Data.IpConfigurations[0].ApplicationGatewayBackendAddressPools.Add(getGateway.Value.Data.BackendAddressPools[1]);
            nic2.Result.Value.Data.IpConfigurations[0].ApplicationGatewayBackendAddressPools.Add(getGateway.Value.Data.BackendAddressPools[1]);

            // Put Nics
            var networkInterfaceContainer = GetNetworkInterfaceCollection(resourceGroup);
            var createOrUpdateOperation1 = await networkInterfaceContainer.CreateOrUpdateAsync(nicName1, nic1.Result.Value.Data);
            await createOrUpdateOperation1.WaitForCompletionAsync();

            var createOrUpdateOperation2 = await networkInterfaceContainer.CreateOrUpdateAsync(nicName2, nic2.Result.Value.Data);
            await createOrUpdateOperation2.WaitForCompletionAsync();

            // Get AppGw backend health
            Operation<ApplicationGatewayBackendHealth> backendHealthOperation = await getGateway.Value.BackendHealthAsync("true");
            Response<ApplicationGatewayBackendHealth> backendHealth = await backendHealthOperation.WaitForCompletionAsync();

            Assert.AreEqual(2, backendHealth.Value.BackendAddressPools[0].BackendHttpSettingsCollection[0].Servers.Count);
            Assert.AreEqual(nicPrivateIpAdd1, backendHealth.Value.BackendAddressPools[0].BackendHttpSettingsCollection[0].Servers[0].Address);
            Assert.AreEqual(nicPrivateIpAdd2, backendHealth.Value.BackendAddressPools[0].BackendHttpSettingsCollection[0].Servers[1].Address);

            //Start AppGw
            // TODO: ADO 6162, but consider to move this into another test
            //await getGateway.Value.StartAsync();

            // Get AppGw and make sure nics are added to backend
            getGateway = await applicationGatewayContainer.GetAsync(appGwName);
            Assert.AreEqual(2, getGateway.Value.Data.BackendAddressPools[1].BackendIPConfigurations.Count);

            //Stop AppGw
            // TODO: ADO 6162, but consider to move this into another test
            //await getGateway.Value.StopAsync();

            // Delete AppGw
            await getGateway.Value.DeleteAsync();
        }
    }
}<|MERGE_RESOLUTION|>--- conflicted
+++ resolved
@@ -685,11 +685,7 @@
             CompareApplicationGateway(appGw, getGateway.Value.Data);
 
             // Get available WAF rule sets (validate first result set/group)
-<<<<<<< HEAD
-            Response<IReadOnlyList<ApplicationGatewayFirewallRuleSet>> availableWAFRuleSets = await Subscription.GetApplicationGatewayAvailableWafRuleSetsAsync();
-=======
             Response<IReadOnlyList<ApplicationGatewayFirewallRuleSet>> availableWAFRuleSets = await _subscription.GetApplicationGatewayAvailableWafRuleSetsAsync();
->>>>>>> f0a65869
             Assert.NotNull(availableWAFRuleSets);
             Assert.IsNotEmpty(availableWAFRuleSets.Value);
             Assert.NotNull(availableWAFRuleSets.Value[0].Name);
@@ -701,29 +697,17 @@
             // Assert.NotNull(availableWAFRuleSets.Value[0].RuleGroups[0].Rules[0].RuleId);
 
             // Get availalbe SSL options
-<<<<<<< HEAD
-            Response<ApplicationGatewayAvailableSslOptions> sslOptions = await Subscription.GetApplicationGatewayAvailableSslOptionAsync();
-=======
             Response<ApplicationGatewayAvailableSslOptions> sslOptions = await _subscription.GetApplicationGatewayAvailableSslOptionAsync();
->>>>>>> f0a65869
             Assert.NotNull(sslOptions.Value.DefaultPolicy);
             Assert.NotNull(sslOptions.Value.AvailableCipherSuites);
             Assert.NotNull(sslOptions.Value.AvailableCipherSuites[20]);
 
-<<<<<<< HEAD
-            AsyncPageable<ApplicationGatewaySslPredefinedPolicy> policies = Subscription.GetApplicationGatewayAvailableSslPredefinedPoliciesAsync();
-=======
             AsyncPageable<ApplicationGatewaySslPredefinedPolicy> policies = _subscription.GetApplicationGatewayAvailableSslPredefinedPoliciesAsync();
->>>>>>> f0a65869
             IAsyncEnumerator<ApplicationGatewaySslPredefinedPolicy> enumerator = policies.GetAsyncEnumerator();
             Assert.True(enumerator.MoveNextAsync().Result);
             Assert.NotNull(enumerator.Current.Name);
 
-<<<<<<< HEAD
-            Task<Response<ApplicationGatewaySslPredefinedPolicy>> policy = Subscription.GetApplicationGatewayAvailableSslPredefinedPolicyAsync(ApplicationGatewaySslPolicyName.AppGwSslPolicy20150501.ToString());
-=======
             Task<Response<ApplicationGatewaySslPredefinedPolicy>> policy = _subscription.GetApplicationGatewayAvailableSslPredefinedPolicyAsync(ApplicationGatewaySslPolicyName.AppGwSslPolicy20150501.ToString());
->>>>>>> f0a65869
             Assert.NotNull(policy.Result.Value.MinProtocolVersion);
             Assert.NotNull(policy.Result.Value.CipherSuites);
             Assert.NotNull(policy.Result.Value.CipherSuites[20]);
