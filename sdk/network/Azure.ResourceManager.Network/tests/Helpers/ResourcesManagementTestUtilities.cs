--- conflicted
+++ resolved
@@ -6,7 +6,6 @@
 using System.Threading.Tasks;
 using Azure.ResourceManager;
 using Azure.ResourceManager.Resources;
-using Azure.ResourceManager.Resources.Models;
 
 namespace Azure.Azure.Test
 {
@@ -23,13 +22,8 @@
             string location = null;
             string[] parts = resourceType.Split('/');
             string providerName = parts[0];
-<<<<<<< HEAD
-            ProviderInfo provider = await client.GetTenantProviderAsync(providerName);
-            foreach (var resource in provider.ResourceTypes)
-=======
-            Response<ResourceManager.Resources.Models.Provider> provider = await client.Providers.GetAsync(providerName);
-            foreach (var resource in provider.Value.ResourceTypes)
->>>>>>> aca2b757
+            Provider provider = await client.DefaultSubscription.GetProviders().GetAsync(providerName);
+            foreach (var resource in provider.Data.ResourceTypes)
             {
                 if (string.Equals(resource.ResourceType, parts[1], StringComparison.OrdinalIgnoreCase))
                 {
