--- conflicted
+++ resolved
@@ -380,7 +380,6 @@
                     }
                 }
             };
-<<<<<<< HEAD
 
             if (!string.IsNullOrEmpty(publicIpAddressId))
             {
@@ -395,22 +394,6 @@
             // because its a single CA nic, primaryOnCA is always true
             Assert.True(getNicResponse.Value.Data.IpConfigurations[0].Primary);
 
-=======
-
-            if (!string.IsNullOrEmpty(publicIpAddressId))
-            {
-                nicParameters.IpConfigurations[0].PublicIPAddress = new PublicIPAddressData() { /*Id = publicIpAddressId*/ };
-            }
-
-            // Test NIC apis
-            await networkInterfaceContainer.StartCreateOrUpdateAsync(name, nicParameters);
-            Response<NetworkInterface> getNicResponse = await networkInterfaceContainer.GetAsync(name);
-            Assert.AreEqual(getNicResponse.Value.Data.Name, name);
-
-            // because its a single CA nic, primaryOnCA is always true
-            Assert.True(getNicResponse.Value.Data.IpConfigurations[0].Primary);
-
->>>>>>> ba38c65f
             Assert.AreEqual("Succeeded", getNicResponse.Value.Data.ProvisioningState.ToString());
 
             return getNicResponse;
