# Release History

<<<<<<< HEAD
## 1.5.0-beta.2 (Unreleased)
=======
## 1.6.0-beta.2 (Unreleased)
>>>>>>> a02cd7ea

### Features Added

### Breaking Changes

### Bugs Fixed

- Fix an issue that the `DeserializeHopLink` can't handle empty `resourceId`.

### Other Changes

<<<<<<< HEAD
## 1.5.0-beta.1 (2023-08-14)

### Features Added

- Make `NetworkArmClientMockingExtension`, `NetworkManagementGroupMockingExtension`, `NetworkResourceGroupMockingExtension`, `NetworkSubscriptionMockingExtension` public for mocking the extension methods.
=======
## 1.6.0-beta.1 (2023-09-25)

### Features Added
- Add support to VMSS features.

## 1.5.0 (2023-09-16)

### Features Added

- Upgraded api-version tag from 'package-2023-04' to 'package-2023-05'. Tag detail available at https://github.com/Azure/azure-rest-api-specs/blob/0762e82bcccef4a032e29dda5e4c07fd7cc822a6/specification/network/resource-manager/readme.md

### Other Changes

- Upgraded Azure.Core from 1.34.0 to 1.35.0
>>>>>>> a02cd7ea

## 1.4.0 (2023-07-31)

### Features Added

- Upgraded api-version tag from 'package-2023-02' to 'package-2023-04'. Tag detail available at https://github.com/Azure/azure-rest-api-specs/blob/f5cb37608399dd19760b9ef985a707294e32fbda/specification/network/resource-manager/readme.md.

### Other Changes

- Upgraded Azure.Core from 1.33.0 to 1.34.0.
- Upgraded Azure.ResourceManager from 1.6.0 to 1.7.0.
- Obsoleted method 'ArmOperation<VpnProfileResponse> Generatevirtualwanvpnserverconfigurationvpnprofile(WaitUntil waitUntil, VirtualWanVpnProfileContent content, CancellationToken cancellationToken)' in type Azure.ResourceManager.Network.VirtualWanResource.
- Obsoleted method 'Task<ArmOperation<VpnProfileResponse>> GeneratevirtualwanvpnserverconfigurationvpnprofileAsync(WaitUntil waitUntil, VirtualWanVpnProfileContent content, CancellationToken cancellationToken)' in type Azure.ResourceManager.Network.VirtualWanResource.

## 1.3.0 (2023-06-30)

### Features Added

- Upgraded api-version tag from 'package-2022-09' to 'package-2023-02'. Tag detail available at https://github.com/Azure/azure-rest-api-specs/blob/0b4a0a3f4bfc198df608f373784505e42e248c2c/specification/network/resource-manager/readme.md.

### Other Changes

- Upgraded Azure.Core from 1.31.0 to 1.33.0.
- Upgraded Azure.ResourceManager from 1.5.0 to 1.6.0.
- Obsoleted method 'ArmOperation<PeerRouteList> GetAdvertisedRoutesVirtualHubBgpConnection(WaitUntil waitUntil, CancellationToken cancellationToken)' in type Azure.ResourceManager.Network.BgpConnectionResource.
- Obsoleted method 'Task<ArmOperation<PeerRouteList>> GetAdvertisedRoutesVirtualHubBgpConnectionAsync(WaitUntil waitUntil, CancellationToken cancellationToken)' in type Azure.ResourceManager.Network.BgpConnectionResource.
- Obsoleted method 'ArmOperation<PeerRouteList> GetLearnedRoutesVirtualHubBgpConnection(WaitUntil waitUntil, CancellationToken cancellationToken)' in type Azure.ResourceManager.Network.BgpConnectionResource.
- Obsoleted method 'Task<ArmOperation<PeerRouteList>> GetLearnedRoutesVirtualHubBgpConnectionAsync(WaitUntil waitUntil, CancellationToken cancellationToken)' in type Azure.ResourceManager.Network.BgpConnectionResource.
- Obsoleted method 'ArmOperation GetEffectiveVirtualHubRoutes(WaitUntil waitUntil, EffectiveRoutesContent content, CancellationToken cancellationToken)' in type Azure.ResourceManager.Network.VirtualHubResource.
- Obsoleted method 'Task<ArmOperation> GetEffectiveVirtualHubRoutesAsync(WaitUntil waitUntil, EffectiveRoutesContent content, CancellationToken cancellationToken)' in type Azure.ResourceManager.Network.VirtualHubResource.
- Obsoleted method 'ArmOperation GetInboundRoutes(WaitUntil waitUntil, VirtualHubInboundRoutesContent content, CancellationToken cancellationToken)' in type Azure.ResourceManager.Network.VirtualHubResource.
- Obsoleted method 'Task<ArmOperation> GetInboundRoutesAsync(WaitUntil waitUntil, VirtualHubInboundRoutesContent content, CancellationToken cancellationToken)' in type Azure.ResourceManager.Network.VirtualHubResource.
- Obsoleted method 'ArmOperation GetOutboundRoutes(WaitUntil waitUntil, VirtualHubOutboundRoutesContent content, CancellationToken cancellationToken)' in type Azure.ResourceManager.Network.VirtualHubResource.
- Obsoleted method 'Task<ArmOperation> GetOutboundRoutesAsync(WaitUntil waitUntil, VirtualHubOutboundRoutesContent content, CancellationToken cancellationToken)' in type Azure.ResourceManager.Network.VirtualHubResource.
- Obsoleted property 'ApplicationGatewayCustomErrorStatusCode HttpStatus499' in type Azure.ResourceManager.Network.Models.ApplicationGatewayCustomErrorStatusCode.
- Obsoleted property 'LoadBalancerBackendAddressAdminState Drain' in type Azure.ResourceManager.Network.Models.LoadBalancerBackendAddressAdminState.
- Obsoleted type 'Azure.ResourceManager.Network.Models.PeerRouteList'.

## 1.3.0-beta.1 (2023-05-30)

### Features Added

- Enable the model factory feature for model mocking, more information can be found [here](https://azure.github.io/azure-sdk/dotnet_introduction.html#dotnet-mocking-factory-builder).

### Other Changes

- Upgraded dependent Azure.Core to 1.32.0.
- Upgraded dependent Azure.ResourceManager to 1.6.0.

## 1.2.0 (2023-04-28)

### Features Added

Add new resources:
- `AdminRuleGroupResource`
- `ApplicationGatewayWafDynamicManifestResource`
- `BaseAdminRuleResource`
- `ConnectivityConfigurationResource`
- `ExpressRoutePortAuthorizationResource`
- `ExpressRouteProviderPortResource`
- `ManagementGroupNetworkManagerConnectionResource`
- `NetworkGroupResource`
- `NetworkManagerResource`
- `NetworkManagerConnectionResource`
- `RouteMapResource`
- `RoutingIntentResource`
- `ScopeConnectionResource`
- `SecurityAdminConfigurationResource`
- `PolicySignaturesOverridesForIdpsResource`
- `NetworkGroupStaticMemberResource`
- `NetworkManagerConnectionResource`
- `CloudServiceSwapResource`
- `VpnServerConfigurationPolicyResource`

### Breaking Changes

- Method `NetworkExtensions.GetApplicationGatewayAvailableWafRuleSetsAsyncAsync` and `NetworkExtensions.GetApplicationGatewayAvailableWafRuleSetsAsync` were deprecated because it does not follow the guidelines of Azure SDKs. Please use `NetworkExtensions.GetAppGatewayAvailableWafRuleSetsAsync` and `NetworkExtensions.GetAppGatewayAvailableWafRuleSets` instead.

### Bugs Fixed

- Fixed issue https://github.com/Azure/azure-sdk-for-net/issues/34094. Please use `EffectiveNetworkSecurityGroup.TagToIPAddresses` instead of `EffectiveNetworkSecurityGroup.TagMap`.

### Other Changes

- Upgraded API version to `2022-09-01`.
- Upgraded dependent `Azure.Core` to `1.31.0`.

## 1.1.1 (2023-02-13)

### Other Changes

- Upgraded dependent `Azure.Core` to `1.28.0`.
- Upgraded dependent `Azure.ResourceManager` to `1.4.0`.

## 1.1.0 (2022-11-02)

### Features Added

Supported following methods:
- Get available SSL options info
- Get specified SSL predefined policy
- Get all SSL predefined policies

## 1.0.1 (2022-09-13)

### Breaking Changes

Modified the following classes to abstract classes and changed their constructors from public to protected:
- `FirewallPolicyRule`
- `FirewallPolicyRuleCollectionInfo`

### Other Changes

- Upgraded dependent `Azure.ResourceManager` to 1.3.1.
- Optimized the implementation of methods related to tag operations.

## 1.0.0 (2022-07-11)

This release is the first stable release of the Network Management client library.

### Features Added

- Added Update methods in resource classes.

### Breaking Changes

Polishing since last public beta release:
- Prepended `Network` prefix to all single / simple model names.
- Corrected the format of all `Guid` type properties / parameters.
- Corrected the format of all `ResourceIdentifier` type properties / parameters.
- Corrected the format of all `ResouceType` type properties / parameters.
- Corrected the format of all `ETag` type properties / parameters.
- Corrected the format of all `AzureLocation` type properties / parameters.
- Corrected the format of all binary type properties / parameters.
- Corrected all acronyms that not follow [.Net Naming Guidelines](https://docs.microsoft.com/dotnet/standard/design-guidelines/naming-guidelines).
- Corrected enumeration name by following [Naming Enumerations Rule](https://docs.microsoft.com/dotnet/standard/design-guidelines/names-of-classes-structs-and-interfaces#naming-enumerations).
- Corrected the suffix of `DateTimeOffset` properties / parameters.
- Corrected the name of interval / duration properties / parameters that end with units.
- Optimized the name of some models and functions.

### Other Changes

- Upgraded dependent `Azure.ResourceManager` to 1.2.0
- Upgraded dependent `Azure.Core` to 1.25.0

## 1.0.0-beta.7 (2022-04-08)

### Breaking Changes

- Simplified `type` property names.
- Normalized the body parameter type names for PUT / POST / PATCH operations if it's only used as input.

### Other Changes

- Upgraded dependency to Azure.ResourceManager 1.0.0

## 1.0.0-beta.6 (2022-03-31)

### Breaking Changes

- Now all the resource classes would have a `Resource` suffix (if it previously doesn't have one).
- Renamed some models to more comprehensive names.
- `bool waitForCompletion` parameter in all long running operations were changed to `WaitUntil waitUntil`.
- All properties of the type `object` were changed to `BinaryData`.
- Removed `GetIfExists` methods from all the resource classes.

## 1.0.0-beta.5 (2021-12-28)

### Features Added

- Added `CreateResourceIdentifier` for each resource class

### Breaking Changes

- Renamed `CheckIfExists` to `Exists` for each resource collection class
- Renamed `Get{Resource}ByName` to `Get{Resource}AsGenericResource` in `SubscriptionExtensions`

### Bugs Fixed

- Fixed comments for `FirstPageFunc` of each pageable resource class

## 1.0.0-beta.4 (2021-12-07)

### Breaking Changes

- Unified the identification rule of detecting resources, therefore some resources might become non-resources, and vice versa.

### Bugs Fixed

- Fixed problematic internal parameter invocation from the context `Id` property to the corresponding `RestOperations`.

## 1.0.0-beta.3 (2021-10-28)

### Breaking Changes

- Renamed [Resource]Container to [Resource]Collection and added the IEnumerable<T> and IAsyncEnumerable<T> interfaces to them making it easier to iterate over the list in the simple case.

## 1.0.0-beta.2 (2021-09-14)

### Features Added

- Added ArmClient extension methods to support [start from the middle scenario](https://github.com/Azure/azure-sdk-for-net/tree/main/sdk/resourcemanager/Azure.ResourceManager#managing-existing-resources-by-id).

## 1.0.0-beta.1 (2021-08-31)

### Breaking Changes

New design of track 2 initial commit.

### Package Name

The package name has been changed from `Microsoft.Azure.Management.Network` to `Azure.ResourceManager.Network`.

### General New Features

This package follows the [new Azure SDK guidelines](https://azure.github.io/azure-sdk/general_introduction.html), and provides many core capabilities:

    - Support MSAL.NET, Azure.Identity is out of box for supporting MSAL.NET.
    - Support [OpenTelemetry](https://opentelemetry.io/) for distributed tracing.
    - HTTP pipeline with custom policies.
    - Better error-handling.
    - Support uniform telemetry across all languages.

This package is a Public Preview version, so expect incompatible changes in subsequent releases as we improve the product. To provide feedback, submit an issue in our [Azure SDK for .NET GitHub repo](https://github.com/Azure/azure-sdk-for-net/issues).

> NOTE: For more information about unified authentication, please refer to [Microsoft Azure Identity documentation for .NET](https://docs.microsoft.com//dotnet/api/overview/azure/identity-readme?view=azure-dotnet).

### Management Client Changes

Example: Create a VNet:

Before upgrade:

```C#
using Microsoft.Azure.Management.Network;
using Microsoft.Azure.Management.Network.Models;
using Microsoft.Rest;

var credentials = new TokenCredentials("YOUR ACCESS TOKEN");;
var networkClient = new NetworkManagementClient(credentials);
networkClient.SubscriptionId = subscriptionId;

// Create VNet
var vnet = new VirtualNetwork()
{
    Location = "westus",
    AddressSpace = new AddressSpace() { AddressPrefixes = new List<string>() { "10.0.0.0/16" } },
    Subnets = new List<Subnet>()
    {
        new Subnet()
        {
            Name = "mySubnet",
            AddressPrefix = "10.0.0.0/24",
        }
    },
};

vnet = await networkClient.VirtualNetworks
    .BeginCreateOrUpdateAsync(resourceGroup, vmName + "_vent", vnet);
```

After upgrade:
```C# Snippet:Changelog_NewCode_Namespaces
using System;
using Azure.Identity;
using Azure.ResourceManager.Network.Models;
using Azure.ResourceManager.Resources;
using Azure.ResourceManager.Resources.Models;
```

```C# Snippet:Changelog_NewCode
ArmClient armClient = new ArmClient(new DefaultAzureCredential());
SubscriptionResource subscription = await armClient.GetDefaultSubscriptionAsync();
ResourceGroupResource resourceGroup = await subscription.GetResourceGroups().GetAsync("abc");
VirtualNetworkCollection virtualNetworkContainer = resourceGroup.GetVirtualNetworks();

// Create VNet
VirtualNetworkData vnet = new VirtualNetworkData()
{
    Location = "westus",
};
vnet.AddressSpace.AddressPrefixes.Add("10.0.0.0/16");
vnet.Subnets.Add(new SubnetData
{
    Name = "mySubnet",
    AddressPrefix = "10.0.0.0/24",
});

ArmOperation<VirtualNetworkResource> vnetOperation = await virtualNetworkContainer.CreateOrUpdateAsync(WaitUntil.Completed, "_vent", vnet);
VirtualNetworkResource virtualNetwork = vnetOperation.Value;
```

#### Object Model Changes

Example: Create a IpsecPolicy Model

Before upgrade:

```C#
var policy = new IpsecPolicy()
    {
        SaLifeTimeSeconds = 300,
        SaDataSizeKilobytes = 1024,
        IpsecEncryption = IpsecEncryption.AES128,
        IpsecIntegrity = IpsecIntegrity.SHA256,
        IkeEncryption = IkeEncryption.AES192,
        IkeIntegrity = IkeIntegrity.SHA1,
        DhGroup = DhGroup.DHGroup2,
        PfsGroup = PfsGroup.PFS1,
    };
```

After upgrade:

```C# Snippet:Changelog_CreateModel
IPsecPolicy policy = new IPsecPolicy(
   300,
   1024,
   IPsecEncryption.Aes128,
   IPsecIntegrity.Sha256,
   IkeEncryption.Aes192,
   IkeIntegrity.Sha1,
   DHGroup.DHGroup2,
   PfsGroup.Pfs1);
```<|MERGE_RESOLUTION|>--- conflicted
+++ resolved
@@ -1,10 +1,6 @@
 # Release History
 
-<<<<<<< HEAD
-## 1.5.0-beta.2 (Unreleased)
-=======
 ## 1.6.0-beta.2 (Unreleased)
->>>>>>> a02cd7ea
 
 ### Features Added
 
@@ -16,28 +12,26 @@
 
 ### Other Changes
 
-<<<<<<< HEAD
+## 1.6.0-beta.1 (2023-09-25)
+
+### Features Added
+- Add support to VMSS features.
+
+## 1.5.0 (2023-09-16)
+
+### Features Added
+
+- Upgraded api-version tag from 'package-2023-04' to 'package-2023-05'. Tag detail available at https://github.com/Azure/azure-rest-api-specs/blob/0762e82bcccef4a032e29dda5e4c07fd7cc822a6/specification/network/resource-manager/readme.md
+
+### Other Changes
+
+- Upgraded Azure.Core from 1.34.0 to 1.35.0
+
 ## 1.5.0-beta.1 (2023-08-14)
 
 ### Features Added
 
 - Make `NetworkArmClientMockingExtension`, `NetworkManagementGroupMockingExtension`, `NetworkResourceGroupMockingExtension`, `NetworkSubscriptionMockingExtension` public for mocking the extension methods.
-=======
-## 1.6.0-beta.1 (2023-09-25)
-
-### Features Added
-- Add support to VMSS features.
-
-## 1.5.0 (2023-09-16)
-
-### Features Added
-
-- Upgraded api-version tag from 'package-2023-04' to 'package-2023-05'. Tag detail available at https://github.com/Azure/azure-rest-api-specs/blob/0762e82bcccef4a032e29dda5e4c07fd7cc822a6/specification/network/resource-manager/readme.md
-
-### Other Changes
-
-- Upgraded Azure.Core from 1.34.0 to 1.35.0
->>>>>>> a02cd7ea
 
 ## 1.4.0 (2023-07-31)
 
