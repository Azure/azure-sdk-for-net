--- conflicted
+++ resolved
@@ -1,21 +1,15 @@
 # Release History
 
-<<<<<<< HEAD
-## 1.11.0-beta.1 (Unreleased)
-=======
 ## 1.11.0-beta.2 (Unreleased)
->>>>>>> e0b8da94
-
-### Features Added
-
-### Breaking Changes
-
-### Bugs Fixed
-
-### Other Changes
-
-<<<<<<< HEAD
-=======
+
+### Features Added
+
+### Breaking Changes
+
+### Bugs Fixed
+
+### Other Changes
+
 ## 1.11.0-beta.1 (2025-02-14)
 
 ### Features Added
@@ -23,7 +17,6 @@
 - Upgraded api-version tag from 'package-2024-05' to 'package-2024-06-preview'. Tag detail available at https://github.com/Azure/azure-rest-api-specs/blob/177b67dfa65d476ac941b157ca42eec440e98cb0/specification/network/resource-manager/readme.md.
     - Added all operations related to NetworkSecurityPerimeter resource type and it's proxy resource types
 
->>>>>>> e0b8da94
 ## 1.10.0 (2024-12-20)
 
 ### Features Added
