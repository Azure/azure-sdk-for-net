--- conflicted
+++ resolved
@@ -1,20 +1,14 @@
 # Release History
 
-<<<<<<< HEAD
-## 1.11.2 (2023-09-12)
-=======
 ## 1.13.0-beta.1 (Unreleased)
 
 ### Features Added
 
 ### Breaking Changes
->>>>>>> 4db78622
 
 ### Bugs Fixed
-* Fixed the issue when using customized server endpoint with Azure AD credential.
 
 ### Other Changes
-* Upgraded  `Microsoft.Azure.SignalR`, `Microsoft.Azure.SignalR.Management`, `Microsoft.Azure.SignalR.Protocols` from 1.21.4 to 1.21.6
 
 ## 1.12.0 (2023-11-07)
 ### Features Added
