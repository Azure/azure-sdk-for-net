﻿<Project Sdk="Microsoft.NET.Sdk">

  <PropertyGroup>
    <TargetFrameworks>$(RequiredTargetFrameworks)</TargetFrameworks>
    <PackageId>Microsoft.Azure.WebJobs.Extensions.SignalRService</PackageId>
<<<<<<< HEAD
    <Version>2.0.0-beta.1</Version>
=======
    <Version>2.1.0-beta.1</Version>
    <ApiCompatVersion>2.0.1</ApiCompatVersion>
>>>>>>> e0b8da94
    <!--The ApiCompatVersion is managed automatically and should not generally be modified manually.-->
    <SignAssembly>true</SignAssembly>
    <IsExtensionClientLibrary>true</IsExtensionClientLibrary>
    <NoWarn>$(NoWarn);CS1591;AZC0107;</NoWarn>
  </PropertyGroup>

  <ItemGroup>
    <PackageReference Include="MessagePack" />
<<<<<<< HEAD
    <PackageReference Include="Microsoft.Extensions.Azure" />
    <PackageReference Include="Microsoft.Azure.Functions.Extensions" />
=======
    <PackageReference Include="Microsoft.Azure.WebJobs" />
>>>>>>> e0b8da94
    <PackageReference Include="Microsoft.Azure.SignalR.Management" />
    <PackageReference Include="Microsoft.Azure.SignalR" />
    <PackageReference Include="Microsoft.Azure.SignalR.Protocols" />
    <PackageReference Include="Microsoft.Azure.SignalR.Serverless.Protocols" />
    <PackageReference Include="Microsoft.Extensions.Azure" />
    <PackageReference Include="System.IdentityModel.Tokens.Jwt" />
  </ItemGroup>

  <ItemGroup Condition="'$(TargetFramework)' == 'netstandard2.0'">
    <PackageReference Include="Microsoft.AspNetCore.Http.Connections" />
  </ItemGroup>
</Project><|MERGE_RESOLUTION|>--- conflicted
+++ resolved
@@ -1,14 +1,10 @@
-﻿<Project Sdk="Microsoft.NET.Sdk">
+<Project Sdk="Microsoft.NET.Sdk">
 
   <PropertyGroup>
     <TargetFrameworks>$(RequiredTargetFrameworks)</TargetFrameworks>
     <PackageId>Microsoft.Azure.WebJobs.Extensions.SignalRService</PackageId>
-<<<<<<< HEAD
-    <Version>2.0.0-beta.1</Version>
-=======
     <Version>2.1.0-beta.1</Version>
     <ApiCompatVersion>2.0.1</ApiCompatVersion>
->>>>>>> e0b8da94
     <!--The ApiCompatVersion is managed automatically and should not generally be modified manually.-->
     <SignAssembly>true</SignAssembly>
     <IsExtensionClientLibrary>true</IsExtensionClientLibrary>
@@ -17,12 +13,7 @@
 
   <ItemGroup>
     <PackageReference Include="MessagePack" />
-<<<<<<< HEAD
-    <PackageReference Include="Microsoft.Extensions.Azure" />
-    <PackageReference Include="Microsoft.Azure.Functions.Extensions" />
-=======
     <PackageReference Include="Microsoft.Azure.WebJobs" />
->>>>>>> e0b8da94
     <PackageReference Include="Microsoft.Azure.SignalR.Management" />
     <PackageReference Include="Microsoft.Azure.SignalR" />
     <PackageReference Include="Microsoft.Azure.SignalR.Protocols" />
