<Project Sdk="Microsoft.NET.Sdk">

  <PropertyGroup>
    <TargetFrameworks>$(RequiredTargetFrameworks)</TargetFrameworks>
    <PackageId>Microsoft.Azure.WebJobs.Extensions.SignalRService</PackageId>
<<<<<<< HEAD
    <Version>1.11.2</Version>
    <!--The ApiCompatVersion is managed automatically and should not generally be modified manually.-->
    <ApiCompatVersion>1.11.1</ApiCompatVersion>
=======
    <Version>1.13.0-beta.1</Version>
    <!--The ApiCompatVersion is managed automatically and should not generally be modified manually.-->
    <ApiCompatVersion>1.12.0</ApiCompatVersion>
>>>>>>> 4db78622
    <SignAssembly>true</SignAssembly>
    <IsExtensionClientLibrary>true</IsExtensionClientLibrary>
    <NoWarn>$(NoWarn);CS1591;AZC0001;AZC0107;</NoWarn>
  </PropertyGroup>

  <ItemGroup>
    <PackageReference Include="MessagePack" />
    <PackageReference Include="Microsoft.Bcl.AsyncInterfaces" />
    <PackageReference Include="Microsoft.Extensions.Azure" />
    <PackageReference Include="Microsoft.AspNetCore.Http.Connections" />
    <PackageReference Include="Microsoft.AspNetCore.SignalR.Protocols.MessagePack" />
    <PackageReference Include="Microsoft.Azure.Functions.Extensions" />
    <PackageReference Include="Microsoft.Azure.SignalR.Management" />
    <PackageReference Include="Microsoft.Azure.SignalR" />
    <PackageReference Include="Microsoft.Azure.SignalR.Protocols" />
    <PackageReference Include="Microsoft.Azure.SignalR.Serverless.Protocols" />
  </ItemGroup>
</Project><|MERGE_RESOLUTION|>--- conflicted
+++ resolved
@@ -3,15 +3,9 @@
   <PropertyGroup>
     <TargetFrameworks>$(RequiredTargetFrameworks)</TargetFrameworks>
     <PackageId>Microsoft.Azure.WebJobs.Extensions.SignalRService</PackageId>
-<<<<<<< HEAD
-    <Version>1.11.2</Version>
-    <!--The ApiCompatVersion is managed automatically and should not generally be modified manually.-->
-    <ApiCompatVersion>1.11.1</ApiCompatVersion>
-=======
     <Version>1.13.0-beta.1</Version>
     <!--The ApiCompatVersion is managed automatically and should not generally be modified manually.-->
     <ApiCompatVersion>1.12.0</ApiCompatVersion>
->>>>>>> 4db78622
     <SignAssembly>true</SignAssembly>
     <IsExtensionClientLibrary>true</IsExtensionClientLibrary>
     <NoWarn>$(NoWarn);CS1591;AZC0001;AZC0107;</NoWarn>
