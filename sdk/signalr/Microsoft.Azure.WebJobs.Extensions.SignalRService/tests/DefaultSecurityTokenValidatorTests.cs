﻿// Copyright (c) Microsoft Corporation. All rights reserved.
// Licensed under the MIT License.

using System;
using System.Collections.Generic;
using System.IdentityModel.Tokens.Jwt;
using System.Text;
using Microsoft.AspNetCore.Http;
using Microsoft.Extensions.Primitives;
using Microsoft.IdentityModel.Tokens;
using Xunit;

namespace Microsoft.Azure.WebJobs.Extensions.SignalRService.Tests
{
    public class DefaultSecurityTokenValidatorTests
    {
        private const string IssuerToken = "myfunctionauthtest";
        public static IEnumerable<object[]> TestData = new List<object[]>
        {
            new object []
            {
                "Bearer "+ GenerateJwtToken(IssuerToken, "issuer", "audience", 10),
                SecurityTokenStatus.Valid
            },
            new object[]
            {
                "Bearer eyJhbGciOiJIUzI1NiIsInR5cCI6IkpXVCJ9.eyJodHRwOi8vc2NoZW1hcy54bWxzb2FwLm9yZy93cy8yMDA1LzA1L2lkZW50aXR5L2NsYWltcy9uYW1lIjoiYWFhIiwiZXhwIjoyNTMwODk4OTIyMjV9.1dbS2bgRrTvxHhph9lh0TLw34a46ts5jwaJH0OeS8-s",
                SecurityTokenStatus.Error
            },
            new object[]
            {
                "",
                SecurityTokenStatus.Empty
            }
        };

        //[Theory]
        //[MemberData(nameof(TestData))]
        //public void ValidateSecurityTokenFacts(string tokenString, SecurityTokenStatus expectedStatus)
        //{
            //var ctx = new DefaultHttpContext();
            //var req = ctx.Request;
            //req.Headers.Add("Authorization", new StringValues(tokenString));

<<<<<<< HEAD
            //var issuerToken = "bXlmdW5jdGlvbmF1dGh0ZXN0"; // base64 encoded for "myfunctionauthtest";
            //Action<TokenValidationParameters> configureTokenValidationParameters = parameters =>
            //{
            //    parameters.IssuerSigningKey = new SymmetricSecurityKey(Convert.FromBase64String(issuerToken));
            //    parameters.RequireSignedTokens = true;
            //    parameters.ValidateAudience = false;
            //    parameters.ValidateIssuer = false;
            //    parameters.ValidateIssuerSigningKey = true;
            //    parameters.ValidateLifetime = true;
            //};
=======
            Action<TokenValidationParameters> configureTokenValidationParameters = parameters =>
            {
                parameters.IssuerSigningKey = new SymmetricSecurityKey(Encoding.UTF8.GetBytes(IssuerToken));
                parameters.RequireSignedTokens = true;
                parameters.ValidateAudience = false;
                parameters.ValidateIssuer = false;
                parameters.ValidateIssuerSigningKey = true;
                parameters.ValidateLifetime = true;
            };
>>>>>>> 3a90a19c

            //var securityTokenValidator = new DefaultSecurityTokenValidator(configureTokenValidationParameters);
            //var securityTokenResult = securityTokenValidator.ValidateToken(req);

<<<<<<< HEAD
            //Assert.Equal(expectedStatus, securityTokenResult.Status);
        //}
=======
            Assert.Equal(expectedStatus, securityTokenResult.Status);
        }

        public static string GenerateJwtToken(string secretKey, string issuer, string audience, int expireMinutes)
        {
            var securityKey = new SymmetricSecurityKey(Encoding.UTF8.GetBytes(secretKey));
            var credentials = new SigningCredentials(securityKey, SecurityAlgorithms.HmacSha256);
            var token = new JwtSecurityToken(
                issuer: issuer,
                audience: audience,
                expires: DateTime.Now.AddMinutes(expireMinutes),
                signingCredentials: credentials
            );

            return new JwtSecurityTokenHandler().WriteToken(token);
        }
>>>>>>> 3a90a19c
    }
}<|MERGE_RESOLUTION|>--- conflicted
+++ resolved
@@ -34,26 +34,14 @@
             }
         };
 
-        //[Theory]
-        //[MemberData(nameof(TestData))]
-        //public void ValidateSecurityTokenFacts(string tokenString, SecurityTokenStatus expectedStatus)
-        //{
-            //var ctx = new DefaultHttpContext();
-            //var req = ctx.Request;
-            //req.Headers.Add("Authorization", new StringValues(tokenString));
+        [Theory]
+        [MemberData(nameof(TestData))]
+        public void ValidateSecurityTokenFacts(string tokenString, SecurityTokenStatus expectedStatus)
+        {
+            var ctx = new DefaultHttpContext();
+            var req = ctx.Request;
+            req.Headers.Add("Authorization", new StringValues(tokenString));
 
-<<<<<<< HEAD
-            //var issuerToken = "bXlmdW5jdGlvbmF1dGh0ZXN0"; // base64 encoded for "myfunctionauthtest";
-            //Action<TokenValidationParameters> configureTokenValidationParameters = parameters =>
-            //{
-            //    parameters.IssuerSigningKey = new SymmetricSecurityKey(Convert.FromBase64String(issuerToken));
-            //    parameters.RequireSignedTokens = true;
-            //    parameters.ValidateAudience = false;
-            //    parameters.ValidateIssuer = false;
-            //    parameters.ValidateIssuerSigningKey = true;
-            //    parameters.ValidateLifetime = true;
-            //};
-=======
             Action<TokenValidationParameters> configureTokenValidationParameters = parameters =>
             {
                 parameters.IssuerSigningKey = new SymmetricSecurityKey(Encoding.UTF8.GetBytes(IssuerToken));
@@ -63,15 +51,10 @@
                 parameters.ValidateIssuerSigningKey = true;
                 parameters.ValidateLifetime = true;
             };
->>>>>>> 3a90a19c
 
-            //var securityTokenValidator = new DefaultSecurityTokenValidator(configureTokenValidationParameters);
-            //var securityTokenResult = securityTokenValidator.ValidateToken(req);
+            var securityTokenValidator = new DefaultSecurityTokenValidator(configureTokenValidationParameters);
+            var securityTokenResult = securityTokenValidator.ValidateToken(req);
 
-<<<<<<< HEAD
-            //Assert.Equal(expectedStatus, securityTokenResult.Status);
-        //}
-=======
             Assert.Equal(expectedStatus, securityTokenResult.Status);
         }
 
@@ -88,6 +71,5 @@
 
             return new JwtSecurityTokenHandler().WriteToken(token);
         }
->>>>>>> 3a90a19c
     }
 }