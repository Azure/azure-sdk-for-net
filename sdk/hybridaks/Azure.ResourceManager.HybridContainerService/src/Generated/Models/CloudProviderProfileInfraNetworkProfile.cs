--- conflicted
+++ resolved
@@ -19,15 +19,9 @@
             VnetSubnetIds = new ChangeTrackingList<ResourceIdentifier>();
         }
 
-<<<<<<< HEAD
-        /// <summary> Initializes a new instance of CloudProviderProfileInfraNetworkProfile. </summary>
+        /// <summary> Initializes a new instance of <see cref="CloudProviderProfileInfraNetworkProfile"/>. </summary>
         /// <param name="vnetSubnetIds"> Array of references to azure resource corresponding to the Network object e.g. /subscriptions/{subscriptionId}/resourceGroups/{resourceGroupName}/providers/Microsoft.AzureStackHCI/logicalNetworks/{logicalNetworkName}. </param>
         internal CloudProviderProfileInfraNetworkProfile(IList<ResourceIdentifier> vnetSubnetIds)
-=======
-        /// <summary> Initializes a new instance of <see cref="CloudProviderProfileInfraNetworkProfile"/>. </summary>
-        /// <param name="vnetSubnetIds"> Array of references to azure resource corresponding to the new HybridAKSNetwork object e.g. /subscriptions/{subscriptionId}/resourceGroups/{resourceGroupName}/providers/Microsoft.HybridContainerService/virtualNetworks/{virtualNetworkName}. </param>
-        internal CloudProviderProfileInfraNetworkProfile(IList<string> vnetSubnetIds)
->>>>>>> d6381d09
         {
             VnetSubnetIds = vnetSubnetIds;
         }
