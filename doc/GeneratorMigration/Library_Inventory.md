--- conflicted
+++ resolved
@@ -15,19 +15,11 @@
 - Total libraries: 394
 - Management Plane (MPG): 225
   - Autorest/Swagger: 159
-<<<<<<< HEAD
-  - New Emitter (TypeSpec): 24
-  - Old TypeSpec: 42
-- Data Plane (DPG): 169
-  - Autorest/Swagger: 87
-  - New Emitter (TypeSpec): 17
-=======
   - New Emitter (TypeSpec): 25
   - Old TypeSpec: 41
 - Data Plane (DPG): 169
   - Autorest/Swagger: 86
   - New Emitter (TypeSpec): 18
->>>>>>> dde174c9
   - Old TypeSpec: 16
 - No generator: 49
 
@@ -36,11 +28,7 @@
 
 Libraries that provide client APIs for Azure services and have been migrated to the new TypeSpec emitter.
 
-<<<<<<< HEAD
-**Migration Status**: 17 / 33 (51.5%)
-=======
 **Migration Status**: 18 / 34 (52.9%)
->>>>>>> dde174c9
 
 | Service | Library | New Emitter |
 | ------- | ------- | ----------- |
