--- conflicted
+++ resolved
@@ -10,12 +10,8 @@
 - Management Plane (TypeSpec - @typespec/http-client-csharp): 0
 - Data Plane (Swagger): 114
 - Data Plane (TSP-Old): 27
-<<<<<<< HEAD
 - Data Plane (TypeSpec - @azure-typespec/http-client-csharp): 7
-=======
-- Data Plane (TypeSpec - @azure-typespec/http-client-csharp): 6
 - Data Plane (TypeSpec - @azure-typespec/http-client-csharp-mgmt): 0
->>>>>>> f4feca84
 - Data Plane (TypeSpec - @typespec/http-client-csharp): 2
 - No generator: 39
 
