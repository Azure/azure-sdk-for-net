--- conflicted
+++ resolved
@@ -3,11 +3,7 @@
     "Microsoft.Build.Traversal": "3.2.0"
   },
   "sdk": {
-<<<<<<< HEAD
-    "version": "8.0.405",
-=======
     "version": "9.0.102",
->>>>>>> 8d8fc863
     "rollForward": "feature"
   }
 }