--- conflicted
+++ resolved
@@ -3,11 +3,7 @@
     "Microsoft.Build.Traversal": "3.2.0"
   },
   "sdk": {
-<<<<<<< HEAD
-    "version": "7.0.100",
-=======
     "version": "7.0.101",
->>>>>>> 5947ca29
     "rollForward": "feature"
   }
 }