--- conflicted
+++ resolved
@@ -3,11 +3,7 @@
     "Microsoft.Build.Traversal": "3.2.0"
   },
   "sdk": {
-<<<<<<< HEAD
-    "version": "6.0.307",
-=======
     "version": "7.0.101",
->>>>>>> 36a42fbf
     "rollForward": "feature"
   }
 }