--- conflicted
+++ resolved
@@ -3,11 +3,7 @@
     "Microsoft.Build.Traversal": "3.2.0"
   },
   "sdk": {
-<<<<<<< HEAD
-    "version": "9.0.100",
-=======
     "version": "9.0.102",
->>>>>>> 40272b9b
     "rollForward": "feature"
   }
 }