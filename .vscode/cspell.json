--- conflicted
+++ resolved
@@ -1813,13 +1813,10 @@
     {
       "filename": "**/sdk/workloadorchestration/**/*.cs",
       "words": [
-<<<<<<< HEAD
         "Inprogress",
         "Undeployed"
-=======
         "inprogress",
         "undeployed"
->>>>>>> 13fa9421
        ]
     }
   ],
