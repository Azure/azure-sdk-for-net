--- conflicted
+++ resolved
@@ -1676,8 +1676,6 @@
       "words": [
         "prebuilts"
       ]
-<<<<<<< HEAD
-=======
     },
     {
       "filename": "**/sdk/iotoperations/Azure.ResourceManager.IotOperations/api/*.cs",
@@ -1687,7 +1685,6 @@
         "Acks",
         "acks"
       ]
->>>>>>> c2a9a198
     }
   ],
   "allowCompoundWords": true
