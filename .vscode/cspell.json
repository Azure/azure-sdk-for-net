--- conflicted
+++ resolved
@@ -1620,11 +1620,13 @@
       ]
     },
     {
-<<<<<<< HEAD
       "filename": "**/sdk/cognitivelanguage/Azure.AI.Language.Text.Authoring/api/*.cs",
-=======
+      "words": [
+        "prebuilts"
+      ]
+    },
+    {
       "filename": "**/sdk/cognitivelanguage/Azure.AI.Language.Conversations.Authoring/api/*.cs",
->>>>>>> 68fcfb6b
       "words": [
         "prebuilts"
       ]
