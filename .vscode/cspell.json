--- conflicted
+++ resolved
@@ -1230,11 +1230,7 @@
     {
       "filename": "**/sdk/provisioning/Azure.Provisioning.PostgreSql/**/*.cs",
       "words": [
-<<<<<<< HEAD
-        "AWSEC"
-=======
         "awsec"
->>>>>>> 4c0293e5
       ]
     },
     {
