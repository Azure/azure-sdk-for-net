{
  "version": "0.2",
  "language": "en_US",
  "languageId": "csharp",
  "dictionaries": [
    "powershell",
    "softwareTerms",
    "csharp"
  ],
  "ignorePaths": [
    "**/SessionRecords/**",
    "**/packages/**",
    "artifacts/**/*",
    "*.cbor",
    "*.cose",
    "*.exe",
    "*.dll",
    "*.nupkg",
    "*.bmp",
    "*.png",
    "*.gif",
    "*.jpg",
    "*.tiff",
    "*.wav",
    "*.pdf",
    "*.zip",
    "*.sha512",
    "*.ico",
    "*.pri",
    "*.trx",
    "*.binlog",
    "*.log",
    "*.sln",
    "*.user",
    ".vscode/cspell.json",
    "assets.json",
    "eng/Packages.Data.props",
    "sdk/confidentialledger/Azure.Security.CodeTransparency/tests/TestFiles/*",
    // These services are opted out of public API surface spell checking.
    // Spelling issues must be addressed before adding these back in.
    "sdk/agrifood/*/api/*.cs",
    "sdk/communication/*/api/*.cs",
    "sdk/cosmosdb/*/api/*.cs",
    "sdk/digitaltwins/*/api/*.cs",
    "sdk/dns/*/api/*.cs",
    "sdk/eventgrid/*/api/*.cs",
    "sdk/insights/*/api/*.cs",
    "sdk/machinelearningservices/*/api/*.cs",
    "sdk/modelsrepository/*/api/*.cs",
    "sdk/monitor/Azure.ResourceManager.Monitor/api/*.cs",
    "sdk/objectanchors/*/api/*.cs",
    "sdk/openai/Azure.AI.OpenAI/tests/Assets/playback_test_config.json",
    "sdk/purview/*/api/*.cs",
    "sdk/remoterendering/*/api/*.cs",
    "sdk/videoanalyzer/*/api/*.cs",
    "sdk/newrelicobservability/*/api/*.cs",
    "sdk/paloaltonetworks.ngfw/*/api/*.cs",
    "sdk/servicefabricmanagedclusters/*/api/*.cs"
  ],
  // cspell is not case sensitive
  // Sort words alphabetically to make this list easier to use
  "words": [
    "aadds",
    "aadkerb",
    "adls",
    "aoai",
    "apos",
    "azsdk",
    "blazor",
    "byok",
    "centralus",
    "colls",
    "contoso",
    "cpus",
    "cref",
    "dapr",
    "decompile",
    "decompiled",
    "deduplication",
    "deletesas",
    "deserializable",
    "deserializes",
    "diagnoser",
    "dicom",
    "diffie",
    "distro",
    "dmarc",
    "dont",
    "dotnetcli",
    "dtmf",
    "eastus",
    "eloqua",
    "entra",
    "epsg",
    "exfiltration",
    "expando",
    "fhir",
    "finalizer",
    "finalizers",
    "fips",
    "flac",
    "getsas",
    "gmsa",
    "gzrs",
    "hana",
    "hdfs",
    "hnsw",
    "ienumerable",
    "illumos",
    "imds",
    "informix",
    "inotify",
    "interventional",
    "ints",
    "intvl",
    "istio",
    "itsm",
    "keda",
    "kubelet",
    "kubenet",
    "kubernetes",
    "kusto",
    "kustomization",
    "kustomizations",
    "liftr",
    "listsas",
    "lucene",
    "magento",
    "mgmt",
    "miscs",
    "msal",
    "mtls",
    "netezza",
    "northcentralus",
    "nunit",
    "odata",
    "oidc",
    "onco",
    "opinsights",
    "otel",
    "overridden",
    "parallelization",
    "personalizer",
    "petabit",
    "picometer",
    "pids",
    "pkcs",
    "pstn",
    "puid",
    "pwsh",
    "ragrs",
    "ragzrs",
    "referer",
    "renormalize",
    "retriable",
<<<<<<< HEAD
    "SCME",
    "Serp",
    "Servfail",
=======
    "serp",
    "servfail",
>>>>>>> b3cdb730
    "setsas",
    "signalr",
    "signup",
    "skus",
    "somaxconn",
    "southcentralus",
    "structs",
    "sybase",
    "sysctls",
    "syslib",
    "teradata",
    "tswtz",
    "uefi",
    "uints",
    "unbilled",
    "unencrypted",
    "unformattable",
    "unhold",
    "uninstrumented",
    "unparked",
    "unprovisioning",
    "vcpus",
    "vectorizable",
    "vectorize",
    "vectorizer",
    "vectorizers",
    "vertica",
    "vhdx",
    "vmos",
    "vmss",
    "vmuuid",
    "vnet",
    "vstsrm",
    "wasi",
    "westcentralus",
    "westus",
    "wmem",
    "xero",
    "xunit"
  ],
  "overrides": [
    {
      "filename": "**/eng/pipelines/templates/jobs/ci.yml",
      "words": [
        "warnaserror"
      ]
    },
    {
      "filename": "**/sdk/agricultureplatform/**/*.cs",
      "words": [
        "agri",
        "mobo"
      ]
    },
    {
      "filename": "**/sdk/ai/**/*.cs",
      "words": [
        "ansii",
        "atbash",
        "azureai",
        "bleu",
        "gleu",
        "ubinary"
      ]
    },
    {
      "filename": "**/sdk/analysisservices/**/*.cs",
      "words": [
        "dmts"
      ]
    },
    {
      "filename": "**/sdk/alertsmanagement/**/*.cs",
      "words": [
        "groupby",
        "groupedby",
        "scom",
        "zabbix"
      ]
    },
    {
      "filename": "**/sdk/apimanagement/**/*.cs",
      "words": [
        "invokable",
        "signin",
        "wadl"
      ]
    },
    {
      "filename": "**/sdk/appplatform/**/*.cs",
      "words": [
        "dynatrace",
        "fqdns"
      ]
    },
    {
      "filename": "**/sdk/astronomer/**/*.cs",
      "words": [
        "astro"
      ]
    },
    {
      "filename": "**/sdk/automanage/**/*.cs",
      "words": [
        "hcrp"
      ]
    },
    {
      "filename": "**/sdk/automation/**/*.cs",
      "words": [
        "tfvc",
        "updation"
      ]
    },
    {
      "filename": "**/sdk/arizeaiobservabilityeval/**/*.cs",
      "words": [
        "arize"
      ]
    },
    {
      "filename": "**/sdk/avs/**/*.cs",
      "words": [
        "dhcps",
        "iscsi",
        "mirrorings",
        "nsxt",
        "vcenter",
        "vcsa",
        "vmotion"
      ]
    },
    {
      "filename": "**/sdk/azurestackhci/**/*.cs",
      "words": [
        "adou",
        "cref",
        "drtm",
        "hvci",
        "imds",
        "sevsnp",
        "wdac"
      ]
    },
    {
      "filename": "**/sdk/computefleet/**/*.cs",
      "words": [
        "rdma"
      ]
    },
    {
      "filename": "**/sdk/batch/**/*.cs",
      "words": [
        "cifs",
        "cleanedup",
        "ocpdate",
        "reimage",
        "reimaged",
        "reimaging",
        "ssdlrs"
      ]
    },
    {
      "filename": "**/sdk/billing/**/*.cs",
      "words": [
        "cnpj",
        "puid",
        "resellee"
      ]
    },
    {
      "filename": "**/sdk/billingbenefits/**/*.cs",
      "words": [
        "hana"
      ]
    },
    {
      "filename": "**/sdk/botservice/**/*.cs",
      "words": [
        "alexa",
        "cmek",
        "omnichannel"
      ]
    },
    {
      "filename": "**/sdk/cdn/**/*.cs",
      "words": [
        "orqel",
        "wafrankingsresponse"
      ]
    },
    {
      "filename": "**/sdk/compute/**/*.cs",
      "words": [
        "dscp",
        "nvme",
        "reimage",
        "ssdlrs",
        "ssdzrs",
        "swappable",
        "uefi",
        "unattend",
        "vcpus",
        "vhds",
        "vhdx",
        "vmguest",
        "vmos"
      ]
    },
    {
      "filename": "**/sdk/computefleet/**/*.cs",
      "words": [
        "mbps",
        "nvme",
        "unattend"
      ]
    },
    {
      "filename": "**/sdk/confidentialledger/**/*.cs",
      "words": [
        "cbor",
        "ccfs",
        "cose",
        "jwks",
        "phdr",
        "pkix",
        "scitt",
        "tstr"
      ]
    },
    {
      "filename": "**/sdk/cognitivelanguage/**/*",
      "words": [
        "apim",
        "armn",
        "bangla",
        "dbauth",
        "ethi",
        "gebr",
        "geor",
        "grek",
        "gujr",
        "gurmukhi",
        "hani",
        "hebr",
        "inclusivity",
        "jpan",
        "khmr",
        "knda",
        "laoo",
        "meitei",
        "mlym",
        "mtei",
        "mymr",
        "nigiri",
        "odia",
        "olck",
        "orya",
        "petabit",
        "picometer",
        "qnas",
        "regon",
        "sharada",
        "shrd",
        "taml",
        "telu",
        "thaa",
        "thaana",
        "tibt"
      ]
    },
    {
      "filename": "**/sdk/connectedcache/**/*",
      "words": [
        "eflow",
        "gbps",
        "mbps"
      ]
    },
    {
      "filename": "**/sdk/connectedvmwarevsphere/**/*",
      "words": [
        "cpus",
        "ctlr",
        "lsilogic",
        "lsilogicsas",
        "pcnet",
        "pmem",
        "pvscsi",
        "sesparse",
        "vcenter",
        "vmware",
        "vsphere"
      ]
    },
    {
      "filename": "**/sdk/containerapps/**/*",
      "words": [
        "dapr",
        "grpc",
        "proto"
      ]
    },
    {
      "filename": "**/sdk/containerregistry/**/*",
      "words": [
        "abac"
      ]
    },
    {
      "filename": "**/sdk/containerservice/**/*",
      "words": [
        "ebpf",
        "fips",
        "gmsa",
        "inotify",
        "intvl",
        "ipvs",
        "istio",
        "kata",
        "keda",
        "kube",
        "kubeconfigs",
        "kubelet",
        "kubenet",
        "mshv",
        "oidc",
        "ossku",
        "pids",
        "somaxconn",
        "sysctls",
        "tcpkeepalive",
        "wasi",
        "wmem"
      ]
    },
    {
      "filename": "**/sdk/consumption/**/*",
      "words": [
        "payg"
      ]
    },
    {
      "filename": "**/sdk/cosmosdbforpostgresql/**/*",
      "words": [
        "citus"
      ]
    },
    {
      "filename": "**/sdk/costmanagement/**/*",
      "words": [
        "ahub",
        "kpis"
      ]
    },
    {
      "filename": "**/sdk/customer-insights/**/*.cs",
      "words": [
        "kpis"
      ]
    },
    {
      "filename": "**/sdk/databox/**/*.cs",
      "words": [
        "errored"
      ]
    },
    {
      "filename": "**/sdk/databoxedge/**/*.cs",
      "words": [
        "mbps",
        "mrtcp",
        "numa",
        "posix",
        "rdma",
        "rsaes"
      ]
    },
    {
      "filename": "**/sdk/datadog/**/*.cs",
      "words": [
        "liftr"
      ]
    },
    {
      "filename": "**/sdk/devopsinfrastructure/**/*.cs",
      "words": [
        "reimage",
        "reimaging"
      ]
    },
    {
      "filename": "**/sdk/newrelic/**/*.cs",
      "words": [
        "liftr",
        "payg"
      ]
    },
    {
      "filename": "**/sdk/datalake-analytics/**/*.cs",
      "words": [
        "undeleting"
      ]
    },
    {
      "filename": "**/sdk/datalake-store/**/*.cs",
      "words": [
        "undeleting"
      ]
    },
    {
      "filename": "**/sdk/datamigration/**/*.cs",
      "words": [
        "initialiazing",
        "regen",
        "ssis",
        "sybase"
      ]
    },
    {
      "filename": "**/sdk/dataprotection/**/*.cs",
      "words": [
        "bcdr",
        "undelete"
      ]
    },
    {
      "filename": "**/sdk/datashare/**/*.cs",
      "words": [
        "adls"
      ]
    },
    {
      "filename": "**/sdk/devspaces/**/*.cs",
      "words": [
        "kube"
      ]
    },
    {
      "filename": "**/sdk/datafactory/**/*.cs",
      "words": [
        "adls",
        "asana",
        "byoa",
        "distcp",
        "eloqua",
        "exprired",
        "fqdns",
        "hana",
        "hcatalog",
        "hdfs",
        "informix",
        "inprogress",
        "magento",
        "netezza",
        "oozie",
        "responsys",
        "sasl",
        "soql",
        "ssis",
        "ssisdb",
        "sybase",
        "teradata",
        "twilio",
        "usql",
        "vertica",
        "vsts",
        "xero"
      ]
    },
    {
      "filename": "**/sdk/defendereasm/**/*.cs",
      "words": [
        "easm"
      ]
    },
    {
      "filename": "**/sdk/easm/**/*",
      "words": [
        "alexa",
        "asns",
        "cnames",
        "easm",
        "nxdomain",
        "whois"
      ]
    },
    {
      "filename": "**/sdk/desktopvirtualization/**/*.cs",
      "words": [
        "adfs",
        "fslogix",
        "msix",
        "sso",
        "unhide"
      ]
    },
    {
      "filename": "**/sdk/deviceupdate/**/*.cs",
      "words": [
        "fqdns"
      ]
    },
    {
      "filename": "**/sdk/documentintelligence/**/*.cs",
      "words": [
        "upca",
        "upce"
      ]
    },
    {
      "filename": "**/sdk/dynatrace/**/*.cs",
      "words": [
        "dynatrace",
        "liftr"
      ]
    },
    {
      "filename": "**/sdk/elastic/**/*.cs",
      "words": [
        "liftr"
      ]
    },
    {
      "filename": "**/sdk/elasticsan/**/*.cs",
      "words": [
        "iscsi",
        "mbps"
      ]
    },
    {
      "filename": "**/sdk/devtestlabs/**/*.cs",
      "words": [
        "retarget",
        "sysprepped",
        "vhds"
      ]
    },
    {
      "filename": "**/sdk/formrecognizer/**/*.cs",
      "words": [
        "upca",
        "upce",
        "zhhant"
      ]
    },
    {
      "filename": "**/sdk/frontdoor/**/*.cs",
      "words": [
        "cname"
      ]
    },
    {
      "filename": "**/sdk/guestconfiguration/**/*.cs",
      "words": [
        "hcrp"
      ]
    },
    {
      "filename": "**/sdk/hardwaresecuritymodules/**/*.cs",
      "words": [
        "fips",
        "hsma",
        "klmk"
      ]
    },
    {
      "filename": "**/sdk/hdinsight/**/*.cs",
      "words": [
        "aadds",
        "flink",
        "hddlrs",
        "ldaps",
        "llap",
        "oaep",
        "ssdlrs",
        "ssdv",
        "ssdzrs",
        "trino"
      ]
    },
    {
      "filename": "**/sdk/hdinsightcontainers/**/*.cs",
      "words": [
        "flink",
        "hddlrs",
        "llap",
        "ssdlrs",
        "ssdzrs",
        "trino"
      ]
    },
    {
      "filename": "**/sdk/healthcareapis/**/*.cs",
      "words": [
        "dicom",
        "fhir"
      ]
    },
    {
      "filename": "**/sdk/hybriddatamanager/**/*.cs",
      "words": [
        "oaep"
      ]
    },
    {
      "filename": "**/sdk/hybridaks/**/*.cs",
      "words": [
        "kubevirt",
        "vmip"
      ]
    },
    {
      "filename": "**/sdk/hybridcompute/**/*.cs",
      "words": [
        "scvmm"
      ]
    },
    {
      "filename": "**/sdk/hybridkubernetes/**/*.cs",
      "words": [
        "kubeconfigs"
      ]
    },
    {
      "filename": "**/sdk/informaticadatamanagement/**/*.cs",
      "words": [
        "cdie",
        "infa",
        "informatica"
      ]
    },
    {
      "filename": "**/sdk/iothub/**/*.cs",
      "words": [
        "fqdns"
      ]
    },
    {
      "filename": "**/sdk/kubernetesconfiguration/**/*.cs",
      "words": [
        "kustomization",
        "kustomizations"
      ]
    },
    {
      "filename": "**/sdk/logic/**/*.cs",
      "words": [
        "ccyymmdd",
        "edifact",
        "hhmm",
        "hhmms",
        "hhmmss",
        "keca",
        "unoa",
        "unob",
        "unoc",
        "unod",
        "unoe",
        "unof",
        "unog",
        "unoh",
        "unoi",
        "unoj",
        "unok",
        "unox",
        "unoy",
        "unregistering"
      ]
    },
    {
      "filename": "**/sdk/migrationassessment/**/*.cs",
      "words": [
        "cluter",
        "dadsv",
        "dasv",
        "ddsv",
        "eadsv",
        "easv",
        "ebdsv",
        "ebsv",
        "edsv",
        "hadr",
        "idms",
        "mbps",
        "mdsv",
        "msazr",
        "msazrde",
        "msazrusgov",
        "msmcazr",
        "paas",
        "reasonings",
        "recieved",
        "vcpu"
      ]
    },
    {
      "filename": "**/sdk/migrationdiscoverysap/**/*.cs",
      "words": [
        "ascs",
        "hana",
        "informix",
        "webdisp"
      ]
    },
    {
      "filename": "**/sdk/mobilenetwork/**/*.cs",
      "words": [
        "akshci",
        "ambr",
        "fiveg",
        "fiveqi",
        "gbps",
        "guti",
        "iccid",
        "imei",
        "imeisv",
        "imsi",
        "mbps",
        "napt",
        "ngap",
        "nssai",
        "plmn",
        "rfsp",
        "sdkutrg",
        "snssai",
        "suci",
        "supi",
        "tmsi",
        "tngf",
        "tnla",
        "ueip"
      ]
    },
    {
      "filename": "**/sdk/netapp/**/*.cs",
      "words": [
        "cifs",
        "hana",
        "mibps",
        "nfsv",
        "ntfs"
      ]
    },
    {
      "filename": "**/sdk/network/**/*.cs",
      "words": [
        "afri",
        "apac",
        "azfw",
        "conditon",
        "ddos",
        "diffie",
        "dnat",
        "dscp",
        "eapmscha",
        "eaptls",
        "fips",
        "fqdns",
        "gcmaes",
        "generatevirtualwanvpnserverconfigurationvpnprofile",
        "idps",
        "ikev",
        "ipam",
        "ipconfiguration",
        "latam",
        "mbps",
        "nics",
        "ocsp",
        "owasp",
        "pfsmm",
        "quic",
        "reimage",
        "snat",
        "sstp",
        "tlsdhedss",
        "tlsdhersa",
        "unprepare",
        "vmssip",
        "vnets",
        "vxlan",
        "wafv",
        "wans"
      ]
    },
    {
      "filename": "**/sdk/networkcloud/**/*.cs",
      "words": [
        "dpdk",
        "ipam",
        "ipvlan",
        "lldp",
        "macvlan",
        "nics",
        "reimage",
        "sata",
        "sriov",
        "uefi",
        "uncordon",
        "uncordoned",
        "virtio"
      ]
    },
    {
      "filename": "**/sdk/keyvault/**/*.cs",
      "words": [
        "deletesas",
        "echsm",
        "getsas",
        "listsas",
        "mhsm",
        "mhsmip",
        "oaep",
        "rsahsm",
        "setsas"
      ]
    },
    {
      "filename": "**/sdk/kusto/**/*.cs",
      "words": [
        "openai",
        "scsv",
        "sohsv",
        "tbps",
        "tsve"
      ]
    },
    {
      "filename": "**/sdk/labservices/**/*.cs",
      "words": [
        "reimage",
        "reimaging"
      ]
    },
    {
      "filename": "**/sdk/managednetworkfabric/**/*.cs",
      "words": [
        "dscp",
        "evpn",
        "gshut",
        "mbps"
      ]
    },
    {
      "filename": "**/sdk/maps/Azure.Maps.TimeZones/**/*.cs",
      "words": [
        "posix"
      ]
    },
    {
      "filename": "**/sdk/maps/Azure.Maps.Weather/**/*.cs",
      "words": [
        "actuals",
        "bangla",
        "hecto"
      ]
    },
    {
      "filename": "**/sdk/mediaservices/**/*.cs",
      "words": [
        "cabac",
        "cavlc",
        "cbcs",
        "cenc",
        "deinterlace",
        "rtmp",
        "scms"
      ]
    },
    {
      "filename": "**/sdk/monitor/**/*",
      "words": [
        "ampm",
        "bcdr",
        "cikey",
        "ddyyyyhhmmss",
        "faas",
        "gzipped",
        "gzipping",
        "hmac",
        "hmacsha",
        "ikey",
        "itsm",
        "jdbc",
        "jioindiacentral",
        "jioindiawest",
        "kaby",
        "khtml",
        "localizable",
        "milli",
        "msdocs",
        "mslinks",
        "myvm",
        "onboarded",
        "opinsights",
        "otelresource",
        "otlp",
        "tmpdir",
        "uaecentral",
        "uaenorth",
        "uksouth",
        "ukwest",
        "webwk"
      ]
    },
    {
      "filename": "**/sdk/mysql/**/*.cs",
      "words": [
        "byok",
        "gtid"
      ]
    },
    {
      "filename": "**/sdk/notificationhubs/**/*.cs",
      "words": [
        "availiable",
        "mpns",
        "xiaomi"
      ]
    },
    {
      "filename": "**/sdk/networkfunction/**/*.cs",
      "words": [
        "ipfix"
      ]
    },
    {
      "filename": "**/sdk/openai/**/*",
      "words": [
        "aoai",
        "arrr",
        "dall",
        "dall-e",
        "dalle",
        "devcert",
        "filip",
        "filip's",
        "granularities",
        "haikus",
        "msdocs",
        "openai",
        "pavleski",
        "tekakwitha"
      ]
    },
    {
      "filename": "**/sdk/operationalinsights/**/*.cs",
      "words": [
        "itsm"
      ]
    },
    {
      "filename": "**/sdk/oracle/**/*.cs",
      "words": [
        "adbbackupid",
        "adbscharsetname",
        "adbsncharsetname",
        "autonomousdbversionsname",
        "cloudexadatainfrastructurename",
        "cloudvmclustername",
        "dbnodeocid",
        "dbserverocid",
        "dbsystemshapename",
        "dnsprivateviewocid",
        "ecpu",
        "exadata",
        "exadb",
        "exascale",
        "ezconnect",
        "ezconnectplus",
        "iorm",
        "ncharacter",
        "ocid",
        "ocids",
        "ocpu",
        "oltp",
        "ords",
        "tcps",
        "tpurgent",
        "vmdb",
        "vnic"
      ]
    },
    {
      "filename": "**/sdk/orbital/**/*.cs",
      "words": [
        "eirpd",
        "lhcp",
        "rhcp"
      ]
    },
    {
      "filename": "**/sdk/paloaltonetworks/**/*",
      "words": [
        "armid",
        "cloudngfw",
        "cpus",
        "eastus",
        "fqdnlists",
        "isvtestuklegacy",
        "liftr",
        "liftrpantestplan",
        "msal",
        "ngfw",
        "palo",
        "paloaltonetworks",
        "panrsid",
        "payg",
        "praval",
        "rgopenapi",
        "vmos",
        "vwan"
      ]
    },
    {
      "filename": "**/sdk/peering/**/*.cs",
      "words": [
        "asns",
        "glas",
        "mbps",
        "rpki"
      ]
    },
    {
      "filename": "**/sdk/policyinsights/**/*.cs",
      "words": [
        "remediations"
      ]
    },
    {
      "filename": "**/sdk/postgresql/**/*.cs",
      "words": [
        "awsec",
        "byok",
        "vcore",
        "vcores"
      ]
    },
    {
      "filename": "**/sdk/powerbidedicated/**/*.cs",
      "words": [
        "pbie",
        "vcore"
      ]
    },
    {
      "filename": "**/sdk/privatedns/**/*.cs",
      "words": [
        "cname",
        "ptrdname"
      ]
    },
    {
      "filename": "**/sdk/providerhub/**/*.cs",
      "words": [
        "checkin",
        "regionality"
      ]
    },
    {
      "filename": "**/sdk/provisioning/Azure.Provisioning.Kusto/**/*.cs",
      "words": [
        "apacheavro",
        "openai",
        "scsv",
        "sohsv",
        "tbps",
        "tsve"
      ]
    },
    {
      "filename": "**/sdk/provisioning/Azure.Provisioning.PostgreSql/**/*.cs",
      "words": [
        "awsec"
      ]
    },
    {
      "filename": "**/sdk/provisioning/Azure.Provisioning.Sql/**/*.cs",
      "words": [
        "freemium"
      ]
    },
    {
      "filename": "**/sdk/provisioning/Azure.Provisioning.Storage/**/*.cs",
      "words": [
        "mibps"
      ]
    },
    {
      "filename": "**/sdk/provisioning/Azure.Provisioning.Network/**/*.cs",
      "words": [
        "dscp",
        "fqdns",
        "ipam",
        "snat",
        "vnets",
        "vxlan"
      ]
    },
    {
      "filename": "**/sdk/qumulo/**/*",
      "words": [
        "qumulo"
      ]
    },
    {
      "filename": "**/sdk/redis/**/*.cs",
      "words": [
        "hana",
        "msrp",
        "unprovisioning"
      ]
    },
    {
      "filename": "**/sdk/recoveryservices/**/*.cs",
      "words": [
        "bcdr"
      ]
    },
    {
      "filename": "**/sdk/recoveryservices-backup/**/*.cs",
      "words": [
        "dedup",
        "dpm",
        "hana",
        "kpis",
        "mab",
        "rehydrated",
        "reregister",
        "vmilr",
        "xcool",
        "xsmb"
      ]
    },
    {
      "filename": "**/sdk/recoveryservices-datareplication/**/*.cs",
      "words": [
        "dras",
        "fqdns",
        "nics",
        "reprotect"
      ]
    },
    {
      "filename": "**/sdk/recoveryservices-siterecovery/**/*.cs",
      "words": [
        "ahub",
        "bcdr",
        "distro",
        "dras",
        "esxi",
        "fqdns",
        "nics",
        "orignal",
        "payg",
        "reassociate",
        "reprotect",
        "seleted",
        "vcenter",
        "vcpus",
        "vmware"
      ]
    },
    {
      "filename": "**/sdk/reservations/**/*.cs",
      "words": [
        "unprovisioning"
      ]
    },
    {
      "filename": "**/sdk/resourceconnector/Azure.ResourceManager.ResourceConnector/api/*.cs",
      "words": [
        "capi",
        "kvaio",
        "scvmm"
      ]
    },
    {
      "filename": "**/sdk/resourcemanager/**/*.cs",
      "words": [
        "azprovision"
      ]
    },
    {
      "filename": "**/sdk/resources/Azure.ResourceManager.Resources/api/*.cs",
      "words": [
        "decompile",
        "decompiled",
        "puid"
      ]
    },
    {
      "filename": "**/sdk/resourcehealth/**/*.cs",
      "words": [
        "occured"
      ]
    },
    {
      "filename": "**/sdk/schemaregistry/**/*.cs",
      "words": [
        "protobuf"
      ]
    },
    {
      "filename": "**/sdk/servicefabricmanagedclusters/**/*.cs",
      "words": [
        "dscp",
        "reimage",
        "ssdlrs"
      ]
    },
    {
      "filename": "**/sdk/securitycenter/**/*[.md,.txt,*.cs]",
      "words": [
        "cspm",
        "pricings"
      ]
    },
    {
      "filename": "**/sdk/securitycenter/**/*.cs",
      "words": [
        "aaduser",
        "ajit",
        "ciem",
        "dspm",
        "exfiltration",
        "iothubs",
        "kube",
        "mcas",
        "myservers",
        "ngfw",
        "nsgs",
        "oidc",
        "onboarded",
        "paloalto",
        "qualys",
        "saas",
        "vmuuid",
        "vnets",
        "wdatp"
      ],
      "ignoreWords": [
        "AKIARPZCNODDNAEQFSOE",
        "apim",
        "azdo",
        "bfef",
        "dfdsdktest",
        "dfdsdktests",
        "dfdtest",
        "eitan",
        "ERELGROUP",
        "erelh",
        "gcpconnector",
        "gserviceaccount",
        "ioex",
        "matan",
        "matanvs",
        "OSDRIVE",
        "WASECAGENTPROV"
      ]
    },
    {
      "filename": "**/sdk/securityinsights/**/*.cs",
      "words": [
        "aadiam",
        "aatp",
        "criterias",
        "defanged",
        "exfiltration",
        "hkey",
        "mcas",
        "mdatp",
        "msti",
        "nlstext",
        "puid",
        "signin",
        "stix",
        "taxii",
        "ueba",
        "whois"
      ]
    },
    {
      "filename": "**/sdk/sphere/**/*.cs",
      "words": [
        "nwfs"
      ]
    },
    {
      "filename": "**/sdk/sqlmanagement/**/*.cs",
      "words": [
        "cias",
        "droppeded",
        "dtcs",
        "freemium",
        "nchar",
        "ntext",
        "nvarchar",
        "stdev",
        "unrestorable",
        "vcores"
      ]
    },
    {
      "filename": "**/sdk/sqlvirtualmachine/**/*.cs",
      "words": [
        "ahub",
        "domainful",
        "lpim",
        "oltp",
        "payg",
        "wsfc"
      ]
    },
    {
      "filename": "**/sdk/search/**/*.cs",
      "words": [
        "adls",
        "bangla",
        "beider",
        "bokmaal",
        "cyrl",
        "decompounder",
        "exfiltration",
        "haase",
        "hant",
        "koelner",
        "latn",
        "lovins",
        "nysiis",
        "phonetik",
        "piqd",
        "rerank",
        "reranker",
        "rslp",
        "sorani",
        "soundex",
        "unprocessable"
      ]
    },
    {
      "filename": "**/sdk/storage/**/*.cs",
      "words": [
        "aadds",
        "aadkerb",
        "deprovisioning",
        "gzrs",
        "mibps",
        "nfsv",
        "ntfs",
        "posix",
        "ragrs",
        "ragzrs",
        "rehydrated",
        "sddl",
        "undelete"
      ]
    },
    {
      "filename": "**/sdk/storageactions/**/*.cs",
      "words": [
        "undelete"
      ]
    },
    {
      "filename": "**/sdk/storagecache/**/*.cs",
      "words": [
        "clfs"
      ]
    },
    {
      "filename": "**/sdk/storagemover/**/*.cs",
      "words": [
        "mbps",
        "unregistering"
      ]
    },
    {
      "filename": "**/sdk/storagepool/**/*.cs",
      "words": [
        "iscsi"
      ]
    },
    {
      "filename": "**/sdk/synapse/**/*.cs",
      "words": [
        "adla",
        "adls",
        "asana",
        "byoa",
        "distcp",
        "eloqua",
        "ename",
        "evalue",
        "exfiltration",
        "fqdns",
        "hana",
        "hcatalog",
        "hdfs",
        "informix",
        "magento",
        "netezza",
        "oozie",
        "responsys",
        "sasl",
        "soql",
        "ssis",
        "ssisdb",
        "sybase",
        "teradata",
        "tswtz",
        "twilio",
        "updation",
        "usql",
        "vertica",
        "xero"
      ]
    },
    {
      "filename": "**/sdk/synapse/**/*.md",
      "words": [
        "abfss"
      ]
    },
    {
      "filename": "**/sdk/synapse/**/*.cs",
      "words": [
        "apacheavro",
        "exprired",
        "nchar",
        "ntext",
        "nvarchar",
        "scsv",
        "sohsv",
        "tsve"
      ]
    },
    {
      "filename": "**/sdk/textanalytics/**/*.cs",
      "words": [
        "brcpf",
        "esdni",
        "eugps",
        "fhir",
        "idrg",
        "plregon",
        "usuk"
      ]
    },
    {
      "filename": "**/sdk/websites/**/*.cs",
      "words": [
        "dapr",
        "diffie",
        "guage",
        "ipssl",
        "kube",
        "localizable",
        "metadatas",
        "plex",
        "proto",
        "tlsaes",
        "unparked",
        "unregistering",
        "vstsrm",
        "zilla"
      ]
    },
    {
      "filename": "**/sdk/workloads/**/*.cs",
      "words": [
        "ascs",
        "hana",
        "mbps",
        "ssdlrs"
      ]
    },
    {
      "filename": "**/sdk/workloadssapvirtualinstance/**/*.cs",
      "words": [
        "acss",
        "ascs",
        "hana",
        "mbps"
      ]
    },
    {
      "filename": "**/sdk/containerinstance/**/*.cs",
      "words": [
        "ngroups",
        "noreuse",
        "unsecure"
      ]
    },
    {
      "filename": "**/sdk/machinelearningservices/**/*.cs",
      "words": [
        "cname",
        "conda",
        "cran",
        "gepc",
        "gluster",
        "kube",
        "reimage",
        "rscript",
        "skus",
        "vcpus"
      ]
    },
    {
      "filename": "**/sdk/machinelearningcompute/**/*.cs",
      "words": [
        "cname",
        "kube"
      ]
    },
    {
      "filename": "**/sdk/reservations/**/*.cs",
      "words": [
        "hana",
        "msrp"
      ]
    },
    {
      "filename": "**/sdk/securitydevops/**/*.cs",
      "words": [
        "orgs"
      ]
    },
    {
      "filename": "**/sdk/voiceservices/**/*.cs",
      "words": [
        "esrp",
        "pcma",
        "pcmu"
      ]
    },
    {
      "filename": "**/sdk/webpubsub/**/*.cs",
      "words": [
        "ackable",
        "awps",
        "protobuf"
      ]
    },
    {
      "filename": "**/sdk/openai/**/*.cs",
      "words": [
        "logit",
        "logprobs",
        "probs"
      ]
    },
    {
      "filename": "**/sdk/iot/Azure.ResourceManager.IotFirmwareDefense/**/*.cs",
      "words": [
        "cves",
        "diffie",
        "iotfirmwaredefense",
        "ocsp",
        "relro",
        "rpath",
        "runpath",
        "sbom"
      ]
    },
    {
      "filename": "**/sdk/monitor/**/*.cs",
      "words": [
        "resourceid"
      ]
    },
    {
      "filename": "**/sdk/hybridnetwork/**/*.cs",
      "words": [
        "nfvi",
        "nfvis"
      ]
    },
    {
      "filename": "**/sdk/healthdataaiservices/**/*",
      "words": [
        "deid",
        "deidentification",
        "deidentified",
        "deidentify",
        "healthdataaiservices"
      ]
    },
    {
      "filename": "**/sdk/confluent/**/*.cs",
      "words": [
        "byok"
      ]
    },
    {
      "filename": "**/sdk/openai/**/*.cs",
      "words": [
        "aoai",
        "evals",
        "rerank"
      ]
    },
    {
      "filename": "**/sdk/cognitivelanguage/Azure.AI.Language.Text.Authoring/api/*.cs",
      "words": [
        "prebuilts"
      ]
    },
    {
      "filename": "**/sdk/cognitivelanguage/Azure.AI.Language.Conversations.Authoring/api/*.cs",
      "words": [
        "prebuilts"
      ]
    },
    {
      "filename": "**/sdk/healthinsights/Azure.Health.Insights.RadiologyInsights/**",
      "words": [
        "acrad",
        "agatston",
        "ascvd",
        "birads",
        "ceus",
        "cusick",
        "frax",
        "hnpcc",
        "kellgren",
        "mednax",
        "tonnis",
        "tyrer"
      ]
    },
    {
      "filename": "**/sdk/iotoperations/Azure.ResourceManager.IotOperations/api/*.cs",
      "words": [
        "acks",
        "sasl"
      ]
    },
    {
      "filename": "**/sdk/iotoperations/**/*.cs",
      "words": [
        "akri",
        "bucketized"
      ]
    },
    {
      "filename": "/sdk/virtualenclaves/**/*.cs",
      "words": [
        "mobo"
      ]
    },
    {
      "filename": "**/sdk/workloadorchestration/**/*.cs",
      "words": [
        "inprogress",
        "undeployed"
       ]
    }
  ],
  "allowCompoundWords": true
}<|MERGE_RESOLUTION|>--- conflicted
+++ resolved
@@ -153,14 +153,9 @@
     "referer",
     "renormalize",
     "retriable",
-<<<<<<< HEAD
-    "SCME",
-    "Serp",
-    "Servfail",
-=======
+    "scme",
     "serp",
     "servfail",
->>>>>>> b3cdb730
     "setsas",
     "signalr",
     "signup",
