--- conflicted
+++ resolved
@@ -641,14 +641,10 @@
         "cnames",
         "easm",
         "nxdomain",
-<<<<<<< HEAD
-        "whois"
-=======
         "whois",
         "cisa",
         "cves",
         "remediations"
->>>>>>> a900c8b7
       ]
     },
     {
@@ -1237,7 +1233,6 @@
     },
     {
       "filename": "**/sdk/provisioning/Azure.Provisioning.PostgreSql/**/*.cs",
-<<<<<<< HEAD
       "words": [
         "awsec"
       ]
@@ -1251,21 +1246,6 @@
     {
       "filename": "**/sdk/provisioning/Azure.Provisioning.Storage/**/*.cs",
       "words": [
-=======
-      "words": [
-        "awsec"
-      ]
-    },
-    {
-      "filename": "**/sdk/provisioning/Azure.Provisioning.Sql/**/*.cs",
-      "words": [
-        "freemium"
-      ]
-    },
-    {
-      "filename": "**/sdk/provisioning/Azure.Provisioning.Storage/**/*.cs",
-      "words": [
->>>>>>> a900c8b7
         "mibps"
       ]
     },
