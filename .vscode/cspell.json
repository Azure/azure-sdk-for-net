--- conflicted
+++ resolved
@@ -153,11 +153,8 @@
     "referer",
     "renormalize",
     "retriable",
-<<<<<<< HEAD
     "Sctp",
-=======
     "Serp",
->>>>>>> 8ae0eb15
     "Servfail",
     "setsas",
     "signalr",
