{
  "version": "0.1",
  "language": "en_US",
  "languageId": "csharp",
  "dictionaries": [
    "powershell",
    "softwareTerms",
    "csharp"
  ],
  "ignorePaths": [
    "**/SessionRecords/**",
    "**/packages/**",
    "artifacts/**/*",
    "*.exe",
    "*.dll",
    "*.nupkg",
    "*.bmp",
    "*.png",
    "*.gif",
    "*.jpg",
    "*.tiff",
    "*.wav",
    "*.pdf",
    "*.zip",
    "*.sha512",
    "*.ico",
    "*.pri",
    "*.trx",
    "*.binlog",
    "*.log",
    "*.sln",
    "*.user",
    ".vscode/cspell.json",
    // These services are opted out of public API surface spell checking.
    // Spelling issues must be addressed before adding these back in.
    "sdk/agrifood/*/api/*.cs",
    "sdk/communication/*/api/*.cs",
    "sdk/cosmosdb/*/api/*.cs",
    "sdk/digitaltwins/*/api/*.cs",
    "sdk/dns/*/api/*.cs",
    "sdk/eventgrid/*/api/*.cs",
    "sdk/insights/*/api/*.cs",
    "sdk/machinelearningservices/*/api/*.cs",
    "sdk/modelsrepository/*/api/*.cs",
    "sdk/monitor/*/api/*.cs",
    "sdk/objectanchors/*/api/*.cs",
    "sdk/purview/*/api/*.cs",
    "sdk/remoterendering/*/api/*.cs",
    "sdk/sqlmanagement/*/api/*.cs",
    "sdk/synapse/*/api/*.cs",
    "sdk/videoanalyzer/*/api/*.cs"
  ],
  // cspell is not case sensitive
  // Sort words alphabetically to make this list easier to use
  "words": [
    "AAAAABBB",
    "AAAAABBBBBCCCCC",
    "apos",
    "azsdk",
    "blazor",
    "contoso",
    "cref",
    "deduplication",
    "deserializable",
    "deserializes",
    "diagnoser",
    "dont",
    "dtmf",
    "epsg",
    "expando",
    "finalizer",
    "finalizers",
    "illumos",
    "ints",
    "lucene",
    "mgmt",
    "nunit",
    "odata",
    "otel",
    "overridden",
    "parallelization",
    "personalizer",
    "pkcs",
    "pstn",
    "pwsh",
    "referer",
    "renormalize",
    "retriable",
    "structs",
    "uints",
    "unencrypted",
    "unformattable",
    "unhold",
    "uninstrumented",
    "vnet",
    "westus",
    "xunit"
  ],
  "overrides": [
    {
      "filename": "**/eng/pipelines/templates/jobs/ci.yml",
      "words": [
        "warnaserror"
      ]
    },
    {
      "filename": "**/tests/**/*.cs",
      "words": [
        "adcde",
        "cbca",
        "Corez",
        "FFFD",
        "Jsons"
      ]
    },
    {
      "filename": "**/sdk/compute/**/*.cs",
      "words": [
        "reimage",
        "skus",
        "vmss",
        "unattend",
        "ssdlrs",
        "vcpus",
        "vmos",
        "uefi",
        "vhds",
        "swappable",
        "ssdzrs",
        "dscp"
      ]
    },
    {
      "filename": "**/sdk/cognitivelanguage/**/*",
      "words": [
        "apim",
        "nigiri"
      ]
    },
    {
      "filename": "**/sdk/formrecognizer/**/*.cs",
      "words": [
        "ZhHant"
      ]
    },
    {
      "filename": "**/sdk/network/**/*.cs",
      "words": [
        "Azfw",
        "Conditon",
        "Ddos",
        "ddos",
        "Dnat",
        "Dscp",
        "dscp",
        "Eapmscha",
        "Eaptls",
<<<<<<< HEAD
        "TLSDHEDSS",
        "TLSDHERSA",
        "Dnat",
        "Azfw",
        "Vxlan",
=======
        "Fqdns",
        "Gcmaes",
>>>>>>> da62f573
        "Ipconfiguration",
        "Mbps",
        "Nics",
        "Owasp",
        "Pfsmm",
        "Snat",
        "Skus",
        "Sstp",
        "TLSDHEDSS",
        "TLSDHERSA",
        "Unprepare",
        "Vmss",
        "vmssip",
        "Vnets",
        "Vxlan",
        "WAFV",
      ]
    },
    {
      "filename": "**/sdk/keyvault/**/*.cs",
      "words": [
        "deletesas",
        "getsas",
        "listsas",
        "oaep",
        "setsas",
        "mhsm",
        "mhsmip"
      ]
    },
    {
      "filename": "**/sdk/resources/Azure.ResourceManager.Resources/api/*.cs",
      "words": [
        "Puid"
      ]
    },
    {
      "filename": "**/sdk/search/**/*.cs",
      "words": [
        "Adls",
        "Bangla",
        "Beider",
        "Bokmaal",
        "Cyrl",
        "Decompounder",
        "Haase",
        "Hant",
        "Koelner",
        "Latn",
        "Lovins",
        "Nysiis",
        "Phonetik",
        "Piqd",
        "Reranker",
        "Rslp",
        "Soundex",
        "Sorani",
        "Unprocessable",
        "Beider"
      ]
    },
    {
      "filename": "**/sdk/storage/**/*.cs",
      "words": [
        "Aadds",
        "Deprovisioning",
        "Gzrs",
        "Ntfs",
        "Posix",
        "Ragrs",
        "Ragzrs",
        "Rehydrated",
        "Skus",
        "Undelete"
      ]
    },
    {
      "filename": "**/sdk/textanalytics/**/*.cs",
      "words": [
        "Brcpf",
        "Idrg",
        "Esdni",
        "Eugps",
        "Plregon",
        "Usuk"
      ]
    }
  ],
  "allowCompoundWords": true
}<|MERGE_RESOLUTION|>--- conflicted
+++ resolved
@@ -2,11 +2,7 @@
   "version": "0.1",
   "language": "en_US",
   "languageId": "csharp",
-  "dictionaries": [
-    "powershell",
-    "softwareTerms",
-    "csharp"
-  ],
+  "dictionaries": ["powershell", "softwareTerms", "csharp"],
   "ignorePaths": [
     "**/SessionRecords/**",
     "**/packages/**",
@@ -31,6 +27,7 @@
     "*.sln",
     "*.user",
     ".vscode/cspell.json",
+
     // These services are opted out of public API surface spell checking.
     // Spelling issues must be addressed before adding these back in.
     "sdk/agrifood/*/api/*.cs",
@@ -53,13 +50,10 @@
   // cspell is not case sensitive
   // Sort words alphabetically to make this list easier to use
   "words": [
-    "AAAAABBB",
-    "AAAAABBBBBCCCCC",
     "apos",
     "azsdk",
     "blazor",
     "contoso",
-    "cref",
     "deduplication",
     "deserializable",
     "deserializes",
@@ -79,7 +73,6 @@
     "otel",
     "overridden",
     "parallelization",
-    "personalizer",
     "pkcs",
     "pstn",
     "pwsh",
@@ -88,30 +81,19 @@
     "retriable",
     "structs",
     "uints",
-    "unencrypted",
     "unformattable",
     "unhold",
     "uninstrumented",
+    "westus",
+    "xunit",
     "vnet",
-    "westus",
-    "xunit"
+    "unencrypted",
+    "personalizer"
   ],
   "overrides": [
     {
       "filename": "**/eng/pipelines/templates/jobs/ci.yml",
-      "words": [
-        "warnaserror"
-      ]
-    },
-    {
-      "filename": "**/tests/**/*.cs",
-      "words": [
-        "adcde",
-        "cbca",
-        "Corez",
-        "FFFD",
-        "Jsons"
-      ]
+      "words": ["warnaserror"]
     },
     {
       "filename": "**/sdk/compute/**/*.cs",
@@ -139,9 +121,7 @@
     },
     {
       "filename": "**/sdk/formrecognizer/**/*.cs",
-      "words": [
-        "ZhHant"
-      ]
+      "words": ["ZhHant"]
     },
     {
       "filename": "**/sdk/network/**/*.cs",
@@ -155,16 +135,8 @@
         "dscp",
         "Eapmscha",
         "Eaptls",
-<<<<<<< HEAD
-        "TLSDHEDSS",
-        "TLSDHERSA",
-        "Dnat",
-        "Azfw",
-        "Vxlan",
-=======
         "Fqdns",
         "Gcmaes",
->>>>>>> da62f573
         "Ipconfiguration",
         "Mbps",
         "Nics",
@@ -197,9 +169,7 @@
     },
     {
       "filename": "**/sdk/resources/Azure.ResourceManager.Resources/api/*.cs",
-      "words": [
-        "Puid"
-      ]
+      "words": ["Puid"]
     },
     {
       "filename": "**/sdk/search/**/*.cs",
