--- conflicted
+++ resolved
@@ -142,7 +142,6 @@
         "Nics",
         "Owasp",
         "Pfsmm",
-<<<<<<< HEAD
         "Snat",
         "Skus",
         "Sstp",
@@ -154,10 +153,6 @@
         "Vnets",
         "Vxlan",
         "WAFV",
-=======
-        "Sstp",
-        "Gcmaes"
->>>>>>> 6a2213dd
       ]
     },
     {
