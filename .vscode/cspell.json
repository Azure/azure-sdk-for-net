{
  "version": "0.2",
  "language": "en_US",
  "languageId": "csharp",
  "dictionaries": [
    "powershell",
    "softwareTerms",
    "csharp"
  ],
  "ignorePaths": [
    "**/SessionRecords/**",
    "**/packages/**",
    "artifacts/**/*",
    "*.cbor",
    "*.cose",
    "*.exe",
    "*.dll",
    "*.nupkg",
    "*.bmp",
    "*.png",
    "*.gif",
    "*.jpg",
    "*.tiff",
    "*.wav",
    "*.pdf",
    "*.zip",
    "*.sha512",
    "*.ico",
    "*.pri",
    "*.trx",
    "*.binlog",
    "*.log",
    "*.sln",
    "*.user",
    ".vscode/cspell.json",
    "cspell.yaml",
    "assets.json",
    "eng/Packages.Data.props",
    "sdk/confidentialledger/Azure.Security.CodeTransparency/tests/TestFiles/*",
    // These services are opted out of public API surface spell checking.
    // Spelling issues must be addressed before adding these back in.
    "sdk/agrifood/*/api/*.cs",
    "sdk/communication/*/api/*.cs",
    "sdk/cosmosdb/*/api/*.cs",
    "sdk/digitaltwins/*/api/*.cs",
    "sdk/dns/*/api/*.cs",
    "sdk/eventgrid/*/api/*.cs",
    "sdk/insights/*/api/*.cs",
    "sdk/machinelearningservices/*/api/*.cs",
    "sdk/modelsrepository/*/api/*.cs",
    "sdk/monitor/Azure.ResourceManager.Monitor/api/*.cs",
    "sdk/objectanchors/*/api/*.cs",
    "sdk/openai/Azure.AI.OpenAI/tests/Assets/playback_test_config.json",
    "sdk/purview/*/api/*.cs",
    "sdk/remoterendering/*/api/*.cs",
    "sdk/videoanalyzer/*/api/*.cs",
    "sdk/newrelicobservability/*/api/*.cs",
    "sdk/paloaltonetworks.ngfw/*/api/*.cs",
    "sdk/servicefabricmanagedclusters/*/api/*.cs"
  ],
  // cspell is not case sensitive
  // Sort words alphabetically to make this list easier to use
  "words": [
    "aadds",
    "aadkerb",
    "adls",
    "aoai",
    "apos",
    "azsdk",
    "blazor",
    "byok",
    "centralus",
    "colls",
    "contoso",
    "cpus",
    "cref",
    "dapr",
    "decompile",
    "decompiled",
    "deduplication",
    "deletesas",
    "deserializable",
    "deserializes",
    "diagnoser",
    "dicom",
    "diffie",
    "distro",
    "dmarc",
    "dont",
    "dotnetcli",
    "dtmf",
    "eastus",
    "eloqua",
    "entra",
    "epsg",
    "exfiltration",
    "expando",
    "fhir",
    "finalizer",
    "finalizers",
    "fips",
    "flac",
    "getsas",
    "gmsa",
    "gzrs",
    "hana",
    "hdfs",
    "hnsw",
    "ienumerable",
    "illumos",
    "imds",
    "informix",
    "inotify",
    "interventional",
    "ints",
    "intvl",
    "istio",
    "itsm",
    "keda",
    "kubelet",
    "kubenet",
    "kubernetes",
    "kusto",
    "kustomization",
    "kustomizations",
    "liftr",
    "listsas",
    "lucene",
    "magento",
    "mgmt",
    "miscs",
    "msal",
    "mtls",
    "netezza",
    "northcentralus",
    "nunit",
    "odata",
    "oidc",
    "onco",
    "opinsights",
    "otel",
    "overridden",
    "parallelization",
    "personalizer",
    "petabit",
    "picometer",
    "pids",
    "pkcs",
    "pstn",
    "puid",
    "pwsh",
    "ragrs",
    "ragzrs",
    "referer",
    "renormalize",
    "retriable",
    "scme",
    "serp",
    "servfail",
    "setsas",
    "signalr",
    "signup",
    "skus",
    "somaxconn",
    "southcentralus",
    "structs",
    "sybase",
    "sysctls",
    "syslib",
    "teradata",
    "tswtz",
    "uefi",
    "uints",
    "unbilled",
    "unencrypted",
    "unformattable",
    "unhold",
    "uninstrumented",
    "unparked",
    "unprovisioning",
    "vcpus",
    "vectorizable",
    "vectorize",
    "vectorizer",
    "vectorizers",
    "vertica",
    "vhdx",
    "vmos",
    "vmss",
    "vmuuid",
    "vnet",
    "vstsrm",
    "wasi",
    "westcentralus",
    "westus",
    "wmem",
    "xero",
    "xunit"
  ],
  "overrides": [
    {
      "filename": "**/eng/pipelines/templates/jobs/ci.yml",
      "words": [
        "warnaserror"
      ]
    },
    {
      "filename": "**/sdk/agricultureplatform/**/*.cs",
      "words": [
        "agri",
        "mobo"
      ]
    },
    {
      "filename": "**/sdk/ai/**/*.cs",
      "words": [
        "ansii",
        "atbash",
        "azureai",
        "bleu",
        "gleu",
        "ubinary"
      ]
    },
    {
      "filename": "**/sdk/analysisservices/**/*.cs",
      "words": [
        "dmts"
      ]
    },
    {
      "filename": "**/sdk/alertsmanagement/**/*.cs",
      "words": [
        "groupby",
        "groupedby",
        "scom",
        "zabbix"
      ]
    },
    {
      "filename": "**/sdk/apimanagement/**/*.cs",
      "words": [
        "invokable",
        "signin",
        "wadl"
      ]
    },
    {
      "filename": "**/sdk/appplatform/**/*.cs",
      "words": [
        "dynatrace",
        "fqdns"
      ]
    },
    {
      "filename": "**/sdk/astronomer/**/*.cs",
      "words": [
        "astro"
      ]
    },
    {
      "filename": "**/sdk/automanage/**/*.cs",
      "words": [
        "hcrp"
      ]
    },
    {
      "filename": "**/sdk/automation/**/*.cs",
      "words": [
        "tfvc",
        "updation"
      ]
    },
    {
      "filename": "**/sdk/arizeaiobservabilityeval/**/*.cs",
      "words": [
        "arize"
      ]
    },
    {
      "filename": "**/sdk/avs/**/*.cs",
      "words": [
        "dhcps",
        "iscsi",
        "mirrorings",
        "nsxt",
        "vcenter",
        "vcsa",
        "vmotion"
      ]
    },
    {
      "filename": "**/sdk/azurestackhci/**/*.cs",
      "words": [
        "adou",
        "cref",
        "drtm",
        "hvci",
        "imds",
        "sevsnp",
        "wdac"
      ]
    },
    {
      "filename": "**/sdk/computefleet/**/*.cs",
      "words": [
        "rdma"
      ]
    },
    {
      "filename": "**/sdk/batch/**/*.cs",
      "words": [
        "cifs",
        "cleanedup",
        "ocpdate",
        "reimage",
        "reimaged",
        "reimaging",
        "ssdlrs"
      ]
    },
    {
      "filename": "**/sdk/billing/**/*.cs",
      "words": [
        "cnpj",
        "puid",
        "resellee"
      ]
    },
    {
      "filename": "**/sdk/billingbenefits/**/*.cs",
      "words": [
        "hana"
      ]
    },
    {
      "filename": "**/sdk/botservice/**/*.cs",
      "words": [
        "alexa",
        "cmek",
        "omnichannel"
      ]
    },
    {
      "filename": "**/sdk/cdn/**/*.cs",
      "words": [
        "orqel",
        "wafrankingsresponse"
      ]
    },
    {
      "filename": "**/sdk/compute/**/*.cs",
      "words": [
        "dscp",
        "nvme",
        "reimage",
        "ssdlrs",
        "ssdzrs",
        "swappable",
        "uefi",
        "unattend",
        "vcpus",
        "vhds",
        "vhdx",
        "vmguest",
        "vmos"
      ]
    },
    {
      "filename": "**/sdk/computefleet/**/*.cs",
      "words": [
        "mbps",
        "nvme",
        "unattend"
      ]
    },
    {
      "filename": "**/sdk/confidentialledger/**/*.cs",
      "words": [
        "cbor",
        "ccfs",
        "cose",
        "jwks",
        "phdr",
        "pkix",
        "scitt",
        "tstr"
      ]
    },
    {
      "filename": "**/sdk/cognitivelanguage/**/*",
      "words": [
        "apim",
        "armn",
        "bangla",
        "dbauth",
        "ethi",
        "gebr",
        "geor",
        "grek",
        "gujr",
        "gurmukhi",
        "hani",
        "hebr",
        "inclusivity",
        "jpan",
        "khmr",
        "knda",
        "laoo",
        "meitei",
        "mlym",
        "mtei",
        "mymr",
        "nigiri",
        "odia",
        "olck",
        "orya",
        "petabit",
        "picometer",
        "qnas",
        "regon",
        "sharada",
        "shrd",
        "taml",
        "telu",
        "thaa",
        "thaana",
        "tibt"
      ]
    },
    {
      "filename": "**/sdk/connectedcache/**/*",
      "words": [
        "eflow",
        "gbps",
        "mbps"
      ]
    },
    {
      "filename": "**/sdk/containerapps/**/*",
      "words": [
        "agentic",
        "dapr",
        "grpc",
        "proto"
      ]
    },
    {
      "filename": "**/sdk/containerregistry/**/*",
      "words": [
        "abac"
      ]
    },
    {
      "filename": "**/sdk/containerservice/**/*",
      "words": [
        "ebpf",
        "fips",
        "gmsa",
        "inotify",
        "intvl",
        "ipvs",
        "istio",
        "kata",
        "keda",
        "kube",
        "kubeconfigs",
        "kubelet",
        "kubenet",
        "mshv",
        "oidc",
        "ossku",
        "pids",
        "somaxconn",
        "sysctls",
        "tcpkeepalive",
        "wasi",
        "wmem"
      ]
    },
    {
      "filename": "**/sdk/consumption/**/*",
      "words": [
        "payg"
      ]
    },
    {
      "filename": "**/sdk/cosmosdbforpostgresql/**/*",
      "words": [
        "citus"
      ]
    },
    {
      "filename": "**/sdk/costmanagement/**/*",
      "words": [
        "ahub",
        "kpis"
      ]
    },
    {
      "filename": "**/sdk/customer-insights/**/*.cs",
      "words": [
        "kpis"
      ]
    },
    {
      "filename": "**/sdk/databox/**/*.cs",
      "words": [
        "errored"
      ]
    },
    {
      "filename": "**/sdk/databoxedge/**/*.cs",
      "words": [
        "mbps",
        "mrtcp",
        "numa",
        "posix",
        "rdma",
        "rsaes"
      ]
    },
    {
      "filename": "**/sdk/datadog/**/*.cs",
      "words": [
        "liftr"
      ]
    },
    {
      "filename": "**/sdk/devopsinfrastructure/**/*.cs",
      "words": [
        "reimage",
        "reimaging"
      ]
    },
    {
      "filename": "**/sdk/newrelic/**/*.cs",
      "words": [
        "liftr",
        "payg"
      ]
    },
    {
      "filename": "**/sdk/datalake-analytics/**/*.cs",
      "words": [
        "undeleting"
      ]
    },
    {
      "filename": "**/sdk/datalake-store/**/*.cs",
      "words": [
        "undeleting"
      ]
    },
    {
      "filename": "**/sdk/datamigration/**/*.cs",
      "words": [
        "initialiazing",
        "regen",
        "ssis",
        "sybase"
      ]
    },
    {
      "filename": "**/sdk/dataprotection/**/*.cs",
      "words": [
        "bcdr",
        "undelete"
      ]
    },
    {
      "filename": "**/sdk/datashare/**/*.cs",
      "words": [
        "adls"
      ]
    },
    {
      "filename": "**/sdk/devspaces/**/*.cs",
      "words": [
        "kube"
      ]
    },
    {
      "filename": "**/sdk/datafactory/**/*.cs",
      "words": [
        "adls",
        "asana",
        "byoa",
        "distcp",
        "eloqua",
        "exprired",
        "fqdns",
        "hana",
        "hcatalog",
        "hdfs",
        "informix",
        "inprogress",
        "magento",
        "netezza",
        "oozie",
        "responsys",
        "sasl",
        "soql",
        "ssis",
        "ssisdb",
        "sybase",
        "teradata",
        "twilio",
        "usql",
        "vertica",
        "vsts",
        "xero"
      ]
    },
    {
      "filename": "**/sdk/defendereasm/**/*.cs",
      "words": [
        "easm"
      ]
    },
    {
      "filename": "**/sdk/easm/**/*",
      "words": [
        "alexa",
        "asns",
        "cnames",
        "easm",
        "nxdomain",
        "whois",
        "cisa",
        "cves",
        "remediations"
      ]
    },
    {
      "filename": "**/sdk/deviceupdate/**/*.cs",
      "words": [
        "fqdns"
      ]
    },
    {
      "filename": "**/sdk/documentintelligence/**/*.cs",
      "words": [
        "upca",
        "upce"
      ]
    },
    {
      "filename": "**/sdk/dynatrace/**/*.cs",
      "words": [
        "dynatrace",
        "liftr"
      ]
    },
    {
      "filename": "**/sdk/elastic/**/*.cs",
      "words": [
        "liftr"
      ]
    },
    {
      "filename": "**/sdk/elasticsan/**/*.cs",
      "words": [
        "iscsi",
        "mbps"
      ]
    },
    {
      "filename": "**/sdk/devtestlabs/**/*.cs",
      "words": [
        "retarget",
        "sysprepped",
        "vhds"
      ]
    },
    {
      "filename": "**/sdk/formrecognizer/**/*.cs",
      "words": [
        "upca",
        "upce",
        "zhhant"
      ]
    },
    {
      "filename": "**/sdk/frontdoor/**/*.cs",
      "words": [
        "cname"
      ]
    },
    {
      "filename": "**/sdk/guestconfiguration/**/*.cs",
      "words": [
        "hcrp"
      ]
    },
    {
      "filename": "**/sdk/hardwaresecuritymodules/**/*.cs",
      "words": [
        "fips",
        "hsma",
        "klmk"
      ]
    },
    {
      "filename": "**/sdk/hdinsight/**/*.cs",
      "words": [
        "aadds",
        "flink",
        "hddlrs",
        "ldaps",
        "llap",
        "oaep",
        "ssdlrs",
        "ssdv",
        "ssdzrs",
        "trino"
      ]
    },
    {
      "filename": "**/sdk/hdinsightcontainers/**/*.cs",
      "words": [
        "flink",
        "hddlrs",
        "llap",
        "ssdlrs",
        "ssdzrs",
        "trino"
      ]
    },
    {
      "filename": "**/sdk/healthcareapis/**/*.cs",
      "words": [
        "dicom",
        "fhir"
      ]
    },
    {
      "filename": "**/sdk/hybriddatamanager/**/*.cs",
      "words": [
        "oaep"
      ]
    },
    {
      "filename": "**/sdk/hybridcompute/**/*.cs",
      "words": [
        "scvmm"
      ]
    },
    {
      "filename": "**/sdk/hybridkubernetes/**/*.cs",
      "words": [
        "kubeconfigs"
      ]
    },
    {
      "filename": "**/sdk/impactreporting/**/*.cs",
      "words": [
        "milli"
      ]
    },
    {
      "filename": "**/sdk/informaticadatamanagement/**/*.cs",
      "words": [
        "cdie",
        "infa",
        "informatica"
      ]
    },
    {
      "filename": "**/sdk/iothub/**/*.cs",
      "words": [
        "fqdns"
      ]
    },
    {
      "filename": "**/sdk/kubernetesconfiguration/**/*.cs",
      "words": [
        "kustomization",
        "kustomizations"
      ]
    },
    {
      "filename": "**/sdk/logic/**/*.cs",
      "words": [
        "ccyymmdd",
        "edifact",
        "hhmm",
        "hhmms",
        "hhmmss",
        "keca",
        "unoa",
        "unob",
        "unoc",
        "unod",
        "unoe",
        "unof",
        "unog",
        "unoh",
        "unoi",
        "unoj",
        "unok",
        "unox",
        "unoy",
        "unregistering"
      ]
    },
    {
      "filename": "**/sdk/migrationassessment/**/*.cs",
      "words": [
        "cluter",
        "dadsv",
        "dasv",
        "ddsv",
        "eadsv",
        "easv",
        "ebdsv",
        "ebsv",
        "edsv",
        "hadr",
        "idms",
        "mbps",
        "mdsv",
        "msazr",
        "msazrde",
        "msazrusgov",
        "msmcazr",
        "paas",
        "reasonings",
        "recieved",
        "vcpu"
      ]
    },
    {
      "filename": "**/sdk/migrationdiscoverysap/**/*.cs",
      "words": [
        "ascs",
        "hana",
        "informix",
        "webdisp"
      ]
    },
    {
      "filename": "**/sdk/mobilenetwork/**/*.cs",
      "words": [
        "akshci",
        "ambr",
        "fiveg",
        "fiveqi",
        "gbps",
        "guti",
        "iccid",
        "imei",
        "imeisv",
        "imsi",
        "mbps",
        "napt",
        "ngap",
        "nssai",
        "plmn",
        "rfsp",
        "sdkutrg",
        "snssai",
        "suci",
        "supi",
        "tmsi",
        "tngf",
        "tnla",
        "ueip"
      ]
    },
    {
      "filename": "**/sdk/netapp/**/*.cs",
      "words": [
        "cifs",
        "hana",
        "mibps",
        "nfsv",
        "ntfs"
      ]
    },
    {
      "filename": "**/sdk/network/**/*.cs",
      "words": [
        "afri",
        "apac",
        "azfw",
        "conditon",
        "ddos",
        "diffie",
        "dnat",
        "dscp",
        "eapmscha",
        "eaptls",
        "fips",
        "fqdns",
        "gcmaes",
        "generatevirtualwanvpnserverconfigurationvpnprofile",
        "idps",
        "ikev",
        "ipam",
        "ipconfiguration",
        "latam",
        "mbps",
        "nics",
        "ocsp",
        "owasp",
        "pfsmm",
        "quic",
        "reimage",
        "snat",
        "sstp",
        "tlsdhedss",
        "tlsdhersa",
        "unprepare",
        "vmssip",
        "vnets",
        "vxlan",
        "wafv",
        "wans"
      ]
    },
    {
      "filename": "**/sdk/networkcloud/**/*.cs",
      "words": [
        "dpdk",
        "ipam",
        "ipvlan",
        "lldp",
        "macvlan",
        "nics",
        "reimage",
        "sata",
        "sriov",
        "uefi",
        "uncordon",
        "uncordoned",
        "virtio"
      ]
    },
    {
      "filename": "**/sdk/keyvault/**/*.cs",
      "words": [
        "deletesas",
        "echsm",
        "getsas",
        "listsas",
        "mhsm",
        "mhsmip",
        "oaep",
        "rsahsm",
        "setsas"
      ]
    },
    {
      "filename": "**/sdk/kusto/**/*.cs",
      "words": [
        "openai",
        "scsv",
        "sohsv",
        "tbps",
        "tsve"
      ]
    },
    {
      "filename": "**/sdk/labservices/**/*.cs",
      "words": [
        "reimage",
        "reimaging"
      ]
    },
    {
      "filename": "**/sdk/managednetworkfabric/**/*.cs",
      "words": [
        "dscp",
        "evpn",
        "gshut",
        "mbps"
      ]
    },
    {
      "filename": "**/sdk/maps/Azure.Maps.TimeZones/**/*.cs",
      "words": [
        "posix"
      ]
    },
    {
      "filename": "**/sdk/maps/Azure.Maps.Weather/**/*.cs",
      "words": [
        "actuals",
        "bangla",
        "hecto"
      ]
    },
    {
      "filename": "**/sdk/mediaservices/**/*.cs",
      "words": [
        "cabac",
        "cavlc",
        "cbcs",
        "cenc",
        "deinterlace",
        "rtmp",
        "scms"
      ]
    },
    {
      "filename": "**/sdk/monitor/**/*",
      "words": [
        "ampm",
        "bcdr",
        "cikey",
        "ddyyyyhhmmss",
        "faas",
        "gzipped",
        "gzipping",
        "hmac",
        "hmacsha",
        "ikey",
        "itsm",
        "jdbc",
        "jioindiacentral",
        "jioindiawest",
        "kaby",
        "khtml",
        "localizable",
        "milli",
        "msdocs",
        "mslinks",
        "myvm",
        "onboarded",
        "opinsights",
        "otelresource",
        "otlp",
        "tmpdir",
        "uaecentral",
        "uaenorth",
        "uksouth",
        "ukwest",
        "webwk"
      ]
    },
    {
      "filename": "**/sdk/mysql/**/*.cs",
      "words": [
        "byok",
        "gtid"
      ]
    },
    {
      "filename": "**/sdk/notificationhubs/**/*.cs",
      "words": [
        "availiable",
        "mpns",
        "xiaomi"
      ]
    },
    {
      "filename": "**/sdk/networkfunction/**/*.cs",
      "words": [
        "ipfix"
      ]
    },
    {
      "filename": "**/sdk/openai/**/*",
      "words": [
        "aoai",
        "arrr",
        "dall",
        "dall-e",
        "dalle",
        "devcert",
        "filip",
        "filip's",
        "granularities",
        "haikus",
        "msdocs",
        "openai",
        "pavleski",
        "tekakwitha"
      ]
    },
    {
      "filename": "**/sdk/operationalinsights/**/*.cs",
      "words": [
        "itsm"
      ]
    },
    {
      "filename": "**/sdk/oracle/**/*.cs",
      "words": [
        "adbbackupid",
        "adbscharsetname",
        "adbsncharsetname",
        "autonomousdbversionsname",
        "cloudexadatainfrastructurename",
        "cloudvmclustername",
        "dbnodeocid",
        "dbserverocid",
        "dbsystemshapename",
        "dbversionsname",
        "dnsprivateviewocid",
        "ecpu",
        "exadata",
        "exadb",
        "exascale",
        "ezconnect",
        "ezconnectplus",
        "iorm",
        "ncharacter",
        "ocid",
        "ocids",
        "ocpu",
        "oltp",
        "ords",
        "tcps",
        "tpurgent",
        "vmdb",
        "vnic"
      ]
    },
    {
      "filename": "**/sdk/orbital/**/*.cs",
      "words": [
        "eirpd",
        "lhcp",
        "rhcp"
      ]
    },
    {
      "filename": "**/sdk/paloaltonetworks/**/*",
      "words": [
        "armid",
        "cloudngfw",
        "cpus",
        "eastus",
        "fqdnlists",
        "isvtestuklegacy",
        "liftr",
        "liftrpantestplan",
        "msal",
        "ngfw",
        "palo",
        "paloaltonetworks",
        "panrsid",
        "payg",
        "praval",
        "rgopenapi",
        "vmos",
        "vwan"
      ]
    },
    {
      "filename": "**/sdk/peering/**/*.cs",
      "words": [
        "asns",
        "glas",
        "mbps",
        "rpki"
      ]
    },
    {
      "filename": "**/sdk/policyinsights/**/*.cs",
      "words": [
        "remediations"
      ]
    },
    {
      "filename": "**/sdk/powerbidedicated/**/*.cs",
      "words": [
        "pbie",
        "vcore"
      ]
    },
    {
      "filename": "**/sdk/privatedns/**/*.cs",
      "words": [
        "cname",
        "ptrdname"
      ]
    },
    {
      "filename": "**/sdk/providerhub/**/*.cs",
      "words": [
        "checkin",
        "dsts",
        "regionality"
      ]
    },
    {
<<<<<<< HEAD
      "filename": "**/sdk/provisioning/Azure.Provisioning.Dns/**/*.cs",
      "words": [
        "naptr",
        "tlsa"
      ]
    },
    {
      "filename": "**/sdk/provisioning/Azure.Provisioning.Kusto/**/*.cs",
      "words": [
        "apacheavro",
        "openai",
        "scsv",
        "sohsv",
        "tbps",
        "tsve"
      ]
    },
    {
      "filename": "**/sdk/provisioning/Azure.Provisioning.PostgreSql/**/*.cs",
      "words": [
        "awsec"
      ]
    },
    {
      "filename": "**/sdk/provisioning/Azure.Provisioning.Sql/**/*.cs",
      "words": [
        "freemium"
      ]
    },
    {
      "filename": "**/sdk/provisioning/Azure.Provisioning.Storage/**/*.cs",
      "words": [
        "mibps"
      ]
    },
    {
      "filename": "**/sdk/provisioning/Azure.Provisioning.Network/**/*.cs",
      "words": [
        "dscp",
        "fqdns",
        "ipam",
        "snat",
        "vnets",
        "vxlan"
      ]
    },
    {
=======
>>>>>>> 674f24c2
      "filename": "**/sdk/qumulo/**/*",
      "words": [
        "qumulo"
      ]
    },
    {
      "filename": "**/sdk/redis/**/*.cs",
      "words": [
        "hana",
        "msrp",
        "unprovisioning"
      ]
    },
    {
      "filename": "**/sdk/reservations/**/*.cs",
      "words": [
        "unprovisioning"
      ]
    },
    {
      "filename": "**/sdk/resourcemanager/**/*.cs",
      "words": [
        "azprovision"
      ]
    },
    {
      "filename": "**/sdk/resources/Azure.ResourceManager.Resources/api/*.cs",
      "words": [
        "decompile",
        "decompiled",
        "puid"
      ]
    },
    {
      "filename": "**/sdk/resourcehealth/**/*.cs",
      "words": [
        "occured"
      ]
    },
    {
      "filename": "**/sdk/schemaregistry/**/*.cs",
      "words": [
        "protobuf"
      ]
    },
    {
      "filename": "**/sdk/servicefabricmanagedclusters/**/*.cs",
      "words": [
        "dscp",
        "reimage",
        "ssdlrs"
      ]
    },
    {
      "filename": "**/sdk/securitycenter/**/*[.md,.txt,*.cs]",
      "words": [
        "cspm",
        "pricings"
      ]
    },
    {
      "filename": "**/sdk/securitycenter/**/*.cs",
      "words": [
        "aaduser",
        "ajit",
        "ciem",
        "dspm",
        "exfiltration",
        "iothubs",
        "kube",
        "mcas",
        "myservers",
        "ngfw",
        "nsgs",
        "oidc",
        "onboarded",
        "paloalto",
        "qualys",
        "saas",
        "vmuuid",
        "vnets",
        "wdatp"
      ],
      "ignoreWords": [
        "AKIARPZCNODDNAEQFSOE",
        "apim",
        "azdo",
        "bfef",
        "dfdsdktest",
        "dfdsdktests",
        "dfdtest",
        "eitan",
        "ERELGROUP",
        "erelh",
        "gcpconnector",
        "gserviceaccount",
        "ioex",
        "matan",
        "matanvs",
        "OSDRIVE",
        "WASECAGENTPROV"
      ]
    },
    {
      "filename": "**/sdk/securityinsights/**/*.cs",
      "words": [
        "aadiam",
        "aatp",
        "criterias",
        "defanged",
        "exfiltration",
        "hkey",
        "mcas",
        "mdatp",
        "msti",
        "nlstext",
        "puid",
        "signin",
        "stix",
        "taxii",
        "ueba",
        "whois"
      ]
    },
    {
      "filename": "**/sdk/sphere/**/*.cs",
      "words": [
        "nwfs"
      ]
    },
    {
      "filename": "**/sdk/sqlmanagement/**/*.cs",
      "words": [
        "cias",
        "droppeded",
        "dtcs",
        "freemium",
        "nchar",
        "ntext",
        "nvarchar",
        "stdev",
        "unrestorable",
        "vcores"
      ]
    },
    {
      "filename": "**/sdk/sqlvirtualmachine/**/*.cs",
      "words": [
        "ahub",
        "domainful",
        "lpim",
        "oltp",
        "payg",
        "wsfc"
      ]
    },
    {
      "filename": "**/sdk/search/**/*.cs",
      "words": [
        "adls",
        "bangla",
        "beider",
        "bokmaal",
        "cyrl",
        "decompounder",
        "exfiltration",
        "haase",
        "hant",
        "koelner",
        "latn",
        "lovins",
        "nysiis",
        "phonetik",
        "piqd",
        "rerank",
        "reranker",
        "rslp",
        "sorani",
        "soundex",
        "unprocessable"
      ]
    },
    {
      "filename": "**/sdk/storage/**/*.cs",
      "words": [
        "aadds",
        "aadkerb",
        "deprovisioning",
        "gzrs",
        "mibps",
        "nfsv",
        "ntfs",
        "posix",
        "ragrs",
        "ragzrs",
        "rehydrated",
        "sddl",
        "undelete"
      ]
    },
    {
      "filename": "**/sdk/storageactions/**/*.cs",
      "words": [
        "undelete"
      ]
    },
    {
      "filename": "**/sdk/storagecache/**/*.cs",
      "words": [
        "clfs"
      ]
    },
    {
      "filename": "**/sdk/storagemover/**/*.cs",
      "words": [
        "mbps",
        "unregistering"
      ]
    },
    {
      "filename": "**/sdk/storagepool/**/*.cs",
      "words": [
        "iscsi"
      ]
    },
    {
      "filename": "**/sdk/synapse/**/*.cs",
      "words": [
        "adla",
        "adls",
        "asana",
        "byoa",
        "distcp",
        "eloqua",
        "ename",
        "evalue",
        "exfiltration",
        "fqdns",
        "hana",
        "hcatalog",
        "hdfs",
        "informix",
        "magento",
        "netezza",
        "oozie",
        "responsys",
        "sasl",
        "soql",
        "ssis",
        "ssisdb",
        "sybase",
        "teradata",
        "tswtz",
        "twilio",
        "updation",
        "usql",
        "vertica",
        "xero"
      ]
    },
    {
      "filename": "**/sdk/synapse/**/*.md",
      "words": [
        "abfss"
      ]
    },
    {
      "filename": "**/sdk/synapse/**/*.cs",
      "words": [
        "apacheavro",
        "exprired",
        "nchar",
        "ntext",
        "nvarchar",
        "scsv",
        "sohsv",
        "tsve"
      ]
    },
    {
      "filename": "**/sdk/textanalytics/**/*.cs",
      "words": [
        "brcpf",
        "esdni",
        "eugps",
        "fhir",
        "idrg",
        "plregon",
        "usuk"
      ]
    },
    {
      "filename": "**/sdk/websites/**/*.cs",
      "words": [
        "dapr",
        "diffie",
        "guage",
        "ipssl",
        "kube",
        "localizable",
        "metadatas",
        "plex",
        "proto",
        "tlsaes",
        "unparked",
        "unregistering",
        "vstsrm",
        "zilla"
      ]
    },
    {
      "filename": "**/sdk/workloads/**/*.cs",
      "words": [
        "ascs",
        "hana",
        "mbps",
        "ssdlrs"
      ]
    },
    {
      "filename": "**/sdk/workloadssapvirtualinstance/**/*.cs",
      "words": [
        "acss",
        "ascs",
        "hana",
        "mbps"
      ]
    },
    {
      "filename": "**/sdk/containerinstance/**/*.cs",
      "words": [
        "ngroups",
        "noreuse",
        "unsecure"
      ]
    },
    {
      "filename": "**/sdk/machinelearningservices/**/*.cs",
      "words": [
        "cname",
        "conda",
        "cran",
        "gepc",
        "gluster",
        "kube",
        "reimage",
        "rscript",
        "skus",
        "vcpus"
      ]
    },
    {
      "filename": "**/sdk/machinelearningcompute/**/*.cs",
      "words": [
        "cname",
        "kube"
      ]
    },
    {
      "filename": "**/sdk/reservations/**/*.cs",
      "words": [
        "hana",
        "msrp"
      ]
    },
    {
      "filename": "**/sdk/securitydevops/**/*.cs",
      "words": [
        "orgs"
      ]
    },
    {
      "filename": "**/sdk/voiceservices/**/*.cs",
      "words": [
        "esrp",
        "pcma",
        "pcmu"
      ]
    },
    {
      "filename": "**/sdk/webpubsub/**/*.cs",
      "words": [
        "ackable",
        "awps",
        "protobuf"
      ]
    },
    {
      "filename": "**/sdk/openai/**/*.cs",
      "words": [
        "logit",
        "logprobs",
        "probs"
      ]
    },
    {
      "filename": "**/sdk/iot/Azure.ResourceManager.IotFirmwareDefense/**/*.cs",
      "words": [
        "cves",
        "diffie",
        "iotfirmwaredefense",
        "ocsp",
        "relro",
        "rpath",
        "runpath",
        "sbom"
      ]
    },
    {
      "filename": "**/sdk/monitor/**/*.cs",
      "words": [
        "resourceid"
      ]
    },
    {
      "filename": "**/sdk/hybridnetwork/**/*.cs",
      "words": [
        "nfvi",
        "nfvis"
      ]
    },
    {
      "filename": "**/sdk/healthdataaiservices/**/*",
      "words": [
        "deid",
        "deidentification",
        "deidentified",
        "deidentify",
        "healthdataaiservices"
      ]
    },
    {
      "filename": "**/sdk/confluent/**/*.cs",
      "words": [
        "byok"
      ]
    },
    {
      "filename": "**/sdk/openai/**/*.cs",
      "words": [
        "aoai",
        "evals",
        "rerank"
      ]
    },
    {
      "filename": "**/sdk/cognitivelanguage/Azure.AI.Language.Text.Authoring/api/*.cs",
      "words": [
        "prebuilts"
      ]
    },
    {
      "filename": "**/sdk/cognitivelanguage/Azure.AI.Language.Conversations.Authoring/api/*.cs",
      "words": [
        "prebuilts"
      ]
    },
    {
      "filename": "**/sdk/healthinsights/Azure.Health.Insights.RadiologyInsights/**",
      "words": [
        "acrad",
        "agatston",
        "ascvd",
        "birads",
        "ceus",
        "cusick",
        "frax",
        "hnpcc",
        "kellgren",
        "mednax",
        "tonnis",
        "tyrer"
      ]
    },
    {
      "filename": "**/sdk/iotoperations/Azure.ResourceManager.IotOperations/api/*.cs",
      "words": [
        "acks",
        "sasl"
      ]
    },
    {
      "filename": "**/sdk/iotoperations/**/*.cs",
      "words": [
        "akri",
        "bucketized"
      ]
    },
    {
      "filename": "/sdk/virtualenclaves/**/*.cs",
      "words": [
        "mobo"
      ]
    },
    {
      "filename": "**/sdk/workloadorchestration/**/*.cs",
      "words": [
        "inprogress",
        "undeployed"
       ]
    }
  ],
  "allowCompoundWords": true
}<|MERGE_RESOLUTION|>--- conflicted
+++ resolved
@@ -1187,56 +1187,6 @@
       ]
     },
     {
-<<<<<<< HEAD
-      "filename": "**/sdk/provisioning/Azure.Provisioning.Dns/**/*.cs",
-      "words": [
-        "naptr",
-        "tlsa"
-      ]
-    },
-    {
-      "filename": "**/sdk/provisioning/Azure.Provisioning.Kusto/**/*.cs",
-      "words": [
-        "apacheavro",
-        "openai",
-        "scsv",
-        "sohsv",
-        "tbps",
-        "tsve"
-      ]
-    },
-    {
-      "filename": "**/sdk/provisioning/Azure.Provisioning.PostgreSql/**/*.cs",
-      "words": [
-        "awsec"
-      ]
-    },
-    {
-      "filename": "**/sdk/provisioning/Azure.Provisioning.Sql/**/*.cs",
-      "words": [
-        "freemium"
-      ]
-    },
-    {
-      "filename": "**/sdk/provisioning/Azure.Provisioning.Storage/**/*.cs",
-      "words": [
-        "mibps"
-      ]
-    },
-    {
-      "filename": "**/sdk/provisioning/Azure.Provisioning.Network/**/*.cs",
-      "words": [
-        "dscp",
-        "fqdns",
-        "ipam",
-        "snat",
-        "vnets",
-        "vxlan"
-      ]
-    },
-    {
-=======
->>>>>>> 674f24c2
       "filename": "**/sdk/qumulo/**/*",
       "words": [
         "qumulo"
