--- conflicted
+++ resolved
@@ -572,9 +572,6 @@
         "Rscript",
         "VCPUs"
         ]
-<<<<<<< HEAD
-    }  
-=======
     },  
     {
       "filename": "**/sdk/reservations/**/*.cs",
@@ -583,7 +580,6 @@
         "Hana"
         ]
     }
->>>>>>> b926ce7c
   ],
   "allowCompoundWords": true
 }