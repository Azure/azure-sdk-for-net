{
  "version": "0.2",
  "language": "en_US",
  "languageId": "csharp",
  "dictionaries": [
    "powershell",
    "softwareTerms",
    "csharp"
  ],
  "ignorePaths": [
    "**/SessionRecords/**",
    "**/packages/**",
    "artifacts/**/*",
    "*.cbor",
    "*.cose",
    "*.exe",
    "*.dll",
    "*.nupkg",
    "*.bmp",
    "*.png",
    "*.gif",
    "*.jpg",
    "*.tiff",
    "*.wav",
    "*.pdf",
    "*.zip",
    "*.sha512",
    "*.ico",
    "*.pri",
    "*.trx",
    "*.binlog",
    "*.log",
    "*.sln",
    "*.user",
    ".vscode/cspell.json",
    "assets.json",
    "sdk/confidentialledger/Azure.Security.CodeTransparency/tests/TestFiles/*",
    // These services are opted out of public API surface spell checking.
    // Spelling issues must be addressed before adding these back in.
    "sdk/agrifood/*/api/*.cs",
    "sdk/communication/*/api/*.cs",
    "sdk/cosmosdb/*/api/*.cs",
    "sdk/digitaltwins/*/api/*.cs",
    "sdk/dns/*/api/*.cs",
    "sdk/eventgrid/*/api/*.cs",
    "sdk/insights/*/api/*.cs",
    "sdk/machinelearningservices/*/api/*.cs",
    "sdk/modelsrepository/*/api/*.cs",
    "sdk/monitor/Azure.ResourceManager.Monitor/api/*.cs",
    "sdk/monitor/Microsoft.Azure.Management.Monitor/**/*.cs",
    "sdk/objectanchors/*/api/*.cs",
    "sdk/purview/*/api/*.cs",
    "sdk/remoterendering/*/api/*.cs",
    "sdk/videoanalyzer/*/api/*.cs",
    "sdk/newrelicobservability/*/api/*.cs",
    "sdk/paloaltonetworks.ngfw/*/api/*.cs"
  ],
  // cspell is not case sensitive
  // Sort words alphabetically to make this list easier to use
  "words": [
    "apos",
    "azsdk",
    "blazor",
    "centralus",
    "contoso",
    "cpus",
    "cref",
    "deduplication",
    "deserializable",
    "deserializes",
    "diagnoser",
    "dicom",
    "distro",
    "dont",
    "dotnetcli",
    "dtmf",
    "eastus",
    "entra",
    "epsg",
    "expando",
    "fhir",
    "finalizer",
    "finalizers",
    "flac",
    "hnsw",
    "ienumerable",
    "illumos",
    "imds",
    "interventional",
    "ints",
    "kubernetes",
    "kusto",
    "lucene",
    "mgmt",
    "miscs",
    "msal",
    "Mtls",
    "northcentralus",
    "nunit",
    "odata",
    "oidc",
    "onco",
    "opinsights",
    "otel",
    "overridden",
    "parallelization",
    "personalizer",
    "petabit",
    "picometer",
    "pkcs",
    "pstn",
    "pwsh",
    "referer",
    "renormalize",
    "retriable",
    "signalr",
    "signup",
    "skus",
    "southcentralus",
    "structs",
    "Uefi",
    "uints",
    "unbilled",
    "unencrypted",
    "unformattable",
    "unhold",
    "uninstrumented",
    "vcpus",
    "Vectorizable",
    "Vectorize",
    "Vectorizer",
    "Vectorizers",
    "vhdx",
    "vmos",
    "vmss",
    "vmuuid",
    "vnet",
    "westcentralus",
    "westus",
    "xunit"
  ],
  "overrides": [
    {
      "filename": "**/eng/pipelines/templates/jobs/ci.yml",
      "words": [
        "warnaserror"
      ]
    },
    {
      "filename": "**/sdk/analysisservices/**/*.cs",
      "words": [
        "Dmts"
      ]
    },
    {
      "filename": "**/sdk/alertsmanagement/**/*.cs",
      "words": [
        "groupby",
        "groupedby",
        "scom",
        "zabbix"
      ]
    },
    {
      "filename": "**/sdk/apimanagement/**/*.cs",
      "words": [
        "signin",
        "Wadl",
        "Invokable"
      ]
    },
    {
      "filename": "**/sdk/appplatform/**/*.cs",
      "words": [
        "dynatrace",
        "fqdns"
      ]
    },
    {
      "filename": "**/sdk/astronomer/**/*.cs",
      "words": [
        "astro"
      ]
    },
    {
      "filename": "**/sdk/automanage/**/*.cs",
      "words": [
        "HCRP"
      ]
    },
    {
      "filename": "**/sdk/automation/**/*.cs",
      "words": [
        "tfvc",
        "updation"
      ]
    },
    {
      "filename": "**/sdk/avs/**/*.cs",
      "words": [
        "dhcps",
        "mirrorings",
        "nsxt",
        "vcenter",
        "vcsa",
        "vmotion"
      ]
    },
    {
      "filename": "**/sdk/azurestackhci/**/*.cs",
      "words": [
        "cref",
        "imds",
        "IMDS"
      ]
    },
    {
      "filename": "**/sdk/batch/**/*.cs",
      "words": [
        "cifs",
        "ocpdate",
        "Reimage",
        "Reimaging",
        "reimaging",
        "SSDLRS"
      ]
    },
    {
      "filename": "**/sdk/billingbenefits/**/*.cs",
      "words": [
        "Hana"
      ]
    },
    {
      "filename": "**/sdk/botservice/**/*.cs",
      "words": [
        "Alexa",
        "Cmek",
        "Omnichannel"
      ]
    },
    {
      "filename": "**/sdk/cdn/**/*.cs",
      "words": [
        "Orqel",
        "Wafrankingsresponse"
      ]
    },
    {
      "filename": "**/sdk/compute/**/*.cs",
      "words": [
        "reimage",
        "unattend",
        "ssdlrs",
        "vcpus",
        "vmos",
        "uefi",
        "vhds",
        "swappable",
        "ssdzrs",
        "dscp",
        "vmguest",
        "vhdx",
        "Nvme"
      ]
    },
    {
      "filename": "**/sdk/confidentialledger/**/*.cs",
      "words": [
        "cbor",
        "ccfs",
        "cose",
        "scitt"
      ]
    },
    {
      "filename": "**/sdk/cognitivelanguage/**/*",
      "words": [
        "apim",
        "nigiri",
        "qnas",
        "petabit",
        "Picometer"
      ]
    },
    {
      "filename": "**/sdk/connectedvmwarevsphere/**/*",
      "words": [
        "Cpus",
        "Ctlr",
        "Lsilogic",
        "Lsilogicsas",
        "Pcnet",
        "Pmem",
        "Pvscsi",
        "Sesparse",
        "VCenter",
        "VMware",
        "vSphere"
      ]
    },
    {
      "filename": "**/sdk/containerapps/**/*",
      "words": [
        "dapr",
        "grpc",
        "proto"
      ]
    },
    {
      "filename": "**/sdk/containerservice/**/*",
      "words": [
        "gmsa",
        "inotify",
        "intvl",
        "kube",
        "kubeconfigs",
        "kubelet",
        "Kubenet",
        "ossku",
        "pids",
        "somaxconn",
        "sysctls",
        "tcpkeepalive",
        "wasi",
        "wmem",
        "Oidc",
        "Ebpf",
        "Ipvs",
        "Keda",
        "Kata",
        "Mshv",
        "Fips",
        "Istio"
      ]
    },
    {
      "filename": "**/sdk/consumption/**/*",
      "words": [
        "payg"
      ]
    },
    {
      "filename": "**/sdk/cosmosdbforpostgresql/**/*",
      "words": [
        "Citus"
      ]
    },
    {
      "filename": "**/sdk/costmanagement/**/*",
      "words": [
        "ahub",
        "kpis"
      ]
    },
    {
      "filename": "**/sdk/customer-insights/**/*.cs",
      "words": [
        "kpis"
      ]
    },
    {
      "filename": "**/sdk/databox/**/*.cs",
      "words": [
        "errored"
      ]
    },
    {
      "filename": "**/sdk/databoxedge/**/*.cs",
      "words": [
        "mbps",
        "mrtcp",
        "rsaes",
        "numa",
        "posix",
        "rdma"
      ]
    },
    {
      "filename": "**/sdk/datadog/**/*.cs",
      "words": [
        "liftr"
      ]
    },
    {
      "filename": "**/sdk/newrelic/**/*.cs",
      "words": [
        "liftr",
        "payg"
      ]
    },
    {
      "filename": "**/sdk/datalake-analytics/**/*.cs",
      "words": [
        "undeleting"
      ]
    },
    {
      "filename": "**/sdk/datalake-store/**/*.cs",
      "words": [
        "undeleting"
      ]
    },
    {
      "filename": "**/sdk/datamigration/**/*.cs",
      "words": [
        "regen",
        "ssis",
        "sybase",
        "initialiazing"
      ]
    },
    {
      "filename": "**/sdk/dataprotection/**/*.cs",
      "words": [
        "Bcdr",
        "Undelete"
      ]
    },
    {
      "filename": "**/sdk/datashare/**/*.cs",
      "words": [
        "adls"
      ]
    },
    {
      "filename": "**/sdk/devspaces/**/*.cs",
      "words": [
        "kube"
      ]
    },
    {
      "filename": "**/sdk/datafactory/**/*.cs",
      "words": [
        "Ssis",
        "Asana",
        "Adls",
        "Usql",
        "Distcp",
        "Eloqua",
        "Vsts",
        "Byoa",
        "Hdfs",
        "Distcp",
        "Hcatalog",
        "Oozie",
        "Sasl",
        "Informix",
        "Exprired",
        "Magento",
        "Fqdns",
        "Netezza",
        "Responsys",
        "Hana",
        "Ssisdb",
        "Sybase",
        "Teradata",
        "Inprogress",
        "Twilio",
        "Vertica",
        "Xero",
        "Soql"
      ]
    },
    {
      "filename": "**/sdk/defendereasm/**/*.cs",
      "words": [
        "easm"
      ]
    },
    {
      "filename": "**/sdk/easm/**/*",
      "words": [
        "easm",
        "asns",
        "cnames",
        "alexa",
        "whois",
        "nxdomain"
      ]
    },
    {
      "filename": "**/sdk/desktopvirtualization/**/*.cs",
      "words": [
        "adfs",
        "fslogix",
        "msix",
        "sso",
        "unhide"
      ]
    },
    {
      "filename": "**/sdk/deviceupdate/**/*.cs",
      "words": [
        "Fqdns"
      ]
    },
    {
      "filename": "**/sdk/documentintelligence/**/*.cs",
      "words": [
        "UPCA",
        "UPCE"
      ]
    },
    {
      "filename": "**/sdk/dynatrace/**/*.cs",
      "words": [
        "Dynatrace",
        "Liftr"
      ]
    },
    {
      "filename": "**/sdk/elastic/**/*.cs",
      "words": [
        "liftr"
      ]
    },
    {
      "filename": "**/sdk/elasticsan/**/*.cs",
      "words": [
        "iscsi",
        "mbps"
      ]
    },
    {
      "filename": "**/sdk/devtestlabs/**/*.cs",
      "words": [
        "Vhds",
        "Retarget",
        "Sysprepped"
      ]
    },
    {
      "filename": "**/sdk/formrecognizer/**/*.cs",
      "words": [
        "Upca",
        "Upce",
        "ZhHant"
      ]
    },
    {
      "filename": "**/sdk/frontdoor/**/*.cs",
      "words": [
        "cname"
      ]
    },
    {
      "filename": "**/sdk/guestconfiguration/**/*.cs",
      "words": [
        "Hcrp"
      ]
    },
    {
      "filename": "**/sdk/hardwaresecuritymodules/**/*.cs",
      "words": [
        "fips",
        "klmk",
        "hsma"
      ]
    },
    {
      "filename": "**/sdk/hdinsight/**/*.cs",
      "words": [
        "aadds",
        "flink",
        "ldaps",
        "llap",
        "oaep",
        "SSDLRS",
        "SSDV",
        "SSDZRS",
        "HDDLRS",
        "trino"
      ]
    },
    {
      "filename": "**/sdk/healthcareapis/**/*.cs",
      "words": [
        "dicom",
        "fhir"
      ]
    },
    {
      "filename": "**/sdk/hybriddatamanager/**/*.cs",
      "words": [
        "Oaep"
      ]
    },
    {
      "filename": "**/sdk/hybridaks/**/*.cs",
      "words": [
        "Vmip",
        "Kubevirt"
      ]
    },
    {
      "filename": "**/sdk/hybridcompute/**/*.cs",
      "words": [
        "Scvmm"
      ]
    },
    {
      "filename": "**/sdk/hybridkubernetes/**/*.cs",
      "words": [
        "kubeconfigs"
      ]
    },
    {
      "filename": "**/sdk/informaticadatamanagement/**/*.cs",
      "words": [
        "cdie",
        "infa",
        "informatica"
      ]
    },
    {
      "filename": "**/sdk/iothub/**/*.cs",
      "words": [
        "fqdns"
      ]
    },
    {
      "filename": "**/sdk/kubernetesconfiguration/**/*.cs",
      "words": [
        "kustomization",
        "kustomizations"
      ]
    },
    {
      "filename": "**/sdk/logic/**/*.cs",
      "words": [
        "Edifact",
        "Keca",
        "Unoa",
        "Unob",
        "Unoc",
        "Unod",
        "Unoe",
        "Unof",
        "Unog",
        "Unoh",
        "Unoi",
        "Unoj",
        "Unok",
        "Unox",
        "Unoy",
        "Unregistering",
        "Ccyymmdd",
        "Hhmm",
        "Hhmmss",
        "Hhmms"
      ]
    },
    {
      "filename": "**/sdk/migrationdiscoverysap/**/*.cs",
      "words": [
        "Hana",
        "Informix",
        "Ascs",
        "Webdisp"
      ]
    },
    {
      "filename": "**/sdk/mobilenetwork/**/*.cs",
      "words": [
        "Napt",
        "Plmn",
        "Ambr",
        "Rfsp",
        "Snssai",
        "AKSHCI",
        "imsi",
        "guti",
        "tnla",
        "imsi",
        "imei",
        "imeisv",
        "tmsi",
        "supi",
        "suci",
        "ngap",
        "fiveg",
        "ngap",
        "tngf",
        "fiveqi",
        "plmn",
        "napt",
        "nssai",
        "iccid",
        "gbps",
        "mbps",
        "sdkutrg",
        "ueip"
      ]
    },
    {
      "filename": "**/sdk/netapp/**/*.cs",
      "words": [
        "mibps",
        "hana",
        "cifs",
        "nfsv",
        "ntfs"
      ]
    },
    {
      "filename": "**/sdk/network/**/*.cs",
      "words": [
        "Azfw",
        "Conditon",
        "Diffie",
        "Ddos",
        "Dnat",
        "Dscp",
        "Eapmscha",
        "Eaptls",
        "Fips",
        "Fqdns",
        "Gcmaes",
        "Generatevirtualwanvpnserverconfigurationvpnprofile",
        "ikev",
        "Ipconfiguration",
        "Mbps",
        "Nics",
        "Owasp",
        "Pfsmm",
        "Snat",
        "Sstp",
        "TLSDHEDSS",
        "TLSDHERSA",
        "Unprepare",
        "vmssip",
        "Vnets",
        "Vxlan",
        "WAFV",
        "Wans",
        "Idps",
        "Ocsp",
        "Afri",
        "Apac",
        "Latam",
        "Fips",
        "Diffie"
      ]
    },
    {
      "filename": "**/sdk/networkcloud/**/*.cs",
      "words": [
        "Reimage",
        "Uncordon",
        "Uncordoned",
        "Ipam",
        "Virtio",
        "nics",
        "Lldp",
        "Nics",
        "Dpdk",
        "Sriov",
        "Sata",
        "Uefi",
        "Ipvlan",
        "Macvlan"
      ]
    },
    {
      "filename": "**/sdk/keyvault/**/*.cs",
      "words": [
        "deletesas",
        "echsm",
        "getsas",
        "listsas",
        "oaep",
        "rsahsm",
        "setsas",
        "mhsm",
        "mhsmip"
      ]
    },
    {
      "filename": "**/sdk/kusto/**/*.cs",
      "words": [
        "tbps",
        "scsv",
        "sohsv",
        "tsve"
      ]
    },
    {
      "filename": "**/sdk/labservices/**/*.cs",
      "words": [
        "reimage",
        "reimaging"
      ]
    },
    {
      "filename": "**/sdk/managednetworkfabric/**/*.cs",
      "words": [
        "evpn",
        "mbps",
        "gshut",
        "dscp"
      ]
    },
    {
      "filename": "**/sdk/mediaservices/**/*.cs",
      "words": [
        "cabac",
        "cavlc",
        "cbcs",
        "cenc",
        "deinterlace",
        "rtmp",
        "scms"
      ]
    },
    {
      "filename": "**/sdk/monitor/**/*",
      "words": [
        "AMPM",
        "bcdr",
        "cikey",
        "faas",
        "gzipped",
        "gzipping",
        "DDYYYYHHMMSS",
        "hmac",
        "HMACSHA",
        "ikey",
        "itsm",
        "jdbc",
        "jioindiacentral",
        "jioindiawest",
        "kaby",
        "khtml",
        "Localizable",
        "Milli",
        "msdocs",
        "mslinks",
        "myvm",
        "onboarded",
        "opinsights",
        "OTELRESOURCE",
        "otlp",
        "TMPDIR",
        "uaecentral",
        "uaenorth",
        "uksouth",
        "ukwest",
        "webwk"
      ]
    },
    {
      "filename": "**/sdk/mysql/**/*.cs",
      "words": [
        "byok",
        "gtid"
      ]
    },
    {
      "filename": "**/sdk/notificationhubs/**/*.cs",
      "words": [
        "availiable",
        "mpns",
        "xiaomi"
      ]
    },
    {
      "filename": "**/sdk/networkfunction/**/*.cs",
      "words": [
        "ipfix"
      ]
    },
    {
      "filename": "**/sdk/operationalinsights/**/*.cs",
      "words": [
        "itsm"
      ]
    },
    {
      "filename": "**/sdk/oracle/**/*.cs",
      "words": [
        "adbbackupid",
        "adbscharsetname",
        "adbsncharsetname",
        "autonomousdbversionsname",
        "Exadata",
        "cloudexadatainfrastructurename",
        "dbserverocid",
        "cloudvmclustername",
        "dbnodeocid",
        "dbsystemshapename",
        "dnsprivateviewocid",
        "Ords",
        "Ocid",
        "ncharacter",
        "ocpu",
        "Iorm",
        "Vnic",
        "Ecpu",
        "Tpurgent",
        "Vmdb",
        "Tcps",
        "Ezconnect",
        "Ezconnectplus",
        "Oltp"
      ]
    },
    {
      "filename": "**/sdk/orbital/**/*.cs",
      "words": [
        "eirpd",
        "lhcp",
        "rhcp"
      ]
    },
    {
      "filename": "**/sdk/paloaltonetworks/**/*",
      "words": [
        "armid",
        "cpus",
        "eastus",
        "cloudngfw",
        "fqdnlists",
        "isvtestuklegacy",
        "liftr",
        "liftrpantestplan",
        "msal",
        "ngfw",
        "panrsid",
        "palo",
        "paloaltonetworks",
        "payg",
        "praval",
        "rgopenapi",
        "vmos",
        "vwan"
      ]
    },
    {
      "filename": "**/sdk/peering/**/*.cs",
      "words": [
        "asns",
        "glas",
        "rpki",
        "mbps"
      ]
    },
    {
      "filename": "**/sdk/policyinsights/**/*.cs",
      "words": [
        "remediations"
      ]
    },
    {
      "filename": "**/sdk/postgresql/**/*.cs",
      "words": [
        "byok",
        "vcore",
        "vcores"
      ]
    },
    {
      "filename": "**/sdk/powerbidedicated/**/*.cs",
      "words": [
        "vcore",
        "pbie"
      ]
    },
    {
      "filename": "**/sdk/privatedns/**/*.cs",
      "words": [
        "cname",
        "ptrdname"
      ]
    },
    {
      "filename": "**/sdk/providerhub/**/*.cs",
      "words": [
        "checkin",
        "regionality"
      ]
    },
    {
      "filename": "**/sdk/qumulo/**/*",
      "words": [
        "qumulo"
      ]
    },
    {
      "filename": "**/sdk/redis/**/*.cs",
      "words": [
        "hana",
        "msrp",
        "unprovisioning"
      ]
    },
    {
      "filename": "**/sdk/recoveryservices-backup/**/*.cs",
      "words": [
        "xsmb",
        "kpis",
        "hana",
        "dedup",
        "xcool",
        "vmilr",
        "reregister",
        "rehydrated",
        "mab",
        "dpm"
      ]
    },
    {
      "filename": "**/sdk/recoveryservices-datareplication/**/*.cs",
      "words": [
        "dras",
        "nics",
        "reprotect"
      ]
    },
    {
      "filename": "**/sdk/recoveryservices-siterecovery/**/*.cs",
      "words": [
        "vcenter",
        "reassociate",
        "reprotect",
        "orignal",
        "nics",
        "distro",
        "bcdr",
        "vmware",
        "ahub",
        "payg",
        "vcpus",
        "esxi",
        "seleted",
        "dras"
      ]
    },
    {
      "filename": "**/sdk/reservations/**/*.cs",
      "words": [
        "Unprovisioning"
      ]
    },
    {
      "filename": "**/sdk/resourceconnector/Azure.ResourceManager.ResourceConnector/api/*.cs",
      "words": [
        "capi",
        "kvaio",
        "scvmm"
      ]
    },
    {
      "filename": "**/sdk/resources/Azure.ResourceManager.Resources/api/*.cs",
      "words": [
        "Puid",
        "Decompile",
        "Decompiled"
      ]
    },
    {
      "filename": "**/sdk/resourcehealth/**/*.cs",
      "words": [
        "occured"
      ]
    },
    {
      "filename": "**/sdk/schemaregistry/**/*.cs",
      "words": [
        "protobuf"
      ]
    },
    {
      "filename": "**/sdk/servicefabricmanagedclusters/**/*.cs",
      "words": [
        "dscp",
        "reimage",
        "ssdlrs"
      ]
    },
    {
      "filename": "**/sdk/securitycenter/**/*[.md,.txt,*.cs]",
      "words": [
        "Pricings",
        "Cspm"
      ]
    },
    {
      "filename": "**/sdk/securitycenter/**/*.cs",
      "words": [
        "aaduser",
        "AJIT",
        "ciem",
        "Dspm",
        "Exfiltration",
        "iothubs",
        "Kube",
        "Mcas",
        "myservers",
        "Ngfw",
        "NSGS",
        "Oidc",
        "Onboarded",
        "paloalto",
        "Qualys",
        "Saas",
        "vmuuid",
        "vnets",
        "Wdatp"
      ],
      "ignoreWords": [
        "AKIARPZCNODDNAEQFSOE",
        "apim",
        "azdo",
        "bfef",
        "dfdsdktest",
        "dfdsdktests",
        "dfdtest",
        "eitan",
        "ERELGROUP",
        "erelh",
        "gcpconnector",
        "gserviceaccount",
        "ioex",
        "matan",
        "matanvs",
        "OSDRIVE",
        "WASECAGENTPROV"
      ]
    },
    {
      "filename": "**/sdk/securityinsights/**/*.cs",
      "words": [
        "Exfiltration",
        "Mcas",
        "Mdatp",
        "Msti",
        "Aadiam",
        "Hkey",
        "Taxii",
        "Ueba",
        "Signin",
        "Defanged",
        "Aatp",
        "Puid",
        "Stix",
        "Whois",
        "Nlstext"
      ]
    },
    {
      "filename": "**/sdk/sphere/**/*.cs",
      "words": [
        "Nwfs"
      ]
    },
    {
      "filename": "**/sdk/sqlmanagement/**/*.cs",
      "words": [
        "CIAS",
        "Droppeded",
        "Nchar",
        "Ntext",
        "Nvarchar",
        "Stdev",
        "Unrestorable",
        "Vcores",
        "Dtcs"
      ]
    },
    {
      "filename": "**/sdk/sqlvirtualmachine/**/*.cs",
      "words": [
        "ahub",
        "domainful",
        "lpim",
        "oltp",
        "payg",
        "wsfc"
      ]
    },
    {
      "filename": "**/sdk/search/**/*.cs",
      "words": [
        "Adls",
        "Bangla",
        "Beider",
        "Bokmaal",
        "Cyrl",
        "Decompounder",
        "Haase",
        "Hant",
        "Koelner",
        "Latn",
        "Lovins",
        "Nysiis",
        "Phonetik",
        "Piqd",
        "Rerank",
        "Reranker",
        "Rslp",
        "Soundex",
        "Sorani",
        "Unprocessable",
        "Beider",
        "Exfiltration"
      ]
    },
    {
      "filename": "**/sdk/storage/**/*.cs",
      "words": [
        "Aadds",
        "Deprovisioning",
        "Gzrs",
        "Ntfs",
        "Posix",
        "Ragrs",
        "Ragzrs",
        "Rehydrated",
        "Undelete",
        "Aadkerb",
<<<<<<< HEAD
=======
        "Mibps",
        "Nfsv",
>>>>>>> 83603773
        "Sddl"
      ]
    },
    {
      "filename": "**/sdk/storageactions/**/*.cs",
      "words": [
        "undelete"
      ]
    },
    {
      "filename": "**/sdk/storagecache/**/*.cs",
      "words": [
        "Clfs"
      ]
    },
    {
      "filename": "**/sdk/storagemover/**/*.cs",
      "words": [
        "Unregistering",
        "Mbps"
      ]
    },
    {
      "filename": "**/sdk/storagepool/**/*.cs",
      "words": [
        "iscsi"
      ]
    },
    {
      "filename": "**/sdk/synapse/**/*.cs",
      "words": [
        "adla",
        "adls",
        "byoa",
        "distcp",
        "eloqua",
        "ename",
        "evalue",
        "exfiltration",
        "fqdns",
        "hana",
        "hcatalog",
        "hdfs",
        "informix",
        "magento",
        "netezza",
        "oozie",
        "responsys",
        "sasl",
        "ssis",
        "ssisdb",
        "sybase",
        "sybase",
        "teradata",
        "updation",
        "usql",
        "vertica",
        "xero",
        "Asana",
        "Ename",
        "Evalue",
        "Twilio",
        "Soql"
      ]
    },
    {
      "filename": "**/sdk/synapse/**/*.md",
      "words": [
        "abfss"
      ]
    },
    {
      "filename": "**/sdk/synapse/**/*.cs",
      "words": [
        "nchar",
        "ntext",
        "nvarchar",
        "apacheavro",
        "scsv",
        "tsve",
        "sohsv",
        "exprired"
      ]
    },
    {
      "filename": "**/sdk/textanalytics/**/*.cs",
      "words": [
        "Brcpf",
        "Idrg",
        "Esdni",
        "Eugps",
        "Fhir",
        "Plregon",
        "Usuk"
      ]
    },
    {
      "filename": "**/sdk/websites/**/*.cs",
      "words": [
        "Ipssl",
        "Kube",
        "Metadatas",
        "Unparked",
        "Proto",
        "Zilla",
        "Guage",
        "Plex",
        "Vstsrm",
        "Localizable"
      ]
    },
    {
      "filename": "**/sdk/workloads/**/*.cs",
      "words": [
        "ascs",
        "hana",
        "ssdlrs",
        "Mbps"
      ]
    },
    {
      "filename": "**/sdk/containerinstance/**/*.cs",
      "words": [
        "Noreuse",
        "Unsecure"
      ]
    },
    {
      "filename": "**/sdk/machinelearningservices/**/*.cs",
      "words": [
        "Skus",
        "Cname",
        "Kube",
        "Gluster",
        "Gepc",
        "Conda",
        "Reimage",
        "Cran",
        "Rscript",
        "VCPUs"
      ]
    },
    {
      "filename": "**/sdk/machinelearningcompute/**/*.cs",
      "words": [
        "cname",
        "kube"
      ]
    },
    {
      "filename": "**/sdk/reservations/**/*.cs",
      "words": [
        "Msrp",
        "Hana"
      ]
    },
    {
      "filename": "**/sdk/securitydevops/**/*.cs",
      "words": [
        "Orgs"
      ]
    },
    {
      "filename": "**/sdk/voiceservices/**/*.cs",
      "words": [
        "Esrp",
        "Pcma",
        "Pcmu"
      ]
    },
    {
      "filename": "**/sdk/webpubsub/**/*.cs",
      "words": [
        "protobuf",
        "Ackable",
        "awps"
      ]
    },
    {
      "filename": "**/sdk/openai/**/*.cs",
      "words": [
        "Probs",
        "Logprobs",
        "Logit"
      ]
    },
    {
      "filename": "**/sdk/iot/Azure.ResourceManager.IotFirmwareDefense/**/*.cs",
      "words": [
        "RELRO",
        "Relro",
        "relro",
        "Rpath",
        "rpath",
        "runpath",
        "Cves"
      ]
    },
    {
      "filename": "**/sdk/monitor/**/*.cs",
      "words": [
        "resourceid"
      ]
    },
    {
      "filename": "**/sdk/hybridnetwork/**/*.cs",
      "words": [
        "Nfvi",
        "nfvi",
        "NFVIs",
        "nfvis"
      ]
    },
    {
      "filename": "**/sdk/confluent/**/*.cs",
      "words": [
        "Byok"
      ]
    },
    {
      "filename": "**/sdk/openai/**/*.cs",
      "words": [
        "AOAI",
        "Rerank"
      ]
    }
  ],
  "allowCompoundWords": true
}<|MERGE_RESOLUTION|>--- conflicted
+++ resolved
@@ -1219,11 +1219,8 @@
         "Rehydrated",
         "Undelete",
         "Aadkerb",
-<<<<<<< HEAD
-=======
         "Mibps",
         "Nfsv",
->>>>>>> 83603773
         "Sddl"
       ]
     },
