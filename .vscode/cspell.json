--- conflicted
+++ resolved
@@ -235,7 +235,6 @@
       ]
     },
     {
-<<<<<<< HEAD
       "filename": "**/sdk/synapse/**/*.cs",
       "words": [
         "adla",
@@ -256,15 +255,17 @@
         "ssis",
         "ssisdb",
         "sybase",
+        "sybase",
         "teradata",
         "usql",
         "vertica",
         "xero"
-=======
+      ]
+    },
+    {
       "filename": "**/sdk/synapse/**/*.md",
       "words": [
         "abfss"
->>>>>>> e1ec26c5
       ]
     },
     {
