--- conflicted
+++ resolved
@@ -380,13 +380,6 @@
         "Vstsrm"
       ]
     },
-<<<<<<< HEAD
-    {
-      "filename": "**/sdk/containerinstance/**/*.cs",
-      "words": [
-        "Noreuse",
-        "Unsecure"
-=======
 	{
       "filename": "**/sdk/workloads/**/*.cs",
       "words": [
@@ -394,8 +387,14 @@
         "hana",
         "ssdlrs",
         "vmss"
->>>>>>> 16e9df09
-      ]
+      ]
+    },
+   {
+      "filename": "**/sdk/containerinstance/**/*.cs",
+      "words": [
+        "Noreuse",
+        "Unsecure"
+        ]
     }
   ],
   "allowCompoundWords": true
