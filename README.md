--- conflicted
+++ resolved
@@ -8,15 +8,6 @@
 For tutorials, samples, quick starts, and other documentation, go to [Azure for .NET Developers](https://docs.microsoft.com/en-us/dotnet/azure/).
 
 ## Packages available
-<<<<<<< HEAD
-=======
-Each service might have a number of libraries available from each of the following categories discussed below:
-
-- [Client - November 2019 Releases](#Client-November-2019-Releases)
-- [Client - Previous Versions](#Client-Previous-Versions)
-- [Management](#Management)
-
->>>>>>> 9abea196
 
 ### Client: November 2019 Releases
 New wave of packages that we are announcing as **GA** and several that are currently releasing in **preview**. These libraries follow the [Azure SDK Design Guidelines for .NET](https://azure.github.io/azure-sdk/dotnet/guidelines/) and share a number of core features such as HTTP retries, logging, transport protocols, authentication protocols, etc., so that once you learn how to use these features in one client library, you will know how to use them in other client libraries. You can learn about these shared features at [Azure.Core](/sdk/core/Azure.Core/README.md).
