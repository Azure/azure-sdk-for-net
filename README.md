# Microsoft Azure SDK for .NET
 ----------
The Microsoft Azure SDK for .NET allows you to build applications
that take advantage of scalable cloud computing resources.

### Target Frameworks:

* .NET Framework 4.5.2
* Netstandard 1.4, based on the NetCore framework

### Prerequisites:
  Install VS 2017 (Professional or higher) + VS2017 Update 1
  (https://www.visualstudio.com/).
  To know more about VS 2017 and it's project system (https://docs.microsoft.com/en-us/visualstudio/#pivot=workloads&panel=windows)

###Directory Restructure
Directory structure has been simplified and consolidated in fewer directories
All Management and Data plane SDKs are now under
src\SDKs
e.g.
src\SDKs\AnalysisService
src\SDKs\Compute

### To build:

#### Full Build

 1. Open VS 2017 command prompt
 2. Navigate to repository root directory
 3. Invoke **msbuild** build.proj /t:Build
 will Build and create nuget Package
 Local Published nugets can be found under < root >\PublishedNugets
##### *Build* without any scope will build all SDK's and create nuget packages.

#### Build one nuget package
In order to build one package and run it's test

<<<<<<< HEAD
 > msbuild build.proj /t:FullBuild /p:scope=SDKs\Compute /p:NugetPackageName=Microsoft.Azure.Management.Compute

#### Using Visual Studio:
 1. Open any solution, say, "SDKs\Compute\Compute.sln"
 2. Invoke "build" command.
=======
 > msbuild build.proj /t:Build /p:scope=SDKs\Compute /p:NugetPackageName=Microsoft.Azure.Management.Compute
>>>>>>> 5e78a8bf

####Build Using Visual Studio:
 1. Open any solution, eg "SDKs\Compute\Compute.sln"
 2. Build solution
 
### To run the tests:
Using Visual Studio:
  - Build.
  - "Test Explorer" window will get populated with tests. Select test and Run/Debug.

Using the command line:
msbuild .\build.proj /t:"Runtests" /p:Scope=SDKs\Compute
in the above example RunTests will build and run tests for Compute only
or
dotnet test SDKs\Compute\Compute.Tests\Compute.Tests.csproj

  - Refer to the "To build" section to get the command window set up.
  - Invoke "RunTests" target from "Build.proj". RunTests will build and run tests 
        *msbuild build.proj /t:RunTests /p:scope=SDKs\Compute*

## To on-board new libraries

### Project Structure

In "SDKs\< RPName >", you will find projects for services that have already been implemented

  - Each SDK project needs to target .NET 4.5.2 and .NET Standard 1.4
	  - Test project needs to target NetCoreApp 1.1
  - Each service contains a project for their generated/customized code
    - The folder 'Generated' contains the generated code
    - The folder 'Customizations' contains additions to the generated code - this can include additions to the generated partial classes, or additional classes that augment the SDK or call the generated code
    - The file 'generate.cmd', used to generate library code for the given service, can also be found in this project
  - Services also contain a project for their tests

### Branches: vs17Dev vs. master

The **vs17Dev** branch contains the code generated from AutoRest tool.

The **master** branch contains the code generated from Hydra/Hyak.
  - Hydra/Hyak is Azure's legacy code generation technology.
  - This can still be used to generate client libraries, but the project is not being advanced in favor of AutoRest. Your team should move to AutoRest and Swagger as soon as possible.

### Standard Process

 1. Create fork of [Azure REST API Specs](https://github.com/azure/azure-rest-api-specs)
 2. Create fork of [Azure SDK for .NET](https://github.com/azure/azure-sdk-for-net)
 3. Create your Swagger specification for your HTTP API. For more information see 
 [Introduction to Swagger - The World's Most Popular Framework for APIs](http://swagger.io)
 4. Install the latest version of AutoRest and use it to generate your C# client. For more info on getting started with AutoRest, 
 see the [AutoRest repository](https://github.com/Azure/autorest)
 5. Create a branch in your fork of Azure SDK for .NET and add your newly generated code to your project. If you don't have a project in the SDK yet, look at some of the existing projects and build one like the others. 
 6. **MANDATORY**: Add or update tests for the newly generated code.
 7. Once added to the Azure SDK for .NET, build your local package using command "msbuild build.proj /t:build;package /p:scope=YourService" 
 (Note, 'YourService' comes from the sub folder under <sdk-repo-root>\src, for example: "ResourceManagement\Compute")
 8. If you're using **master** branch, bump up the package version in YourService.nuget.proj. If you're using **AutoRest** branch, change the package version in the project.json file, as well as in the AssemblyInfo.cs file.
 9. Use this local Package for your Powershell development
 10. Create 2 Pull Requests and send an email to [azsdkcode@microsoft.com](mailto:azsdkcode@microsoft.com)
    - A Pull Request of your spec changes against **master** branch of the [Azure REST API Specs](https://github.com/azure/azure-rest-api-specs)
    - A Pull request of your Azure SDK for .NET changes against **master** branch of the [Azure SDK for .NET](https://github.com/azure/azure-sdk-for-net)
 11. Both the pull requests will be reviewed and merged by the Azure SDK team

### Code Review Process

Before a pull request will be considered by the Azure SDK team, the following requirements must be met:

- Prior to issuing the pull request:
  - All code must have completed any necessary legal signoff for being publically viewable (Patent review, JSR review, etc.)
  - The changes cannot break any existing functional/unit tests that are part of the central repository.
    - This includes all tests, even those not associated with the given feature area.
  - Code submitted must have basic unit test coverage, and have all the unit tests pass. Testing is the full responsibility of the service team
    - Functional tests are encouraged, and provide teams with a way to mitigate regressions caused by other code contributions.
  - Code should be commented.
  - Code should be fully code reviewed.
  - Code should be able to merge without any conflicts into the dev branch being targeted.
  - Code should pass all relevant static checks and coding guidelines set forth by the specific repository.
  - All build warnings and code analysis warnings should be fixed prior to submission.
- As part of the pull request (aka, in the text box on GitHub as part of submitting the pull request):
  - Proof of completion of the code review and test passes requirements above.
  - Identity of QA responsible for feature testing (can be conducted post-merging of the pull request).
  - Short description of the payload of pull request.
- After the pull request is submitted:
  - Send an email to the Azure SDK Code Review (azsdkcode@microsoft.com) alias.
    - Include all interested parties from your team as well.
    - In the message, make sure to acknowledge that the legal signoff process is complete.

Once all of the above steps are met, the following process will be followed:

- A member of the Azure SDK team will review the pull request on GitHub.
- If the pull request meets the respository's requirements, the individual will aproove the pull request, merging the code into the dev branch of the source repository.
  - The owner will then respond to the email sent as part of the pull request, informing the group of the completion of the request.
- If the request does not meet any of the requirements, the pull request will not be merged, and the necessary fixes for acceptance will be communicated back to the partner team.

### Adding Tests

Regarding the test project, one thing that's important is to name the test project by adding a ".Tests" suffix to the folder name for the folder containing your project. For example, the test project for "Compute\Management.Compute" should be named 'Compute.Tests'

  - This is for improving CI performance so to find exactly one copy of your test assembly.
  - Also, due to test dependencies, the test project should build both .NET 4.5.2 and NETStandard 1.4. For example, check out "src\SDKs\Resource\Resource.tests"

### Issues with Generated Code

Much of the SDK code is generated from metadata specs about the REST APIs. Do not submit PRs that modify generated code. Instead, 
  - File an issue describing the problem,
  - Refer to the the [AutoRest project](https://github.com/azure/autorest) to view and modify the generator, or
  - Add additional methods, properties, and overloads to the SDK by adding classes in the 'Customizations' folder of a project<|MERGE_RESOLUTION|>--- conflicted
+++ resolved
@@ -35,15 +35,7 @@
 #### Build one nuget package
 In order to build one package and run it's test
 
-<<<<<<< HEAD
- > msbuild build.proj /t:FullBuild /p:scope=SDKs\Compute /p:NugetPackageName=Microsoft.Azure.Management.Compute
-
-#### Using Visual Studio:
- 1. Open any solution, say, "SDKs\Compute\Compute.sln"
- 2. Invoke "build" command.
-=======
- > msbuild build.proj /t:Build /p:scope=SDKs\Compute /p:NugetPackageName=Microsoft.Azure.Management.Compute
->>>>>>> 5e78a8bf
+> msbuild build.proj /t:Build /p:scope=SDKs\Compute /p:NugetPackageName=Microsoft.Azure.Management.Compute
 
 ####Build Using Visual Studio:
  1. Open any solution, eg "SDKs\Compute\Compute.sln"
