--- conflicted
+++ resolved
@@ -169,11 +169,7 @@
 }
 
 getBuildTools() {
-<<<<<<< HEAD
-    copyFromRootDir="https://raw.githubusercontent.com/Azure/azure-sdk-for-net/SdkBuildTools/"
-=======
     copyFromRootDir="https://raw.githubusercontent.com/Azure/azure-sdk-for-net/NetSdkBuild"
->>>>>>> 8cd8ac10
     printf "Updating Build tools .....\n"
     
     if [ ! -d ./tools/SdkBuildTools ]; then
