--- conflicted
+++ resolved
@@ -149,14 +149,11 @@
     "ManageLinuxWebAppWithDomainSsl": "1.0.0-*",
     "ManageLinuxWebAppWithTrafficManager": "1.0.0-*",
     "ManageWebAppWithAuthentication": "1.0.0-*",
-<<<<<<< HEAD
     "ManageContainerRegistry": "1.0.0-*",
     "ManageContainerServiceUsingDockerSwarm": "1.0.0-*",
-    "ManageContainerServiceUsingKubernetes": "1.0.0-*"
-=======
+    "ManageContainerServiceUsingKubernetes": "1.0.0-*",
     "ManageServicePrincipal": "1.0.0-*",
     "ManageServicePrincipalCredentails": "1.0.0-*",
     "ManageUsersGroupsAndRoles": "1.0.0-*"
->>>>>>> 830596d1
   }
 }