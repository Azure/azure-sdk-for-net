--- conflicted
+++ resolved
@@ -30,27 +30,28 @@
             }
         }
 
-<<<<<<< HEAD
         [Fact(Skip = "Do not record - Can contain sensitive auth info")]
         [Trait("Samples", "GraphRbac")]
         public void ManageServicePrincipalCredentialsTest()
         {
-
-=======
+            using (var context = FluentMockContext.Start(this.GetType().FullName))
+            {
+                RunSampleAsTest(
+                    this.GetType().FullName,
+                    (authenticated) => ManageServicePrincipalCredentials.Program.RunSample(authenticated, AzureEnvironment.AzureGlobalCloud),
+                    Path.Combine("..", "Common"));
+            }
+        }
+        
         [Fact]
         [Trait("Samples", "GraphRbac")]
         public void ManageUsersGroupsAndRolesTest()
         {
->>>>>>> 34b2dffe
             using (var context = FluentMockContext.Start(this.GetType().FullName))
             {
                 RunSampleAsTest(
                     this.GetType().FullName,
-<<<<<<< HEAD
-                    (authenticated) => ManageServicePrincipalCredentials.Program.RunSample(authenticated, AzureEnvironment.AzureGlobalCloud),
-=======
                     ManageUsersGroupsAndRoles.Program.RunSample,
->>>>>>> 34b2dffe
                     Path.Combine("..", "Common"));
             }
         }
