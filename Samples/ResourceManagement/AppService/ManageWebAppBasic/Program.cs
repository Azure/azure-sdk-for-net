﻿// Copyright (c) Microsoft Corporation. All rights reserved.
// Licensed under the MIT License. See License.txt in the project root for license information.

using Microsoft.Azure.Management.AppService.Fluent;
using Microsoft.Azure.Management.Fluent;
using Microsoft.Azure.Management.Resource.Fluent;
using Microsoft.Azure.Management.Resource.Fluent.Core;
using Microsoft.Azure.Management.Samples.Common;
using System;

namespace ManageWebAppBasic
{
    public class Program
    {
        /**
         * Azure App Service basic sample for managing web apps.
         *  - Create 3 web apps under the same new app service plan:
         *    - 1, 2 are in the same resource group, 3 in a different one
         *    - Stop and start 1, restart 2
         *    - Add Java support to app 3
         *  - List web apps
         *  - Delete a web app
         */

        public static void RunSample(IAzure azure)
        {
            string app1Name = SharedSettings.RandomResourceName("webapp1-", 20);
            string app2Name = SharedSettings.RandomResourceName("webapp2-", 20);
            string app3Name = SharedSettings.RandomResourceName("webapp3-", 20);
            string planName = SharedSettings.RandomResourceName("jplan_", 15);
            string rg1Name = SharedSettings.RandomResourceName("rg1NEMV_", 24);
            string rg2Name = SharedSettings.RandomResourceName("rg2NEMV_", 24);

            try
            {
                //============================================================
                // Create a web app with a new app service plan

                Utilities.Log("Creating web app " + app1Name + " in resource group " + rg1Name + "...");

                var app1 = azure.WebApps
                        .Define(app1Name)
                        .WithNewResourceGroup(rg1Name)
                        .WithNewAppServicePlan(planName)
                        .WithRegion(Region.US_WEST)
                        .WithPricingTier(AppServicePricingTier.Standard_S1)
                        .Create();

                Utilities.Log("Created web app " + app1.Name);
                Utilities.Print(app1);

                //============================================================
                // Create a second web app with the same app service plan

                Utilities.Log("Creating another web app " + app2Name + " in resource group " + rg1Name + "...");
                var plan = azure.AppServices.AppServicePlans.GetByGroup(rg1Name, planName);
                var app2 = azure.WebApps
                        .Define(app2Name)
                        .WithExistingResourceGroup(rg1Name)
                        .WithExistingAppServicePlan(plan)
                        .Create();

                Utilities.Log("Created web app " + app2.Name);
                Utilities.Print(app2);

                //============================================================
                // Create a third web app with the same app service plan, but
                // in a different resource group

                Utilities.Log("Creating another web app " + app3Name + " in resource group " + rg2Name + "...");
                var app3 = azure.WebApps
                        .Define(app3Name)
                        .WithNewResourceGroup(rg2Name)
                        .WithExistingAppServicePlan(plan)
                        .Create();

                Utilities.Log("Created web app " + app3.Name);
                Utilities.Print(app3);

                //============================================================
                // stop and start app1, restart app 2
                Utilities.Log("Stopping web app " + app1.Name);
                app1.Stop();
                Utilities.Log("Stopped web app " + app1.Name);
                Utilities.Print(app1);
                Utilities.Log("Starting web app " + app1.Name);
                app1.Start();
                Utilities.Log("Started web app " + app1.Name);
                Utilities.Print(app1);
                Utilities.Log("Restarting web app " + app2.Name);
                app2.Restart();
                Utilities.Log("Restarted web app " + app2.Name);
                Utilities.Print(app2);

                //============================================================
                // Configure app 3 to have Java 8 enabled
                Utilities.Log("Adding Java support to web app " + app3Name + "...");
                app3.Update()
                        .WithJavaVersion(JavaVersion.Java_8_Newest)
                        .WithWebContainer(WebContainer.Tomcat_8_0_Newest)
                        .Apply();
                Utilities.Log("Java supported on web app " + app3Name + "...");

                //=============================================================
                // List web apps

                Utilities.Log("Printing list of web apps in resource group " + rg1Name + "...");

                foreach (var webApp in azure.WebApps.ListByGroup(rg1Name))
                {
                    Utilities.Print(webApp);
                }

                Utilities.Log("Printing list of web apps in resource group " + rg2Name + "...");

                foreach (var webApp in azure.WebApps.ListByGroup(rg2Name))
                {
                    Utilities.Print(webApp);
                }

                //=============================================================
                // Delete a web app

                Utilities.Log("Deleting web app " + app1Name + "...");
                azure.WebApps.DeleteByGroup(rg1Name, app1Name);
                Utilities.Log("Deleted web app " + app1Name + "...");

                Utilities.Log("Printing list of web apps in resource group " + rg1Name + " again...");
                foreach (var webApp in azure.WebApps.ListByGroup(rg1Name))
                {
                    Utilities.Print(webApp);
                }
            }
            finally
            {
                try
                {
                    Utilities.Log("Deleting Resource Group: " + rg1Name);
                    azure.ResourceGroups.DeleteByName(rg1Name);
                    Utilities.Log("Deleted Resource Group: " + rg1Name);
                    Utilities.Log("Deleting Resource Group: " + rg2Name);
                    azure.ResourceGroups.DeleteByName(rg2Name);
                    Utilities.Log("Deleted Resource Group: " + rg2Name);
                }
                catch (NullReferenceException)
                {
                    Utilities.Log("Did not create any resources in Azure. No clean up is necessary");
                }
                catch (Exception g)
                {
                    Utilities.Log(g);
                }
            }
        }

        public static void Main(string[] args)
        {
            try
            {
                //=================================================================
                // Authenticate
                var credentials = SharedSettings.AzureCredentialsFactory.FromFile(Environment.GetEnvironmentVariable("AZURE_AUTH_LOCATION"));

                var azure = Azure
                    .Configure()
                    .WithLogLevel(HttpLoggingDelegatingHandler.Level.BASIC)
                    .Authenticate(credentials)
                    .WithDefaultSubscription();

                // Print selected subscription
<<<<<<< HEAD
                Console.WriteLine("Selected subscription: " + azure.SubscriptionId);
                try
                {
                    //============================================================
                    // Create a web app with a new app service plan

                    Console.WriteLine("Creating web app " + app1Name + " in resource group " + rg1Name + "...");

                    var app1 = azure.WebApps
                            .Define(app1Name)
                            .WithNewResourceGroup(rg1Name)
                            .WithNewAppServicePlan(planName)
                            .WithRegion(Region.USWest)
                            .WithPricingTier(AppServicePricingTier.Standard_S1)
                            .Create();

                    Console.WriteLine("Created web app " + app1.Name);
                    Utilities.Print(app1);

                    //============================================================
                    // Create a second web app with the same app service plan

                    Console.WriteLine("Creating another web app " + app2Name + " in resource group " + rg1Name + "...");
                    var plan = azure.AppServices.AppServicePlans.GetByGroup(rg1Name, planName);
                    var app2 = azure.WebApps
                            .Define(app2Name)
                            .WithExistingResourceGroup(rg1Name)
                            .WithExistingAppServicePlan(plan)
                            .Create();

                    Console.WriteLine("Created web app " + app2.Name);
                    Utilities.Print(app2);

                    //============================================================
                    // Create a third web app with the same app service plan, but
                    // in a different resource group

                    Console.WriteLine("Creating another web app " + app3Name + " in resource group " + rg2Name + "...");
                    var app3 = azure.WebApps
                            .Define(app3Name)
                            .WithNewResourceGroup(rg2Name)
                            .WithExistingAppServicePlan(plan)
                            .Create();

                    Console.WriteLine("Created web app " + app3.Name);
                    Utilities.Print(app3);

                    //============================================================
                    // stop and start app1, restart app 2
                    Console.WriteLine("Stopping web app " + app1.Name);
                    app1.Stop();
                    Console.WriteLine("Stopped web app " + app1.Name);
                    Utilities.Print(app1);
                    Console.WriteLine("Starting web app " + app1.Name);
                    app1.Start();
                    Console.WriteLine("Started web app " + app1.Name);
                    Utilities.Print(app1);
                    Console.WriteLine("Restarting web app " + app2.Name);
                    app2.Restart();
                    Console.WriteLine("Restarted web app " + app2.Name);
                    Utilities.Print(app2);

                    //============================================================
                    // Configure app 3 to have Java 8 enabled
                    Console.WriteLine("Adding Java support to web app " + app3Name + "...");
                    app3.Update()
                            .WithJavaVersion(JavaVersion.Java_8_Newest)
                            .WithWebContainer(WebContainer.Tomcat_8_0_Newest)
                            .Apply();
                    Console.WriteLine("Java supported on web app " + app3Name + "...");

                    //=============================================================
                    // List web apps

                    Console.WriteLine("Printing list of web apps in resource group " + rg1Name + "...");

                    foreach (var webApp in azure.WebApps.ListByGroup(rg1Name))
                    {
                        Utilities.Print(webApp);
                    }

                    Console.WriteLine("Printing list of web apps in resource group " + rg2Name + "...");

                    foreach (var webApp in azure.WebApps.ListByGroup(rg2Name))
                    {
                        Utilities.Print(webApp);
                    }

                    //=============================================================
                    // Delete a web app

                    Console.WriteLine("Deleting web app " + app1Name + "...");
                    azure.WebApps.DeleteByGroup(rg1Name, app1Name);
                    Console.WriteLine("Deleted web app " + app1Name + "...");

                    Console.WriteLine("Printing list of web apps in resource group " + rg1Name + " again...");
                    foreach (var webApp in azure.WebApps.ListByGroup(rg1Name))
                    {
                        Utilities.Print(webApp);
                    }
                }
                catch (Exception e)
                {
                    Console.WriteLine(e);
                }
                finally
                {
                    try
                    {
                        Console.WriteLine("Deleting Resource Group: " + rg1Name);
                        azure.ResourceGroups.DeleteByName(rg1Name);
                        Console.WriteLine("Deleted Resource Group: " + rg1Name);
                        Console.WriteLine("Deleting Resource Group: " + rg2Name);
                        azure.ResourceGroups.DeleteByName(rg2Name);
                        Console.WriteLine("Deleted Resource Group: " + rg2Name);
                    }
                    catch (NullReferenceException)
                    {
                        Console.WriteLine("Did not create any resources in Azure. No clean up is necessary");
                    }
                    catch (Exception g)
                    {
                        Console.WriteLine(g);
                    }
                }
=======
                Utilities.Log("Selected subscription: " + azure.SubscriptionId);

                RunSample(azure);
>>>>>>> 062f8092
            }
            catch (Exception e)
            {
                Utilities.Log(e);
            }
        }
    }
}<|MERGE_RESOLUTION|>--- conflicted
+++ resolved
@@ -42,7 +42,7 @@
                         .Define(app1Name)
                         .WithNewResourceGroup(rg1Name)
                         .WithNewAppServicePlan(planName)
-                        .WithRegion(Region.US_WEST)
+                        .WithRegion(Region.USWest)
                         .WithPricingTier(AppServicePricingTier.Standard_S1)
                         .Create();
 
@@ -168,137 +168,9 @@
                     .WithDefaultSubscription();
 
                 // Print selected subscription
-<<<<<<< HEAD
-                Console.WriteLine("Selected subscription: " + azure.SubscriptionId);
-                try
-                {
-                    //============================================================
-                    // Create a web app with a new app service plan
-
-                    Console.WriteLine("Creating web app " + app1Name + " in resource group " + rg1Name + "...");
-
-                    var app1 = azure.WebApps
-                            .Define(app1Name)
-                            .WithNewResourceGroup(rg1Name)
-                            .WithNewAppServicePlan(planName)
-                            .WithRegion(Region.USWest)
-                            .WithPricingTier(AppServicePricingTier.Standard_S1)
-                            .Create();
-
-                    Console.WriteLine("Created web app " + app1.Name);
-                    Utilities.Print(app1);
-
-                    //============================================================
-                    // Create a second web app with the same app service plan
-
-                    Console.WriteLine("Creating another web app " + app2Name + " in resource group " + rg1Name + "...");
-                    var plan = azure.AppServices.AppServicePlans.GetByGroup(rg1Name, planName);
-                    var app2 = azure.WebApps
-                            .Define(app2Name)
-                            .WithExistingResourceGroup(rg1Name)
-                            .WithExistingAppServicePlan(plan)
-                            .Create();
-
-                    Console.WriteLine("Created web app " + app2.Name);
-                    Utilities.Print(app2);
-
-                    //============================================================
-                    // Create a third web app with the same app service plan, but
-                    // in a different resource group
-
-                    Console.WriteLine("Creating another web app " + app3Name + " in resource group " + rg2Name + "...");
-                    var app3 = azure.WebApps
-                            .Define(app3Name)
-                            .WithNewResourceGroup(rg2Name)
-                            .WithExistingAppServicePlan(plan)
-                            .Create();
-
-                    Console.WriteLine("Created web app " + app3.Name);
-                    Utilities.Print(app3);
-
-                    //============================================================
-                    // stop and start app1, restart app 2
-                    Console.WriteLine("Stopping web app " + app1.Name);
-                    app1.Stop();
-                    Console.WriteLine("Stopped web app " + app1.Name);
-                    Utilities.Print(app1);
-                    Console.WriteLine("Starting web app " + app1.Name);
-                    app1.Start();
-                    Console.WriteLine("Started web app " + app1.Name);
-                    Utilities.Print(app1);
-                    Console.WriteLine("Restarting web app " + app2.Name);
-                    app2.Restart();
-                    Console.WriteLine("Restarted web app " + app2.Name);
-                    Utilities.Print(app2);
-
-                    //============================================================
-                    // Configure app 3 to have Java 8 enabled
-                    Console.WriteLine("Adding Java support to web app " + app3Name + "...");
-                    app3.Update()
-                            .WithJavaVersion(JavaVersion.Java_8_Newest)
-                            .WithWebContainer(WebContainer.Tomcat_8_0_Newest)
-                            .Apply();
-                    Console.WriteLine("Java supported on web app " + app3Name + "...");
-
-                    //=============================================================
-                    // List web apps
-
-                    Console.WriteLine("Printing list of web apps in resource group " + rg1Name + "...");
-
-                    foreach (var webApp in azure.WebApps.ListByGroup(rg1Name))
-                    {
-                        Utilities.Print(webApp);
-                    }
-
-                    Console.WriteLine("Printing list of web apps in resource group " + rg2Name + "...");
-
-                    foreach (var webApp in azure.WebApps.ListByGroup(rg2Name))
-                    {
-                        Utilities.Print(webApp);
-                    }
-
-                    //=============================================================
-                    // Delete a web app
-
-                    Console.WriteLine("Deleting web app " + app1Name + "...");
-                    azure.WebApps.DeleteByGroup(rg1Name, app1Name);
-                    Console.WriteLine("Deleted web app " + app1Name + "...");
-
-                    Console.WriteLine("Printing list of web apps in resource group " + rg1Name + " again...");
-                    foreach (var webApp in azure.WebApps.ListByGroup(rg1Name))
-                    {
-                        Utilities.Print(webApp);
-                    }
-                }
-                catch (Exception e)
-                {
-                    Console.WriteLine(e);
-                }
-                finally
-                {
-                    try
-                    {
-                        Console.WriteLine("Deleting Resource Group: " + rg1Name);
-                        azure.ResourceGroups.DeleteByName(rg1Name);
-                        Console.WriteLine("Deleted Resource Group: " + rg1Name);
-                        Console.WriteLine("Deleting Resource Group: " + rg2Name);
-                        azure.ResourceGroups.DeleteByName(rg2Name);
-                        Console.WriteLine("Deleted Resource Group: " + rg2Name);
-                    }
-                    catch (NullReferenceException)
-                    {
-                        Console.WriteLine("Did not create any resources in Azure. No clean up is necessary");
-                    }
-                    catch (Exception g)
-                    {
-                        Console.WriteLine(g);
-                    }
-                }
-=======
                 Utilities.Log("Selected subscription: " + azure.SubscriptionId);
 
                 RunSample(azure);
->>>>>>> 062f8092
             }
             catch (Exception e)
             {
