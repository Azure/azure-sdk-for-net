--- conflicted
+++ resolved
@@ -18,7 +18,7 @@
 {
     public class Program
     {
-        private const string SUFFIX = ".azurewebsites.net";
+        private const string Suffix = ".azurewebsites.net";
 
         /**
          * Azure App Service basic sample for managing web apps.
@@ -35,10 +35,10 @@
             string app2Name = SharedSettings.RandomResourceName("webapp2-", 20);
             string app3Name = SharedSettings.RandomResourceName("webapp3-", 20);
             string app4Name = SharedSettings.RandomResourceName("webapp4-", 20);
-            string app1Url = app1Name + SUFFIX;
-            string app2Url = app2Name + SUFFIX;
-            string app3Url = app3Name + SUFFIX;
-            string app4Url = app4Name + SUFFIX;
+            string app1Url = app1Name + Suffix;
+            string app2Url = app2Name + Suffix;
+            string app3Url = app3Name + Suffix;
+            string app4Url = app4Name + Suffix;
             string planName = SharedSettings.RandomResourceName("jplan_", 15);
             string rgName = SharedSettings.RandomResourceName("rg1NEMV_", 24);
 
@@ -53,7 +53,7 @@
                         .Define(app1Name)
                         .WithNewResourceGroup(rgName)
                         .WithNewAppServicePlan(planName)
-                        .WithRegion(Region.US_WEST)
+                        .WithRegion(Region.USWest)
                         .WithPricingTier(AppServicePricingTier.Standard_S1)
                         .WithJavaVersion(JavaVersion.Java_8_Newest)
                         .WithWebContainer(WebContainer.Tomcat_8_0_Newest)
@@ -216,174 +216,9 @@
                     .WithDefaultSubscription();
 
                 // Print selected subscription
-<<<<<<< HEAD
-                Console.WriteLine("Selected subscription: " + azure.SubscriptionId);
-                try
-                {
-                    //============================================================
-                    // Create a web app with a new app service plan
-
-                    Console.WriteLine("Creating web app " + app1Name + " in resource group " + rgName + "...");
-
-                    var app1 = azure.WebApps
-                            .Define(app1Name)
-                            .WithNewResourceGroup(rgName)
-                            .WithNewAppServicePlan(planName)
-                            .WithRegion(Region.USWest)
-                            .WithPricingTier(AppServicePricingTier.Standard_S1)
-                            .WithJavaVersion(JavaVersion.Java_8_Newest)
-                            .WithWebContainer(WebContainer.Tomcat_8_0_Newest)
-                            .Create();
-
-                    Console.WriteLine("Created web app " + app1.Name);
-                    Utilities.Print(app1);
-
-                    //============================================================
-                    // Deploy to app 1 through FTP
-
-                    Console.WriteLine("Deploying helloworld.War to " + app1Name + " through FTP...");
-
-                    UploadFileToFtp(app1.GetPublishingProfile(), "helloworld.war", "Asset/helloworld.war").GetAwaiter().GetResult();
-
-                    Console.WriteLine("Deployment helloworld.War to web app " + app1.Name + " completed");
-                    Utilities.Print(app1);
-
-                    // warm up
-                    Console.WriteLine("Warming up " + app1Url + "/helloworld...");
-                    CheckAddress("http://" + app1Url + "/helloworld");
-                    Thread.Sleep(5000);
-                    Console.WriteLine("CURLing " + app1Url + "/helloworld...");
-                    Console.WriteLine(CheckAddress("http://" + app1Url + "/helloworld"));
-
-                    //============================================================
-                    // Create a second web app with local git source control
-
-                    Console.WriteLine("Creating another web app " + app2Name + " in resource group " + rgName + "...");
-                    var plan = azure.AppServices.AppServicePlans.GetByGroup(rgName, planName);
-                    var app2 = azure.WebApps
-                            .Define(app2Name)
-                            .WithExistingResourceGroup(rgName)
-                            .WithExistingAppServicePlan(plan)
-                            .WithLocalGitSourceControl()
-                            .WithJavaVersion(JavaVersion.Java_8_Newest)
-                            .WithWebContainer(WebContainer.Tomcat_8_0_Newest)
-                            .Create();
-
-                    Console.WriteLine("Created web app " + app2.Name);
-                    Utilities.Print(app2);
-
-                    //============================================================
-                    // Deploy to app 2 through local Git
-
-                    Console.WriteLine("Deploying a local Tomcat source to " + app2Name + " through Git...");
-
-                    var profile = app2.GetPublishingProfile();
-                    string gitCommand = "git";
-                    string gitInitArgument = @"init";
-                    string gitAddArgument = @"add -A";
-                    string gitCommitArgument = @"commit -am ""Initial commit"" ";
-                    string gitPushArgument = @"push " + string.Format("https://{0}:{1}@{2}", profile.GitUsername, profile.GitPassword, profile.GitUrl) + " master:master -f";
-
-                    ProcessStartInfo info = new ProcessStartInfo(gitCommand, gitInitArgument);
-                    info.WorkingDirectory = "Asset/azure-samples-appservice-helloworld";
-                    Process.Start(info).WaitForExit();
-                    info.Arguments = gitAddArgument;
-                    Process.Start(info).WaitForExit();
-                    info.Arguments = gitCommitArgument;
-                    Process.Start(info).WaitForExit();
-                    info.Arguments = gitPushArgument;
-                    Process.Start(info).WaitForExit();
-
-                    Console.WriteLine("Deployment to web app " + app2.Name + " completed");
-                    Utilities.Print(app2);
-
-                    // warm up
-                    Console.WriteLine("Warming up " + app2Url + "/helloworld...");
-                    CheckAddress("http://" + app2Url + "/helloworld");
-                    Thread.Sleep(5000);
-                    Console.WriteLine("CURLing " + app2Url + "/helloworld...");
-                    Console.WriteLine(CheckAddress("http://" + app2Url + "/helloworld"));
-
-                    //============================================================
-                    // Create a 3rd web app with a public GitHub repo in Azure-Samples
-
-                    Console.WriteLine("Creating another web app " + app3Name + "...");
-                    var app3 = azure.WebApps
-                            .Define(app3Name)
-                            .WithNewResourceGroup(rgName)
-                            .WithExistingAppServicePlan(plan)
-                            .DefineSourceControl()
-                                .WithPublicGitRepository("https://github.com/Azure-Samples/app-service-web-dotnet-get-started")
-                                .WithBranch("master")
-                                .Attach()
-                            .Create();
-
-                    Console.WriteLine("Created web app " + app3.Name);
-                    Utilities.Print(app3);
-
-                    // warm up
-                    Console.WriteLine("Warming up " + app3Url + "...");
-                    CheckAddress("http://" + app3Url);
-                    Thread.Sleep(5000);
-                    Console.WriteLine("CURLing " + app3Url + "...");
-                    Console.WriteLine(CheckAddress("http://" + app3Url));
-
-                    //============================================================
-                    // Create a 4th web app with a personal GitHub repo and turn on continuous integration
-
-                    Console.WriteLine("Creating another web app " + app4Name + "...");
-                    var app4 = azure.WebApps
-                            .Define(app4Name)
-                            .WithExistingResourceGroup(rgName)
-                            .WithExistingAppServicePlan(plan)
-                            // Uncomment the following lines to turn on 4th scenario
-                            //.DefineSourceControl()
-                            //    .WithContinuouslyIntegratedGitHubRepository("username", "reponame")
-                            //    .WithBranch("master")
-                            //    .WithGitHubAccessToken("YOUR GITHUB PERSONAL TOKEN")
-                            //    .Attach()
-                            .Create();
-
-                    Console.WriteLine("Created web app " + app4.Name);
-                    Utilities.Print(app4);
-
-                    // warm up
-                    Console.WriteLine("Warming up " + app4Url + "...");
-                    CheckAddress("http://" + app4Url);
-                    Thread.Sleep(5000);
-                    Console.WriteLine("CURLing " + app4Url + "...");
-                    Console.WriteLine(CheckAddress("http://" + app4Url));
-                }
-                catch (FileNotFoundException)
-                {
-                    Console.WriteLine("Cannot find 'git' command line. Make sure Git is installed and the directory of git.exe is included in your PATH environment variable.");
-                }
-                catch (Exception e)
-                {
-                    Console.WriteLine(e);
-                }
-                finally
-                {
-                    try
-                    {
-                        Console.WriteLine("Deleting Resource Group: " + rgName);
-                        azure.ResourceGroups.DeleteByName(rgName);
-                        Console.WriteLine("Deleted Resource Group: " + rgName);
-                    }
-                    catch (NullReferenceException)
-                    {
-                        Console.WriteLine("Did not create any resources in Azure. No clean up is necessary");
-                    }
-                    catch (Exception g)
-                    {
-                        Console.WriteLine(g);
-                    }
-                }
-=======
                 Utilities.Log("Selected subscription: " + azure.SubscriptionId);
 
                 RunSample(azure);
->>>>>>> 062f8092
             }
             catch (Exception e)
             {
