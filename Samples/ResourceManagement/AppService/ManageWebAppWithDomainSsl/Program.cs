﻿// Copyright (c) Microsoft Corporation. All rights reserved.
// Licensed under the MIT License. See License.txt in the project root for license information.

using Microsoft.Azure.Management.AppService.Fluent;
using Microsoft.Azure.Management.AppService.Fluent.Models;
using Microsoft.Azure.Management.Fluent;
using Microsoft.Azure.Management.Resource.Fluent;
using Microsoft.Azure.Management.Resource.Fluent.Core;
using Microsoft.Azure.Management.Samples.Common;
using System;
using System.Diagnostics;
using System.Net.Http;

namespace ManageWebAppWithDomainSsl
{
    public class Program
    {
        private const string CERT_PASSWORD = "StrongPass!12";

        /**
         * Azure App Service sample for managing web apps.
         *  - app service plan, web app
         *    - Create 2 web apps under the same new app service plan
         *  - domain
         *    - Create a domain
         *  - certificate
         *    - Upload a self-signed wildcard certificate
         *    - update both web apps to use the domain and the created wildcard SSL certificate
         */
        public static void RunSample(IAzure azure)
        {
            string app1Name = SharedSettings.RandomResourceName("webapp1-", 20);
            string app2Name = SharedSettings.RandomResourceName("webapp2-", 20);
            string planName = SharedSettings.RandomResourceName("jplan_", 15);
            string rgName = SharedSettings.RandomResourceName("rgNEMV_", 24);
            string domainName = SharedSettings.RandomResourceName("jsdkdemo-", 20) + ".com";

            try
            {
                //============================================================
                // Create a web app with a new app service plan

                Utilities.Log("Creating web app " + app1Name + "...");

                var app1 = azure.WebApps
                        .Define(app1Name)
                        .WithNewResourceGroup(rgName)
                        .WithNewAppServicePlan(planName)
                        .WithRegion(Region.US_WEST)
                        .WithPricingTier(AppServicePricingTier.Standard_S1)
                        .Create();

                Utilities.Log("Created web app " + app1.Name);
                Utilities.Print(app1);

                //============================================================
                // Create a second web app with the same app service plan

                Utilities.Log("Creating another web app " + app2Name + "...");
                var plan = azure.AppServices.AppServicePlans.GetByGroup(rgName, planName);
                var app2 = azure.WebApps
                        .Define(app2Name)
                        .WithExistingResourceGroup(rgName)
                        .WithExistingAppServicePlan(plan)
                        .Create();

                Utilities.Log("Created web app " + app2.Name);
                Utilities.Print(app2);

                //============================================================
                // Purchase a domain (will be canceled for a full refund)

                Utilities.Log("Purchasing a domain " + domainName + "...");

                var domain = azure.AppServices.AppServiceDomains.Define(domainName)
                        .WithExistingResourceGroup(rgName)
                        .DefineRegistrantContact()
                            .WithFirstName("Jon")
                            .WithLastName("Doe")
                            .WithEmail("jondoe@contoso.com")
                            .WithAddressLine1("123 4th Ave")
                            .WithCity("Redmond")
                            .WithStateOrProvince("WA")
                            .WithCountry(CountryISOCode.UnitedStates)
                            .WithPostalCode("98052")
                            .WithPhoneCountryCode(CountryPhoneCode.UnitedStates)
                            .WithPhoneNumber("4258828080")
                            .Attach()
                        .WithDomainPrivacyEnabled(true)
                        .WithAutoRenewEnabled(false)
                        .Create();
                Utilities.Log("Purchased domain " + domain.Name);
                Utilities.Print(domain);

                //============================================================
                // Bind domain to web app 1

                Utilities.Log("Binding http://" + app1Name + "." + domainName + " to web app " + app1Name + "...");

                app1 = app1.Update()
                        .DefineHostnameBinding()
                            .WithAzureManagedDomain(domain)
                            .WithSubDomain(app1Name)
                            .WithDnsRecordType(CustomHostNameDnsRecordType.CName)
                            .Attach()
                        .Apply();

                Utilities.Log("Finished binding http://" + app1Name + "." + domainName + " to web app " + app1Name);
                Utilities.Print(app1);

                //============================================================
                // Create a self-singed SSL certificate

                var pfxPath = domainName + ".pfx";

                Utilities.Log("Creating a self-signed certificate " + pfxPath + "...");

                CreateCertificate(domainName, pfxPath, CERT_PASSWORD);

                Utilities.Log("Created self-signed certificate " + pfxPath);

                //============================================================
                // Bind domain to web app 2 and turn on wild card SSL for both

                Utilities.Log("Binding https://" + app1Name + "." + domainName + " to web app " + app1Name + "...");

                app1 = app1.Update()
                                .WithManagedHostnameBindings(domain, app1Name)
                                .DefineSslBinding()
                                    .ForHostname(app1Name + "." + domainName)
                                    .WithPfxCertificateToUpload("Asset/" + pfxPath, CERT_PASSWORD)
                                    .WithSniBasedSsl()
                                    .Attach()
                                .Apply();

                Utilities.Log("Finished binding https://" + app1Name + "." + domainName + " to web app " + app1Name);
                Utilities.Print(app1);

                Utilities.Log("Binding https://" + app2Name + "." + domainName + " to web app " + app2Name + "...");

                app2 = app2.Update()
                                .WithManagedHostnameBindings(domain, app2Name)
                                .DefineSslBinding()
                                    .ForHostname(app2Name + "." + domainName)
                                    .WithPfxCertificateToUpload("Asset/" + pfxPath, CERT_PASSWORD)
                                    .WithSniBasedSsl()
                                    .Attach()
                                .Apply();

                Utilities.Log("Finished binding https://" + app2Name + "." + domainName + " to web app " + app2Name);
                Utilities.Print(app2);
            }
            finally
            {
                try
                {
                    Utilities.Log("Deleting Resource Group: " + rgName);
                    azure.ResourceGroups.DeleteByName(rgName);
                    Utilities.Log("Deleted Resource Group: " + rgName);
                }
                catch (NullReferenceException)
                {
                    Utilities.Log("Did not create any resources in Azure. No clean up is necessary");
                }
                catch (Exception g)
                {
                    Utilities.Log(g);
                }
            }
        }

        public static void Main(string[] args)
        {
            try
            {
                //=================================================================
                // Authenticate
                var credentials = SharedSettings.AzureCredentialsFactory.FromFile(Environment.GetEnvironmentVariable("AZURE_AUTH_LOCATION"));

                var azure = Azure
                    .Configure()
                    .WithLogLevel(HttpLoggingDelegatingHandler.Level.BASIC)
                    .Authenticate(credentials)
                    .WithDefaultSubscription();

                // Print selected subscription
<<<<<<< HEAD
                Console.WriteLine("Selected subscription: " + azure.SubscriptionId);
                try
                {
                    //============================================================
                    // Create a web app with a new app service plan

                    Console.WriteLine("Creating web app " + app1Name + "...");

                    var app1 = azure.WebApps
                            .Define(app1Name)
                            .WithNewResourceGroup(rgName)
                            .WithNewAppServicePlan(planName)
                            .WithRegion(Region.USWest)
                            .WithPricingTier(AppServicePricingTier.Standard_S1)
                            .Create();

                    Console.WriteLine("Created web app " + app1.Name);
                    Utilities.Print(app1);

                    //============================================================
                    // Create a second web app with the same app service plan

                    Console.WriteLine("Creating another web app " + app2Name + "...");
                    var plan = azure.AppServices.AppServicePlans.GetByGroup(rgName, planName);
                    var app2 = azure.WebApps
                            .Define(app2Name)
                            .WithExistingResourceGroup(rgName)
                            .WithExistingAppServicePlan(plan)
                            .Create();

                    Console.WriteLine("Created web app " + app2.Name);
                    Utilities.Print(app2);

                    //============================================================
                    // Purchase a domain (will be canceled for a full refund)

                    Console.WriteLine("Purchasing a domain " + domainName + "...");

                    var domain = azure.AppServices.AppServiceDomains.Define(domainName)
                            .WithExistingResourceGroup(rgName)
                            .DefineRegistrantContact()
                                .WithFirstName("Jon")
                                .WithLastName("Doe")
                                .WithEmail("jondoe@contoso.com")
                                .WithAddressLine1("123 4th Ave")
                                .WithCity("Redmond")
                                .WithStateOrProvince("WA")
                                .WithCountry(CountryISOCode.UnitedStates)
                                .WithPostalCode("98052")
                                .WithPhoneCountryCode(CountryPhoneCode.UnitedStates)
                                .WithPhoneNumber("4258828080")
                                .Attach()
                            .WithDomainPrivacyEnabled(true)
                            .WithAutoRenewEnabled(false)
                            .Create();
                    Console.WriteLine("Purchased domain " + domain.Name);
                    Utilities.Print(domain);

                    //============================================================
                    // Bind domain to web app 1

                    Console.WriteLine("Binding http://" + app1Name + "." + domainName + " to web app " + app1Name + "...");

                    app1 = app1.Update()
                            .DefineHostnameBinding()
                                .WithAzureManagedDomain(domain)
                                .WithSubDomain(app1Name)
                                .WithDnsRecordType(CustomHostNameDnsRecordType.CName)
                                .Attach()
                            .Apply();

                    Console.WriteLine("Finished binding http://" + app1Name + "." + domainName + " to web app " + app1Name);
                    Utilities.Print(app1);

                    //============================================================
                    // Create a self-singed SSL certificate

                    var pfxPath = domainName + ".pfx";

                    Console.WriteLine("Creating a self-signed certificate " + pfxPath + "...");

                    CreateCertificate(domainName, pfxPath, certPassword);

                    Console.WriteLine("Created self-signed certificate " + pfxPath);

                    //============================================================
                    // Bind domain to web app 2 and turn on wild card SSL for both

                    Console.WriteLine("Binding https://" + app1Name + "." + domainName + " to web app " + app1Name + "...");

                    app1 = app1.Update()
                                    .WithManagedHostnameBindings(domain, app1Name)
                                    .DefineSslBinding()
                                        .ForHostname(app1Name + "." + domainName)
                                        .WithPfxCertificateToUpload("Asset/" + pfxPath, certPassword)
                                        .WithSniBasedSsl()
                                        .Attach()
                                    .Apply();

                    Console.WriteLine("Finished binding https://" + app1Name + "." + domainName + " to web app " + app1Name);
                    Utilities.Print(app1);

                    Console.WriteLine("Binding https://" + app2Name + "." + domainName + " to web app " + app2Name + "...");

                    app2 = app2.Update()
                                    .WithManagedHostnameBindings(domain, app2Name)
                                    .DefineSslBinding()
                                        .ForHostname(app2Name + "." + domainName)
                                        .WithPfxCertificateToUpload("Asset/" + pfxPath, certPassword)
                                        .WithSniBasedSsl()
                                        .Attach()
                                    .Apply();

                    Console.WriteLine("Finished binding https://" + app2Name + "." + domainName + " to web app " + app2Name);
                    Utilities.Print(app2);
                }
                catch (Exception e)
                {
                    Console.WriteLine(e);
                }
                finally
                {
                    try
                    {
                        Console.WriteLine("Deleting Resource Group: " + rgName);
                        azure.ResourceGroups.DeleteByName(rgName);
                        Console.WriteLine("Deleted Resource Group: " + rgName);
                    }
                    catch (NullReferenceException)
                    {
                        Console.WriteLine("Did not create any resources in Azure. No clean up is necessary");
                    }
                    catch (Exception g)
                    {
                        Console.WriteLine(g);
                    }
                }
=======
                Utilities.Log("Selected subscription: " + azure.SubscriptionId);

                RunSample(azure);
>>>>>>> 062f8092
            }
            catch (Exception e)
            {
                Utilities.Log(e);
            }
        }

        private static HttpResponseMessage CheckAddress(string url)
        {
            using (var client = new HttpClient())
            {
                return client.GetAsync(url).Result;
            }
        }

        private static void CreateCertificate(string domainName, string pfxPath, string password)
        {
            string args = string.Format(@".\createCert.ps1 -pfxFileName {0} -pfxPassword ""{1}"" -domainName ""{2}""", pfxPath, password, domainName);
            ProcessStartInfo info = new ProcessStartInfo("powershell", args);
            info.WorkingDirectory = "Asset";
            Process.Start(info).WaitForExit();
        }
    }
}<|MERGE_RESOLUTION|>--- conflicted
+++ resolved
@@ -15,7 +15,7 @@
 {
     public class Program
     {
-        private const string CERT_PASSWORD = "StrongPass!12";
+        private const string CertificatePassword = "StrongPass!12";
 
         /**
          * Azure App Service sample for managing web apps.
@@ -46,7 +46,7 @@
                         .Define(app1Name)
                         .WithNewResourceGroup(rgName)
                         .WithNewAppServicePlan(planName)
-                        .WithRegion(Region.US_WEST)
+                        .WithRegion(Region.USWest)
                         .WithPricingTier(AppServicePricingTier.Standard_S1)
                         .Create();
 
@@ -115,7 +115,7 @@
 
                 Utilities.Log("Creating a self-signed certificate " + pfxPath + "...");
 
-                CreateCertificate(domainName, pfxPath, CERT_PASSWORD);
+                CreateCertificate(domainName, pfxPath, CertificatePassword);
 
                 Utilities.Log("Created self-signed certificate " + pfxPath);
 
@@ -128,7 +128,7 @@
                                 .WithManagedHostnameBindings(domain, app1Name)
                                 .DefineSslBinding()
                                     .ForHostname(app1Name + "." + domainName)
-                                    .WithPfxCertificateToUpload("Asset/" + pfxPath, CERT_PASSWORD)
+                                    .WithPfxCertificateToUpload("Asset/" + pfxPath, CertificatePassword)
                                     .WithSniBasedSsl()
                                     .Attach()
                                 .Apply();
@@ -142,7 +142,7 @@
                                 .WithManagedHostnameBindings(domain, app2Name)
                                 .DefineSslBinding()
                                     .ForHostname(app2Name + "." + domainName)
-                                    .WithPfxCertificateToUpload("Asset/" + pfxPath, CERT_PASSWORD)
+                                    .WithPfxCertificateToUpload("Asset/" + pfxPath, CertificatePassword)
                                     .WithSniBasedSsl()
                                     .Attach()
                                 .Apply();
@@ -184,149 +184,9 @@
                     .WithDefaultSubscription();
 
                 // Print selected subscription
-<<<<<<< HEAD
-                Console.WriteLine("Selected subscription: " + azure.SubscriptionId);
-                try
-                {
-                    //============================================================
-                    // Create a web app with a new app service plan
-
-                    Console.WriteLine("Creating web app " + app1Name + "...");
-
-                    var app1 = azure.WebApps
-                            .Define(app1Name)
-                            .WithNewResourceGroup(rgName)
-                            .WithNewAppServicePlan(planName)
-                            .WithRegion(Region.USWest)
-                            .WithPricingTier(AppServicePricingTier.Standard_S1)
-                            .Create();
-
-                    Console.WriteLine("Created web app " + app1.Name);
-                    Utilities.Print(app1);
-
-                    //============================================================
-                    // Create a second web app with the same app service plan
-
-                    Console.WriteLine("Creating another web app " + app2Name + "...");
-                    var plan = azure.AppServices.AppServicePlans.GetByGroup(rgName, planName);
-                    var app2 = azure.WebApps
-                            .Define(app2Name)
-                            .WithExistingResourceGroup(rgName)
-                            .WithExistingAppServicePlan(plan)
-                            .Create();
-
-                    Console.WriteLine("Created web app " + app2.Name);
-                    Utilities.Print(app2);
-
-                    //============================================================
-                    // Purchase a domain (will be canceled for a full refund)
-
-                    Console.WriteLine("Purchasing a domain " + domainName + "...");
-
-                    var domain = azure.AppServices.AppServiceDomains.Define(domainName)
-                            .WithExistingResourceGroup(rgName)
-                            .DefineRegistrantContact()
-                                .WithFirstName("Jon")
-                                .WithLastName("Doe")
-                                .WithEmail("jondoe@contoso.com")
-                                .WithAddressLine1("123 4th Ave")
-                                .WithCity("Redmond")
-                                .WithStateOrProvince("WA")
-                                .WithCountry(CountryISOCode.UnitedStates)
-                                .WithPostalCode("98052")
-                                .WithPhoneCountryCode(CountryPhoneCode.UnitedStates)
-                                .WithPhoneNumber("4258828080")
-                                .Attach()
-                            .WithDomainPrivacyEnabled(true)
-                            .WithAutoRenewEnabled(false)
-                            .Create();
-                    Console.WriteLine("Purchased domain " + domain.Name);
-                    Utilities.Print(domain);
-
-                    //============================================================
-                    // Bind domain to web app 1
-
-                    Console.WriteLine("Binding http://" + app1Name + "." + domainName + " to web app " + app1Name + "...");
-
-                    app1 = app1.Update()
-                            .DefineHostnameBinding()
-                                .WithAzureManagedDomain(domain)
-                                .WithSubDomain(app1Name)
-                                .WithDnsRecordType(CustomHostNameDnsRecordType.CName)
-                                .Attach()
-                            .Apply();
-
-                    Console.WriteLine("Finished binding http://" + app1Name + "." + domainName + " to web app " + app1Name);
-                    Utilities.Print(app1);
-
-                    //============================================================
-                    // Create a self-singed SSL certificate
-
-                    var pfxPath = domainName + ".pfx";
-
-                    Console.WriteLine("Creating a self-signed certificate " + pfxPath + "...");
-
-                    CreateCertificate(domainName, pfxPath, certPassword);
-
-                    Console.WriteLine("Created self-signed certificate " + pfxPath);
-
-                    //============================================================
-                    // Bind domain to web app 2 and turn on wild card SSL for both
-
-                    Console.WriteLine("Binding https://" + app1Name + "." + domainName + " to web app " + app1Name + "...");
-
-                    app1 = app1.Update()
-                                    .WithManagedHostnameBindings(domain, app1Name)
-                                    .DefineSslBinding()
-                                        .ForHostname(app1Name + "." + domainName)
-                                        .WithPfxCertificateToUpload("Asset/" + pfxPath, certPassword)
-                                        .WithSniBasedSsl()
-                                        .Attach()
-                                    .Apply();
-
-                    Console.WriteLine("Finished binding https://" + app1Name + "." + domainName + " to web app " + app1Name);
-                    Utilities.Print(app1);
-
-                    Console.WriteLine("Binding https://" + app2Name + "." + domainName + " to web app " + app2Name + "...");
-
-                    app2 = app2.Update()
-                                    .WithManagedHostnameBindings(domain, app2Name)
-                                    .DefineSslBinding()
-                                        .ForHostname(app2Name + "." + domainName)
-                                        .WithPfxCertificateToUpload("Asset/" + pfxPath, certPassword)
-                                        .WithSniBasedSsl()
-                                        .Attach()
-                                    .Apply();
-
-                    Console.WriteLine("Finished binding https://" + app2Name + "." + domainName + " to web app " + app2Name);
-                    Utilities.Print(app2);
-                }
-                catch (Exception e)
-                {
-                    Console.WriteLine(e);
-                }
-                finally
-                {
-                    try
-                    {
-                        Console.WriteLine("Deleting Resource Group: " + rgName);
-                        azure.ResourceGroups.DeleteByName(rgName);
-                        Console.WriteLine("Deleted Resource Group: " + rgName);
-                    }
-                    catch (NullReferenceException)
-                    {
-                        Console.WriteLine("Did not create any resources in Azure. No clean up is necessary");
-                    }
-                    catch (Exception g)
-                    {
-                        Console.WriteLine(g);
-                    }
-                }
-=======
                 Utilities.Log("Selected subscription: " + azure.SubscriptionId);
 
                 RunSample(azure);
->>>>>>> 062f8092
             }
             catch (Exception e)
             {
