﻿// Copyright (c) Microsoft Corporation. All rights reserved.
// Licensed under the MIT License. See License.txt in the project root for license information.

using Microsoft.Azure.Management.AppService.Fluent;
using Microsoft.Azure.Management.Fluent;
using Microsoft.Azure.Management.Resource.Fluent;
using Microsoft.Azure.Management.Resource.Fluent.Core;
using Microsoft.Azure.Management.Samples.Common;
using Microsoft.Azure.Management.Sql.Fluent;
using System;
using System.Net.Http;

namespace ManageWebAppSqlConnection
{

    public class Program
    {
        private const string SUFFIX = ".azurewebsites.net";
        private const string ADMIN = "jsdkadmin";
        private const string PASSWORD = "StrongPass!123";

        /**
         * Azure App Service basic sample for managing web apps.
         *  - Create a SQL database in a new SQL server
         *  - Create a web app deployed with Project Nami (WordPress's SQL Server variant)
         *      that contains the app settings to connect to the SQL database
         *  - Update the SQL server's firewall rules to allow the web app to access
         *  - Clean up
         */

        public static void RunSample(IAzure azure)
        {
            string appName = SharedSettings.RandomResourceName("webapp1-", 20);
            string appUrl = appName + SUFFIX;
            string sqlServerName = SharedSettings.RandomResourceName("jsdkserver", 20);
            string sqlDbName = SharedSettings.RandomResourceName("jsdkdb", 20);
            string planName = SharedSettings.RandomResourceName("jplan_", 15);
            string rgName = SharedSettings.RandomResourceName("rg1NEMV_", 24);

            try
            {
                //============================================================
                // Create a sql server

                Utilities.Log("Creating SQL server " + sqlServerName + "...");

                ISqlServer server = azure.SqlServers.Define(sqlServerName)
                        .WithRegion(Region.US_WEST)
                        .WithNewResourceGroup(rgName)
                        .WithAdministratorLogin(ADMIN)
                        .WithAdministratorPassword(PASSWORD)
                        .Create();

                Utilities.Log("Created SQL server " + server.Name);

<<<<<<< HEAD
                    ISqlServer server = azure.SqlServers.Define(sqlServerName)
                            .WithRegion(Region.USWest)
                            .WithNewResourceGroup(rgName)
                            .WithAdministratorLogin(admin)
                            .WithAdministratorPassword(password)
                            .Create();
=======
                //============================================================
                // Create a sql database for the web app to use
>>>>>>> 062f8092

                Utilities.Log("Creating SQL database " + sqlDbName + "...");

                ISqlDatabase db = server.Databases.Define(sqlDbName)
                        .Create();

                Utilities.Log("Created SQL database " + db.Name);

                //============================================================
                // Create a web app with a new app service plan

                Utilities.Log("Creating web app " + appName + "...");

                IWebApp app = azure.WebApps
                        .Define(appName)
                        .WithExistingResourceGroup(rgName)
                        .WithNewAppServicePlan(planName)
                        .WithRegion(Region.US_WEST)
                        .WithPricingTier(AppServicePricingTier.Standard_S1)
                        .WithPhpVersion(PhpVersion.Php5_6)
                        .DefineSourceControl()
                            .WithPublicGitRepository("https://github.com/ProjectNami/projectnami")
                            .WithBranch("master")
                            .Attach()
                        .WithAppSetting("ProjectNami.DBHost", server.FullyQualifiedDomainName)
                        .WithAppSetting("ProjectNami.DBName", db.Name)
                        .WithAppSetting("ProjectNami.DBUser", ADMIN)
                        .WithAppSetting("ProjectNami.DBPass", PASSWORD)
                        .Create();

                Utilities.Log("Created web app " + app.Name);
                Utilities.Print(app);

<<<<<<< HEAD
                    IWebApp app = azure.WebApps
                            .Define(appName)
                            .WithExistingResourceGroup(rgName)
                            .WithNewAppServicePlan(planName)
                            .WithRegion(Region.USWest)
                            .WithPricingTier(AppServicePricingTier.Standard_S1)
                            .WithPhpVersion(PhpVersion.Php5_6)
                            .DefineSourceControl()
                                .WithPublicGitRepository("https://github.com/ProjectNami/projectnami")
                                .WithBranch("master")
                                .Attach()
                            .WithAppSetting("ProjectNami.DBHost", server.FullyQualifiedDomainName)
                            .WithAppSetting("ProjectNami.DBName", db.Name)
                            .WithAppSetting("ProjectNami.DBUser", admin)
                            .WithAppSetting("ProjectNami.DBPass", password)
                            .Create();
=======
                //============================================================
                // Allow web app to access the SQL server
>>>>>>> 062f8092

                Utilities.Log("Allowing web app " + appName + " to access SQL server...");

                Microsoft.Azure.Management.Sql.Fluent.SqlServer.Update.IUpdate update = server.Update();
                foreach (var ip in app.OutboundIpAddresses)
                {
                    update = update.WithNewFirewallRule(ip);
                }
                server = update.Apply();

                Utilities.Log("Firewall rules added for web app " + appName);
                Utilities.PrintSqlServer(server);

                Utilities.Log("Your WordPress app is ready.");
                Utilities.Log("Please navigate to http://" + appUrl + " to finish the GUI setup. Press enter to exit.");
                Utilities.ReadLine();

            }
            finally
            {
                try
                {
                    Utilities.Log("Deleting Resource Group: " + rgName);
                    azure.ResourceGroups.DeleteByName(rgName);
                    Utilities.Log("Deleted Resource Group: " + rgName);
                }
                catch (NullReferenceException)
                {
                    Utilities.Log("Did not create any resources in Azure. No clean up is necessary");
                }
                catch (Exception g)
                {
                    Utilities.Log(g);
                }
            }
        }

        public static void Main(string[] args)
        {
            try
            {
                //=================================================================
                // Authenticate
                var credentials = SharedSettings.AzureCredentialsFactory.FromFile(Environment.GetEnvironmentVariable("AZURE_AUTH_LOCATION"));

                var azure = Azure
                    .Configure()
                    .WithLogLevel(HttpLoggingDelegatingHandler.Level.BASIC)
                    .Authenticate(credentials)
                    .WithDefaultSubscription();

                // Print selected subscription
                Utilities.Log("Selected subscription: " + azure.SubscriptionId);

                RunSample(azure);
            }
            catch (Exception e)
            {
                Utilities.Log(e);
            }
        }

        private static HttpResponseMessage CheckAddress(string url)
        {
            using (var client = new HttpClient())
            {
                return client.GetAsync(url).Result;
            }
        }
    }
}<|MERGE_RESOLUTION|>--- conflicted
+++ resolved
@@ -15,9 +15,9 @@
 
     public class Program
     {
-        private const string SUFFIX = ".azurewebsites.net";
-        private const string ADMIN = "jsdkadmin";
-        private const string PASSWORD = "StrongPass!123";
+        private const string Suffix = ".azurewebsites.net";
+        private const string Admin = "jsdkadmin";
+        private const string Password = "StrongPass!123";
 
         /**
          * Azure App Service basic sample for managing web apps.
@@ -31,7 +31,7 @@
         public static void RunSample(IAzure azure)
         {
             string appName = SharedSettings.RandomResourceName("webapp1-", 20);
-            string appUrl = appName + SUFFIX;
+            string appUrl = appName + Suffix;
             string sqlServerName = SharedSettings.RandomResourceName("jsdkserver", 20);
             string sqlDbName = SharedSettings.RandomResourceName("jsdkdb", 20);
             string planName = SharedSettings.RandomResourceName("jplan_", 15);
@@ -45,25 +45,16 @@
                 Utilities.Log("Creating SQL server " + sqlServerName + "...");
 
                 ISqlServer server = azure.SqlServers.Define(sqlServerName)
-                        .WithRegion(Region.US_WEST)
+                        .WithRegion(Region.USWest)
                         .WithNewResourceGroup(rgName)
-                        .WithAdministratorLogin(ADMIN)
-                        .WithAdministratorPassword(PASSWORD)
+                        .WithAdministratorLogin(Admin)
+                        .WithAdministratorPassword(Password)
                         .Create();
 
                 Utilities.Log("Created SQL server " + server.Name);
 
-<<<<<<< HEAD
-                    ISqlServer server = azure.SqlServers.Define(sqlServerName)
-                            .WithRegion(Region.USWest)
-                            .WithNewResourceGroup(rgName)
-                            .WithAdministratorLogin(admin)
-                            .WithAdministratorPassword(password)
-                            .Create();
-=======
                 //============================================================
                 // Create a sql database for the web app to use
->>>>>>> 062f8092
 
                 Utilities.Log("Creating SQL database " + sqlDbName + "...");
 
@@ -81,7 +72,7 @@
                         .Define(appName)
                         .WithExistingResourceGroup(rgName)
                         .WithNewAppServicePlan(planName)
-                        .WithRegion(Region.US_WEST)
+                        .WithRegion(Region.USWest)
                         .WithPricingTier(AppServicePricingTier.Standard_S1)
                         .WithPhpVersion(PhpVersion.Php5_6)
                         .DefineSourceControl()
@@ -90,34 +81,15 @@
                             .Attach()
                         .WithAppSetting("ProjectNami.DBHost", server.FullyQualifiedDomainName)
                         .WithAppSetting("ProjectNami.DBName", db.Name)
-                        .WithAppSetting("ProjectNami.DBUser", ADMIN)
-                        .WithAppSetting("ProjectNami.DBPass", PASSWORD)
+                        .WithAppSetting("ProjectNami.DBUser", Admin)
+                        .WithAppSetting("ProjectNami.DBPass", Password)
                         .Create();
 
                 Utilities.Log("Created web app " + app.Name);
                 Utilities.Print(app);
 
-<<<<<<< HEAD
-                    IWebApp app = azure.WebApps
-                            .Define(appName)
-                            .WithExistingResourceGroup(rgName)
-                            .WithNewAppServicePlan(planName)
-                            .WithRegion(Region.USWest)
-                            .WithPricingTier(AppServicePricingTier.Standard_S1)
-                            .WithPhpVersion(PhpVersion.Php5_6)
-                            .DefineSourceControl()
-                                .WithPublicGitRepository("https://github.com/ProjectNami/projectnami")
-                                .WithBranch("master")
-                                .Attach()
-                            .WithAppSetting("ProjectNami.DBHost", server.FullyQualifiedDomainName)
-                            .WithAppSetting("ProjectNami.DBName", db.Name)
-                            .WithAppSetting("ProjectNami.DBUser", admin)
-                            .WithAppSetting("ProjectNami.DBPass", password)
-                            .Create();
-=======
                 //============================================================
                 // Allow web app to access the SQL server
->>>>>>> 062f8092
 
                 Utilities.Log("Allowing web app " + appName + " to access SQL server...");
 
