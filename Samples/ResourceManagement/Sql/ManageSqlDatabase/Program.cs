--- conflicted
+++ resolved
@@ -12,12 +12,12 @@
 {
     public class Program
     {
-        private static readonly string administratorLogin = "sqladmin3423";
-        private static readonly string administratorPassword = "myS3cureP@ssword";
-        private static readonly string firewallRuleIpAddress = "10.0.0.1";
-        private static readonly string firewallRuleStartIpAddress = "10.2.0.1";
-        private static readonly string firewallRuleEndIpAddress = "10.2.0.10";
-        private static readonly string databaseName = "mydatabase";
+        private static readonly string AdministratorLogin = "sqladmin3423";
+        private static readonly string AdministratorPassword = "myS3cureP@ssword";
+        private static readonly string FirewallRuleIpAddress = "10.0.0.1";
+        private static readonly string FirewallRuleStartIpAddress = "10.2.0.1";
+        private static readonly string FirewallRuleEndIpAddress = "10.2.0.10";
+        private static readonly string DatabaseName = "mydatabase";
 
         /**
          * Azure Storage sample for managing SQL Database -
@@ -39,12 +39,12 @@
                 // Create a SQL Server, with 2 firewall rules.
 
                 var sqlServer = azure.SqlServers.Define(sqlServerName)
-                        .WithRegion(Region.US_EAST)
+                        .WithRegion(Region.USEast)
                         .WithNewResourceGroup(rgName)
-                        .WithAdministratorLogin(administratorLogin)
-                        .WithAdministratorPassword(administratorPassword)
-                        .WithNewFirewallRule(firewallRuleIpAddress)
-                        .WithNewFirewallRule(firewallRuleStartIpAddress, firewallRuleEndIpAddress)
+                        .WithAdministratorLogin(AdministratorLogin)
+                        .WithAdministratorPassword(AdministratorPassword)
+                        .WithNewFirewallRule(FirewallRuleIpAddress)
+                        .WithNewFirewallRule(FirewallRuleStartIpAddress, FirewallRuleEndIpAddress)
                         .Create();
 
                 Utilities.PrintSqlServer(sqlServer);
@@ -54,7 +54,7 @@
                 Utilities.Log("Creating a database");
 
                 var database = sqlServer.Databases
-                        .Define(databaseName)
+                        .Define(DatabaseName)
                         .Create();
                 Utilities.PrintDatabase(database);
 
@@ -130,93 +130,7 @@
                 // Print selected subscription
                 Utilities.Log("Selected subscription: " + azure.SubscriptionId);
 
-<<<<<<< HEAD
-                try
-                {
-                    // ============================================================
-                    // Create a SQL Server, with 2 firewall rules.
-
-                    var sqlServer = azure.SqlServers.Define(sqlServerName)
-                            .WithRegion(Region.USEast)
-                            .WithNewResourceGroup(rgName)
-                            .WithAdministratorLogin(administratorLogin)
-                            .WithAdministratorPassword(administratorPassword)
-                            .WithNewFirewallRule(firewallRuleIpAddress)
-                            .WithNewFirewallRule(firewallRuleStartIpAddress, firewallRuleEndIpAddress)
-                            .Create();
-
-                    Utilities.PrintSqlServer(sqlServer);
-
-                    // ============================================================
-                    // Create a Database in SQL server created above.
-                    Console.WriteLine("Creating a database");
-
-                    var database = sqlServer.Databases
-                            .Define(databaseName)
-                            .Create();
-                    Utilities.PrintDatabase(database);
-
-                    // ============================================================
-                    // Update the edition of database.
-                    Console.WriteLine("Updating a database");
-                    database = database.Update()
-                            .WithEdition(DatabaseEditions.Standard)
-                            .WithServiceObjective(ServiceObjectiveName.S1)
-                            .Apply();
-                    Utilities.PrintDatabase(database);
-
-                    // ============================================================
-                    // List and delete all firewall rules.
-                    Console.WriteLine("Listing all firewall rules");
-
-                    var firewallRules = sqlServer.FirewallRules.List();
-                    foreach (var firewallRule in firewallRules)
-                    {
-                        // Print information of the firewall rule.
-                        Utilities.PrintFirewallRule(firewallRule);
-
-                        // Delete the firewall rule.
-                        Console.WriteLine("Deleting a firewall rule");
-                        firewallRule.Delete();
-                    }
-
-                    // ============================================================
-                    // Add new firewall rules.
-                    Console.WriteLine("Creating a firewall rule for SQL Server");
-                    var newFirewallRule = sqlServer.FirewallRules.Define("myFirewallRule")
-                            .WithIpAddress("10.10.10.10")
-                            .Create();
-
-                    Utilities.PrintFirewallRule(newFirewallRule);
-
-                    // Delete the database.
-                    Console.WriteLine("Deleting a database");
-                    database.Delete();
-
-                    // Delete the SQL Server.
-                    Console.WriteLine("Deleting a Sql Server");
-                    azure.SqlServers.DeleteById(sqlServer.Id);
-                }
-                catch (Exception f)
-                {
-                    Console.WriteLine(f.ToString());
-                }
-                finally
-                {
-                    try
-                    {
-                        Console.WriteLine("Deleting Resource Group: " + rgName);
-                        azure.ResourceGroups.DeleteByName(rgName);
-                        Console.WriteLine("Deleted Resource Group: " + rgName);
-                    }
-                    catch
-                    {
-                        Console.WriteLine("Did not create any resources in Azure. No clean up is necessary");
-                    }
-                }
-=======
                 RunSample(azure);
->>>>>>> 062f8092
             }
             catch (Exception e)
             {
