﻿// Copyright (c) Microsoft Corporation. All rights reserved.
// Licensed under the MIT License. See License.txt in the project root for license information.

using Microsoft.Azure.Management.Fluent;
using Microsoft.Azure.Management.Resource.Fluent;
using Microsoft.Azure.Management.Resource.Fluent.Core;
using Microsoft.Azure.Management.Samples.Common;
using System;

namespace ManageSqlFirewallRules
{
    public class Program
    {
        private static readonly string administratorLogin = "sqladmin3423";
        private static readonly string administratorPassword = "myS3cureP@ssword";
        private static readonly string firewallRuleIpAddress = "10.0.0.1";
        private static readonly string firewallRuleStartIpAddress = "10.2.0.1";
        private static readonly string firewallRuleEndIpAddress = "10.2.0.10";
        private static readonly string myFirewallName = "myFirewallRule";
        private static readonly string myFirewallRuleIpAddress = "10.10.10.10";
        private static readonly string otherFirewallRuleStartIpAddress = "121.12.12.1";
        private static readonly string otherFirewallRuleEndIpAddress = "121.12.12.10";
        
        /**
         * Azure Storage sample for managing SQL Database -
         *  - Create a SQL Server along with 2 firewalls.
         *  - Add another firewall in the SQL Server
         *  - List all firewalls.
         *  - Get a firewall.
         *  - Update a firewall.
         *  - Delete a firewall.
         *  - Add and delete a firewall as part of update of SQL Server
         *  - Delete Sql Server
         */
        public static void RunSample(IAzure azure)
        {
            string sqlServerName = SharedSettings.RandomResourceName("sqlserver", 20);
            string rgName = SharedSettings.RandomResourceName("rgRSSDFW", 20);
            
            try
            {
                // ============================================================
                // Create a SQL Server, with 2 firewall rules.
                Utilities.Log("Create a SQL server with 2 firewall rules adding a single IP Address and a range of IP Addresses");

                var sqlServer = azure.SqlServers.Define(sqlServerName)
                        .WithRegion(Region.US_EAST)
                        .WithNewResourceGroup(rgName)
                        .WithAdministratorLogin(administratorLogin)
                        .WithAdministratorPassword(administratorPassword)
                        .WithNewFirewallRule(firewallRuleIpAddress)
                        .WithNewFirewallRule(firewallRuleStartIpAddress, firewallRuleEndIpAddress)
                        .Create();

                Utilities.PrintSqlServer(sqlServer);

                // ============================================================
                // List and delete all firewall rules.
                Utilities.Log("Listing all firewall rules in SQL Server.");

                var firewallRules = sqlServer.FirewallRules.List();
                foreach (var firewallRule in firewallRules)
                {
                    // Print information of the firewall rule.
                    Utilities.PrintFirewallRule(firewallRule);

                    // Delete the firewall rule.
                    Utilities.Log("Deleting a firewall rule");
                    firewallRule.Delete();
                }

                // ============================================================
                // Add new firewall rules.
                Utilities.Log("Creating a firewall rule in existing SQL Server");
                var newFirewallRule = sqlServer.FirewallRules.Define(myFirewallName)
                        .WithIpAddress(myFirewallRuleIpAddress)
                        .Create();

                Utilities.PrintFirewallRule(newFirewallRule);
                Utilities.Log("Get a particular firewall rule in SQL Server");

                newFirewallRule = sqlServer.FirewallRules.Get(myFirewallName);
                Utilities.PrintFirewallRule(newFirewallRule);

                Utilities.Log("Deleting and adding new firewall rules as part of SQL Server update.");
                sqlServer.Update()
                        .WithoutFirewallRule(myFirewallName)
                        .WithNewFirewallRule(otherFirewallRuleStartIpAddress, otherFirewallRuleEndIpAddress)
                        .Apply();

                foreach (var sqlFirewallRule in sqlServer.FirewallRules.List())
                {
                    // Print information of the firewall rule.
                    Utilities.PrintFirewallRule(sqlFirewallRule);
                }

                // Delete the SQL Server.
                Utilities.Log("Deleting a Sql Server");
                azure.SqlServers.DeleteById(sqlServer.Id);
            }
            finally
            {
                try
                {
                    Utilities.Log("Deleting Resource Group: " + rgName);
                    azure.ResourceGroups.DeleteByName(rgName);
                    Utilities.Log("Deleted Resource Group: " + rgName);
                }
                catch (Exception e)
                {
                    Utilities.Log(e);
                }
            }
        }

        public static void Main(string[] args)
        {
            try
            {
                //=================================================================
                // Authenticate
                var credentials = SharedSettings.AzureCredentialsFactory.FromFile(Environment.GetEnvironmentVariable("AZURE_AUTH_LOCATION"));

                var azure = Azure
                    .Configure()
                    .WithLogLevel(HttpLoggingDelegatingHandler.Level.BASIC)
                    .Authenticate(credentials)
                    .WithDefaultSubscription();

                // Print selected subscription
                Utilities.Log("Selected subscription: " + azure.SubscriptionId);

<<<<<<< HEAD
                try
                {
                    // ============================================================
                    // Create a SQL Server, with 2 firewall rules.
                    Console.WriteLine("Create a SQL server with 2 firewall rules adding a single IP Address and a range of IP Addresses");

                    var sqlServer = azure.SqlServers.Define(sqlServerName)
                            .WithRegion(Region.USEast)
                            .WithNewResourceGroup(rgName)
                            .WithAdministratorLogin(administratorLogin)
                            .WithAdministratorPassword(administratorPassword)
                            .WithNewFirewallRule(firewallRuleIpAddress)
                            .WithNewFirewallRule(firewallRuleStartIpAddress, firewallRuleEndIpAddress)
                            .Create();

                    Utilities.PrintSqlServer(sqlServer);

                    // ============================================================
                    // List and delete all firewall rules.
                    Console.WriteLine("Listing all firewall rules in SQL Server.");

                    var firewallRules = sqlServer.FirewallRules.List();
                    foreach (var firewallRule in firewallRules)
                    {
                        // Print information of the firewall rule.
                        Utilities.PrintFirewallRule(firewallRule);

                        // Delete the firewall rule.
                        Console.WriteLine("Deleting a firewall rule");
                        firewallRule.Delete();
                    }

                    // ============================================================
                    // Add new firewall rules.
                    Console.WriteLine("Creating a firewall rule in existing SQL Server");
                    var newFirewallRule = sqlServer.FirewallRules.Define(myFirewallName)
                            .WithIpAddress(myFirewallRuleIpAddress)
                            .Create();

                    Utilities.PrintFirewallRule(newFirewallRule);
                    Console.WriteLine("Get a particular firewall rule in SQL Server");

                    newFirewallRule = sqlServer.FirewallRules.Get(myFirewallName);
                    Utilities.PrintFirewallRule(newFirewallRule);

                    Console.WriteLine("Deleting and adding new firewall rules as part of SQL Server update.");
                    sqlServer.Update()
                            .WithoutFirewallRule(myFirewallName)
                            .WithNewFirewallRule(otherFirewallRuleStartIpAddress, otherFirewallRuleEndIpAddress)
                            .Apply();

                    foreach (var sqlFirewallRule in sqlServer.FirewallRules.List())
                    {
                        // Print information of the firewall rule.
                        Utilities.PrintFirewallRule(sqlFirewallRule);
                    }

                    // Delete the SQL Server.
                    Console.WriteLine("Deleting a Sql Server");
                    azure.SqlServers.DeleteById(sqlServer.Id);
                }
                catch (Exception f)
                {
                    Console.WriteLine(f);
                }
                finally
                {
                    try
                    {
                        Console.WriteLine("Deleting Resource Group: " + rgName);
                        azure.ResourceGroups.DeleteByName(rgName);
                        Console.WriteLine("Deleted Resource Group: " + rgName);
                    }
                    catch
                    {
                        Console.WriteLine("Did not create any resources in Azure. No clean up is necessary");
                    }
                }
=======
                RunSample(azure);
>>>>>>> 062f8092
            }
            catch (Exception e)
            {
                Utilities.Log(e);
            }
        }
    }
}<|MERGE_RESOLUTION|>--- conflicted
+++ resolved
@@ -11,15 +11,15 @@
 {
     public class Program
     {
-        private static readonly string administratorLogin = "sqladmin3423";
-        private static readonly string administratorPassword = "myS3cureP@ssword";
-        private static readonly string firewallRuleIpAddress = "10.0.0.1";
-        private static readonly string firewallRuleStartIpAddress = "10.2.0.1";
-        private static readonly string firewallRuleEndIpAddress = "10.2.0.10";
-        private static readonly string myFirewallName = "myFirewallRule";
-        private static readonly string myFirewallRuleIpAddress = "10.10.10.10";
-        private static readonly string otherFirewallRuleStartIpAddress = "121.12.12.1";
-        private static readonly string otherFirewallRuleEndIpAddress = "121.12.12.10";
+        private static readonly string AdministratorLogin = "sqladmin3423";
+        private static readonly string AdministratorPassword = "myS3cureP@ssword";
+        private static readonly string FirewallRuleIpAddress = "10.0.0.1";
+        private static readonly string FirewallRuleStartIpAddress = "10.2.0.1";
+        private static readonly string FirewallRuleEndIpAddress = "10.2.0.10";
+        private static readonly string MyFirewallName = "myFirewallRule";
+        private static readonly string MyFirewallRuleIpAddress = "10.10.10.10";
+        private static readonly string OtherFirewallRuleStartIpAddress = "121.12.12.1";
+        private static readonly string OtherFirewallRuleEndIpAddress = "121.12.12.10";
         
         /**
          * Azure Storage sample for managing SQL Database -
@@ -44,12 +44,12 @@
                 Utilities.Log("Create a SQL server with 2 firewall rules adding a single IP Address and a range of IP Addresses");
 
                 var sqlServer = azure.SqlServers.Define(sqlServerName)
-                        .WithRegion(Region.US_EAST)
+                        .WithRegion(Region.USEast)
                         .WithNewResourceGroup(rgName)
-                        .WithAdministratorLogin(administratorLogin)
-                        .WithAdministratorPassword(administratorPassword)
-                        .WithNewFirewallRule(firewallRuleIpAddress)
-                        .WithNewFirewallRule(firewallRuleStartIpAddress, firewallRuleEndIpAddress)
+                        .WithAdministratorLogin(AdministratorLogin)
+                        .WithAdministratorPassword(AdministratorPassword)
+                        .WithNewFirewallRule(FirewallRuleIpAddress)
+                        .WithNewFirewallRule(FirewallRuleStartIpAddress, FirewallRuleEndIpAddress)
                         .Create();
 
                 Utilities.PrintSqlServer(sqlServer);
@@ -72,20 +72,20 @@
                 // ============================================================
                 // Add new firewall rules.
                 Utilities.Log("Creating a firewall rule in existing SQL Server");
-                var newFirewallRule = sqlServer.FirewallRules.Define(myFirewallName)
-                        .WithIpAddress(myFirewallRuleIpAddress)
+                var newFirewallRule = sqlServer.FirewallRules.Define(MyFirewallName)
+                        .WithIpAddress(MyFirewallRuleIpAddress)
                         .Create();
 
                 Utilities.PrintFirewallRule(newFirewallRule);
                 Utilities.Log("Get a particular firewall rule in SQL Server");
 
-                newFirewallRule = sqlServer.FirewallRules.Get(myFirewallName);
+                newFirewallRule = sqlServer.FirewallRules.Get(MyFirewallName);
                 Utilities.PrintFirewallRule(newFirewallRule);
 
                 Utilities.Log("Deleting and adding new firewall rules as part of SQL Server update.");
                 sqlServer.Update()
-                        .WithoutFirewallRule(myFirewallName)
-                        .WithNewFirewallRule(otherFirewallRuleStartIpAddress, otherFirewallRuleEndIpAddress)
+                        .WithoutFirewallRule(MyFirewallName)
+                        .WithNewFirewallRule(OtherFirewallRuleStartIpAddress, OtherFirewallRuleEndIpAddress)
                         .Apply();
 
                 foreach (var sqlFirewallRule in sqlServer.FirewallRules.List())
@@ -130,88 +130,7 @@
                 // Print selected subscription
                 Utilities.Log("Selected subscription: " + azure.SubscriptionId);
 
-<<<<<<< HEAD
-                try
-                {
-                    // ============================================================
-                    // Create a SQL Server, with 2 firewall rules.
-                    Console.WriteLine("Create a SQL server with 2 firewall rules adding a single IP Address and a range of IP Addresses");
-
-                    var sqlServer = azure.SqlServers.Define(sqlServerName)
-                            .WithRegion(Region.USEast)
-                            .WithNewResourceGroup(rgName)
-                            .WithAdministratorLogin(administratorLogin)
-                            .WithAdministratorPassword(administratorPassword)
-                            .WithNewFirewallRule(firewallRuleIpAddress)
-                            .WithNewFirewallRule(firewallRuleStartIpAddress, firewallRuleEndIpAddress)
-                            .Create();
-
-                    Utilities.PrintSqlServer(sqlServer);
-
-                    // ============================================================
-                    // List and delete all firewall rules.
-                    Console.WriteLine("Listing all firewall rules in SQL Server.");
-
-                    var firewallRules = sqlServer.FirewallRules.List();
-                    foreach (var firewallRule in firewallRules)
-                    {
-                        // Print information of the firewall rule.
-                        Utilities.PrintFirewallRule(firewallRule);
-
-                        // Delete the firewall rule.
-                        Console.WriteLine("Deleting a firewall rule");
-                        firewallRule.Delete();
-                    }
-
-                    // ============================================================
-                    // Add new firewall rules.
-                    Console.WriteLine("Creating a firewall rule in existing SQL Server");
-                    var newFirewallRule = sqlServer.FirewallRules.Define(myFirewallName)
-                            .WithIpAddress(myFirewallRuleIpAddress)
-                            .Create();
-
-                    Utilities.PrintFirewallRule(newFirewallRule);
-                    Console.WriteLine("Get a particular firewall rule in SQL Server");
-
-                    newFirewallRule = sqlServer.FirewallRules.Get(myFirewallName);
-                    Utilities.PrintFirewallRule(newFirewallRule);
-
-                    Console.WriteLine("Deleting and adding new firewall rules as part of SQL Server update.");
-                    sqlServer.Update()
-                            .WithoutFirewallRule(myFirewallName)
-                            .WithNewFirewallRule(otherFirewallRuleStartIpAddress, otherFirewallRuleEndIpAddress)
-                            .Apply();
-
-                    foreach (var sqlFirewallRule in sqlServer.FirewallRules.List())
-                    {
-                        // Print information of the firewall rule.
-                        Utilities.PrintFirewallRule(sqlFirewallRule);
-                    }
-
-                    // Delete the SQL Server.
-                    Console.WriteLine("Deleting a Sql Server");
-                    azure.SqlServers.DeleteById(sqlServer.Id);
-                }
-                catch (Exception f)
-                {
-                    Console.WriteLine(f);
-                }
-                finally
-                {
-                    try
-                    {
-                        Console.WriteLine("Deleting Resource Group: " + rgName);
-                        azure.ResourceGroups.DeleteByName(rgName);
-                        Console.WriteLine("Deleted Resource Group: " + rgName);
-                    }
-                    catch
-                    {
-                        Console.WriteLine("Did not create any resources in Azure. No clean up is necessary");
-                    }
-                }
-=======
                 RunSample(azure);
->>>>>>> 062f8092
             }
             catch (Exception e)
             {
