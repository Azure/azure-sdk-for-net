﻿// Copyright (c) Microsoft Corporation. All rights reserved.
// Licensed under the MIT License. See License.txt in the project root for license information.

using Microsoft.Azure.Management.Fluent;
using Microsoft.Azure.Management.Resource.Fluent;
using Microsoft.Azure.Management.Resource.Fluent.Core;
using Microsoft.Azure.Management.Samples.Common;
using Microsoft.Azure.Management.Sql.Fluent.Models;
using System;

namespace ManageSqlDatabaseInElasticPool
{
    /**
     * Azure Storage sample for managing SQL Database -
     *  - Create a SQL Server with elastic pool and 2 databases
     *  - Create another database and add it to elastic pool through database update
     *  - Create one more database and add it to elastic pool through elastic pool update.
     *  - List and print databases in the elastic pool
     *  - Remove a database from elastic pool.
     *  - List and print elastic pool activities
     *  - List and print elastic pool database activities
     *  - Add another elastic pool in existing SQL Server.
     *  - Delete database, elastic pools and SQL Server
     */
    public class Program
    {
        private static readonly string elasticPoolName = "myElasticPool";
        private static readonly string elasticPool2Name = "secondElasticPool";
        private static readonly string administratorLogin = "sqladmin3423";
        private static readonly string administratorPassword = "myS3cureP@ssword";
        private static readonly string database1Name = "myDatabase1";
        private static readonly string database2Name = "myDatabase2";
        private static readonly string anotherDatabaseName = "myAnotherDatabase";
        private static readonly string elasticPoolEdition = ElasticPoolEditions.Standard;

        public static void RunSample(IAzure azure)
        {
            string sqlServerName = SharedSettings.RandomResourceName("sqlserver", 20);
            string rgName = SharedSettings.RandomResourceName("rgRSSDEP", 20);
            
            try
            {
                // ============================================================
                // Create a SQL Server, with 2 firewall rules.

                var sqlServer = azure.SqlServers.Define(sqlServerName)
                        .WithRegion(Region.US_EAST)
                        .WithNewResourceGroup(rgName)
                        .WithAdministratorLogin(administratorLogin)
                        .WithAdministratorPassword(administratorPassword)
                        .WithNewElasticPool(elasticPoolName, elasticPoolEdition, database1Name, database2Name)
                        .Create();

                Utilities.PrintSqlServer(sqlServer);

                // ============================================================
                // List and prints the elastic pools
                foreach (var elasticPoolInList in sqlServer.ElasticPools.List())
                {
                    Utilities.PrintElasticPool(elasticPoolInList);
                }

                // ============================================================
                // Get and prints the elastic pool
                var elasticPool = sqlServer.ElasticPools.Get(elasticPoolName);
                Utilities.PrintElasticPool(elasticPool);

                // ============================================================
                // Change DTUs in the elastic pools.
                elasticPool = elasticPool.Update()
                        .WithDtu(200)
                        .WithDatabaseDtuMin(10)
                        .WithDatabaseDtuMax(50)
                        .Apply();

                Utilities.PrintElasticPool(elasticPool);

                Utilities.Log("Start ------- Current databases in the elastic pool");
                foreach (var databaseInElasticPool in elasticPool.ListDatabases())
                {
                    Utilities.PrintDatabase(databaseInElasticPool);
                }
                Utilities.Log("End --------- Current databases in the elastic pool");

                // ============================================================
                // Create a Database in SQL server created above.
                Utilities.Log("Creating a database");

                var database = sqlServer.Databases
                        .Define("myNewDatabase")
                        .Create();
                Utilities.PrintDatabase(database);

                Utilities.Log("Start ------- Current databases in the elastic pool");
                foreach (var databaseInElasticPool in elasticPool.ListDatabases())
                {
                    Utilities.PrintDatabase(databaseInElasticPool);
                }
                Utilities.Log("End --------- Current databases in the elastic pool");

                // ============================================================
                // Move newly created database to the pool.
                Utilities.Log("Updating a database");
                database = database.Update()
                        .WithExistingElasticPool(elasticPoolName)
                        .Apply();
                Utilities.PrintDatabase(database);

                // ============================================================
                // Create another database and move it in elastic pool as update to the elastic pool.
                var anotherDatabase = sqlServer.Databases.Define(anotherDatabaseName)
                        .Create();

                // ============================================================
                // Update the elastic pool to have newly created database.
                elasticPool.Update()
                        .WithExistingDatabase(anotherDatabase)
                        .Apply();

                Utilities.Log("Start ------- Current databases in the elastic pool");
                foreach (var databaseInElasticPool in elasticPool.ListDatabases())
                {
                    Utilities.PrintDatabase(databaseInElasticPool);
                }
                Utilities.Log("End --------- Current databases in the elastic pool");

                // ============================================================
                // Remove the database from the elastic pool.
                Utilities.Log("Remove the database from the pool.");
                anotherDatabase = anotherDatabase.Update()
                        .WithoutElasticPool()
                        .WithEdition(DatabaseEditions.Standard)
                        .Apply();
                Utilities.PrintDatabase(anotherDatabase);

                Utilities.Log("Start ------- Current databases in the elastic pool");
                foreach (var databaseInElasticPool in elasticPool.ListDatabases())
                {
                    Utilities.PrintDatabase(databaseInElasticPool);
                }
                Utilities.Log("End --------- Current databases in the elastic pool");

                // ============================================================
                // Get list of elastic pool's activities and print the same.
                Utilities.Log("Start ------- Activities in a elastic pool");
                foreach (var activity in elasticPool.ListActivities())
                {
                    Utilities.PrintElasticPoolActivity(activity);
                }
                Utilities.Log("End ------- Activities in a elastic pool");

                // ============================================================
                // Get list of elastic pool's database activities and print the same.

                Utilities.Log("Start ------- Activities in a elastic pool");
                foreach (var databaseActivity in elasticPool.ListDatabaseActivities())
                {
                    Utilities.PrintDatabaseActivity(databaseActivity);
                }
                Utilities.Log("End ------- Activities in a elastic pool");

                // ============================================================
                // List databases in the sql server and delete the same.
                Utilities.Log("List and delete all databases from SQL Server");
                foreach (var databaseInServer in sqlServer.Databases.List())
                {
                    Utilities.PrintDatabase(databaseInServer);
                    databaseInServer.Delete();
                }

                // ============================================================
                // Create another elastic pool in SQL Server
                Utilities.Log("Create ElasticPool in existing SQL Server");
                var elasticPool2 = sqlServer.ElasticPools.Define(elasticPool2Name)
                        .WithEdition(elasticPoolEdition)
                        .Create();

                Utilities.PrintElasticPool(elasticPool2);
                // ============================================================
                // Deletes the elastic pool.
                Utilities.Log("Delete the elastic pool from the SQL Server");
                sqlServer.ElasticPools.Delete(elasticPoolName);
                sqlServer.ElasticPools.Delete(elasticPool2Name);

                // ============================================================
                // Delete the SQL Server.
                Utilities.Log("Deleting a Sql Server");
                azure.SqlServers.DeleteById(sqlServer.Id);
            }
            finally
            {
                try
                {
                    Utilities.Log("Deleting Resource Group: " + rgName);
                    azure.ResourceGroups.DeleteByName(rgName);
                    Utilities.Log("Deleted Resource Group: " + rgName);
                }
                catch(Exception e)
                {
                    Utilities.Log(e);
                }
            }
        }

        public static void Main(string[] args)
        {
            try
            {
                //=================================================================
                // Authenticate
                var credentials = SharedSettings.AzureCredentialsFactory.FromFile(Environment.GetEnvironmentVariable("AZURE_AUTH_LOCATION"));

                var azure = Azure
                    .Configure()
                    .WithLogLevel(HttpLoggingDelegatingHandler.Level.BASIC)
                    .Authenticate(credentials)
                    .WithDefaultSubscription();

                // Print selected subscription
                Utilities.Log("Selected subscription: " + azure.SubscriptionId);

<<<<<<< HEAD
                try
                {
                    // ============================================================
                    // Create a SQL Server, with 2 firewall rules.

                    var sqlServer = azure.SqlServers.Define(sqlServerName)
                            .WithRegion(Region.USEast)
                            .WithNewResourceGroup(rgName)
                            .WithAdministratorLogin(administratorLogin)
                            .WithAdministratorPassword(administratorPassword)
                            .WithNewElasticPool(elasticPoolName, elasticPoolEdition, database1Name, database2Name)
                            .Create();

                    Utilities.PrintSqlServer(sqlServer);

                    // ============================================================
                    // List and prints the elastic pools
                    foreach (var elasticPoolInList in sqlServer.ElasticPools.List())
                    {
                        Utilities.PrintElasticPool(elasticPoolInList);
                    }

                    // ============================================================
                    // Get and prints the elastic pool
                    var elasticPool = sqlServer.ElasticPools.Get(elasticPoolName);
                    Utilities.PrintElasticPool(elasticPool);

                    // ============================================================
                    // Change DTUs in the elastic pools.
                    elasticPool = elasticPool.Update()
                            .WithDtu(200)
                            .WithDatabaseDtuMin(10)
                            .WithDatabaseDtuMax(50)
                            .Apply();

                    Utilities.PrintElasticPool(elasticPool);

                    Console.WriteLine("Start ------- Current databases in the elastic pool");
                    foreach (var databaseInElasticPool in elasticPool.ListDatabases())
                    {
                        Utilities.PrintDatabase(databaseInElasticPool);
                    }
                    Console.WriteLine("End --------- Current databases in the elastic pool");

                    // ============================================================
                    // Create a Database in SQL server created above.
                    Console.WriteLine("Creating a database");

                    var database = sqlServer.Databases
                            .Define("myNewDatabase")
                            .Create();
                    Utilities.PrintDatabase(database);

                    Console.WriteLine("Start ------- Current databases in the elastic pool");
                    foreach (var databaseInElasticPool in elasticPool.ListDatabases())
                    {
                        Utilities.PrintDatabase(databaseInElasticPool);
                    }
                    Console.WriteLine("End --------- Current databases in the elastic pool");

                    // ============================================================
                    // Move newly created database to the pool.
                    Console.WriteLine("Updating a database");
                    database = database.Update()
                            .WithExistingElasticPool(elasticPoolName)
                            .Apply();
                    Utilities.PrintDatabase(database);

                    // ============================================================
                    // Create another database and move it in elastic pool as update to the elastic pool.
                    var anotherDatabase = sqlServer.Databases.Define(anotherDatabaseName)
                            .Create();

                    // ============================================================
                    // Update the elastic pool to have newly created database.
                    elasticPool.Update()
                            .WithExistingDatabase(anotherDatabase)
                            .Apply();

                    Console.WriteLine("Start ------- Current databases in the elastic pool");
                    foreach (var databaseInElasticPool in elasticPool.ListDatabases())
                    {
                        Utilities.PrintDatabase(databaseInElasticPool);
                    }
                    Console.WriteLine("End --------- Current databases in the elastic pool");

                    // ============================================================
                    // Remove the database from the elastic pool.
                    Console.WriteLine("Remove the database from the pool.");
                    anotherDatabase = anotherDatabase.Update()
                            .WithoutElasticPool()
                            .WithEdition(DatabaseEditions.Standard)
                            .Apply();
                    Utilities.PrintDatabase(anotherDatabase);

                    Console.WriteLine("Start ------- Current databases in the elastic pool");
                    foreach (var databaseInElasticPool in elasticPool.ListDatabases())
                    {
                        Utilities.PrintDatabase(databaseInElasticPool);
                    }
                    Console.WriteLine("End --------- Current databases in the elastic pool");

                    // ============================================================
                    // Get list of elastic pool's activities and print the same.
                    Console.WriteLine("Start ------- Activities in a elastic pool");
                    foreach (var activity in elasticPool.ListActivities())
                    {
                        Utilities.PrintElasticPoolActivity(activity);
                    }
                    Console.WriteLine("End ------- Activities in a elastic pool");

                    // ============================================================
                    // Get list of elastic pool's database activities and print the same.

                    Console.WriteLine("Start ------- Activities in a elastic pool");
                    foreach (var databaseActivity in elasticPool.ListDatabaseActivities())
                    {
                        Utilities.PrintDatabaseActivity(databaseActivity);
                    }
                    Console.WriteLine("End ------- Activities in a elastic pool");

                    // ============================================================
                    // List databases in the sql server and delete the same.
                    Console.WriteLine("List and delete all databases from SQL Server");
                    foreach (var databaseInServer in sqlServer.Databases.List())
                    {
                        Utilities.PrintDatabase(databaseInServer);
                        databaseInServer.Delete();
                    }

                    // ============================================================
                    // Create another elastic pool in SQL Server
                    Console.WriteLine("Create ElasticPool in existing SQL Server");
                    var elasticPool2 = sqlServer.ElasticPools.Define(elasticPool2Name)
                            .WithEdition(elasticPoolEdition)
                            .Create();

                    Utilities.PrintElasticPool(elasticPool2);
                    // ============================================================
                    // Deletes the elastic pool.
                    Console.WriteLine("Delete the elastic pool from the SQL Server");
                    sqlServer.ElasticPools.Delete(elasticPoolName);
                    sqlServer.ElasticPools.Delete(elasticPool2Name);

                    // ============================================================
                    // Delete the SQL Server.
                    Console.WriteLine("Deleting a Sql Server");
                    azure.SqlServers.DeleteById(sqlServer.Id);
                }
                catch (Exception f)
                {
                    Console.WriteLine(f);
                }
                finally
                {
                    try
                    {
                        Console.WriteLine("Deleting Resource Group: " + rgName);
                        azure.ResourceGroups.DeleteByName(rgName);
                        Console.WriteLine("Deleted Resource Group: " + rgName);
                    }
                    catch                    {
                        Console.WriteLine("Did not create any resources in Azure. No clean up is necessary");
                    }
                }
=======
                RunSample(azure);
>>>>>>> 062f8092
            }
            catch (Exception e)
            {
                Utilities.Log(e);
            }
        }
    }
}<|MERGE_RESOLUTION|>--- conflicted
+++ resolved
@@ -44,7 +44,7 @@
                 // Create a SQL Server, with 2 firewall rules.
 
                 var sqlServer = azure.SqlServers.Define(sqlServerName)
-                        .WithRegion(Region.US_EAST)
+                        .WithRegion(Region.USEast)
                         .WithNewResourceGroup(rgName)
                         .WithAdministratorLogin(administratorLogin)
                         .WithAdministratorPassword(administratorPassword)
@@ -219,175 +219,7 @@
                 // Print selected subscription
                 Utilities.Log("Selected subscription: " + azure.SubscriptionId);
 
-<<<<<<< HEAD
-                try
-                {
-                    // ============================================================
-                    // Create a SQL Server, with 2 firewall rules.
-
-                    var sqlServer = azure.SqlServers.Define(sqlServerName)
-                            .WithRegion(Region.USEast)
-                            .WithNewResourceGroup(rgName)
-                            .WithAdministratorLogin(administratorLogin)
-                            .WithAdministratorPassword(administratorPassword)
-                            .WithNewElasticPool(elasticPoolName, elasticPoolEdition, database1Name, database2Name)
-                            .Create();
-
-                    Utilities.PrintSqlServer(sqlServer);
-
-                    // ============================================================
-                    // List and prints the elastic pools
-                    foreach (var elasticPoolInList in sqlServer.ElasticPools.List())
-                    {
-                        Utilities.PrintElasticPool(elasticPoolInList);
-                    }
-
-                    // ============================================================
-                    // Get and prints the elastic pool
-                    var elasticPool = sqlServer.ElasticPools.Get(elasticPoolName);
-                    Utilities.PrintElasticPool(elasticPool);
-
-                    // ============================================================
-                    // Change DTUs in the elastic pools.
-                    elasticPool = elasticPool.Update()
-                            .WithDtu(200)
-                            .WithDatabaseDtuMin(10)
-                            .WithDatabaseDtuMax(50)
-                            .Apply();
-
-                    Utilities.PrintElasticPool(elasticPool);
-
-                    Console.WriteLine("Start ------- Current databases in the elastic pool");
-                    foreach (var databaseInElasticPool in elasticPool.ListDatabases())
-                    {
-                        Utilities.PrintDatabase(databaseInElasticPool);
-                    }
-                    Console.WriteLine("End --------- Current databases in the elastic pool");
-
-                    // ============================================================
-                    // Create a Database in SQL server created above.
-                    Console.WriteLine("Creating a database");
-
-                    var database = sqlServer.Databases
-                            .Define("myNewDatabase")
-                            .Create();
-                    Utilities.PrintDatabase(database);
-
-                    Console.WriteLine("Start ------- Current databases in the elastic pool");
-                    foreach (var databaseInElasticPool in elasticPool.ListDatabases())
-                    {
-                        Utilities.PrintDatabase(databaseInElasticPool);
-                    }
-                    Console.WriteLine("End --------- Current databases in the elastic pool");
-
-                    // ============================================================
-                    // Move newly created database to the pool.
-                    Console.WriteLine("Updating a database");
-                    database = database.Update()
-                            .WithExistingElasticPool(elasticPoolName)
-                            .Apply();
-                    Utilities.PrintDatabase(database);
-
-                    // ============================================================
-                    // Create another database and move it in elastic pool as update to the elastic pool.
-                    var anotherDatabase = sqlServer.Databases.Define(anotherDatabaseName)
-                            .Create();
-
-                    // ============================================================
-                    // Update the elastic pool to have newly created database.
-                    elasticPool.Update()
-                            .WithExistingDatabase(anotherDatabase)
-                            .Apply();
-
-                    Console.WriteLine("Start ------- Current databases in the elastic pool");
-                    foreach (var databaseInElasticPool in elasticPool.ListDatabases())
-                    {
-                        Utilities.PrintDatabase(databaseInElasticPool);
-                    }
-                    Console.WriteLine("End --------- Current databases in the elastic pool");
-
-                    // ============================================================
-                    // Remove the database from the elastic pool.
-                    Console.WriteLine("Remove the database from the pool.");
-                    anotherDatabase = anotherDatabase.Update()
-                            .WithoutElasticPool()
-                            .WithEdition(DatabaseEditions.Standard)
-                            .Apply();
-                    Utilities.PrintDatabase(anotherDatabase);
-
-                    Console.WriteLine("Start ------- Current databases in the elastic pool");
-                    foreach (var databaseInElasticPool in elasticPool.ListDatabases())
-                    {
-                        Utilities.PrintDatabase(databaseInElasticPool);
-                    }
-                    Console.WriteLine("End --------- Current databases in the elastic pool");
-
-                    // ============================================================
-                    // Get list of elastic pool's activities and print the same.
-                    Console.WriteLine("Start ------- Activities in a elastic pool");
-                    foreach (var activity in elasticPool.ListActivities())
-                    {
-                        Utilities.PrintElasticPoolActivity(activity);
-                    }
-                    Console.WriteLine("End ------- Activities in a elastic pool");
-
-                    // ============================================================
-                    // Get list of elastic pool's database activities and print the same.
-
-                    Console.WriteLine("Start ------- Activities in a elastic pool");
-                    foreach (var databaseActivity in elasticPool.ListDatabaseActivities())
-                    {
-                        Utilities.PrintDatabaseActivity(databaseActivity);
-                    }
-                    Console.WriteLine("End ------- Activities in a elastic pool");
-
-                    // ============================================================
-                    // List databases in the sql server and delete the same.
-                    Console.WriteLine("List and delete all databases from SQL Server");
-                    foreach (var databaseInServer in sqlServer.Databases.List())
-                    {
-                        Utilities.PrintDatabase(databaseInServer);
-                        databaseInServer.Delete();
-                    }
-
-                    // ============================================================
-                    // Create another elastic pool in SQL Server
-                    Console.WriteLine("Create ElasticPool in existing SQL Server");
-                    var elasticPool2 = sqlServer.ElasticPools.Define(elasticPool2Name)
-                            .WithEdition(elasticPoolEdition)
-                            .Create();
-
-                    Utilities.PrintElasticPool(elasticPool2);
-                    // ============================================================
-                    // Deletes the elastic pool.
-                    Console.WriteLine("Delete the elastic pool from the SQL Server");
-                    sqlServer.ElasticPools.Delete(elasticPoolName);
-                    sqlServer.ElasticPools.Delete(elasticPool2Name);
-
-                    // ============================================================
-                    // Delete the SQL Server.
-                    Console.WriteLine("Deleting a Sql Server");
-                    azure.SqlServers.DeleteById(sqlServer.Id);
-                }
-                catch (Exception f)
-                {
-                    Console.WriteLine(f);
-                }
-                finally
-                {
-                    try
-                    {
-                        Console.WriteLine("Deleting Resource Group: " + rgName);
-                        azure.ResourceGroups.DeleteByName(rgName);
-                        Console.WriteLine("Deleted Resource Group: " + rgName);
-                    }
-                    catch                    {
-                        Console.WriteLine("Did not create any resources in Azure. No clean up is necessary");
-                    }
-                }
-=======
                 RunSample(azure);
->>>>>>> 062f8092
             }
             catch (Exception e)
             {
