﻿// Copyright (c) Microsoft Corporation. All rights reserved.
// Licensed under the MIT License. See License.txt in the project root for license information.

using Microsoft.Azure.Management.Compute.Fluent;
using Microsoft.Azure.Management.Compute.Fluent.Models;
using Microsoft.Azure.Management.Fluent;
using Microsoft.Azure.Management.Resource.Fluent;
using Microsoft.Azure.Management.Resource.Fluent.Core;
using Microsoft.Azure.Management.Samples.Common;
using System;

namespace ManageIpAddress
{
    public class Program
    {
        private static readonly string userName = "tirekicker";
        private static readonly string password = "12NewPA$$w0rd!";

        /**
         * Azure Network sample for managing IP address -
         *  - Assign a public IP address for a virtual machine during its creation
         *  - Assign a public IP address for a virtual machine through an virtual machine update action
         *  - Get the associated public IP address for a virtual machine
         *  - Get the assigned public IP address for a virtual machine
         *  - Remove a public IP address from a virtual machine.
         */
        public static void RunSample(IAzure azure)
        {
            string publicIpAddressName1 = SharedSettings.RandomResourceName("pip1", 20);
            string publicIpAddressName2 = SharedSettings.RandomResourceName("pip2", 20);
            string publicIpAddressLeafDNS1 = SharedSettings.RandomResourceName("pip1", 20);
            string publicIpAddressLeafDNS2 = SharedSettings.RandomResourceName("pip2", 20);
            string vmName = SharedSettings.RandomResourceName("vm", 8);
            string rgName = SharedSettings.RandomResourceName("rgNEMP", 24);

            try
            {
                //============================================================
                // Assign a public IP address for a VM during its creation

                // Define a public IP address to be used during VM creation time

                Utilities.Log("Creating a public IP address...");

                var publicIpAddress = azure.PublicIpAddresses
                        .Define(publicIpAddressName1)
                        .WithRegion(Region.US_EAST)
                        .WithNewResourceGroup(rgName)
                        .WithLeafDomainLabel(publicIpAddressLeafDNS1)
                        .Create();

                Utilities.Log("Created a public IP address");
                // Print public IP address details
                Utilities.PrintIpAddress(publicIpAddress);

                // Use the pre-created public IP for the new VM

                Utilities.Log("Creating a Windows VM");

                var t1 = DateTime.UtcNow;

                var vm = azure.VirtualMachines.Define(vmName)
                        .WithRegion(Region.US_EAST)
                        .WithExistingResourceGroup(rgName)
                        .WithNewPrimaryNetwork("10.0.0.0/28")
                        .WithPrimaryPrivateIpAddressDynamic()
                        .WithExistingPrimaryPublicIpAddress(publicIpAddress)
                        .WithPopularWindowsImage(KnownWindowsVirtualMachineImage.WINDOWS_SERVER_2012_R2_DATACENTER)
                        .WithAdminUsername(userName)
                        .WithAdminPassword(password)
                        .WithSize(VirtualMachineSizeTypes.StandardD3V2)
                        .Create();

                var t2 = DateTime.UtcNow;
                Utilities.Log("Created VM: (took "
                        + (t2 - t1).TotalSeconds + " seconds) " + vm.Id);
                // Print virtual machine details
                Utilities.PrintVirtualMachine(vm);

                //============================================================
                // Gets the public IP address associated with the VM's primary NIC

                Utilities.Log("Public IP address associated with the VM's primary NIC [After create]");
                // Print the public IP address details
                Utilities.PrintIpAddress(vm.GetPrimaryPublicIpAddress());

                //============================================================
                // Assign a new public IP address for the VM

                // Define a new public IP address

                var publicIpAddress2 = azure.PublicIpAddresses
                        .Define(publicIpAddressName2)
                        .WithRegion(Region.US_EAST)
                        .WithNewResourceGroup(rgName)
                        .WithLeafDomainLabel(publicIpAddressLeafDNS2)
                        .Create();

                // Update VM's primary NIC to use the new public IP address

                Utilities.Log("Updating the VM's primary NIC with new public IP address");

                var primaryNetworkInterface = vm.GetPrimaryNetworkInterface();
                primaryNetworkInterface
                        .Update()
                        .WithExistingPrimaryPublicIpAddress(publicIpAddress2)
                        .Apply();

                //============================================================
                // Gets the updated public IP address associated with the VM

                // Get the associated public IP address for a virtual machine
                Utilities.Log("Public IP address associated with the VM's primary NIC [After Update]");
                vm.Refresh();
                Utilities.PrintIpAddress(vm.GetPrimaryPublicIpAddress());

                //============================================================
                // Remove public IP associated with the VM

                Utilities.Log("Removing public IP address associated with the VM");
                vm.Refresh();
                primaryNetworkInterface = vm.GetPrimaryNetworkInterface();
                publicIpAddress = primaryNetworkInterface.PrimaryIpConfiguration.GetPublicIpAddress();
                primaryNetworkInterface.Update()
                        .WithoutPrimaryPublicIpAddress()
                        .Apply();

                Utilities.Log("Removed public IP address associated with the VM");

                //============================================================
                // Delete the public ip
                Utilities.Log("Deleting the public IP address");
                azure.PublicIpAddresses.DeleteById(publicIpAddress.Id);
                Utilities.Log("Deleted the public IP address");
            }
            finally
            {
                try
                {
                    Utilities.Log("Deleting Resource Group: " + rgName);
                    azure.ResourceGroups.DeleteByName(rgName);
                    Utilities.Log("Deleted Resource Group: " + rgName);
                }
                catch (NullReferenceException)
                {
                    Utilities.Log("Did not create any resources in Azure. No clean up is necessary");
                }
                catch (Exception ex)
                {
                    Utilities.Log(ex);
                }
            }
        }

        public static void Main(string[] args)
        {
            try
            {
                //=================================================================
                // Authenticate
                var credentials = SharedSettings.AzureCredentialsFactory.FromFile(Environment.GetEnvironmentVariable("AZURE_AUTH_LOCATION"));

                var azure = Azure
                    .Configure()
                    .WithLogLevel(HttpLoggingDelegatingHandler.Level.BASIC)
                    .Authenticate(credentials)
                    .WithDefaultSubscription();

                // Print selected subscription
<<<<<<< HEAD
                Console.WriteLine("Selected subscription: " + azure.SubscriptionId);
                try
                {
                    //============================================================
                    // Assign a public IP address for a VM during its creation

                    // Define a public IP address to be used during VM creation time

                    Console.WriteLine("Creating a public IP address...");

                    var publicIpAddress = azure.PublicIpAddresses
                            .Define(publicIpAddressName1)
                            .WithRegion(Region.USEast)
                            .WithNewResourceGroup(rgName)
                            .WithLeafDomainLabel(publicIpAddressLeafDNS1)
                            .Create();

                    Console.WriteLine("Created a public IP address");
                    // Print public IP address details
                    Utilities.PrintIpAddress(publicIpAddress);

                    // Use the pre-created public IP for the new VM

                    Console.WriteLine("Creating a Windows VM");

                    var t1 = DateTime.UtcNow;

                    var vm = azure.VirtualMachines.Define(vmName)
                            .WithRegion(Region.USEast)
                            .WithExistingResourceGroup(rgName)
                            .WithNewPrimaryNetwork("10.0.0.0/28")
                            .WithPrimaryPrivateIpAddressDynamic()
                            .WithExistingPrimaryPublicIpAddress(publicIpAddress)
                            .WithPopularWindowsImage(KnownWindowsVirtualMachineImage.WINDOWS_SERVER_2012_R2_DATACENTER)
                            .WithAdminUsername(userName)
                            .WithAdminPassword(password)
                            .WithSize(VirtualMachineSizeTypes.StandardD3V2)
                            .Create();

                    var t2 = DateTime.UtcNow;
                    Console.WriteLine("Created VM: (took "
                            + (t2 - t1).TotalSeconds + " seconds) " + vm.Id);
                    // Print virtual machine details
                    Utilities.PrintVirtualMachine(vm);

                    //============================================================
                    // Gets the public IP address associated with the VM's primary NIC

                    Console.WriteLine("Public IP address associated with the VM's primary NIC [After create]");
                    // Print the public IP address details
                    Utilities.PrintIpAddress(vm.GetPrimaryPublicIpAddress());

                    //============================================================
                    // Assign a new public IP address for the VM

                    // Define a new public IP address

                    var publicIpAddress2 = azure.PublicIpAddresses
                            .Define(publicIpAddressName2)
                            .WithRegion(Region.USEast)
                            .WithNewResourceGroup(rgName)
                            .WithLeafDomainLabel(publicIpAddressLeafDNS2)
                            .Create();

                    // Update VM's primary NIC to use the new public IP address

                    Console.WriteLine("Updating the VM's primary NIC with new public IP address");

                    var primaryNetworkInterface = vm.GetPrimaryNetworkInterface();
                    primaryNetworkInterface
                            .Update()
                            .WithExistingPrimaryPublicIpAddress(publicIpAddress2)
                            .Apply();

                    //============================================================
                    // Gets the updated public IP address associated with the VM

                    // Get the associated public IP address for a virtual machine
                    Console.WriteLine("Public IP address associated with the VM's primary NIC [After Update]");
                    vm.Refresh();
                    Utilities.PrintIpAddress(vm.GetPrimaryPublicIpAddress());

                    //============================================================
                    // Remove public IP associated with the VM

                    Console.WriteLine("Removing public IP address associated with the VM");
                    vm.Refresh();
                    primaryNetworkInterface = vm.GetPrimaryNetworkInterface();
                    publicIpAddress = primaryNetworkInterface.PrimaryIpConfiguration.GetPublicIpAddress();
                    primaryNetworkInterface.Update()
                            .WithoutPrimaryPublicIpAddress()
                            .Apply();

                    Console.WriteLine("Removed public IP address associated with the VM");

                    //============================================================
                    // Delete the public ip
                    Console.WriteLine("Deleting the public IP address");
                    azure.PublicIpAddresses.DeleteById(publicIpAddress.Id);
                    Console.WriteLine("Deleted the public IP address");
                }
                catch (Exception ex)
                {
                    Console.WriteLine(ex);
                }
                finally
                {
                    try
                    {
                        Console.WriteLine("Deleting Resource Group: " + rgName);
                        azure.ResourceGroups.DeleteByName(rgName);
                        Console.WriteLine("Deleted Resource Group: " + rgName);
                    }
                    catch (NullReferenceException)
                    {
                        Console.WriteLine("Did not create any resources in Azure. No clean up is necessary");
                    }
                    catch (Exception ex)
                    {
                        Console.WriteLine(ex);
                    }
                }
=======
                Utilities.Log("Selected subscription: " + azure.SubscriptionId);

                RunSample(azure);
>>>>>>> 062f8092
            }
            catch (Exception ex)
            {
                Utilities.Log(ex);
            }
        }
    }
}<|MERGE_RESOLUTION|>--- conflicted
+++ resolved
@@ -13,8 +13,8 @@
 {
     public class Program
     {
-        private static readonly string userName = "tirekicker";
-        private static readonly string password = "12NewPA$$w0rd!";
+        private static readonly string UserName = "tirekicker";
+        private static readonly string Password = "12NewPA$$w0rd!";
 
         /**
          * Azure Network sample for managing IP address -
@@ -44,7 +44,7 @@
 
                 var publicIpAddress = azure.PublicIpAddresses
                         .Define(publicIpAddressName1)
-                        .WithRegion(Region.US_EAST)
+                        .WithRegion(Region.USEast)
                         .WithNewResourceGroup(rgName)
                         .WithLeafDomainLabel(publicIpAddressLeafDNS1)
                         .Create();
@@ -60,14 +60,14 @@
                 var t1 = DateTime.UtcNow;
 
                 var vm = azure.VirtualMachines.Define(vmName)
-                        .WithRegion(Region.US_EAST)
+                        .WithRegion(Region.USEast)
                         .WithExistingResourceGroup(rgName)
                         .WithNewPrimaryNetwork("10.0.0.0/28")
                         .WithPrimaryPrivateIpAddressDynamic()
                         .WithExistingPrimaryPublicIpAddress(publicIpAddress)
                         .WithPopularWindowsImage(KnownWindowsVirtualMachineImage.WINDOWS_SERVER_2012_R2_DATACENTER)
-                        .WithAdminUsername(userName)
-                        .WithAdminPassword(password)
+                        .WithAdminUsername(UserName)
+                        .WithAdminPassword(Password)
                         .WithSize(VirtualMachineSizeTypes.StandardD3V2)
                         .Create();
 
@@ -91,7 +91,7 @@
 
                 var publicIpAddress2 = azure.PublicIpAddresses
                         .Define(publicIpAddressName2)
-                        .WithRegion(Region.US_EAST)
+                        .WithRegion(Region.USEast)
                         .WithNewResourceGroup(rgName)
                         .WithLeafDomainLabel(publicIpAddressLeafDNS2)
                         .Create();
@@ -167,134 +167,9 @@
                     .WithDefaultSubscription();
 
                 // Print selected subscription
-<<<<<<< HEAD
-                Console.WriteLine("Selected subscription: " + azure.SubscriptionId);
-                try
-                {
-                    //============================================================
-                    // Assign a public IP address for a VM during its creation
-
-                    // Define a public IP address to be used during VM creation time
-
-                    Console.WriteLine("Creating a public IP address...");
-
-                    var publicIpAddress = azure.PublicIpAddresses
-                            .Define(publicIpAddressName1)
-                            .WithRegion(Region.USEast)
-                            .WithNewResourceGroup(rgName)
-                            .WithLeafDomainLabel(publicIpAddressLeafDNS1)
-                            .Create();
-
-                    Console.WriteLine("Created a public IP address");
-                    // Print public IP address details
-                    Utilities.PrintIpAddress(publicIpAddress);
-
-                    // Use the pre-created public IP for the new VM
-
-                    Console.WriteLine("Creating a Windows VM");
-
-                    var t1 = DateTime.UtcNow;
-
-                    var vm = azure.VirtualMachines.Define(vmName)
-                            .WithRegion(Region.USEast)
-                            .WithExistingResourceGroup(rgName)
-                            .WithNewPrimaryNetwork("10.0.0.0/28")
-                            .WithPrimaryPrivateIpAddressDynamic()
-                            .WithExistingPrimaryPublicIpAddress(publicIpAddress)
-                            .WithPopularWindowsImage(KnownWindowsVirtualMachineImage.WINDOWS_SERVER_2012_R2_DATACENTER)
-                            .WithAdminUsername(userName)
-                            .WithAdminPassword(password)
-                            .WithSize(VirtualMachineSizeTypes.StandardD3V2)
-                            .Create();
-
-                    var t2 = DateTime.UtcNow;
-                    Console.WriteLine("Created VM: (took "
-                            + (t2 - t1).TotalSeconds + " seconds) " + vm.Id);
-                    // Print virtual machine details
-                    Utilities.PrintVirtualMachine(vm);
-
-                    //============================================================
-                    // Gets the public IP address associated with the VM's primary NIC
-
-                    Console.WriteLine("Public IP address associated with the VM's primary NIC [After create]");
-                    // Print the public IP address details
-                    Utilities.PrintIpAddress(vm.GetPrimaryPublicIpAddress());
-
-                    //============================================================
-                    // Assign a new public IP address for the VM
-
-                    // Define a new public IP address
-
-                    var publicIpAddress2 = azure.PublicIpAddresses
-                            .Define(publicIpAddressName2)
-                            .WithRegion(Region.USEast)
-                            .WithNewResourceGroup(rgName)
-                            .WithLeafDomainLabel(publicIpAddressLeafDNS2)
-                            .Create();
-
-                    // Update VM's primary NIC to use the new public IP address
-
-                    Console.WriteLine("Updating the VM's primary NIC with new public IP address");
-
-                    var primaryNetworkInterface = vm.GetPrimaryNetworkInterface();
-                    primaryNetworkInterface
-                            .Update()
-                            .WithExistingPrimaryPublicIpAddress(publicIpAddress2)
-                            .Apply();
-
-                    //============================================================
-                    // Gets the updated public IP address associated with the VM
-
-                    // Get the associated public IP address for a virtual machine
-                    Console.WriteLine("Public IP address associated with the VM's primary NIC [After Update]");
-                    vm.Refresh();
-                    Utilities.PrintIpAddress(vm.GetPrimaryPublicIpAddress());
-
-                    //============================================================
-                    // Remove public IP associated with the VM
-
-                    Console.WriteLine("Removing public IP address associated with the VM");
-                    vm.Refresh();
-                    primaryNetworkInterface = vm.GetPrimaryNetworkInterface();
-                    publicIpAddress = primaryNetworkInterface.PrimaryIpConfiguration.GetPublicIpAddress();
-                    primaryNetworkInterface.Update()
-                            .WithoutPrimaryPublicIpAddress()
-                            .Apply();
-
-                    Console.WriteLine("Removed public IP address associated with the VM");
-
-                    //============================================================
-                    // Delete the public ip
-                    Console.WriteLine("Deleting the public IP address");
-                    azure.PublicIpAddresses.DeleteById(publicIpAddress.Id);
-                    Console.WriteLine("Deleted the public IP address");
-                }
-                catch (Exception ex)
-                {
-                    Console.WriteLine(ex);
-                }
-                finally
-                {
-                    try
-                    {
-                        Console.WriteLine("Deleting Resource Group: " + rgName);
-                        azure.ResourceGroups.DeleteByName(rgName);
-                        Console.WriteLine("Deleted Resource Group: " + rgName);
-                    }
-                    catch (NullReferenceException)
-                    {
-                        Console.WriteLine("Did not create any resources in Azure. No clean up is necessary");
-                    }
-                    catch (Exception ex)
-                    {
-                        Console.WriteLine(ex);
-                    }
-                }
-=======
                 Utilities.Log("Selected subscription: " + azure.SubscriptionId);
 
                 RunSample(azure);
->>>>>>> 062f8092
             }
             catch (Exception ex)
             {
