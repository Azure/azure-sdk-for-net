﻿// Copyright (c) Microsoft Corporation. All rights reserved.
// Licensed under the MIT License. See License.txt in the project root for license information.

using Microsoft.Azure.Management.Compute.Fluent;
using Microsoft.Azure.Management.Compute.Fluent.Models;
using Microsoft.Azure.Management.Fluent;
using Microsoft.Azure.Management.Network.Fluent.Models;
using Microsoft.Azure.Management.Resource.Fluent;
using Microsoft.Azure.Management.Resource.Fluent.Core;
using Microsoft.Azure.Management.Samples.Common;
using System;

namespace ManageVirtualNetwork
{
    public class Program
    {
        private static readonly string vnet1FrontEndSubnetName = "frontend";
        private static readonly string vnet1BackEndSubnetName = "backend";
        private static readonly string vnet1FrontEndSubnetNsgName = "frontendnsg";
        private static readonly string vnet1BackEndSubnetNsgName = "backendnsg";
        private static readonly string userName = "tirekicker";
        private static readonly string sshKey = "ssh-rsa AAAAB3NzaC1yc2EAAAADAQABAAABAQCfSPC2K7LZcFKEO+/t3dzmQYtrJFZNxOsbVgOVKietqHyvmYGHEC0J2wPdAqQ/63g/hhAEFRoyehM+rbeDri4txB3YFfnOK58jqdkyXzupWqXzOrlKY4Wz9SKjjN765+dqUITjKRIaAip1Ri137szRg71WnrmdP3SphTRlCx1Bk2nXqWPsclbRDCiZeF8QOTi4JqbmJyK5+0UqhqYRduun8ylAwKKQJ1NJt85sYIHn9f1Rfr6Tq2zS0wZ7DHbZL+zB5rSlAr8QyUdg/GQD+cmSs6LvPJKL78d6hMGk84ARtFo4A79ovwX/Fj01znDQkU6nJildfkaolH2rWFG/qttD azjava@javalib.Com";
        private static readonly string rgName = SharedSettings.RandomResourceName("rgNEMV", 24);

        /**
         * Azure Network sample for managing virtual networks -
         *  - Create a virtual network with Subnets
         *  - Update a virtual network
         *  - Create virtual machines in the virtual network subnets
         *  - Create another virtual network
         *  - List virtual networks
         *  - Delete a virtual network.
         */
        public static void RunSample(IAzure azure)
        {
            string vnetName1 = SharedSettings.RandomResourceName("vnet1", 20);
            string vnetName2 = SharedSettings.RandomResourceName("vnet2", 20);
            string frontEndVmName = SharedSettings.RandomResourceName("fevm", 24);
            string backEndVmName = SharedSettings.RandomResourceName("bevm", 24);
            string publicIpAddressLeafDnsForFrontEndVm = SharedSettings.RandomResourceName("pip1", 24);
            
            try
            {
                //============================================================
                // Create a virtual network with specific address-space and two subnet

                // Creates a network security group for backend subnet

                Utilities.Log("Creating a network security group for virtual network backend subnet...");

                var backEndSubnetNsg = azure.NetworkSecurityGroups
                        .Define(vnet1BackEndSubnetNsgName)
                        .WithRegion(Region.US_EAST)
                        .WithNewResourceGroup(rgName)
                        .DefineRule("DenyInternetInComing")
                            .DenyInbound()
                            .FromAddress("INTERNET")
                            .FromAnyPort()
                            .ToAnyAddress()
                            .ToAnyPort()
                            .WithAnyProtocol()
                            .Attach()
                        .DefineRule("DenyInternetOutGoing")
                            .DenyOutbound()
                            .FromAnyAddress()
                            .FromAnyPort()
                            .ToAddress("INTERNET")
                            .ToAnyPort()
                            .WithAnyProtocol()
                            .Attach()
                        .Create();

                Utilities.Log("Created network security group");
                // Print the network security group
                Utilities.PrintNetworkSecurityGroup(backEndSubnetNsg);

                // Create the virtual network with frontend and backend subnets, with
                // network security group rule applied to backend subnet]

                Utilities.Log("Creating virtual network #1...");

                var virtualNetwork1 = azure.Networks
                        .Define(vnetName1)
                        .WithRegion(Region.US_EAST)
                        .WithExistingResourceGroup(rgName)
                        .WithAddressSpace("192.168.0.0/16")
                        .WithSubnet(vnet1FrontEndSubnetName, "192.168.1.0/24")
                        .DefineSubnet(vnet1BackEndSubnetName)
                            .WithAddressPrefix("192.168.2.0/24")
                            .WithExistingNetworkSecurityGroup(backEndSubnetNsg)
                            .Attach()
                        .Create();

                Utilities.Log("Created a virtual network");
                // Print the virtual network details
                Utilities.PrintVirtualNetwork(virtualNetwork1);

                //============================================================
                // Update a virtual network

                // Creates a network security group for frontend subnet

                Utilities.Log("Creating a network security group for virtual network backend subnet...");

                var frontEndSubnetNsg = azure.NetworkSecurityGroups
                        .Define(vnet1FrontEndSubnetNsgName)
                        .WithRegion(Region.US_EAST)
                        .WithExistingResourceGroup(rgName)
                        .DefineRule("AllowHttpInComing")
                            .AllowInbound()
                            .FromAddress("INTERNET")
                            .FromAnyPort()
                            .ToAnyAddress()
                            .ToPort(80)
                            .WithProtocol(SecurityRuleProtocol.Tcp)
                            .Attach()
                        .DefineRule("DenyInternetOutGoing")
                            .DenyOutbound()
                            .FromAnyAddress()
                            .FromAnyPort()
                            .ToAddress("INTERNET")
                            .ToAnyPort()
                            .WithAnyProtocol()
                            .Attach()
                        .Create();

                Utilities.Log("Created network security group");
                // Print the network security group
                Utilities.PrintNetworkSecurityGroup(frontEndSubnetNsg);

                // Update the virtual network frontend subnet by associating it with network security group

                Utilities.Log("Associating network security group rule to frontend subnet");

                virtualNetwork1.Update()
                        .UpdateSubnet(vnet1FrontEndSubnetName)
                            .WithExistingNetworkSecurityGroup(frontEndSubnetNsg)
                            .Parent()
                        .Apply();

                Utilities.Log("Network security group rule associated with the frontend subnet");
                // Print the virtual network details
                Utilities.PrintVirtualNetwork(virtualNetwork1);

                //============================================================
                // Create a virtual machine in each subnet

                // Creates the first virtual machine in frontend subnet

                Utilities.Log("Creating a Linux virtual machine in the frontend subnet");

                var t1 = DateTime.UtcNow;

                var frontEndVM = azure.VirtualMachines.Define(frontEndVmName)
                        .WithRegion(Region.US_EAST)
                        .WithExistingResourceGroup(rgName)
                        .WithExistingPrimaryNetwork(virtualNetwork1)
                        .WithSubnet(vnet1FrontEndSubnetName)
                        .WithPrimaryPrivateIpAddressDynamic()
                        .WithNewPrimaryPublicIpAddress(publicIpAddressLeafDnsForFrontEndVm)
                        .WithPopularLinuxImage(KnownLinuxVirtualMachineImage.UBUNTU_SERVER_16_04_LTS)
                        .WithRootUsername(userName)
                        .WithSsh(sshKey)
                        .WithSize(VirtualMachineSizeTypes.StandardD3V2)
                        .Create();

                var t2 = DateTime.UtcNow;
                Utilities.Log("Created Linux VM: (took "
                        + (t2 - t1).TotalSeconds + " seconds) " + frontEndVM.Id);
                // Print virtual machine details
                Utilities.PrintVirtualMachine(frontEndVM);

                // Creates the second virtual machine in the backend subnet

                Utilities.Log("Creating a Linux virtual machine in the backend subnet");

                var t3 = DateTime.UtcNow;

                var backEndVM = azure.VirtualMachines.Define(backEndVmName)
                        .WithRegion(Region.US_EAST)
                        .WithExistingResourceGroup(rgName)
                        .WithExistingPrimaryNetwork(virtualNetwork1)
                        .WithSubnet(vnet1BackEndSubnetName)
                        .WithPrimaryPrivateIpAddressDynamic()
                        .WithoutPrimaryPublicIpAddress()
                        .WithPopularLinuxImage(KnownLinuxVirtualMachineImage.UBUNTU_SERVER_16_04_LTS)
                        .WithRootUsername(userName)
                        .WithSsh(sshKey)
                        .WithSize(VirtualMachineSizeTypes.StandardD3V2)
                        .Create();

                var t4 = DateTime.UtcNow;
                Utilities.Log("Created Linux VM: (took "
                        + (t4 - t3).TotalSeconds + " seconds) " + backEndVM.Id);
                // Print virtual machine details
                Utilities.PrintVirtualMachine(backEndVM);

                //============================================================
                // Create a virtual network with default address-space and one default subnet

                Utilities.Log("Creating virtual network #2...");

                var virtualNetwork2 = azure.Networks
                        .Define(vnetName2)
                        .WithRegion(Region.US_EAST)
                        .WithNewResourceGroup(rgName)
                        .Create();

                Utilities.Log("Created a virtual network");
                // Print the virtual network details
                Utilities.PrintVirtualNetwork(virtualNetwork2);

                //============================================================
                // List virtual networks

                foreach (var virtualNetwork in azure.Networks.ListByGroup(rgName))
                {
                    Utilities.PrintVirtualNetwork(virtualNetwork);
                }

                //============================================================
                // Delete a virtual network
                Utilities.Log("Deleting the virtual network");
                azure.Networks.DeleteById(virtualNetwork2.Id);
                Utilities.Log("Deleted the virtual network");
            }
            finally
            {
                try
                {
                    Utilities.Log("Deleting Resource Group: " + rgName);
                    azure.ResourceGroups.DeleteByName(rgName);
                    Utilities.Log("Deleted Resource Group: " + rgName);
                }
                catch (NullReferenceException)
                {
                    Utilities.Log("Did not create any resources in Azure. No clean up is necessary");
                }
                catch (Exception ex)
                {
                    Utilities.Log(ex);
                }
            }
        }

        public static void Main(string[] args)
        {
            try
            {
                //=================================================================
                // Authenticate
                var credentials = SharedSettings.AzureCredentialsFactory.FromFile(Environment.GetEnvironmentVariable("AZURE_AUTH_LOCATION"));

                var azure = Azure
                    .Configure()
                    .WithLogLevel(HttpLoggingDelegatingHandler.Level.BASIC)
                    .Authenticate(credentials)
                    .WithDefaultSubscription();

                // Print selected subscription
                Utilities.Log("Selected subscription: " + azure.SubscriptionId);

<<<<<<< HEAD
                try
                {
                    //============================================================
                    // Create a virtual network with specific address-space and two subnet

                    // Creates a network security group for backend subnet

                    Console.WriteLine("Creating a network security group for virtual network backend subnet...");

                    var backEndSubnetNsg = azure.NetworkSecurityGroups
                            .Define(vnet1BackEndSubnetNsgName)
                            .WithRegion(Region.USEast)
                            .WithNewResourceGroup(rgName)
                            .DefineRule("DenyInternetInComing")
                                .DenyInbound()
                                .FromAddress("INTERNET")
                                .FromAnyPort()
                                .ToAnyAddress()
                                .ToAnyPort()
                                .WithAnyProtocol()
                                .Attach()
                            .DefineRule("DenyInternetOutGoing")
                                .DenyOutbound()
                                .FromAnyAddress()
                                .FromAnyPort()
                                .ToAddress("INTERNET")
                                .ToAnyPort()
                                .WithAnyProtocol()
                                .Attach()
                            .Create();

                    Console.WriteLine("Created network security group");
                    // Print the network security group
                    Utilities.PrintNetworkSecurityGroup(backEndSubnetNsg);

                    // Create the virtual network with frontend and backend subnets, with
                    // network security group rule applied to backend subnet]

                    Console.WriteLine("Creating virtual network #1...");

                    var virtualNetwork1 = azure.Networks
                            .Define(vnetName1)
                            .WithRegion(Region.USEast)
                            .WithExistingResourceGroup(rgName)
                            .WithAddressSpace("192.168.0.0/16")
                            .WithSubnet(vnet1FrontEndSubnetName, "192.168.1.0/24")
                            .DefineSubnet(vnet1BackEndSubnetName)
                                .WithAddressPrefix("192.168.2.0/24")
                                .WithExistingNetworkSecurityGroup(backEndSubnetNsg)
                                .Attach()
                            .Create();

                    Console.WriteLine("Created a virtual network");
                    // Print the virtual network details
                    Utilities.PrintVirtualNetwork(virtualNetwork1);

                    //============================================================
                    // Update a virtual network

                    // Creates a network security group for frontend subnet

                    Console.WriteLine("Creating a network security group for virtual network backend subnet...");

                    var frontEndSubnetNsg = azure.NetworkSecurityGroups
                            .Define(vnet1FrontEndSubnetNsgName)
                            .WithRegion(Region.USEast)
                            .WithExistingResourceGroup(rgName)
                            .DefineRule("AllowHttpInComing")
                                .AllowInbound()
                                .FromAddress("INTERNET")
                                .FromAnyPort()
                                .ToAnyAddress()
                                .ToPort(80)
                                .WithProtocol(SecurityRuleProtocol.Tcp)
                                .Attach()
                            .DefineRule("DenyInternetOutGoing")
                                .DenyOutbound()
                                .FromAnyAddress()
                                .FromAnyPort()
                                .ToAddress("INTERNET")
                                .ToAnyPort()
                                .WithAnyProtocol()
                                .Attach()
                            .Create();

                    Console.WriteLine("Created network security group");
                    // Print the network security group
                    Utilities.PrintNetworkSecurityGroup(frontEndSubnetNsg);

                    // Update the virtual network frontend subnet by associating it with network security group

                    Console.WriteLine("Associating network security group rule to frontend subnet");

                    virtualNetwork1.Update()
                            .UpdateSubnet(vnet1FrontEndSubnetName)
                                .WithExistingNetworkSecurityGroup(frontEndSubnetNsg)
                                .Parent()
                            .Apply();

                    Console.WriteLine("Network security group rule associated with the frontend subnet");
                    // Print the virtual network details
                    Utilities.PrintVirtualNetwork(virtualNetwork1);

                    //============================================================
                    // Create a virtual machine in each subnet

                    // Creates the first virtual machine in frontend subnet

                    Console.WriteLine("Creating a Linux virtual machine in the frontend subnet");

                    var t1 = DateTime.UtcNow;

                    var frontEndVM = azure.VirtualMachines.Define(frontEndVmName)
                            .WithRegion(Region.USEast)
                            .WithExistingResourceGroup(rgName)
                            .WithExistingPrimaryNetwork(virtualNetwork1)
                            .WithSubnet(vnet1FrontEndSubnetName)
                            .WithPrimaryPrivateIpAddressDynamic()
                            .WithNewPrimaryPublicIpAddress(publicIpAddressLeafDnsForFrontEndVm)
                            .WithPopularLinuxImage(KnownLinuxVirtualMachineImage.UBUNTU_SERVER_16_04_LTS)
                            .WithRootUsername(userName)
                            .WithSsh(sshKey)
                            .WithSize(VirtualMachineSizeTypes.StandardD3V2)
                            .Create();

                    var t2 = DateTime.UtcNow;
                    Console.WriteLine("Created Linux VM: (took "
                            + (t2 - t1).TotalSeconds + " seconds) " + frontEndVM.Id);
                    // Print virtual machine details
                    Utilities.PrintVirtualMachine(frontEndVM);

                    // Creates the second virtual machine in the backend subnet

                    Console.WriteLine("Creating a Linux virtual machine in the backend subnet");

                    var t3 = DateTime.UtcNow;

                    var backEndVM = azure.VirtualMachines.Define(backEndVmName)
                            .WithRegion(Region.USEast)
                            .WithExistingResourceGroup(rgName)
                            .WithExistingPrimaryNetwork(virtualNetwork1)
                            .WithSubnet(vnet1BackEndSubnetName)
                            .WithPrimaryPrivateIpAddressDynamic()
                            .WithoutPrimaryPublicIpAddress()
                            .WithPopularLinuxImage(KnownLinuxVirtualMachineImage.UBUNTU_SERVER_16_04_LTS)
                            .WithRootUsername(userName)
                            .WithSsh(sshKey)
                            .WithSize(VirtualMachineSizeTypes.StandardD3V2)
                            .Create();

                    var t4 = DateTime.UtcNow;
                    Console.WriteLine("Created Linux VM: (took "
                            + (t4 - t3).TotalSeconds + " seconds) " + backEndVM.Id);
                    // Print virtual machine details
                    Utilities.PrintVirtualMachine(backEndVM);

                    //============================================================
                    // Create a virtual network with default address-space and one default subnet

                    Console.WriteLine("Creating virtual network #2...");

                    var virtualNetwork2 = azure.Networks
                            .Define(vnetName2)
                            .WithRegion(Region.USEast)
                            .WithNewResourceGroup(rgName)
                            .Create();

                    Console.WriteLine("Created a virtual network");
                    // Print the virtual network details
                    Utilities.PrintVirtualNetwork(virtualNetwork2);

                    //============================================================
                    // List virtual networks

                    foreach (var virtualNetwork in azure.Networks.ListByGroup(rgName))
                    {
                        Utilities.PrintVirtualNetwork(virtualNetwork);
                    }

                    //============================================================
                    // Delete a virtual network
                    Console.WriteLine("Deleting the virtual network");
                    azure.Networks.DeleteById(virtualNetwork2.Id);
                    Console.WriteLine("Deleted the virtual network");
                }
                catch (Exception ex)
                {
                    Console.WriteLine(ex);
                }
                finally
                {
                    try
                    {
                        Console.WriteLine("Deleting Resource Group: " + rgName);
                        azure.ResourceGroups.DeleteByName(rgName);
                        Console.WriteLine("Deleted Resource Group: " + rgName);
                    }
                    catch (NullReferenceException)
                    {
                        Console.WriteLine("Did not create any resources in Azure. No clean up is necessary");
                    }
                    catch (Exception ex)
                    {
                        Console.WriteLine(ex);
                    }
                }
=======
                RunSample(azure);
>>>>>>> 062f8092
            }
            catch (Exception ex)
            {
                Utilities.Log(ex);
            }
        }
    }
}<|MERGE_RESOLUTION|>--- conflicted
+++ resolved
@@ -14,13 +14,13 @@
 {
     public class Program
     {
-        private static readonly string vnet1FrontEndSubnetName = "frontend";
-        private static readonly string vnet1BackEndSubnetName = "backend";
-        private static readonly string vnet1FrontEndSubnetNsgName = "frontendnsg";
-        private static readonly string vnet1BackEndSubnetNsgName = "backendnsg";
-        private static readonly string userName = "tirekicker";
-        private static readonly string sshKey = "ssh-rsa AAAAB3NzaC1yc2EAAAADAQABAAABAQCfSPC2K7LZcFKEO+/t3dzmQYtrJFZNxOsbVgOVKietqHyvmYGHEC0J2wPdAqQ/63g/hhAEFRoyehM+rbeDri4txB3YFfnOK58jqdkyXzupWqXzOrlKY4Wz9SKjjN765+dqUITjKRIaAip1Ri137szRg71WnrmdP3SphTRlCx1Bk2nXqWPsclbRDCiZeF8QOTi4JqbmJyK5+0UqhqYRduun8ylAwKKQJ1NJt85sYIHn9f1Rfr6Tq2zS0wZ7DHbZL+zB5rSlAr8QyUdg/GQD+cmSs6LvPJKL78d6hMGk84ARtFo4A79ovwX/Fj01znDQkU6nJildfkaolH2rWFG/qttD azjava@javalib.Com";
-        private static readonly string rgName = SharedSettings.RandomResourceName("rgNEMV", 24);
+        private static readonly string VNet1FrontEndSubnetName = "frontend";
+        private static readonly string VNet1BackEndSubnetName = "backend";
+        private static readonly string VNet1FrontEndSubnetNsgName = "frontendnsg";
+        private static readonly string VNet1BackEndSubnetNsgName = "backendnsg";
+        private static readonly string UserName = "tirekicker";
+        private static readonly string SshKey = "ssh-rsa AAAAB3NzaC1yc2EAAAADAQABAAABAQCfSPC2K7LZcFKEO+/t3dzmQYtrJFZNxOsbVgOVKietqHyvmYGHEC0J2wPdAqQ/63g/hhAEFRoyehM+rbeDri4txB3YFfnOK58jqdkyXzupWqXzOrlKY4Wz9SKjjN765+dqUITjKRIaAip1Ri137szRg71WnrmdP3SphTRlCx1Bk2nXqWPsclbRDCiZeF8QOTi4JqbmJyK5+0UqhqYRduun8ylAwKKQJ1NJt85sYIHn9f1Rfr6Tq2zS0wZ7DHbZL+zB5rSlAr8QyUdg/GQD+cmSs6LvPJKL78d6hMGk84ARtFo4A79ovwX/Fj01znDQkU6nJildfkaolH2rWFG/qttD azjava@javalib.Com";
+        private static readonly string ResourceGroupName = SharedSettings.RandomResourceName("rgNEMV", 24);
 
         /**
          * Azure Network sample for managing virtual networks -
@@ -49,9 +49,9 @@
                 Utilities.Log("Creating a network security group for virtual network backend subnet...");
 
                 var backEndSubnetNsg = azure.NetworkSecurityGroups
-                        .Define(vnet1BackEndSubnetNsgName)
-                        .WithRegion(Region.US_EAST)
-                        .WithNewResourceGroup(rgName)
+                        .Define(VNet1BackEndSubnetNsgName)
+                        .WithRegion(Region.USEast)
+                        .WithNewResourceGroup(ResourceGroupName)
                         .DefineRule("DenyInternetInComing")
                             .DenyInbound()
                             .FromAddress("INTERNET")
@@ -81,11 +81,11 @@
 
                 var virtualNetwork1 = azure.Networks
                         .Define(vnetName1)
-                        .WithRegion(Region.US_EAST)
-                        .WithExistingResourceGroup(rgName)
+                        .WithRegion(Region.USEast)
+                        .WithExistingResourceGroup(ResourceGroupName)
                         .WithAddressSpace("192.168.0.0/16")
-                        .WithSubnet(vnet1FrontEndSubnetName, "192.168.1.0/24")
-                        .DefineSubnet(vnet1BackEndSubnetName)
+                        .WithSubnet(VNet1FrontEndSubnetName, "192.168.1.0/24")
+                        .DefineSubnet(VNet1BackEndSubnetName)
                             .WithAddressPrefix("192.168.2.0/24")
                             .WithExistingNetworkSecurityGroup(backEndSubnetNsg)
                             .Attach()
@@ -103,9 +103,9 @@
                 Utilities.Log("Creating a network security group for virtual network backend subnet...");
 
                 var frontEndSubnetNsg = azure.NetworkSecurityGroups
-                        .Define(vnet1FrontEndSubnetNsgName)
-                        .WithRegion(Region.US_EAST)
-                        .WithExistingResourceGroup(rgName)
+                        .Define(VNet1FrontEndSubnetNsgName)
+                        .WithRegion(Region.USEast)
+                        .WithExistingResourceGroup(ResourceGroupName)
                         .DefineRule("AllowHttpInComing")
                             .AllowInbound()
                             .FromAddress("INTERNET")
@@ -133,7 +133,7 @@
                 Utilities.Log("Associating network security group rule to frontend subnet");
 
                 virtualNetwork1.Update()
-                        .UpdateSubnet(vnet1FrontEndSubnetName)
+                        .UpdateSubnet(VNet1FrontEndSubnetName)
                             .WithExistingNetworkSecurityGroup(frontEndSubnetNsg)
                             .Parent()
                         .Apply();
@@ -152,15 +152,15 @@
                 var t1 = DateTime.UtcNow;
 
                 var frontEndVM = azure.VirtualMachines.Define(frontEndVmName)
-                        .WithRegion(Region.US_EAST)
-                        .WithExistingResourceGroup(rgName)
+                        .WithRegion(Region.USEast)
+                        .WithExistingResourceGroup(ResourceGroupName)
                         .WithExistingPrimaryNetwork(virtualNetwork1)
-                        .WithSubnet(vnet1FrontEndSubnetName)
+                        .WithSubnet(VNet1FrontEndSubnetName)
                         .WithPrimaryPrivateIpAddressDynamic()
                         .WithNewPrimaryPublicIpAddress(publicIpAddressLeafDnsForFrontEndVm)
                         .WithPopularLinuxImage(KnownLinuxVirtualMachineImage.UBUNTU_SERVER_16_04_LTS)
-                        .WithRootUsername(userName)
-                        .WithSsh(sshKey)
+                        .WithRootUsername(UserName)
+                        .WithSsh(SshKey)
                         .WithSize(VirtualMachineSizeTypes.StandardD3V2)
                         .Create();
 
@@ -177,15 +177,15 @@
                 var t3 = DateTime.UtcNow;
 
                 var backEndVM = azure.VirtualMachines.Define(backEndVmName)
-                        .WithRegion(Region.US_EAST)
-                        .WithExistingResourceGroup(rgName)
+                        .WithRegion(Region.USEast)
+                        .WithExistingResourceGroup(ResourceGroupName)
                         .WithExistingPrimaryNetwork(virtualNetwork1)
-                        .WithSubnet(vnet1BackEndSubnetName)
+                        .WithSubnet(VNet1BackEndSubnetName)
                         .WithPrimaryPrivateIpAddressDynamic()
                         .WithoutPrimaryPublicIpAddress()
                         .WithPopularLinuxImage(KnownLinuxVirtualMachineImage.UBUNTU_SERVER_16_04_LTS)
-                        .WithRootUsername(userName)
-                        .WithSsh(sshKey)
+                        .WithRootUsername(UserName)
+                        .WithSsh(SshKey)
                         .WithSize(VirtualMachineSizeTypes.StandardD3V2)
                         .Create();
 
@@ -202,8 +202,8 @@
 
                 var virtualNetwork2 = azure.Networks
                         .Define(vnetName2)
-                        .WithRegion(Region.US_EAST)
-                        .WithNewResourceGroup(rgName)
+                        .WithRegion(Region.USEast)
+                        .WithNewResourceGroup(ResourceGroupName)
                         .Create();
 
                 Utilities.Log("Created a virtual network");
@@ -213,7 +213,7 @@
                 //============================================================
                 // List virtual networks
 
-                foreach (var virtualNetwork in azure.Networks.ListByGroup(rgName))
+                foreach (var virtualNetwork in azure.Networks.ListByGroup(ResourceGroupName))
                 {
                     Utilities.PrintVirtualNetwork(virtualNetwork);
                 }
@@ -228,9 +228,9 @@
             {
                 try
                 {
-                    Utilities.Log("Deleting Resource Group: " + rgName);
-                    azure.ResourceGroups.DeleteByName(rgName);
-                    Utilities.Log("Deleted Resource Group: " + rgName);
+                    Utilities.Log("Deleting Resource Group: " + ResourceGroupName);
+                    azure.ResourceGroups.DeleteByName(ResourceGroupName);
+                    Utilities.Log("Deleted Resource Group: " + ResourceGroupName);
                 }
                 catch (NullReferenceException)
                 {
@@ -260,216 +260,7 @@
                 // Print selected subscription
                 Utilities.Log("Selected subscription: " + azure.SubscriptionId);
 
-<<<<<<< HEAD
-                try
-                {
-                    //============================================================
-                    // Create a virtual network with specific address-space and two subnet
-
-                    // Creates a network security group for backend subnet
-
-                    Console.WriteLine("Creating a network security group for virtual network backend subnet...");
-
-                    var backEndSubnetNsg = azure.NetworkSecurityGroups
-                            .Define(vnet1BackEndSubnetNsgName)
-                            .WithRegion(Region.USEast)
-                            .WithNewResourceGroup(rgName)
-                            .DefineRule("DenyInternetInComing")
-                                .DenyInbound()
-                                .FromAddress("INTERNET")
-                                .FromAnyPort()
-                                .ToAnyAddress()
-                                .ToAnyPort()
-                                .WithAnyProtocol()
-                                .Attach()
-                            .DefineRule("DenyInternetOutGoing")
-                                .DenyOutbound()
-                                .FromAnyAddress()
-                                .FromAnyPort()
-                                .ToAddress("INTERNET")
-                                .ToAnyPort()
-                                .WithAnyProtocol()
-                                .Attach()
-                            .Create();
-
-                    Console.WriteLine("Created network security group");
-                    // Print the network security group
-                    Utilities.PrintNetworkSecurityGroup(backEndSubnetNsg);
-
-                    // Create the virtual network with frontend and backend subnets, with
-                    // network security group rule applied to backend subnet]
-
-                    Console.WriteLine("Creating virtual network #1...");
-
-                    var virtualNetwork1 = azure.Networks
-                            .Define(vnetName1)
-                            .WithRegion(Region.USEast)
-                            .WithExistingResourceGroup(rgName)
-                            .WithAddressSpace("192.168.0.0/16")
-                            .WithSubnet(vnet1FrontEndSubnetName, "192.168.1.0/24")
-                            .DefineSubnet(vnet1BackEndSubnetName)
-                                .WithAddressPrefix("192.168.2.0/24")
-                                .WithExistingNetworkSecurityGroup(backEndSubnetNsg)
-                                .Attach()
-                            .Create();
-
-                    Console.WriteLine("Created a virtual network");
-                    // Print the virtual network details
-                    Utilities.PrintVirtualNetwork(virtualNetwork1);
-
-                    //============================================================
-                    // Update a virtual network
-
-                    // Creates a network security group for frontend subnet
-
-                    Console.WriteLine("Creating a network security group for virtual network backend subnet...");
-
-                    var frontEndSubnetNsg = azure.NetworkSecurityGroups
-                            .Define(vnet1FrontEndSubnetNsgName)
-                            .WithRegion(Region.USEast)
-                            .WithExistingResourceGroup(rgName)
-                            .DefineRule("AllowHttpInComing")
-                                .AllowInbound()
-                                .FromAddress("INTERNET")
-                                .FromAnyPort()
-                                .ToAnyAddress()
-                                .ToPort(80)
-                                .WithProtocol(SecurityRuleProtocol.Tcp)
-                                .Attach()
-                            .DefineRule("DenyInternetOutGoing")
-                                .DenyOutbound()
-                                .FromAnyAddress()
-                                .FromAnyPort()
-                                .ToAddress("INTERNET")
-                                .ToAnyPort()
-                                .WithAnyProtocol()
-                                .Attach()
-                            .Create();
-
-                    Console.WriteLine("Created network security group");
-                    // Print the network security group
-                    Utilities.PrintNetworkSecurityGroup(frontEndSubnetNsg);
-
-                    // Update the virtual network frontend subnet by associating it with network security group
-
-                    Console.WriteLine("Associating network security group rule to frontend subnet");
-
-                    virtualNetwork1.Update()
-                            .UpdateSubnet(vnet1FrontEndSubnetName)
-                                .WithExistingNetworkSecurityGroup(frontEndSubnetNsg)
-                                .Parent()
-                            .Apply();
-
-                    Console.WriteLine("Network security group rule associated with the frontend subnet");
-                    // Print the virtual network details
-                    Utilities.PrintVirtualNetwork(virtualNetwork1);
-
-                    //============================================================
-                    // Create a virtual machine in each subnet
-
-                    // Creates the first virtual machine in frontend subnet
-
-                    Console.WriteLine("Creating a Linux virtual machine in the frontend subnet");
-
-                    var t1 = DateTime.UtcNow;
-
-                    var frontEndVM = azure.VirtualMachines.Define(frontEndVmName)
-                            .WithRegion(Region.USEast)
-                            .WithExistingResourceGroup(rgName)
-                            .WithExistingPrimaryNetwork(virtualNetwork1)
-                            .WithSubnet(vnet1FrontEndSubnetName)
-                            .WithPrimaryPrivateIpAddressDynamic()
-                            .WithNewPrimaryPublicIpAddress(publicIpAddressLeafDnsForFrontEndVm)
-                            .WithPopularLinuxImage(KnownLinuxVirtualMachineImage.UBUNTU_SERVER_16_04_LTS)
-                            .WithRootUsername(userName)
-                            .WithSsh(sshKey)
-                            .WithSize(VirtualMachineSizeTypes.StandardD3V2)
-                            .Create();
-
-                    var t2 = DateTime.UtcNow;
-                    Console.WriteLine("Created Linux VM: (took "
-                            + (t2 - t1).TotalSeconds + " seconds) " + frontEndVM.Id);
-                    // Print virtual machine details
-                    Utilities.PrintVirtualMachine(frontEndVM);
-
-                    // Creates the second virtual machine in the backend subnet
-
-                    Console.WriteLine("Creating a Linux virtual machine in the backend subnet");
-
-                    var t3 = DateTime.UtcNow;
-
-                    var backEndVM = azure.VirtualMachines.Define(backEndVmName)
-                            .WithRegion(Region.USEast)
-                            .WithExistingResourceGroup(rgName)
-                            .WithExistingPrimaryNetwork(virtualNetwork1)
-                            .WithSubnet(vnet1BackEndSubnetName)
-                            .WithPrimaryPrivateIpAddressDynamic()
-                            .WithoutPrimaryPublicIpAddress()
-                            .WithPopularLinuxImage(KnownLinuxVirtualMachineImage.UBUNTU_SERVER_16_04_LTS)
-                            .WithRootUsername(userName)
-                            .WithSsh(sshKey)
-                            .WithSize(VirtualMachineSizeTypes.StandardD3V2)
-                            .Create();
-
-                    var t4 = DateTime.UtcNow;
-                    Console.WriteLine("Created Linux VM: (took "
-                            + (t4 - t3).TotalSeconds + " seconds) " + backEndVM.Id);
-                    // Print virtual machine details
-                    Utilities.PrintVirtualMachine(backEndVM);
-
-                    //============================================================
-                    // Create a virtual network with default address-space and one default subnet
-
-                    Console.WriteLine("Creating virtual network #2...");
-
-                    var virtualNetwork2 = azure.Networks
-                            .Define(vnetName2)
-                            .WithRegion(Region.USEast)
-                            .WithNewResourceGroup(rgName)
-                            .Create();
-
-                    Console.WriteLine("Created a virtual network");
-                    // Print the virtual network details
-                    Utilities.PrintVirtualNetwork(virtualNetwork2);
-
-                    //============================================================
-                    // List virtual networks
-
-                    foreach (var virtualNetwork in azure.Networks.ListByGroup(rgName))
-                    {
-                        Utilities.PrintVirtualNetwork(virtualNetwork);
-                    }
-
-                    //============================================================
-                    // Delete a virtual network
-                    Console.WriteLine("Deleting the virtual network");
-                    azure.Networks.DeleteById(virtualNetwork2.Id);
-                    Console.WriteLine("Deleted the virtual network");
-                }
-                catch (Exception ex)
-                {
-                    Console.WriteLine(ex);
-                }
-                finally
-                {
-                    try
-                    {
-                        Console.WriteLine("Deleting Resource Group: " + rgName);
-                        azure.ResourceGroups.DeleteByName(rgName);
-                        Console.WriteLine("Deleted Resource Group: " + rgName);
-                    }
-                    catch (NullReferenceException)
-                    {
-                        Console.WriteLine("Did not create any resources in Azure. No clean up is necessary");
-                    }
-                    catch (Exception ex)
-                    {
-                        Console.WriteLine(ex);
-                    }
-                }
-=======
                 RunSample(azure);
->>>>>>> 062f8092
             }
             catch (Exception ex)
             {
