--- conflicted
+++ resolved
@@ -15,8 +15,8 @@
 
     public class Program
     {
-        private static readonly string userName = "tirekicker";
-        private static readonly string sshKey = "ssh-rsa AAAAB3NzaC1yc2EAAAADAQABAAABAQCfSPC2K7LZcFKEO+/t3dzmQYtrJFZNxOsbVgOVKietqHyvmYGHEC0J2wPdAqQ/63g/hhAEFRoyehM+rbeDri4txB3YFfnOK58jqdkyXzupWqXzOrlKY4Wz9SKjjN765+dqUITjKRIaAip1Ri137szRg71WnrmdP3SphTRlCx1Bk2nXqWPsclbRDCiZeF8QOTi4JqbmJyK5+0UqhqYRduun8ylAwKKQJ1NJt85sYIHn9f1Rfr6Tq2zS0wZ7DHbZL+zB5rSlAr8QyUdg/GQD+cmSs6LvPJKL78d6hMGk84ARtFo4A79ovwX/Fj01znDQkU6nJildfkaolH2rWFG/qttD azjava@javalib.Com";
+        private static readonly string UserName = "tirekicker";
+        private static readonly string SshKey = "ssh-rsa AAAAB3NzaC1yc2EAAAADAQABAAABAQCfSPC2K7LZcFKEO+/t3dzmQYtrJFZNxOsbVgOVKietqHyvmYGHEC0J2wPdAqQ/63g/hhAEFRoyehM+rbeDri4txB3YFfnOK58jqdkyXzupWqXzOrlKY4Wz9SKjjN765+dqUITjKRIaAip1Ri137szRg71WnrmdP3SphTRlCx1Bk2nXqWPsclbRDCiZeF8QOTi4JqbmJyK5+0UqhqYRduun8ylAwKKQJ1NJt85sYIHn9f1Rfr6Tq2zS0wZ7DHbZL+zB5rSlAr8QyUdg/GQD+cmSs6LvPJKL78d6hMGk84ARtFo4A79ovwX/Fj01znDQkU6nJildfkaolH2rWFG/qttD azjava@javalib.Com";
 
         /**
          * Azure Network sample for managing network security groups -
@@ -47,7 +47,7 @@
 
                 var network = azure.Networks
                         .Define(vnetName)
-                        .WithRegion(Region.US_EAST)
+                        .WithRegion(Region.USEast)
                         .WithNewResourceGroup(rgName)
                         .WithAddressSpace("172.16.0.0/16")
                         .DefineSubnet("Front-end")
@@ -69,7 +69,7 @@
 
                 Utilities.Log("Creating a security group for the front end - allows SSH and HTTP");
                 var frontEndNSG = azure.NetworkSecurityGroups.Define(frontEndNSGName)
-                        .WithRegion(Region.US_EAST)
+                        .WithRegion(Region.USEast)
                         .WithNewResourceGroup(rgName)
                         .DefineRule("ALLOW-SSH")
                             .AllowInbound()
@@ -106,7 +106,7 @@
                         + "denies all outbound internet traffic  ");
 
                 var backEndNSG = azure.NetworkSecurityGroups.Define(backEndNSGName)
-                        .WithRegion(Region.US_EAST)
+                        .WithRegion(Region.USEast)
                         .WithExistingResourceGroup(rgName)
                         .DefineRule("ALLOW-SQL")
                             .AllowInbound()
@@ -143,7 +143,7 @@
                 Utilities.Log("Creating a network interface for the front end");
 
                 var networkInterface1 = azure.NetworkInterfaces.Define(networkInterfaceName1)
-                        .WithRegion(Region.US_EAST)
+                        .WithRegion(Region.USEast)
                         .WithExistingResourceGroup(rgName)
                         .WithExistingPrimaryNetwork(network)
                         .WithSubnet("Front-end")
@@ -164,7 +164,7 @@
                 Utilities.Log("Creating a network interface for the back end");
 
                 var networkInterface2 = azure.NetworkInterfaces.Define(networkInterfaceName2)
-                        .WithRegion(Region.US_EAST)
+                        .WithRegion(Region.USEast)
                         .WithExistingResourceGroup(rgName)
                         .WithExistingPrimaryNetwork(network)
                         .WithSubnet("Back-end")
@@ -184,12 +184,12 @@
                 var t1 = DateTime.UtcNow;
 
                 var frontEndVM = azure.VirtualMachines.Define(frontEndVMName)
-                        .WithRegion(Region.US_EAST)
+                        .WithRegion(Region.USEast)
                         .WithExistingResourceGroup(rgName)
                         .WithExistingPrimaryNetworkInterface(networkInterface1)
                         .WithPopularLinuxImage(KnownLinuxVirtualMachineImage.UBUNTU_SERVER_16_04_LTS)
-                        .WithRootUsername(userName)
-                        .WithSsh(sshKey)
+                        .WithRootUsername(UserName)
+                        .WithSsh(SshKey)
                         .WithSize(VirtualMachineSizeTypes.StandardD3V2)
                         .Create();
 
@@ -209,12 +209,12 @@
                 t1 = DateTime.UtcNow;
 
                 var backEndVM = azure.VirtualMachines.Define(backEndVMName)
-                        .WithRegion(Region.US_EAST)
+                        .WithRegion(Region.USEast)
                         .WithExistingResourceGroup(rgName)
                         .WithExistingPrimaryNetworkInterface(networkInterface2)
                         .WithPopularLinuxImage(KnownLinuxVirtualMachineImage.UBUNTU_SERVER_16_04_LTS)
-                        .WithRootUsername(userName)
-                        .WithSsh(sshKey)
+                        .WithRootUsername(UserName)
+                        .WithSsh(SshKey)
                         .WithSize(VirtualMachineSizeTypes.StandardD3V2)
                         .Create();
 
@@ -291,247 +291,7 @@
                 // Print selected subscription
                 Utilities.Log("Selected subscription: " + azure.SubscriptionId);
 
-<<<<<<< HEAD
-                try
-                {
-                    // Define a virtual network for VMs in this availability set
-
-                    Console.WriteLine("Creating a virtual network ...");
-
-                    var network = azure.Networks
-                            .Define(vnetName)
-                            .WithRegion(Region.USEast)
-                            .WithNewResourceGroup(rgName)
-                            .WithAddressSpace("172.16.0.0/16")
-                            .DefineSubnet("Front-end")
-                                .WithAddressPrefix("172.16.1.0/24")
-                                .Attach()
-                            .DefineSubnet("Back-end")
-                                .WithAddressPrefix("172.16.2.0/24")
-                                .Attach()
-                            .Create();
-
-                    Console.WriteLine("Created a virtual network: " + network.Id);
-                    Utilities.PrintVirtualNetwork(network);
-
-                    //============================================================
-                    // Create a network security group for the front end of a subnet
-                    // front end subnet contains two rules
-                    // - ALLOW-SSH - allows SSH traffic into the front end subnet
-                    // - ALLOW-WEB- allows HTTP traffic into the front end subnet
-
-                    Console.WriteLine("Creating a security group for the front end - allows SSH and HTTP");
-                    var frontEndNSG = azure.NetworkSecurityGroups.Define(frontEndNSGName)
-                            .WithRegion(Region.USEast)
-                            .WithNewResourceGroup(rgName)
-                            .DefineRule("ALLOW-SSH")
-                                .AllowInbound()
-                                .FromAnyAddress()
-                                .FromAnyPort()
-                                .ToAnyAddress()
-                                .ToPort(22)
-                                .WithProtocol(SecurityRuleProtocol.Tcp)
-                                .WithPriority(100)
-                                .WithDescription("Allow SSH")
-                                .Attach()
-                            .DefineRule("ALLOW-HTTP")
-                                .AllowInbound()
-                                .FromAnyAddress()
-                                .FromAnyPort()
-                                .ToAnyAddress()
-                                .ToPort(80)
-                                .WithProtocol(SecurityRuleProtocol.Tcp)
-                                .WithPriority(101)
-                                .WithDescription("Allow HTTP")
-                                .Attach()
-                            .Create();
-
-                    Console.WriteLine("Created a security group for the front end: " + frontEndNSG.Id);
-                    Utilities.PrintNetworkSecurityGroup(frontEndNSG);
-
-                    //============================================================
-                    // Create a network security group for the back end of a subnet
-                    // back end subnet contains two rules
-                    // - ALLOW-SQL - allows SQL traffic only from the front end subnet
-                    // - DENY-WEB - denies all outbound internet traffic from the back end subnet
-
-                    Console.WriteLine("Creating a security group for the front end - allows SSH and "
-                            + "denies all outbound internet traffic  ");
-
-                    var backEndNSG = azure.NetworkSecurityGroups.Define(backEndNSGName)
-                            .WithRegion(Region.USEast)
-                            .WithExistingResourceGroup(rgName)
-                            .DefineRule("ALLOW-SQL")
-                                .AllowInbound()
-                                .FromAddress("172.16.1.0/24")
-                                .FromAnyPort()
-                                .ToAnyAddress()
-                                .ToPort(1433)
-                                .WithProtocol(SecurityRuleProtocol.Tcp)
-                                .WithPriority(100)
-                                .WithDescription("Allow SQL")
-                                .Attach()
-                            .DefineRule("DENY-WEB")
-                                .DenyOutbound()
-                                .FromAnyAddress()
-                                .FromAnyPort()
-                                .ToAnyAddress()
-                                .ToAnyPort()
-                                .WithAnyProtocol()
-                                .WithDescription("Deny Web")
-                                .WithPriority(200)
-                                .Attach()
-                            .Create();
-
-                    Console.WriteLine("Created a security group for the back end: " + backEndNSG.Id);
-                    Utilities.PrintNetworkSecurityGroup(backEndNSG);
-
-                    Console.WriteLine("Creating multiple network interfaces");
-                    Console.WriteLine("Creating network interface 1");
-
-                    //========================================================
-                    // Create a network interface and apply the
-                    // front end network security group
-
-                    Console.WriteLine("Creating a network interface for the front end");
-
-                    var networkInterface1 = azure.NetworkInterfaces.Define(networkInterfaceName1)
-                            .WithRegion(Region.USEast)
-                            .WithExistingResourceGroup(rgName)
-                            .WithExistingPrimaryNetwork(network)
-                            .WithSubnet("Front-end")
-                            .WithPrimaryPrivateIpAddressDynamic()
-                            .WithNewPrimaryPublicIpAddress(publicIpAddressLeafDNS1)
-                            .WithIpForwarding()
-                            .WithExistingNetworkSecurityGroup(frontEndNSG)
-                            .Create();
-
-                    Console.WriteLine("Created network interface for the front end");
-
-                    Utilities.PrintNetworkInterface(networkInterface1);
-
-                    //========================================================
-                    // Create a network interface and apply the
-                    // back end network security group
-
-                    Console.WriteLine("Creating a network interface for the back end");
-
-                    var networkInterface2 = azure.NetworkInterfaces.Define(networkInterfaceName2)
-                            .WithRegion(Region.USEast)
-                            .WithExistingResourceGroup(rgName)
-                            .WithExistingPrimaryNetwork(network)
-                            .WithSubnet("Back-end")
-                            .WithPrimaryPrivateIpAddressDynamic()
-                            .WithExistingNetworkSecurityGroup(backEndNSG)
-                            .Create();
-
-                    Utilities.PrintNetworkInterface(networkInterface2);
-
-                    //=============================================================
-                    // Create a virtual machine (for the front end)
-                    // with the network interface that has the network security group for the front end
-
-                    Console.WriteLine("Creating a Linux virtual machine (for the front end) - "
-                            + "with the network interface that has the network security group for the front end");
-
-                    var t1 = DateTime.UtcNow;
-
-                    var frontEndVM = azure.VirtualMachines.Define(frontEndVMName)
-                            .WithRegion(Region.USEast)
-                            .WithExistingResourceGroup(rgName)
-                            .WithExistingPrimaryNetworkInterface(networkInterface1)
-                            .WithPopularLinuxImage(KnownLinuxVirtualMachineImage.UBUNTU_SERVER_16_04_LTS)
-                            .WithRootUsername(userName)
-                            .WithSsh(sshKey)
-                            .WithSize(VirtualMachineSizeTypes.StandardD3V2)
-                            .Create();
-
-                    var t2 = DateTime.UtcNow;
-                    Console.WriteLine("Created Linux VM: (took "
-                            + (t2 - t1).TotalSeconds + " seconds) " + frontEndVM.Id);
-                    // Print virtual machine details
-                    Utilities.PrintVirtualMachine(frontEndVM);
-
-                    //=============================================================
-                    // Create a virtual machine (for the back end)
-                    // with the network interface that has the network security group for the back end
-
-                    Console.WriteLine("Creating a Linux virtual machine (for the back end) - "
-                            + "with the network interface that has the network security group for the back end");
-
-                    t1 = DateTime.UtcNow;
-
-                    var backEndVM = azure.VirtualMachines.Define(backEndVMName)
-                            .WithRegion(Region.USEast)
-                            .WithExistingResourceGroup(rgName)
-                            .WithExistingPrimaryNetworkInterface(networkInterface2)
-                            .WithPopularLinuxImage(KnownLinuxVirtualMachineImage.UBUNTU_SERVER_16_04_LTS)
-                            .WithRootUsername(userName)
-                            .WithSsh(sshKey)
-                            .WithSize(VirtualMachineSizeTypes.StandardD3V2)
-                            .Create();
-
-                    t2 = DateTime.UtcNow;
-                    Console.WriteLine("Created a Linux VM: (took "
-                            + (t2 - t1).TotalSeconds + " seconds) " + backEndVM.Id);
-                    Utilities.PrintVirtualMachine(backEndVM);
-
-                    //========================================================
-                    // List network security groups
-
-                    Console.WriteLine("Walking through network security groups");
-                    var networkSecurityGroups = azure.NetworkSecurityGroups.ListByGroup(rgName);
-
-                    foreach (var networkSecurityGroup in networkSecurityGroups)
-                    {
-                        Utilities.PrintNetworkSecurityGroup(networkSecurityGroup);
-                    }
-
-                    //========================================================
-                    // Update a network security group
-
-                    Console.WriteLine("Updating the front end network security group to allow FTP");
-
-                    frontEndNSG.Update()
-                            .DefineRule("ALLOW-FTP")
-                                .AllowInbound()
-                                .FromAnyAddress()
-                                .FromAnyPort()
-                                .ToAnyAddress()
-                                .ToPortRange(20, 21)
-                                .WithProtocol(SecurityRuleProtocol.Tcp)
-                                .WithDescription("Allow FTP")
-                                .WithPriority(200)
-                                .Attach()
-                            .Apply();
-
-                    Console.WriteLine("Updated the front end network security group");
-                    Utilities.PrintNetworkSecurityGroup(frontEndNSG);
-                }
-                catch (Exception ex)
-                {
-                    Console.WriteLine(ex);
-                }
-                finally
-                {
-                    try
-                    {
-                        Console.WriteLine("Deleting Resource Group: " + rgName);
-                        azure.ResourceGroups.DeleteByName(rgName);
-                        Console.WriteLine("Deleted Resource Group: " + rgName);
-                    }
-                    catch (NullReferenceException)
-                    {
-                        Console.WriteLine("Did not create any resources in Azure. No clean up is necessary");
-                    }
-                    catch (Exception ex)
-                    {
-                        Console.WriteLine(ex);
-                    }
-                }
-=======
                 RunSample(azure);
->>>>>>> 062f8092
             }
             catch (Exception ex)
             {
