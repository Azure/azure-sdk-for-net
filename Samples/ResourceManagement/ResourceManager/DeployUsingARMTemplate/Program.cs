--- conflicted
+++ resolved
@@ -30,7 +30,7 @@
                 Utilities.Log("Creating a resource group with name: " + rgName);
 
                 azure.ResourceGroups.Define(rgName)
-                    .WithRegion(Region.US_WEST)
+                    .WithRegion(Region.USWest)
                     .Create();
 
                 Utilities.Log("Created a resource group with name: " + rgName);
@@ -54,69 +54,9 @@
             {
                 try
                 {
-<<<<<<< HEAD
-                    //=================================================================
-                    // Authenticate
-                    var credentials = SharedSettings.AzureCredentialsFactory.FromFile(Environment.GetEnvironmentVariable("AZURE_AUTH_LOCATION"));
-
-                    var azure = Azure
-                        .Configure()
-                        .WithLogLevel(HttpLoggingDelegatingHandler.Level.BASIC)
-                        .Authenticate(credentials)
-                        .WithDefaultSubscription();
-
-                    try
-                    {
-                        var templateJson = GetTemplate();
-
-                        //=============================================================
-                        // Create resource group.
-
-                        Console.WriteLine("Creating a resource group with name: " + rgName);
-
-                        azure.ResourceGroups.Define(rgName)
-                            .WithRegion(Region.USWest)
-                            .Create();
-
-                        Console.WriteLine("Created a resource group with name: " + rgName);
-
-                        //=============================================================
-                        // Create a deployment for an Azure App Service via an ARM
-                        // template.
-
-                        Console.WriteLine("Starting a deployment for an Azure App Service: " + deploymentName);
-
-                        azure.Deployments.Define(deploymentName)
-                            .WithExistingResourceGroup(rgName)
-                            .WithTemplate(templateJson)
-                            .WithParameters("{}")
-                            .WithMode(Microsoft.Azure.Management.Resource.Fluent.Models.DeploymentMode.Incremental)
-                            .Create();
-
-                        Console.WriteLine("Completed the deployment: " + deploymentName);
-                    }
-                    catch (Exception ex)
-                    {
-                        Console.WriteLine(ex);
-                    }
-                    finally
-                    {
-                        try
-                        {
-                            Console.WriteLine("Deleting Resource Group: " + rgName);
-                            azure.ResourceGroups.DeleteByName(rgName);
-                            Console.WriteLine("Deleted Resource Group: " + rgName);
-                        }
-                        catch (Exception ex)
-                        {
-                            Console.WriteLine(ex);
-                        }
-                    }
-=======
                     Utilities.Log("Deleting Resource Group: " + rgName);
                     azure.ResourceGroups.DeleteByName(rgName);
                     Utilities.Log("Deleted Resource Group: " + rgName);
->>>>>>> 062f8092
                 }
                 catch (Exception ex)
                 {
