--- conflicted
+++ resolved
@@ -37,11 +37,7 @@
 
                     var azure = Azure
                         .Configure()
-<<<<<<< HEAD
-                        .withLogLevel(HttpLoggingDelegatingHandler.Level.BASIC)
-=======
                         .WithLogLevel(HttpLoggingDelegatingHandler.Level.BODY)
->>>>>>> 41090294
                         .Authenticate(credentials)
                         .WithSubscription(credentials.DefaultSubscriptionId);
 
