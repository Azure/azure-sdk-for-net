﻿// Copyright (c) Microsoft Corporation. All rights reserved.
// Licensed under the MIT License. See License.txt in the project root for license information.

using Microsoft.Azure.Management.Fluent;
using Microsoft.Azure.Management.Resource.Fluent;
using Microsoft.Azure.Management.Resource.Fluent.Authentication;
using Microsoft.Azure.Management.Resource.Fluent.Core;
using Microsoft.Azure.Management.Samples.Common;
using System;

namespace ManageResource
{
    public class Program
    {
        /**
        * Azure Resource sample for managing resources -
        * - Create a resource
        * - Update a resource
        * - Create another resource
        * - List resources
        * - Delete a resource.
        */
        public static void RunSample(IAzure azure)
        {
            var rgName = SharedSettings.RandomResourceName("rgRSMR", 24);
            var resourceName1 = SharedSettings.RandomResourceName("rn1", 24);
            var resourceName2 = SharedSettings.RandomResourceName("rn2", 24);

            try
            {
                //=============================================================
                // Create resource group.

                Utilities.Log("Creating a resource group with name: " + rgName);

<<<<<<< HEAD
                    azure.ResourceGroups
                        .Define(rgName)
                        .WithRegion(Region.USWest)
                        .Create();
=======
                azure.ResourceGroups
                    .Define(rgName)
                    .WithRegion(Region.US_WEST)
                    .Create();
>>>>>>> 062f8092

                //=============================================================
                // Create storage account.

                Utilities.Log("Creating a storage account with name: " + resourceName1);

<<<<<<< HEAD
                    var storageAccount = azure.StorageAccounts
                        .Define(resourceName1)
                        .WithRegion(Region.USWest)
                        .WithExistingResourceGroup(rgName)
                            .Create();
=======
                var storageAccount = azure.StorageAccounts
                    .Define(resourceName1)
                    .WithRegion(Region.US_WEST)
                    .WithExistingResourceGroup(rgName)
                    .Create();
>>>>>>> 062f8092

                Utilities.Log("Storage account created: " + storageAccount.Id);

                //=============================================================
                // Update - set the sku name

                Utilities.Log("Updating the storage account with name: " + resourceName1);

                storageAccount.Update()
                    .WithSku(Microsoft.Azure.Management.Storage.Fluent.Models.SkuName.StandardRAGRS)
                    .Apply();

                Utilities.Log("Updated the storage account with name: " + resourceName1);

                //=============================================================
                // Create another storage account.

                Utilities.Log("Creating another storage account with name: " + resourceName2);

<<<<<<< HEAD
                    var storageAccount2 = azure.StorageAccounts.Define(resourceName2)
                        .WithRegion(Region.USWest)
                        .WithExistingResourceGroup(rgName)
                        .Create();
=======
                var storageAccount2 = azure.StorageAccounts.Define(resourceName2)
                    .WithRegion(Region.US_WEST)
                    .WithExistingResourceGroup(rgName)
                    .Create();
>>>>>>> 062f8092

                Utilities.Log("Storage account created: " + storageAccount2.Id);

                //=============================================================
                // List storage accounts.

                Utilities.Log("Listing all storage accounts for resource group: " + rgName);

                foreach (var sAccount in azure.StorageAccounts.List())
                {
                    Utilities.Log("Storage account: " + sAccount.Name);
                }

                //=============================================================
                // Delete a storage accounts.

                Utilities.Log("Deleting storage account: " + resourceName2);

                azure.StorageAccounts.DeleteById(storageAccount2.Id);

                Utilities.Log("Deleted storage account: " + resourceName2);
            }
            catch (Exception ex)
            {
                Utilities.Log(ex);
            }
            finally
            {
                try
                {
                    Utilities.Log("Deleting Resource Group: " + rgName);
                    azure.ResourceGroups.DeleteByName(rgName);
                    Utilities.Log("Deleted Resource Group: " + rgName);
                }
                catch (Exception ex)
                {
                    Utilities.Log(ex);
                }
            }
        }

        public static void Main(string[] args)
        {

            try
            {
                //=================================================================
                // Authenticate
                AzureCredentials credentials = SharedSettings.AzureCredentialsFactory.FromFile(Environment.GetEnvironmentVariable("AZURE_AUTH_LOCATION"));

                var azure = Azure
                    .Configure()
                    .WithLogLevel(HttpLoggingDelegatingHandler.Level.BASIC)
                    .Authenticate(credentials)
                    .WithDefaultSubscription();

                RunSample(azure);
            }
            catch (Exception ex)
            {
                Utilities.Log(ex);
            }
        }
    }
}<|MERGE_RESOLUTION|>--- conflicted
+++ resolved
@@ -22,7 +22,7 @@
         */
         public static void RunSample(IAzure azure)
         {
-            var rgName = SharedSettings.RandomResourceName("rgRSMR", 24);
+            var resourceGroupName = SharedSettings.RandomResourceName("rgRSMR", 24);
             var resourceName1 = SharedSettings.RandomResourceName("rn1", 24);
             var resourceName2 = SharedSettings.RandomResourceName("rn2", 24);
 
@@ -31,38 +31,23 @@
                 //=============================================================
                 // Create resource group.
 
-                Utilities.Log("Creating a resource group with name: " + rgName);
+                Utilities.Log("Creating a resource group with name: " + resourceGroupName);
 
-<<<<<<< HEAD
-                    azure.ResourceGroups
-                        .Define(rgName)
-                        .WithRegion(Region.USWest)
-                        .Create();
-=======
                 azure.ResourceGroups
-                    .Define(rgName)
-                    .WithRegion(Region.US_WEST)
+                    .Define(resourceGroupName)
+                    .WithRegion(Region.USWest)
                     .Create();
->>>>>>> 062f8092
 
                 //=============================================================
                 // Create storage account.
 
                 Utilities.Log("Creating a storage account with name: " + resourceName1);
 
-<<<<<<< HEAD
-                    var storageAccount = azure.StorageAccounts
-                        .Define(resourceName1)
-                        .WithRegion(Region.USWest)
-                        .WithExistingResourceGroup(rgName)
-                            .Create();
-=======
                 var storageAccount = azure.StorageAccounts
                     .Define(resourceName1)
-                    .WithRegion(Region.US_WEST)
-                    .WithExistingResourceGroup(rgName)
+                    .WithRegion(Region.USWest)
+                    .WithExistingResourceGroup(resourceGroupName)
                     .Create();
->>>>>>> 062f8092
 
                 Utilities.Log("Storage account created: " + storageAccount.Id);
 
@@ -82,24 +67,17 @@
 
                 Utilities.Log("Creating another storage account with name: " + resourceName2);
 
-<<<<<<< HEAD
-                    var storageAccount2 = azure.StorageAccounts.Define(resourceName2)
-                        .WithRegion(Region.USWest)
-                        .WithExistingResourceGroup(rgName)
-                        .Create();
-=======
                 var storageAccount2 = azure.StorageAccounts.Define(resourceName2)
-                    .WithRegion(Region.US_WEST)
-                    .WithExistingResourceGroup(rgName)
+                    .WithRegion(Region.USWest)
+                    .WithExistingResourceGroup(resourceGroupName)
                     .Create();
->>>>>>> 062f8092
 
                 Utilities.Log("Storage account created: " + storageAccount2.Id);
 
                 //=============================================================
                 // List storage accounts.
 
-                Utilities.Log("Listing all storage accounts for resource group: " + rgName);
+                Utilities.Log("Listing all storage accounts for resource group: " + resourceGroupName);
 
                 foreach (var sAccount in azure.StorageAccounts.List())
                 {
@@ -123,9 +101,9 @@
             {
                 try
                 {
-                    Utilities.Log("Deleting Resource Group: " + rgName);
-                    azure.ResourceGroups.DeleteByName(rgName);
-                    Utilities.Log("Deleted Resource Group: " + rgName);
+                    Utilities.Log("Deleting Resource Group: " + resourceGroupName);
+                    azure.ResourceGroups.DeleteByName(resourceGroupName);
+                    Utilities.Log("Deleted Resource Group: " + resourceGroupName);
                 }
                 catch (Exception ex)
                 {
