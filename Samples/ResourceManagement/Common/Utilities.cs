﻿// Copyright (c) Microsoft Corporation. All rights reserved.
// Licensed under the MIT License. See License.txt in the project root for license information.

using Microsoft.Azure.Management.Batch.Fluent;
using Microsoft.Azure.Management.Compute.Fluent;
using Microsoft.Azure.Management.KeyVault.Fluent;
using Microsoft.Azure.Management.Network.Fluent;
using Microsoft.Azure.Management.Storage.Fluent;
using Microsoft.Azure.Management.Storage.Fluent.Models;
using System;
using System.Linq;
using System.Collections.Generic;
using System.Text;
using Microsoft.Azure.Management.Redis.Fluent;

namespace Microsoft.Azure.Management.Samples.Common
{
    public static class Utilities
    {
        public static void PrintVirtualMachine(IVirtualMachine virtualMachine)
        {
            var storageProfile = new StringBuilder().Append("\n\tStorageProfile: ");
            if (virtualMachine.StorageProfile.ImageReference != null)
            {
                storageProfile.Append("\n\t\tImageReference:");
                storageProfile.Append("\n\t\t\tPublisher: ").Append(virtualMachine.StorageProfile.ImageReference.Publisher);
                storageProfile.Append("\n\t\t\tOffer: ").Append(virtualMachine.StorageProfile.ImageReference.Offer);
                storageProfile.Append("\n\t\t\tSKU: ").Append(virtualMachine.StorageProfile.ImageReference.Sku);
                storageProfile.Append("\n\t\t\tVersion: ").Append(virtualMachine.StorageProfile.ImageReference.Version);
            }

            if (virtualMachine.StorageProfile.OsDisk != null)
            {
                storageProfile.Append("\n\t\tOSDisk:");
                storageProfile.Append("\n\t\t\tOSType: ").Append(virtualMachine.StorageProfile.OsDisk.OsType);
                storageProfile.Append("\n\t\t\tName: ").Append(virtualMachine.StorageProfile.OsDisk.Name);
                storageProfile.Append("\n\t\t\tCaching: ").Append(virtualMachine.StorageProfile.OsDisk.Caching);
                storageProfile.Append("\n\t\t\tCreateOption: ").Append(virtualMachine.StorageProfile.OsDisk.CreateOption);
                storageProfile.Append("\n\t\t\tDiskSizeGB: ").Append(virtualMachine.StorageProfile.OsDisk.DiskSizeGB);
                if (virtualMachine.StorageProfile.OsDisk.Image != null)
                {
                    storageProfile.Append("\n\t\t\tImage Uri: ").Append(virtualMachine.StorageProfile.OsDisk.Image.Uri);
                }
                if (virtualMachine.StorageProfile.OsDisk.Vhd != null)
                {
                    storageProfile.Append("\n\t\t\tVhd Uri: ").Append(virtualMachine.StorageProfile.OsDisk.Vhd.Uri);
                }
                if (virtualMachine.StorageProfile.OsDisk.EncryptionSettings != null)
                {
                    storageProfile.Append("\n\t\t\tEncryptionSettings: ");
                    storageProfile.Append("\n\t\t\t\tEnabled: ").Append(virtualMachine.StorageProfile.OsDisk.EncryptionSettings.Enabled);
                    storageProfile.Append("\n\t\t\t\tDiskEncryptionKey Uri: ").Append(virtualMachine
                            .StorageProfile
                            .OsDisk
                            .EncryptionSettings
                            .DiskEncryptionKey.SecretUrl);
                    storageProfile.Append("\n\t\t\t\tKeyEncryptionKey Uri: ").Append(virtualMachine
                            .StorageProfile
                            .OsDisk
                            .EncryptionSettings
                            .KeyEncryptionKey.KeyUrl);
                }
            }

            if (virtualMachine.StorageProfile.DataDisks != null)
            {
                var i = 0;
                foreach (var disk in virtualMachine.StorageProfile.DataDisks)
                {
                    storageProfile.Append("\n\t\tDataDisk: #").Append(i++);
                    storageProfile.Append("\n\t\t\tName: ").Append(disk.Name);
                    storageProfile.Append("\n\t\t\tCaching: ").Append(disk.Caching);
                    storageProfile.Append("\n\t\t\tCreateOption: ").Append(disk.CreateOption);
                    storageProfile.Append("\n\t\t\tDiskSizeGB: ").Append(disk.DiskSizeGB);
                    storageProfile.Append("\n\t\t\tLun: ").Append(disk.Lun);
                    if (disk.Vhd.Uri != null)
                    {
                        storageProfile.Append("\n\t\t\tVhd Uri: ").Append(disk.Vhd.Uri);
                    }
                    if (disk.Image != null)
                    {
                        storageProfile.Append("\n\t\t\tImage Uri: ").Append(disk.Image.Uri);
                    }
                }
            }

            var osProfile = new StringBuilder().Append("\n\tOSProfile: ");
            osProfile.Append("\n\t\tComputerName:").Append(virtualMachine.OsProfile.ComputerName);
            if (virtualMachine.OsProfile.WindowsConfiguration != null)
            {
                osProfile.Append("\n\t\t\tWindowsConfiguration: ");
                osProfile.Append("\n\t\t\t\tProvisionVMAgent: ")
                        .Append(virtualMachine.OsProfile.WindowsConfiguration.ProvisionVMAgent);
                osProfile.Append("\n\t\t\t\tEnableAutomaticUpdates: ")
                        .Append(virtualMachine.OsProfile.WindowsConfiguration.EnableAutomaticUpdates);
                osProfile.Append("\n\t\t\t\tTimeZone: ")
                        .Append(virtualMachine.OsProfile.WindowsConfiguration.TimeZone);
            }

            if (virtualMachine.OsProfile.LinuxConfiguration != null)
            {
                osProfile.Append("\n\t\t\tLinuxConfiguration: ");
                osProfile.Append("\n\t\t\t\tDisablePasswordAuthentication: ")
                        .Append(virtualMachine.OsProfile.LinuxConfiguration.DisablePasswordAuthentication);
            }

            var networkProfile = new StringBuilder().Append("\n\tNetworkProfile: ");
            foreach (var networkInterfaceId in virtualMachine.NetworkInterfaceIds)
            {
                networkProfile.Append("\n\t\tId:").Append(networkInterfaceId);
            }

            Console.WriteLine(new StringBuilder().Append("Virtual Machine: ").Append(virtualMachine.Id)
                    .Append("Name: ").Append(virtualMachine.Name)
                    .Append("\n\tResource group: ").Append(virtualMachine.ResourceGroupName)
                    .Append("\n\tRegion: ").Append(virtualMachine.Region)
                    .Append("\n\tTags: ").Append(FormatDictionary(virtualMachine.Tags))
                    .Append("\n\tHardwareProfile: ")
                    .Append("\n\t\tSize: ").Append(virtualMachine.Size)
                    .Append(storageProfile)
                    .Append(osProfile)
                    .Append(networkProfile)
                    .ToString());
        }

        public static void PrintStorageAccountKeys(IList<StorageAccountKey> storageAccountKeys)
        {
            foreach (var storageAccountKey in storageAccountKeys)
            {
                Console.WriteLine($"Key {storageAccountKey.KeyName} = {storageAccountKey.Value}");
            }
        }

        public static void PrintStorageAccount(IStorageAccount storageAccount)
        {
            Console.WriteLine($"{storageAccount.Name} created @ {storageAccount.CreationTime}");
        }

        public static string CreateRandomName(string namePrefix)
        {
            var root = Guid.NewGuid().ToString().Replace("-", "");
            return $"{namePrefix}{root.ToLower().Substring(0, 3)}{(DateTime.UtcNow.Millisecond % 10000000L)}";
        }

        public static void PrintAvailabilitySet(IAvailabilitySet resource)
        {
            Console.WriteLine(new StringBuilder().Append("Availability Set: ").Append(resource.Id)
                .Append("Name: ").Append(resource.Name)
                .Append("\n\tResource group: ").Append(resource.ResourceGroupName)
                .Append("\n\tRegion: ").Append(resource.Region)
                .Append("\n\tTags: ").Append(FormatDictionary(resource.Tags))
                .Append("\n\tFault domain count: ").Append(resource.FaultDomainCount)
                .Append("\n\tUpdate domain count: ").Append(resource.UpdateDomainCount)
                .ToString());
        }

        public static void PrintBatchAccount(IBatchAccount batchAccount)
        {
            var applicationsOutput = new StringBuilder().Append("\n\tapplications: ");

            if (batchAccount.Applications.Count > 0)
            {
                foreach (var applicationEntry in batchAccount.Applications)
                {
                    var application = applicationEntry.Value;
                    var applicationPackages = new StringBuilder().Append("\n\t\t\tapplicationPackages : ");

                    foreach (var applicationPackageEntry in application.ApplicationPackages)
                    {
                        var applicationPackage = applicationPackageEntry.Value;
                        var singleApplicationPackage = new StringBuilder().Append("\n\t\t\t\tapplicationPackage : " + applicationPackage.Name);
                        singleApplicationPackage.Append("\n\t\t\t\tapplicationPackageState : " + applicationPackage.State);

                        applicationPackages.Append(singleApplicationPackage);
                        singleApplicationPackage.Append("\n");
                    }

                    var singleApplication = new StringBuilder().Append("\n\t\tapplication: " + application.Name);
                    singleApplication.Append("\n\t\tdisplayName: " + application.DisplayName);
                    singleApplication.Append("\n\t\tdefaultVersion: " + application.DefaultVersion);
                    singleApplication.Append(applicationPackages);
                    applicationsOutput.Append(singleApplication);
                    applicationsOutput.Append("\n");
                }
            }

            Console.WriteLine(new StringBuilder().Append("BatchAccount: ").Append(batchAccount.Id)
                    .Append("Name: ").Append(batchAccount.Name)
                    .Append("\n\tResource group: ").Append(batchAccount.ResourceGroupName)
                    .Append("\n\tRegion: ").Append(batchAccount.Region)
                    .Append("\n\tTags: ").Append(FormatDictionary(batchAccount.Tags))
                    .Append("\n\tAccountEndpoint: ").Append(batchAccount.AccountEndpoint)
                    .Append("\n\tPoolQuota: ").Append(batchAccount.PoolQuota)
                    .Append("\n\tActiveJobAndJobScheduleQuota: ").Append(batchAccount.ActiveJobAndJobScheduleQuota)
                    .Append("\n\tStorageAccount: ").Append(batchAccount.AutoStorage == null ? "No storage account attached" : batchAccount.AutoStorage.StorageAccountId)
                    .Append(applicationsOutput)
                    .ToString());
        }

        public static void PrintBatchAccountKey(BatchAccountKeys batchAccountKeys)
        {
            Console.WriteLine("Primary Key (" + batchAccountKeys.Primary + ") Secondary key = ("
                    + batchAccountKeys.Secondary + ")");
        }

        public static void PrintNetworkSecurityGroup(INetworkSecurityGroup resource)
        {
            var nsgOutput = new StringBuilder();
            nsgOutput.Append("NSG: ").Append(resource.Id)
                    .Append("Name: ").Append(resource.Name)
                    .Append("\n\tResource group: ").Append(resource.ResourceGroupName)
                    .Append("\n\tRegion: ").Append(resource.RegionName)
                    .Append("\n\tTags: ").Append(FormatDictionary(resource.Tags));

            // Output security rules
            foreach (var rule in resource.SecurityRules.Values)
            {
                nsgOutput.Append("\n\tRule: ").Append(rule.Name)
                        .Append("\n\t\tAccess: ").Append(rule.Access)
                        .Append("\n\t\tDirection: ").Append(rule.Direction)
                        .Append("\n\t\tFrom address: ").Append(rule.SourceAddressPrefix)
                        .Append("\n\t\tFrom port range: ").Append(rule.SourcePortRange)
                        .Append("\n\t\tTo address: ").Append(rule.DestinationAddressPrefix)
                        .Append("\n\t\tTo port: ").Append(rule.DestinationPortRange)
                        .Append("\n\t\tProtocol: ").Append(rule.Protocol)
                        .Append("\n\t\tPriority: ").Append(rule.Priority);
            }
            Console.WriteLine(nsgOutput.ToString());
        }

        public static void PrintVirtualNetwork(INetwork network)
        {
            var info = new StringBuilder();
            info.Append("Network: ").Append(network.Id)
                    .Append("Name: ").Append(network.Name)
                    .Append("\n\tResource group: ").Append(network.ResourceGroupName)
                    .Append("\n\tRegion: ").Append(network.Region)
                    .Append("\n\tTags: ").Append(FormatDictionary(network.Tags))
                    .Append("\n\tAddress spaces: ").Append(FormatCollection(network.AddressSpaces))
                    .Append("\n\tDNS server IPs: ").Append(FormatCollection(network.DnsServerIps));

            // Output subnets
            foreach (var subnet in network.Subnets.Values)
            {
                info.Append("\n\tSubnet: ").Append(subnet.Name)
                        .Append("\n\t\tAddress prefix: ").Append(subnet.AddressPrefix);
                var subnetNsg = subnet.GetNetworkSecurityGroup();
                if (subnetNsg != null)
                {
                    info.Append("\n\t\tNetwork security group: ").Append(subnetNsg.Id);
                }
            }

            Console.WriteLine(info.ToString());
        }

        public static void PrintIpAddress(IPublicIpAddress publicIpAddress)
        {
            Console.WriteLine(new StringBuilder().Append("Public IP Address: ").Append(publicIpAddress.Id)
                .Append("Name: ").Append(publicIpAddress.Name)
                .Append("\n\tResource group: ").Append(publicIpAddress.ResourceGroupName)
                .Append("\n\tRegion: ").Append(publicIpAddress.Region)
                .Append("\n\tTags: ").Append(FormatDictionary(publicIpAddress.Tags))
                .Append("\n\tIP Address: ").Append(publicIpAddress.IpAddress)
                .Append("\n\tLeaf domain label: ").Append(publicIpAddress.LeafDomainLabel)
                .Append("\n\tFQDN: ").Append(publicIpAddress.Fqdn)
                .Append("\n\tReverse FQDN: ").Append(publicIpAddress.ReverseFqdn)
                .Append("\n\tIdle timeout (minutes): ").Append(publicIpAddress.IdleTimeoutInMinutes)
                .Append("\n\tIP allocation method: ").Append(publicIpAddress.IpAllocationMethod)
                .ToString());
        }

        public static void PrintNetworkInterface(INetworkInterface resource)
        {
            var info = new StringBuilder();
            info.Append("NetworkInterface: ").Append(resource.Id)
                    .Append("Name: ").Append(resource.Name)
                    .Append("\n\tResource group: ").Append(resource.ResourceGroupName)
                    .Append("\n\tRegion: ").Append(resource.Region)
                    .Append("\n\tTags: ").Append(FormatDictionary(resource.Tags))
                    .Append("\n\tInternal DNS name label: ").Append(resource.InternalDnsNameLabel)
                    .Append("\n\tInternal FQDN: ").Append(resource.InternalFqdn)
                    .Append("\n\tInternal domain name suffix: ").Append(resource.InternalDomainNameSuffix)
                    .Append("\n\tNetwork security group: ").Append(resource.NetworkSecurityGroupId)
                    .Append("\n\tApplied DNS servers: ").Append(FormatCollection(resource.AppliedDnsServers))
                    .Append("\n\tDNS server IPs: ");

            // Output dns servers
            foreach (var dnsServerIp in resource.DnsServers)
            {
                info.Append("\n\t\t").Append(dnsServerIp);
            }

            info.Append("\n\t IP forwarding enabled: ").Append(resource.IsIpForwardingEnabled)
                    .Append("\n\tMAC Address:").Append(resource.MacAddress)
                    .Append("\n\tPrivate IP:").Append(resource.PrimaryPrivateIp)
                    .Append("\n\tPrivate allocation method:").Append(resource.PrimaryPrivateIpAllocationMethod)
                    .Append("\n\tPrimary virtual network ID: ").Append(resource.PrimaryIpConfiguration.NetworkId)
                    .Append("\n\tPrimary subnet name:").Append(resource.PrimaryIpConfiguration.SubnetName);

            Console.WriteLine(info.ToString());
        }

        public static void PrintLoadBalancer(ILoadBalancer loadBalancer)
        {
            var info = new StringBuilder();
            info.Append("Load balancer: ").Append(loadBalancer.Id)
                    .Append("Name: ").Append(loadBalancer.Name)
                    .Append("\n\tResource group: ").Append(loadBalancer.ResourceGroupName)
                    .Append("\n\tRegion: ").Append(loadBalancer.Region)
                    .Append("\n\tTags: ").Append(FormatDictionary(loadBalancer.Tags))
                    .Append("\n\tBackends: ").Append(FormatCollection(loadBalancer.Backends.Keys));

            // Show public IP addresses
            info.Append("\n\tPublic IP address IDs: ")
                    .Append(loadBalancer.PublicIpAddressIds.Count);
            foreach (var pipId in loadBalancer.PublicIpAddressIds)
            {
                info.Append("\n\t\tPIP id: ").Append(pipId);
            }

            // Show TCP probes
            info.Append("\n\tTCP probes: ")
                    .Append(loadBalancer.TcpProbes.Count);
            foreach (var probe in loadBalancer.TcpProbes.Values)
            {
                info.Append("\n\t\tProbe name: ").Append(probe.Name)
                        .Append("\n\t\t\tPort: ").Append(probe.Port)
                        .Append("\n\t\t\tInterval in seconds: ").Append(probe.IntervalInSeconds)
                        .Append("\n\t\t\tRetries before unhealthy: ").Append(probe.NumberOfProbes);

                // Show associated load balancing rules
                info.Append("\n\t\t\tReferenced from load balancing rules: ")
                        .Append(probe.LoadBalancingRules.Count);
                foreach (var rule in probe.LoadBalancingRules.Values)
                {
                    info.Append("\n\t\t\t\tName: ").Append(rule.Name);
                }
            }

            // Show HTTP probes
            info.Append("\n\tHTTP probes: ")
                    .Append(loadBalancer.HttpProbes.Count);
            foreach (var probe in loadBalancer.HttpProbes.Values)
            {
                info.Append("\n\t\tProbe name: ").Append(probe.Name)
                        .Append("\n\t\t\tPort: ").Append(probe.Port)
                        .Append("\n\t\t\tInterval in seconds: ").Append(probe.IntervalInSeconds)
                        .Append("\n\t\t\tRetries before unhealthy: ").Append(probe.NumberOfProbes)
                        .Append("\n\t\t\tHTTP request path: ").Append(probe.RequestPath);

                // Show associated load balancing rules
                info.Append("\n\t\t\tReferenced from load balancing rules: ")
                        .Append(probe.LoadBalancingRules.Count);
                foreach (var rule in probe.LoadBalancingRules.Values)
                {
                    info.Append("\n\t\t\t\tName: ").Append(rule.Name);
                }
            }

            // Show load balancing rules
            info.Append("\n\tLoad balancing rules: ")
                    .Append(loadBalancer.LoadBalancingRules.Count);
            foreach (var rule in loadBalancer.LoadBalancingRules.Values)
            {
                info.Append("\n\t\tLB rule name: ").Append(rule.Name)
                        .Append("\n\t\t\tProtocol: ").Append(rule.Protocol)
                        .Append("\n\t\t\tFloating IP enabled? ").Append(rule.FloatingIpEnabled)
                        .Append("\n\t\t\tIdle timeout in minutes: ").Append(rule.IdleTimeoutInMinutes)
                        .Append("\n\t\t\tLoad distribution method: ").Append(rule.LoadDistribution.ToString());

                var frontend = rule.Frontend;
                info.Append("\n\t\t\tFrontend: ");
                if (frontend != null)
                {
                    info.Append(frontend.Name);
                }
                else
                {
                    info.Append("(None)");
                }

                info.Append("\n\t\t\tFrontend port: ").Append(rule.FrontendPort);

                var backend = rule.Backend;
                info.Append("\n\t\t\tBackend: ");
                if (backend != null)
                {
                    info.Append(backend.Name);
                }
                else
                {
                    info.Append("(None)");
                }

                info.Append("\n\t\t\tBackend port: ").Append(rule.BackendPort);

                var probe = rule.Probe;
                info.Append("\n\t\t\tProbe: ");
                if (probe == null)
                {
                    info.Append("(None)");
                }
                else
                {
                    info.Append(probe.Name).Append(" [").Append(probe.Protocol.ToString()).Append("]");
                }
            }

            // Show frontends
            info.Append("\n\tFrontends: ")
                    .Append(loadBalancer.Frontends.Count);
            foreach (var frontend in loadBalancer.Frontends.Values)
            {
                info.Append("\n\t\tFrontend name: ").Append(frontend.Name)
                        .Append("\n\t\t\tInternet facing: ").Append(frontend.IsPublic);
                if (frontend.IsPublic)
                {
                    info.Append("\n\t\t\tPublic IP Address ID: ").Append(((ILoadBalancerPublicFrontend)frontend).PublicIpAddressId);
                }
                else
                {
                    info.Append("\n\t\t\tVirtual network ID: ").Append(((ILoadBalancerPrivateFrontend)frontend).NetworkId)
                            .Append("\n\t\t\tSubnet name: ").Append(((ILoadBalancerPrivateFrontend)frontend).SubnetName)
                            .Append("\n\t\t\tPrivate IP address: ").Append(((ILoadBalancerPrivateFrontend)frontend).PrivateIpAddress)
                            .Append("\n\t\t\tPrivate IP allocation method: ").Append(((ILoadBalancerPrivateFrontend)frontend).PrivateIpAllocationMethod);
                }

                // Inbound NAT pool references
                info.Append("\n\t\t\tReferenced inbound NAT pools: ")
                        .Append(frontend.InboundNatPools.Count);
                foreach (var pool in frontend.InboundNatPools.Values)
                {
                    info.Append("\n\t\t\t\tName: ").Append(pool.Name);
                }

                // Inbound NAT rule references
                info.Append("\n\t\t\tReferenced inbound NAT rules: ")
                        .Append(frontend.InboundNatRules.Count);
                foreach (var rule in frontend.InboundNatRules.Values)
                {
                    info.Append("\n\t\t\t\tName: ").Append(rule.Name);
                }

                // Load balancing rule references
                info.Append("\n\t\t\tReferenced load balancing rules: ")
                        .Append(frontend.LoadBalancingRules.Count);
                foreach (var rule in frontend.LoadBalancingRules.Values)
                {
                    info.Append("\n\t\t\t\tName: ").Append(rule.Name);
                }
            }

            // Show inbound NAT rules
            info.Append("\n\tInbound NAT rules: ")
                    .Append(loadBalancer.InboundNatRules.Count);
            foreach (var natRule in loadBalancer.InboundNatRules.Values)
            {
                info.Append("\n\t\tInbound NAT rule name: ").Append(natRule.Name)
                        .Append("\n\t\t\tProtocol: ").Append(natRule.Protocol.ToString())
                        .Append("\n\t\t\tFrontend: ").Append(natRule.Frontend.Name)
                        .Append("\n\t\t\tFrontend port: ").Append(natRule.FrontendPort)
                        .Append("\n\t\t\tBackend port: ").Append(natRule.BackendPort)
                        .Append("\n\t\t\tBackend NIC ID: ").Append(natRule.BackendNetworkInterfaceId)
                        .Append("\n\t\t\tBackend NIC IP config name: ").Append(natRule.BackendNicIpConfigurationName)
                        .Append("\n\t\t\tFloating IP? ").Append(natRule.FloatingIpEnabled)
                        .Append("\n\t\t\tIdle timeout in minutes: ").Append(natRule.IdleTimeoutInMinutes);
            }

            // Show inbound NAT pools
            info.Append("\n\tInbound NAT pools: ")
                    .Append(loadBalancer.InboundNatPools.Count);
            foreach (var natPool in loadBalancer.InboundNatPools.Values)
            {
                info.Append("\n\t\tInbound NAT pool name: ").Append(natPool.Name)
                        .Append("\n\t\t\tProtocol: ").Append(natPool.Protocol.ToString())
                        .Append("\n\t\t\tFrontend: ").Append(natPool.Frontend.Name)
                        .Append("\n\t\t\tFrontend port range: ")
                        .Append(natPool.FrontendPortRangeStart)
                        .Append("-")
                        .Append(natPool.FrontendPortRangeEnd)
                        .Append("\n\t\t\tBackend port: ").Append(natPool.BackendPort);
            }

            // Show backends
            info.Append("\n\tBackends: ")
                    .Append(loadBalancer.Backends.Count);
            foreach (var backend in loadBalancer.Backends.Values)
            {
                info.Append("\n\t\tBackend name: ").Append(backend.Name);

                // Show assigned backend NICs
                info.Append("\n\t\t\tReferenced NICs: ")
                        .Append(backend.BackendNicIpConfigurationNames.Count);
                foreach (var entry in backend.BackendNicIpConfigurationNames)
                {
                    info.Append("\n\t\t\t\tNIC ID: ").Append(entry.Key)
                            .Append(" - IP Config: ").Append(entry.Value);
                }

                // Show assigned virtual machines
                var vmIds = backend.GetVirtualMachineIds();
                info.Append("\n\t\t\tReferenced virtual machine ids: ")
                        .Append(vmIds.Count);
                foreach (string vmId in vmIds)
                {
                    info.Append("\n\t\t\t\tVM ID: ").Append(vmId);
                }

                // Show assigned load balancing rules
                info.Append("\n\t\t\tReferenced load balancing rules: ")
                        .Append(FormatCollection(backend.LoadBalancingRules.Keys));
            }

            Console.WriteLine(info.ToString());
        }

        public static void PrintVault(IVault vault)
        {
            var info = new StringBuilder().Append("Key Vault: ").Append(vault.Id)
                .Append("Name: ").Append(vault.Name)
                .Append("\n\tResource group: ").Append(vault.ResourceGroupName)
                .Append("\n\tRegion: ").Append(vault.Region)
                .Append("\n\tSku: ").Append(vault.Sku.Name).Append(" - ").Append(KeyVault.Fluent.Models.Sku.Family)
                .Append("\n\tVault URI: ").Append(vault.VaultUri)
                .Append("\n\tAccess policies: ");
            foreach (var accessPolicy in vault.AccessPolicies)
            {
                info.Append("\n\t\tIdentity:").Append(accessPolicy.ObjectId)
                        .Append("\n\t\tKey permissions: ").Append(FormatCollection(accessPolicy.Permissions.Keys))
                        .Append("\n\t\tSecret permissions: ").Append(FormatCollection(accessPolicy.Permissions.Secrets));
            }

            Console.WriteLine(info.ToString());
        }

<<<<<<< HEAD
        private static string FormatDictionary(IReadOnlyDictionary<string, string> dictionary)
=======
        public static void PrintRedisCache(IRedisCache redisCache)
        {
            StringBuilder redisInfo = new StringBuilder();
            redisInfo.Append("Redis Cache Name: ").AppendLine(redisCache.Name)
                     .Append("\tResource group: ").AppendLine(redisCache.ResourceGroupName)
                     .Append("\tRegion: ").AppendLine(redisCache.Region.ToString())
                     .Append("\tSKU Name: ").AppendLine(redisCache.Sku.Name)
                     .Append("\tSKU Family: ").AppendLine(redisCache.Sku.Family)
                     .Append("\tHost name: ").AppendLine(redisCache.HostName)
                     .Append("\tSSL port: ").AppendLine(redisCache.SslPort?.ToString())
                     .Append("\tNon-SSL port (6379) enabled: ").AppendLine(redisCache.NonSslPort?.ToString());
            if (redisCache.RedisConfiguration != null && redisCache.RedisConfiguration.Count > 0)
            {
                redisInfo.AppendLine("\tRedis Configuration:");
                foreach (KeyValuePair<string, string> rc in redisCache.RedisConfiguration)
                {
                    redisInfo.Append("\t  '").Append(rc.Key)
                             .Append("' : '").Append(rc.Value).AppendLine("'");
                }
            }
            if (redisCache.IsPremium)
            {
                var premium = redisCache.AsPremium();
                var scheduleEntries = premium.GetPatchSchedules();
                if (scheduleEntries != null && scheduleEntries.Any())
                {
                    redisInfo.AppendLine("\tRedis Patch Schedule:");
                    foreach (var schedule in scheduleEntries)
                    {
                        redisInfo.Append("\t\tDay: '").Append(schedule.DayOfWeek)
                                .Append("', start at: '").Append(schedule.StartHourUtc)
                                .Append("', maintenance window: '").Append(schedule.MaintenanceWindow)
                                .AppendLine("'");
                    }
                }
            }

            Console.WriteLine(redisInfo.ToString());
        }

        public static void PrintRedisAccessKeys(IRedisAccessKeys redisAccessKeys)
        {
            StringBuilder redisKeys = new StringBuilder();
            redisKeys.AppendLine("Redis Access Keys: ")
                     .Append("\tPrimary Key: '").Append(redisAccessKeys.PrimaryKey).AppendLine("', ")
                     .Append("\tSecondary Key: '").Append(redisAccessKeys.SecondaryKey).AppendLine("', ");

            Console.WriteLine(redisKeys.ToString());
        }

        private static string FormatDictionary(IDictionary<string, string> dictionary)
>>>>>>> 3cdcca6c
        {
            if (dictionary == null)
            {
                return string.Empty;
            }

            var outputString = new StringBuilder();

            foreach (var entity in dictionary)
            {
                outputString.AppendLine($"{entity.Key}: {entity.Value}");
            }

            return outputString.ToString();
        }

        private static string FormatCollection(IEnumerable<string> collection)
        {
            return string.Join(", ", collection);
        }
    }
}<|MERGE_RESOLUTION|>--- conflicted
+++ resolved
@@ -534,9 +534,6 @@
             Console.WriteLine(info.ToString());
         }
 
-<<<<<<< HEAD
-        private static string FormatDictionary(IReadOnlyDictionary<string, string> dictionary)
-=======
         public static void PrintRedisCache(IRedisCache redisCache)
         {
             StringBuilder redisInfo = new StringBuilder();
@@ -587,8 +584,7 @@
             Console.WriteLine(redisKeys.ToString());
         }
 
-        private static string FormatDictionary(IDictionary<string, string> dictionary)
->>>>>>> 3cdcca6c
+        private static string FormatDictionary(IReadOnlyDictionary<string, string> dictionary)
         {
             if (dictionary == null)
             {
