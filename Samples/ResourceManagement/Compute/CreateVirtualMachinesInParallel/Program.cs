--- conflicted
+++ resolved
@@ -16,8 +16,8 @@
 {
     public class Program
     {
-        private const string USERNAME = "tirekicker";
-        private const string PASSWORD = "12NewPA$$w0rd!";
+        private const string Username = "tirekicker";
+        private const string Password = "12NewPA$$w0rd!";
 
         /**
          * Azure compute sample for creating multiple virtual machines in parallel.
@@ -28,24 +28,18 @@
          */
         public static void RunSample(IAzure azure)
         {
-<<<<<<< HEAD
+            string rgName = SharedSettings.RandomResourceName("rgCOMV", 10);
+            IDictionary<Region, int> virtualMachinesByLocation = new Dictionary<Region, int>();
+
             virtualMachinesByLocation.Add(Region.USEast, 5);
             virtualMachinesByLocation.Add(Region.USSouthCentral, 5);
-
-=======
-            string rgName = SharedSettings.RandomResourceName("rgCOMV", 10);
-            IDictionary<Region, int> virtualMachinesByLocation = new Dictionary<Region, int>();
-
-            virtualMachinesByLocation.Add(Region.US_EAST, 5);
-            virtualMachinesByLocation.Add(Region.US_SOUTH_CENTRAL, 5);
->>>>>>> 062f8092
             try
             {
                 //=============================================================
                 // Create a resource group (Where all resources gets created)
                 //
                 var resourceGroup = azure.ResourceGroups.Define(rgName)
-                    .WithRegion(Region.US_WEST)
+                    .WithRegion(Region.USWest)
                     .Create();
 
                 Utilities.Log($"Created a new resource group - {resourceGroup.Id}");
@@ -59,23 +53,17 @@
                 {
                     var region = entry.Key;
                     var vmCount = entry.Value;
+
                     //=============================================================
                     // Create 1 network creatable per region
                     // Prepare Creatable Network definition (Where all the virtual machines get added to)
                     //
-<<<<<<< HEAD
-                    var resourceGroup = azure.ResourceGroups.Define(rgName)
-                        .WithRegion(Region.USWest)
-                        .Create();
-=======
                     var networkName = SharedSettings.RandomResourceName("vnetCOPD-", 20);
                     var networkCreatable = azure.Networks
                             .Define(networkName)
                             .WithRegion(region)
                             .WithExistingResourceGroup(resourceGroup)
                             .WithAddressSpace("172.16.0.0/16");
->>>>>>> 062f8092
-
 
                     //=============================================================
                     // Create 1 storage creatable per region (For storing VMs disk)
@@ -110,8 +98,8 @@
                                 .WithPrimaryPrivateIpAddressDynamic()
                                 .WithNewPrimaryPublicIpAddress(publicIpAddressCreatable)
                                 .WithPopularLinuxImage(KnownLinuxVirtualMachineImage.UBUNTU_SERVER_16_04_LTS)
-                                .WithRootUsername(USERNAME)
-                                .WithRootPassword(PASSWORD)
+                                .WithRootUsername(Username)
+                                .WithRootPassword(Password)
                                 .WithSize(VirtualMachineSizeTypes.StandardDS3V2)
                                 .WithNewStorageAccount(storageAccountCreatable);
                         creatableVirtualMachines.Add(virtualMachineCreatable);
