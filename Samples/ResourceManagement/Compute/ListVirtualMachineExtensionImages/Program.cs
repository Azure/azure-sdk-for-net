﻿// Copyright (c) Microsoft Corporation. All rights reserved.
// Licensed under the MIT License. See License.txt in the project root for license information.

using Microsoft.Azure.Management.Fluent;
using Microsoft.Azure.Management.Resource.Fluent;
using Microsoft.Azure.Management.Resource.Fluent.Core;
using Microsoft.Azure.Management.Samples.Common;
using System;

namespace ListVirtualMachineExtensionImages
{
    public class Program
    {
        /**
         * List all virtual machine extension image publishers and
         * list all virtual machine extension images published by Microsoft.OSTCExtensions, Microsoft.Azure.Extensions
         * by browsing through extension image publishers, types, and versions.
         */
        public static void RunSample(IAzure azure)
        {
            //=================================================================
            // List all virtual machine extension image publishers and
            // list all virtual machine extension images
            // published by Microsoft.OSTCExtensions and Microsoft.Azure.Extensions
            // y browsing through extension image publishers, types, and versions

            var publishers = azure
                    .VirtualMachineImages
                    .Publishers
                    .ListByRegion(Region.US_EAST);

            Utilities.Log("US East data center: printing list of \n"
                    + "a) Publishers and\n"
                    + "b) virtual machine images published by Microsoft.OSTCExtensions and Microsoft.Azure.Extensions");
            Utilities.Log("=======================================================");
            Utilities.Log("\n");

            foreach (var publisher in publishers)
            {
                Utilities.Log("Publisher - " + publisher.Name);

                if (StringComparer.OrdinalIgnoreCase.Equals(publisher.Name, "Microsoft.OSTCExtensions") || 
                    StringComparer.OrdinalIgnoreCase.Equals(publisher.Name, "Microsoft.Azure.Extensions"))
                {
                    Utilities.Log("\n\n");
                    Utilities.Log("=======================================================");
                    Utilities.Log("Located " + publisher.Name);
                    Utilities.Log("=======================================================");
                    Utilities.Log("Printing entries as publisher/type/version");

                    foreach (var imageType in publisher.ExtensionTypes.List())
                    {
                        foreach (var version in imageType.Versions.List())
                        {
                            var image = version.GetImage();
                            Utilities.Log($"Image - {publisher.Name}/{image.TypeName}/{image.VersionName}");
                        }
                    }
                    Utilities.Log("\n\n");
                }
            }
        }

        public static void Main(string[] args)
        {
            try
            {
                //=================================================================
                // Authenticate
                var credentials = SharedSettings.AzureCredentialsFactory.FromFile(Environment.GetEnvironmentVariable("AZURE_AUTH_LOCATION"));

                var azure = Azure
                    .Configure()
                    .WithLogLevel(HttpLoggingDelegatingHandler.Level.BASIC)
                    .Authenticate(credentials)
                    .WithDefaultSubscription();

<<<<<<< HEAD
                //=================================================================
                // List all virtual machine extension image publishers and
                // list all virtual machine extension images
                // published by Microsoft.OSTCExtensions and Microsoft.Azure.Extensions
                // y browsing through extension image publishers, types, and versions

                var publishers = azure
                        .VirtualMachineImages
                        .Publishers
                        .ListByRegion(Region.USEast);

                Console.WriteLine("US East data center: printing list of \n"
                        + "a) Publishers and\n"
                        + "b) virtual machine images published by Microsoft.OSTCExtensions and Microsoft.Azure.Extensions");
                Console.WriteLine("=======================================================");
                Console.WriteLine("\n");

                foreach (var publisher in publishers)
                {
                    Console.WriteLine("Publisher - " + publisher.Name);

                    if (StringComparer.OrdinalIgnoreCase.Equals(publisher.Name, "Microsoft.OSTCExtensions")
                            || StringComparer.OrdinalIgnoreCase.Equals(publisher.Name, "Microsoft.Azure.Extensions"))
                    {
                        Console.WriteLine("\n\n");
                        Console.WriteLine("=======================================================");
                        Console.WriteLine("Located " + publisher.Name);
                        Console.WriteLine("=======================================================");
                        Console.WriteLine("Printing entries as publisher/type/version");

                        foreach (var imageType in publisher.ExtensionTypes.List())
                        {
                            foreach (var version in imageType.Versions.List())
                            {
                                var image = version.GetImage();
                                Console.WriteLine($"Image - {publisher.Name}/{image.TypeName}/{image.VersionName}");
                            }
                        }
                        Console.WriteLine("\n\n");
                    }
                }
=======
                RunSample(azure);
>>>>>>> 062f8092
            }
            catch (Exception ex)
            {
                Utilities.Log(ex);
            }
        }
    }
}<|MERGE_RESOLUTION|>--- conflicted
+++ resolved
@@ -27,7 +27,7 @@
             var publishers = azure
                     .VirtualMachineImages
                     .Publishers
-                    .ListByRegion(Region.US_EAST);
+                    .ListByRegion(Region.USEast);
 
             Utilities.Log("US East data center: printing list of \n"
                     + "a) Publishers and\n"
@@ -75,51 +75,7 @@
                     .Authenticate(credentials)
                     .WithDefaultSubscription();
 
-<<<<<<< HEAD
-                //=================================================================
-                // List all virtual machine extension image publishers and
-                // list all virtual machine extension images
-                // published by Microsoft.OSTCExtensions and Microsoft.Azure.Extensions
-                // y browsing through extension image publishers, types, and versions
-
-                var publishers = azure
-                        .VirtualMachineImages
-                        .Publishers
-                        .ListByRegion(Region.USEast);
-
-                Console.WriteLine("US East data center: printing list of \n"
-                        + "a) Publishers and\n"
-                        + "b) virtual machine images published by Microsoft.OSTCExtensions and Microsoft.Azure.Extensions");
-                Console.WriteLine("=======================================================");
-                Console.WriteLine("\n");
-
-                foreach (var publisher in publishers)
-                {
-                    Console.WriteLine("Publisher - " + publisher.Name);
-
-                    if (StringComparer.OrdinalIgnoreCase.Equals(publisher.Name, "Microsoft.OSTCExtensions")
-                            || StringComparer.OrdinalIgnoreCase.Equals(publisher.Name, "Microsoft.Azure.Extensions"))
-                    {
-                        Console.WriteLine("\n\n");
-                        Console.WriteLine("=======================================================");
-                        Console.WriteLine("Located " + publisher.Name);
-                        Console.WriteLine("=======================================================");
-                        Console.WriteLine("Printing entries as publisher/type/version");
-
-                        foreach (var imageType in publisher.ExtensionTypes.List())
-                        {
-                            foreach (var version in imageType.Versions.List())
-                            {
-                                var image = version.GetImage();
-                                Console.WriteLine($"Image - {publisher.Name}/{image.TypeName}/{image.VersionName}");
-                            }
-                        }
-                        Console.WriteLine("\n\n");
-                    }
-                }
-=======
                 RunSample(azure);
->>>>>>> 062f8092
             }
             catch (Exception ex)
             {
