--- conflicted
+++ resolved
@@ -19,10 +19,10 @@
 {
     public class Program
     {
-        private const int frontendVmCount = 10;
-        private const int backendVmCount = 10;
-        private const string userName = "tirekicker";
-        private const string password = "12NewPA$$w0rd!";
+        private const int FrontendVMCount = 10;
+        private const int BackendVMCount = 10;
+        private const string UserName = "tirekicker";
+        private const string Password = "12NewPA$$w0rd!";
 
         /**
          * Create a virtual network with two Subnets – frontend and backend
@@ -44,7 +44,7 @@
                 // Create a resource group [Where all resources gets created]
                 IResourceGroup resourceGroup = azure.ResourceGroups
                         .Define(rgName)
-                        .WithRegion(Region.US_EAST)
+                        .WithRegion(Region.USEast)
                         .Create();
 
                 //============================================================
@@ -55,7 +55,7 @@
 
                 var frontEndNSGCreatable = azure.NetworkSecurityGroups
                         .Define(frontEndNSGName)
-                        .WithRegion(Region.US_EAST)
+                        .WithRegion(Region.USEast)
                         .WithExistingResourceGroup(resourceGroup)
                         .DefineRule("ALLOW-SSH")
                             .AllowInbound()
@@ -86,7 +86,7 @@
 
                 var backEndNSGCreatable = azure.NetworkSecurityGroups
                         .Define(backEndNSGName)
-                            .WithRegion(Region.US_EAST)
+                            .WithRegion(Region.USEast)
                             .WithExistingResourceGroup(resourceGroup)
                             .DefineRule("ALLOW-SQL")
                             .AllowInbound()
@@ -127,7 +127,7 @@
                 // Create Network [Where all the virtual machines get added to]
                 var network = azure.Networks
                         .Define(networkName)
-                        .WithRegion(Region.US_EAST)
+                        .WithRegion(Region.USEast)
                         .WithExistingResourceGroup(resourceGroup)
                         .WithAddressSpace("172.16.0.0/16")
                         .DefineSubnet("Front-end")
@@ -143,25 +143,25 @@
                 // Prepare Creatable Storage account definition [For storing VMs disk]
                 var creatableStorageAccount = azure.StorageAccounts
                         .Define(storageAccountName)
-                        .WithRegion(Region.US_EAST)
+                        .WithRegion(Region.USEast)
                         .WithExistingResourceGroup(resourceGroup);
 
                 // Prepare a batch of Creatable Virtual Machines definitions
                 List<ICreatable<IVirtualMachine>> frontendCreatableVirtualMachines = new List<ICreatable<IVirtualMachine>>();
 
-                for (int i = 0; i < frontendVmCount; i++)
+                for (int i = 0; i < FrontendVMCount; i++)
                 {
                     var creatableVirtualMachine = azure.VirtualMachines
                         .Define("VM-FE-" + i)
-                        .WithRegion(Region.US_EAST)
+                        .WithRegion(Region.USEast)
                         .WithExistingResourceGroup(resourceGroup)
                         .WithExistingPrimaryNetwork(network)
                         .WithSubnet("Front-end")
                         .WithPrimaryPrivateIpAddressDynamic()
                         .WithoutPrimaryPublicIpAddress()
                         .WithPopularLinuxImage(KnownLinuxVirtualMachineImage.UBUNTU_SERVER_16_04_LTS)
-                        .WithRootUsername(userName)
-                        .WithRootPassword(password)
+                        .WithRootUsername(UserName)
+                        .WithRootPassword(Password)
                         .WithSize(VirtualMachineSizeTypes.StandardD3V2)
                         .WithNewStorageAccount(creatableStorageAccount);
                     frontendCreatableVirtualMachines.Add(creatableVirtualMachine);
@@ -169,19 +169,19 @@
 
                 List<ICreatable<IVirtualMachine>> backendCreatableVirtualMachines = new List<ICreatable<IVirtualMachine>>();
 
-                for (int i = 0; i < backendVmCount; i++)
+                for (int i = 0; i < BackendVMCount; i++)
                 {
                     var creatableVirtualMachine = azure.VirtualMachines
                         .Define("VM-BE-" + i)
-                        .WithRegion(Region.US_EAST)
+                        .WithRegion(Region.USEast)
                         .WithExistingResourceGroup(resourceGroup)
                         .WithExistingPrimaryNetwork(network)
                         .WithSubnet("Back-end")
                         .WithPrimaryPrivateIpAddressDynamic()
                         .WithoutPrimaryPublicIpAddress()
                         .WithPopularLinuxImage(KnownLinuxVirtualMachineImage.UBUNTU_SERVER_16_04_LTS)
-                        .WithRootUsername(userName)
-                        .WithRootPassword(password)
+                        .WithRootUsername(UserName)
+                        .WithRootPassword(Password)
                         .WithSize(VirtualMachineSizeTypes.StandardD3V2)
                         .WithNewStorageAccount(creatableStorageAccount);
                     backendCreatableVirtualMachines.Add(creatableVirtualMachine);
@@ -229,191 +229,9 @@
                     .WithDefaultSubscription();
 
                 // Print selected subscription
-<<<<<<< HEAD
-                Console.WriteLine("Selected subscription: " + azure.SubscriptionId);
-
-                try
-                {
-                    // Create a resource group [Where all resources gets created]
-                    IResourceGroup resourceGroup = azure.ResourceGroups
-                            .Define(rgName)
-                            .WithRegion(Region.USEast)
-                            .Create();
-
-                    //============================================================
-                    // Define a network security group for the front end of a subnet
-                    // front end subnet contains two rules
-                    // - ALLOW-SSH - allows SSH traffic into the front end subnet
-                    // - ALLOW-WEB- allows HTTP traffic into the front end subnet
-
-                    var frontEndNSGCreatable = azure.NetworkSecurityGroups
-                            .Define(frontEndNSGName)
-                            .WithRegion(Region.USEast)
-                            .WithExistingResourceGroup(resourceGroup)
-                            .DefineRule("ALLOW-SSH")
-                                .AllowInbound()
-                                .FromAnyAddress()
-                                .FromAnyPort()
-                                .ToAnyAddress()
-                                .ToPort(22)
-                                .WithProtocol(SecurityRuleProtocol.Tcp)
-                                .WithPriority(100)
-                                .WithDescription("Allow SSH")
-                            .Attach()
-                            .DefineRule("ALLOW-HTTP")
-                                .AllowInbound()
-                                .FromAnyAddress()
-                                .FromAnyPort()
-                                .ToAnyAddress()
-                                .ToPort(80)
-                                .WithProtocol(SecurityRuleProtocol.Tcp)
-                                .WithPriority(101)
-                                .WithDescription("Allow HTTP")
-                            .Attach();
-
-                    //============================================================
-                    // Define a network security group for the back end of a subnet
-                    // back end subnet contains two rules
-                    // - ALLOW-SQL - allows SQL traffic only from the front end subnet
-                    // - DENY-WEB - denies all outbound internet traffic from the back end subnet
-
-                    var backEndNSGCreatable = azure.NetworkSecurityGroups
-                            .Define(backEndNSGName)
-                                .WithRegion(Region.USEast)
-                                .WithExistingResourceGroup(resourceGroup)
-                                .DefineRule("ALLOW-SQL")
-                                .AllowInbound()
-                                .FromAddress("172.16.1.0/24")
-                                .FromAnyPort()
-                                .ToAnyAddress()
-                                .ToPort(1433)
-                                .WithProtocol(SecurityRuleProtocol.Tcp)
-                                .WithPriority(100)
-                                .WithDescription("Allow SQL")
-                            .Attach()
-                            .DefineRule("DENY-WEB")
-                                .DenyOutbound()
-                                .FromAnyAddress()
-                                .FromAnyPort()
-                                .ToAnyAddress()
-                                .ToAnyPort()
-                                .WithAnyProtocol()
-                                .WithDescription("Deny Web")
-                                .WithPriority(200)
-                            .Attach();
-
-                    Console.WriteLine("Creating a security group for the front ends - allows SSH and HTTP");
-                    Console.WriteLine("Creating a security group for the back ends - allows SSH and denies all outbound internet traffic");
-
-                    var networkSecurityGroups = azure.NetworkSecurityGroups
-                            .Create(frontEndNSGCreatable, backEndNSGCreatable);
-
-                    INetworkSecurityGroup frontendNSG = networkSecurityGroups.First(n => n.Name.Equals(frontEndNSGName, StringComparison.OrdinalIgnoreCase));
-                    INetworkSecurityGroup backendNSG = networkSecurityGroups.First(n => n.Name.Equals(backEndNSGName, StringComparison.OrdinalIgnoreCase));
-
-                    Console.WriteLine("Created a security group for the front end: " + frontendNSG.Id);
-                    Utilities.PrintNetworkSecurityGroup(frontendNSG);
-
-                    Console.WriteLine("Created a security group for the back end: " + backendNSG.Id);
-                    Utilities.PrintNetworkSecurityGroup(backendNSG);
-
-                    // Create Network [Where all the virtual machines get added to]
-                    var network = azure.Networks
-                            .Define(networkName)
-                            .WithRegion(Region.USEast)
-                            .WithExistingResourceGroup(resourceGroup)
-                            .WithAddressSpace("172.16.0.0/16")
-                            .DefineSubnet("Front-end")
-                                .WithAddressPrefix("172.16.1.0/24")
-                                .WithExistingNetworkSecurityGroup(frontendNSG)
-                            .Attach()
-                            .DefineSubnet("Back-end")
-                                .WithAddressPrefix("172.16.2.0/24")
-                                .WithExistingNetworkSecurityGroup(backendNSG)
-                            .Attach()
-                            .Create();
-
-                    // Prepare Creatable Storage account definition [For storing VMs disk]
-                    var creatableStorageAccount = azure.StorageAccounts
-                            .Define(storageAccountName)
-                            .WithRegion(Region.USEast)
-                            .WithExistingResourceGroup(resourceGroup);
-
-                    // Prepare a batch of Creatable Virtual Machines definitions
-                    List<ICreatable<IVirtualMachine>> frontendCreatableVirtualMachines = new List<ICreatable<IVirtualMachine>>();
-
-                    for (int i = 0; i < frontendVmCount; i++)
-                    {
-                        var creatableVirtualMachine = azure.VirtualMachines
-                            .Define("VM-FE-" + i)
-                            .WithRegion(Region.USEast)
-                            .WithExistingResourceGroup(resourceGroup)
-                            .WithExistingPrimaryNetwork(network)
-                            .WithSubnet("Front-end")
-                            .WithPrimaryPrivateIpAddressDynamic()
-                            .WithoutPrimaryPublicIpAddress()
-                            .WithPopularLinuxImage(KnownLinuxVirtualMachineImage.UBUNTU_SERVER_16_04_LTS)
-                            .WithRootUsername(userName)
-                            .WithRootPassword(password)
-                            .WithSize(VirtualMachineSizeTypes.StandardD3V2)
-                            .WithNewStorageAccount(creatableStorageAccount);
-                        frontendCreatableVirtualMachines.Add(creatableVirtualMachine);
-                    }
-
-                    List<ICreatable<IVirtualMachine>> backendCreatableVirtualMachines = new List<ICreatable<IVirtualMachine>>();
-
-                    for (int i = 0; i < backendVmCount; i++)
-                    {
-                        var creatableVirtualMachine = azure.VirtualMachines
-                            .Define("VM-BE-" + i)
-                            .WithRegion(Region.USEast)
-                            .WithExistingResourceGroup(resourceGroup)
-                            .WithExistingPrimaryNetwork(network)
-                            .WithSubnet("Back-end")
-                            .WithPrimaryPrivateIpAddressDynamic()
-                            .WithoutPrimaryPublicIpAddress()
-                            .WithPopularLinuxImage(KnownLinuxVirtualMachineImage.UBUNTU_SERVER_16_04_LTS)
-                            .WithRootUsername(userName)
-                            .WithRootPassword(password)
-                            .WithSize(VirtualMachineSizeTypes.StandardD3V2)
-                            .WithNewStorageAccount(creatableStorageAccount);
-                        backendCreatableVirtualMachines.Add(creatableVirtualMachine);
-                    }
-
-                    var startTime = DateTimeOffset.Now.UtcDateTime;
-                    Console.WriteLine("Creating the virtual machines");
-
-                    List<ICreatable<IVirtualMachine>> allCreatableVirtualMachines = new List<ICreatable<IVirtualMachine>>();
-                    allCreatableVirtualMachines.AddRange(frontendCreatableVirtualMachines);
-                    allCreatableVirtualMachines.AddRange(backendCreatableVirtualMachines);
-
-                    var virtualMachines = azure.VirtualMachines.Create(allCreatableVirtualMachines.ToArray());
-
-                    var endTime = DateTimeOffset.Now.UtcDateTime;
-                    Console.WriteLine("Created virtual machines");
-
-                    foreach (var virtualMachine in virtualMachines)
-                    {
-                        Console.WriteLine(virtualMachine.Id);
-                    }
-
-                    Console.WriteLine($"Virtual machines create: took {(endTime - startTime).TotalSeconds } seconds");
-                }
-                catch (Exception ex)
-                {
-                    Console.WriteLine(ex);
-                }
-                finally
-                {
-                    Console.WriteLine($"Deleting resource group : {rgName}");
-                    azure.ResourceGroups.DeleteByName(rgName);
-                    Console.WriteLine($"Deleted resource group : {rgName}");
-                }
-=======
                 Utilities.Log("Selected subscription: " + azure.SubscriptionId);
 
                 RunSample(azure);
->>>>>>> 062f8092
             }
             catch (Exception ex)
             {
