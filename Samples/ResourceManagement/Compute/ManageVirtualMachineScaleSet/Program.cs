﻿// Copyright (c) Microsoft Corporation. All rights reserved.
// Licensed under the MIT License. See License.txt in the project root for license information.

using Microsoft.Azure.Management.Fluent;
using Microsoft.Azure.Management.Compute.Fluent;
using Microsoft.Azure.Management.Resource.Fluent;
using Microsoft.Azure.Management.Resource.Fluent.Authentication;
using Microsoft.Azure.Management.Resource.Fluent.Core;
using Microsoft.Azure.Management.Network.Fluent.Models;
using Microsoft.Azure.Management.Samples.Common;
using System;
using System.Collections.Generic;

namespace ManageVirtualMachineScaleSet
{
    public class Program
    {
        private readonly static string httpProbe = "httpProbe";
        private readonly static string httpsProbe = "httpsProbe";
        private readonly static string httpLoadBalancingRule = "httpRule";
        private readonly static string httpsLoadBalancingRule = "httpsRule";
        private readonly static string natPool50XXto22 = "natPool50XXto22";
        private readonly static string natPool60XXto23 = "natPool60XXto23";
        private readonly static string userName = "tirekicker";
        private readonly static string sshKey = "ssh-rsa AAAAB3NzaC1yc2EAAAADAQABAAABAQCfSPC2K7LZcFKEO+/t3dzmQYtrJFZNxOsbVgOVKietqHyvmYGHEC0J2wPdAqQ/63g/hhAEFRoyehM+rbeDri4txB3YFfnOK58jqdkyXzupWqXzOrlKY4Wz9SKjjN765+dqUITjKRIaAip1Ri137szRg71WnrmdP3SphTRlCx1Bk2nXqWPsclbRDCiZeF8QOTi4JqbmJyK5+0UqhqYRduun8ylAwKKQJ1NJt85sYIHn9f1Rfr6Tq2zS0wZ7DHbZL+zB5rSlAr8QyUdg/GQD+cmSs6LvPJKL78d6hMGk84ARtFo4A79ovwX/Fj01znDQkU6nJildfkaolH2rWFG/qttD azjava@javalib.Com";
        private readonly static string apacheInstallScript = "https://raw.githubusercontent.com/Azure/azure-sdk-for-net/Fluent/Samples/ResourceManagement/Compute/ManageVirtualMachineScaleSet/Resources/install_apache.sh";
        private readonly static string installCommand = "bash install_apache.sh Abc.123x(";

        /**
         * Azure Compute sample for managing virtual machine scale sets -
         *  - Create a virtual machine scale set behind an Internet facing load balancer
         *  - Install Apache Web servers in virtual machines in the virtual machine scale set
         *  - Stop a virtual machine scale set
         *  - Start a virtual machine scale set
         *  - Update a virtual machine scale set
         *    - Double the no. of virtual machines
         *  - Restart a virtual machine scale set
         */
        public static void RunSample(IAzure azure)
        {
            string vmssName = SharedSettings.RandomResourceName("vmss", 24);
            string storageAccountName1 = SharedSettings.RandomResourceName("stg1", 24);
            string storageAccountName2 = SharedSettings.RandomResourceName("stg2", 24);
            string storageAccountName3 = SharedSettings.RandomResourceName("stg3", 24);
            string rgName = SharedSettings.RandomResourceName("rgCOVS", 15);
            string vnetName = SharedSettings.RandomResourceName("vnet", 24);
            string loadBalancerName1 = SharedSettings.RandomResourceName("intlb" + "-", 18);
            string publicIpName = "pip-" + loadBalancerName1;
            string frontendName = loadBalancerName1 + "-FE1";
            string backendPoolName1 = loadBalancerName1 + "-BAP1";
            string backendPoolName2 = loadBalancerName1 + "-BAP2";

            try
            {
                //=============================================================
                // Create a virtual network with a frontend subnet
                Utilities.Log("Creating virtual network with a frontend subnet ...");

                var network = azure.Networks.Define(vnetName)
                        .WithRegion(Region.US_EAST)
                        .WithNewResourceGroup(rgName)
                        .WithAddressSpace("172.16.0.0/16")
                        .DefineSubnet("Front-end")
                            .WithAddressPrefix("172.16.1.0/24")
                            .Attach()
                        .Create();

                Utilities.Log("Created a virtual network");
                // Print the virtual network details
                Utilities.PrintVirtualNetwork(network);

                //=============================================================
                // Create a public IP address
                Utilities.Log("Creating a public IP address...");

                var publicIpAddress = azure.PublicIpAddresses.Define(publicIpName)
                        .WithRegion(Region.US_EAST)
                        .WithExistingResourceGroup(rgName)
                        .WithLeafDomainLabel(publicIpName)
                        .Create();

                Utilities.Log("Created a public IP address");
                // Print the IPAddress details
                Utilities.PrintIpAddress(publicIpAddress);

                //=============================================================
                // Create an Internet facing load balancer with
                // One frontend IP address
                // Two backend address pools which contain network interfaces for the virtual
                //  machines to receive HTTP and HTTPS network traffic from the load balancer
                // Two load balancing rules for HTTP and HTTPS to map public ports on the load
                //  balancer to ports in the backend address pool
                // Two probes which contain HTTP and HTTPS health probes used to check availability
                //  of virtual machines in the backend address pool
                // Three inbound NAT rules which contain rules that map a public port on the load
                //  balancer to a port for a specific virtual machine in the backend address pool
                //  - this provides direct VM connectivity for SSH to port 22 and TELNET to port 23

                Utilities.Log("Creating a Internet facing load balancer with ...");
                Utilities.Log("- A frontend IP address");
                Utilities.Log("- Two backend address pools which contain network interfaces for the virtual\n"
                        + "  machines to receive HTTP and HTTPS network traffic from the load balancer");
                Utilities.Log("- Two load balancing rules for HTTP and HTTPS to map public ports on the load\n"
                        + "  balancer to ports in the backend address pool");
                Utilities.Log("- Two probes which contain HTTP and HTTPS health probes used to check availability\n"
                        + "  of virtual machines in the backend address pool");
                Utilities.Log("- Two inbound NAT rules which contain rules that map a public port on the load\n"
                        + "  balancer to a port for a specific virtual machine in the backend address pool\n"
                        + "  - this provides direct VM connectivity for SSH to port 22 and TELNET to port 23");

                var loadBalancer1 = azure.LoadBalancers.Define(loadBalancerName1)
                        .WithRegion(Region.US_EAST)
                        .WithExistingResourceGroup(rgName)
                        .DefinePublicFrontend(frontendName)
                            .WithExistingPublicIpAddress(publicIpAddress)
                            .Attach()
                        // Add two backend one per rule
                        .DefineBackend(backendPoolName1)
                            .Attach()
                        .DefineBackend(backendPoolName2)
                            .Attach()
                        // Add two probes one per rule
                        .DefineHttpProbe(httpProbe)
                            .WithRequestPath("/")
                            .WithPort(80)
                            .Attach()
                        .DefineHttpProbe(httpsProbe)
                            .WithRequestPath("/")
                            .WithPort(443)
                            .Attach()
                        // Add two rules that uses above backend and probe
                        .DefineLoadBalancingRule(httpLoadBalancingRule)
                            .WithProtocol(TransportProtocol.Tcp)
                            .WithFrontend(frontendName)
                            .WithFrontendPort(80)
                            .WithProbe(httpProbe)
                            .WithBackend(backendPoolName1)
                            .Attach()
                        .DefineLoadBalancingRule(httpsLoadBalancingRule)
                            .WithProtocol(TransportProtocol.Tcp)
                            .WithFrontend(frontendName)
                            .WithFrontendPort(443)
                            .WithProbe(httpsProbe)
                            .WithBackend(backendPoolName2)
                            .Attach()
                        // Add nat pools to enable direct VM connectivity for
                        //  SSH to port 22 and TELNET to port 23
                        .DefineInboundNatPool(natPool50XXto22)
                            .WithProtocol(TransportProtocol.Tcp)
                            .WithFrontend(frontendName)
                            .WithFrontendPortRange(5000, 5099)
                            .WithBackendPort(22)
                            .Attach()
                        .DefineInboundNatPool(natPool60XXto23)
                            .WithProtocol(TransportProtocol.Tcp)
                            .WithFrontend(frontendName)
                            .WithFrontendPortRange(6000, 6099)
                            .WithBackendPort(23)
                            .Attach()
                        .Create();

                // Print load balancer details
                Utilities.Log("Created a load balancer");
                Utilities.PrintLoadBalancer(loadBalancer1);

                //=============================================================
                // Create a virtual machine scale set with three virtual machines
                // And, install Apache Web servers on them

                Utilities.Log("Creating virtual machine scale set with three virtual machines"
                        + " in the frontend subnet ...");

                var t1 = DateTime.UtcNow;

                var fileUris = new List<string>();
                fileUris.Add(apacheInstallScript);

                var virtualMachineScaleSet = azure.VirtualMachineScaleSets
                        .Define(vmssName)
                        .WithRegion(Region.US_EAST)
                        .WithExistingResourceGroup(rgName)
                        .WithSku(VirtualMachineScaleSetSkuTypes.STANDARD_D3_V2)
                        .WithExistingPrimaryNetworkSubnet(network, "Front-end")
                        .WithExistingPrimaryInternetFacingLoadBalancer(loadBalancer1)
                        .WithPrimaryInternetFacingLoadBalancerBackends(backendPoolName1, backendPoolName2)
                        .WithPrimaryInternetFacingLoadBalancerInboundNatPools(natPool50XXto22, natPool60XXto23)
                        .WithoutPrimaryInternalLoadBalancer()
                        .WithPopularLinuxImage(KnownLinuxVirtualMachineImage.UBUNTU_SERVER_16_04_LTS)
                        .WithRootUsername(userName)
                        .WithSsh(sshKey)
                        .WithNewStorageAccount(storageAccountName1)
                        .WithNewStorageAccount(storageAccountName2)
                        .WithNewStorageAccount(storageAccountName3)
                        .WithCapacity(3)
                        // Use a VM extension to install Apache Web servers
                        .DefineNewExtension("CustomScriptForLinux")
                            .WithPublisher("Microsoft.OSTCExtensions")
                            .WithType("CustomScriptForLinux")
                            .WithVersion("1.4")
                            .WithMinorVersionAutoUpgrade()
                            .WithPublicSetting("fileUris", fileUris)
                            .WithPublicSetting("commandToExecute", installCommand)
                            .Attach()
                        .Create();

                var t2 = DateTime.UtcNow;
                Utilities.Log("Created a virtual machine scale set with "
                        + "3 Linux VMs & Apache Web servers on them: (took "
                        + ((t2 - t1).TotalSeconds) + " seconds) \r\n");

                // Print virtual machine scale set details
                // Utilities.Print(virtualMachineScaleSet);

                //=============================================================
                // Stop the virtual machine scale set

                Utilities.Log("Stopping virtual machine scale set ...");
                virtualMachineScaleSet.PowerOff();
                Utilities.Log("Stopped virtual machine scale set");

                //=============================================================
                // Start the virtual machine scale set

                Utilities.Log("Starting virtual machine scale set ...");
                virtualMachineScaleSet.Start();
                Utilities.Log("Started virtual machine scale set");

                //=============================================================
                // Update the virtual machine scale set
                // - double the no. of virtual machines

                Utilities.Log("Updating virtual machine scale set "
                        + "- double the no. of virtual machines ...");

                virtualMachineScaleSet.Update()
                    .WithCapacity(6)
                    .Apply();

                Utilities.Log("Doubled the no. of virtual machines in "
                        + "the virtual machine scale set");

                //=============================================================
                // re-start virtual machine scale set

                Utilities.Log("re-starting virtual machine scale set ...");
                virtualMachineScaleSet.Restart();
                Utilities.Log("re-started virtual machine scale set");
            }
            catch (Exception f)
            {
                Utilities.Log(f);
            }
            finally
            {
                try
                {
                    Utilities.Log("Deleting Resource Group: " + rgName);
                    azure.ResourceGroups.DeleteByName(rgName);
                    Utilities.Log("Deleted Resource Group: " + rgName);
                }
                catch (NullReferenceException npe)
                {
                    Utilities.Log("Did not create any resources in Azure. No clean up is necessary");
                }
                catch (Exception ex)
                {
                    Utilities.Log(ex);
                }
            }
        }

        public static void Main(string[] args)
        {
            try
            {
                //=============================================================
                // Authenticate
                var credentials = SharedSettings.AzureCredentialsFactory.FromFile(Environment.GetEnvironmentVariable("AZURE_AUTH_LOCATION"));

                var azure = Azure
                    .Configure()
                    .WithLogLevel(HttpLoggingDelegatingHandler.Level.BASIC)
                    .Authenticate(credentials)
                    .WithDefaultSubscription();

                // Print selected subscription
                Utilities.Log("Selected subscription: " + azure.SubscriptionId);

<<<<<<< HEAD
                try
                {
                    //=============================================================
                    // Create a virtual network with a frontend subnet
                    Console.WriteLine("Creating virtual network with a frontend subnet ...");

                    var network = azure.Networks.Define(vnetName)
                            .WithRegion(Region.USEast)
                            .WithNewResourceGroup(rgName)
                            .WithAddressSpace("172.16.0.0/16")
                            .DefineSubnet("Front-end")
                                .WithAddressPrefix("172.16.1.0/24")
                                .Attach()
                            .Create();

                    Console.WriteLine("Created a virtual network");
                    // Print the virtual network details
                    Utilities.PrintVirtualNetwork(network);

                    //=============================================================
                    // Create a public IP address
                    Console.WriteLine("Creating a public IP address...");

                    var publicIpAddress = azure.PublicIpAddresses.Define(publicIpName)
                            .WithRegion(Region.USEast)
                            .WithExistingResourceGroup(rgName)
                            .WithLeafDomainLabel(publicIpName)
                            .Create();

                    Console.WriteLine("Created a public IP address");
                    // Print the IPAddress details
                    Utilities.PrintIpAddress(publicIpAddress);

                    //=============================================================
                    // Create an Internet facing load balancer with
                    // One frontend IP address
                    // Two backend address pools which contain network interfaces for the virtual
                    //  machines to receive HTTP and HTTPS network traffic from the load balancer
                    // Two load balancing rules for HTTP and HTTPS to map public ports on the load
                    //  balancer to ports in the backend address pool
                    // Two probes which contain HTTP and HTTPS health probes used to check availability
                    //  of virtual machines in the backend address pool
                    // Three inbound NAT rules which contain rules that map a public port on the load
                    //  balancer to a port for a specific virtual machine in the backend address pool
                    //  - this provides direct VM connectivity for SSH to port 22 and TELNET to port 23

                    Console.WriteLine("Creating a Internet facing load balancer with ...");
                    Console.WriteLine("- A frontend IP address");
                    Console.WriteLine("- Two backend address pools which contain network interfaces for the virtual\n"
                            + "  machines to receive HTTP and HTTPS network traffic from the load balancer");
                    Console.WriteLine("- Two load balancing rules for HTTP and HTTPS to map public ports on the load\n"
                            + "  balancer to ports in the backend address pool");
                    Console.WriteLine("- Two probes which contain HTTP and HTTPS health probes used to check availability\n"
                            + "  of virtual machines in the backend address pool");
                    Console.WriteLine("- Two inbound NAT rules which contain rules that map a public port on the load\n"
                            + "  balancer to a port for a specific virtual machine in the backend address pool\n"
                            + "  - this provides direct VM connectivity for SSH to port 22 and TELNET to port 23");

                    var loadBalancer1 = azure.LoadBalancers.Define(loadBalancerName1)
                            .WithRegion(Region.USEast)
                            .WithExistingResourceGroup(rgName)
                            .DefinePublicFrontend(frontendName)
                                .WithExistingPublicIpAddress(publicIpAddress)
                                .Attach()
                            // Add two backend one per rule
                            .DefineBackend(backendPoolName1)
                                .Attach()
                            .DefineBackend(backendPoolName2)
                                .Attach()
                            // Add two probes one per rule
                            .DefineHttpProbe(httpProbe)
                                .WithRequestPath("/")
                                .WithPort(80)
                                .Attach()
                            .DefineHttpProbe(httpsProbe)
                                .WithRequestPath("/")
                                .WithPort(443)
                                .Attach()
                            // Add two rules that uses above backend and probe
                            .DefineLoadBalancingRule(httpLoadBalancingRule)
                                .WithProtocol(TransportProtocol.Tcp)
                                .WithFrontend(frontendName)
                                .WithFrontendPort(80)
                                .WithProbe(httpProbe)
                                .WithBackend(backendPoolName1)
                                .Attach()
                            .DefineLoadBalancingRule(httpsLoadBalancingRule)
                                .WithProtocol(TransportProtocol.Tcp)
                                .WithFrontend(frontendName)
                                .WithFrontendPort(443)
                                .WithProbe(httpsProbe)
                                .WithBackend(backendPoolName2)
                                .Attach()
                            // Add nat pools to enable direct VM connectivity for
                            //  SSH to port 22 and TELNET to port 23
                            .DefineInboundNatPool(natPool50XXto22)
                                .WithProtocol(TransportProtocol.Tcp)
                                .WithFrontend(frontendName)
                                .WithFrontendPortRange(5000, 5099)
                                .WithBackendPort(22)
                                .Attach()
                            .DefineInboundNatPool(natPool60XXto23)
                                .WithProtocol(TransportProtocol.Tcp)
                                .WithFrontend(frontendName)
                                .WithFrontendPortRange(6000, 6099)
                                .WithBackendPort(23)
                                .Attach()
                            .Create();

                    // Print load balancer details
                    Console.WriteLine("Created a load balancer");
                    Utilities.PrintLoadBalancer(loadBalancer1);

                    //=============================================================
                    // Create a virtual machine scale set with three virtual machines
                    // And, install Apache Web servers on them

                    Console.WriteLine("Creating virtual machine scale set with three virtual machines"
                            + " in the frontend subnet ...");

                    var t1 = DateTime.UtcNow;

                    var fileUris = new List<string>();
                    fileUris.Add(apacheInstallScript);

                    var virtualMachineScaleSet = azure.VirtualMachineScaleSets
                            .Define(vmssName)
                            .WithRegion(Region.USEast)
                            .WithExistingResourceGroup(rgName)
                            .WithSku(VirtualMachineScaleSetSkuTypes.STANDARD_D3_V2)
                            .WithExistingPrimaryNetworkSubnet(network, "Front-end")
                            .WithExistingPrimaryInternetFacingLoadBalancer(loadBalancer1)
                            .WithPrimaryInternetFacingLoadBalancerBackends(backendPoolName1, backendPoolName2)
                            .WithPrimaryInternetFacingLoadBalancerInboundNatPools(natPool50XXto22, natPool60XXto23)
                            .WithoutPrimaryInternalLoadBalancer()
                            .WithPopularLinuxImage(KnownLinuxVirtualMachineImage.UBUNTU_SERVER_16_04_LTS)
                            .WithRootUsername(userName)
                            .WithSsh(sshKey)
                            .WithNewStorageAccount(storageAccountName1)
                            .WithNewStorageAccount(storageAccountName2)
                            .WithNewStorageAccount(storageAccountName3)
                            .WithCapacity(3)
                            // Use a VM extension to install Apache Web servers
                            .DefineNewExtension("CustomScriptForLinux")
                                .WithPublisher("Microsoft.OSTCExtensions")
                                .WithType("CustomScriptForLinux")
                                .WithVersion("1.4")
                                .WithMinorVersionAutoUpgrade()
                                .WithPublicSetting("fileUris", fileUris)
                                .WithPublicSetting("commandToExecute", installCommand)
                                .Attach()
                            .Create();

                    var t2 = DateTime.UtcNow;
                    Console.WriteLine("Created a virtual machine scale set with "
                            + "3 Linux VMs & Apache Web servers on them: (took "
                            + ((t2 - t1).TotalSeconds) + " seconds) ");
                    Console.WriteLine();

                    // Print virtual machine scale set details
                    // Utilities.Print(virtualMachineScaleSet);

                    //=============================================================
                    // Stop the virtual machine scale set

                    Console.WriteLine("Stopping virtual machine scale set ...");
                    virtualMachineScaleSet.PowerOff();
                    Console.WriteLine("Stopped virtual machine scale set");

                    //=============================================================
                    // Start the virtual machine scale set

                    Console.WriteLine("Starting virtual machine scale set ...");
                    virtualMachineScaleSet.Start();
                    Console.WriteLine("Started virtual machine scale set");

                    //=============================================================
                    // Update the virtual machine scale set
                    // - double the no. of virtual machines

                    Console.WriteLine("Updating virtual machine scale set "
                            + "- double the no. of virtual machines ...");

                    virtualMachineScaleSet.Update()
                        .WithCapacity(6)
                        .Apply();

                    Console.WriteLine("Doubled the no. of virtual machines in "
                            + "the virtual machine scale set");

                    //=============================================================
                    // re-start virtual machine scale set

                    Console.WriteLine("re-starting virtual machine scale set ...");
                    virtualMachineScaleSet.Restart();
                    Console.WriteLine("re-started virtual machine scale set");
                }
                catch (Exception f)
                {
                    Console.WriteLine(f);
                }
                finally
                {
                    try
                    {
                        Console.WriteLine("Deleting Resource Group: " + rgName);
                        azure.ResourceGroups.DeleteByName(rgName);
                        Console.WriteLine("Deleted Resource Group: " + rgName);
                    }
                    catch (NullReferenceException)
                    {
                        Console.WriteLine("Did not create any resources in Azure. No clean up is necessary");
                    }
                    catch (Exception ex)
                    {
                        Console.WriteLine(ex);
                    }
                }
=======
                RunSample(azure);
>>>>>>> 062f8092
            }
            catch (Exception ex)
            {
                Utilities.Log(ex);
            }
        }
    }
}<|MERGE_RESOLUTION|>--- conflicted
+++ resolved
@@ -4,7 +4,6 @@
 using Microsoft.Azure.Management.Fluent;
 using Microsoft.Azure.Management.Compute.Fluent;
 using Microsoft.Azure.Management.Resource.Fluent;
-using Microsoft.Azure.Management.Resource.Fluent.Authentication;
 using Microsoft.Azure.Management.Resource.Fluent.Core;
 using Microsoft.Azure.Management.Network.Fluent.Models;
 using Microsoft.Azure.Management.Samples.Common;
@@ -57,7 +56,7 @@
                 Utilities.Log("Creating virtual network with a frontend subnet ...");
 
                 var network = azure.Networks.Define(vnetName)
-                        .WithRegion(Region.US_EAST)
+                        .WithRegion(Region.USEast)
                         .WithNewResourceGroup(rgName)
                         .WithAddressSpace("172.16.0.0/16")
                         .DefineSubnet("Front-end")
@@ -74,7 +73,7 @@
                 Utilities.Log("Creating a public IP address...");
 
                 var publicIpAddress = azure.PublicIpAddresses.Define(publicIpName)
-                        .WithRegion(Region.US_EAST)
+                        .WithRegion(Region.USEast)
                         .WithExistingResourceGroup(rgName)
                         .WithLeafDomainLabel(publicIpName)
                         .Create();
@@ -109,7 +108,7 @@
                         + "  - this provides direct VM connectivity for SSH to port 22 and TELNET to port 23");
 
                 var loadBalancer1 = azure.LoadBalancers.Define(loadBalancerName1)
-                        .WithRegion(Region.US_EAST)
+                        .WithRegion(Region.USEast)
                         .WithExistingResourceGroup(rgName)
                         .DefinePublicFrontend(frontendName)
                             .WithExistingPublicIpAddress(publicIpAddress)
@@ -177,7 +176,7 @@
 
                 var virtualMachineScaleSet = azure.VirtualMachineScaleSets
                         .Define(vmssName)
-                        .WithRegion(Region.US_EAST)
+                        .WithRegion(Region.USEast)
                         .WithExistingResourceGroup(rgName)
                         .WithSku(VirtualMachineScaleSetSkuTypes.STANDARD_D3_V2)
                         .WithExistingPrimaryNetworkSubnet(network, "Front-end")
@@ -258,7 +257,7 @@
                     azure.ResourceGroups.DeleteByName(rgName);
                     Utilities.Log("Deleted Resource Group: " + rgName);
                 }
-                catch (NullReferenceException npe)
+                catch (NullReferenceException)
                 {
                     Utilities.Log("Did not create any resources in Azure. No clean up is necessary");
                 }
@@ -286,228 +285,7 @@
                 // Print selected subscription
                 Utilities.Log("Selected subscription: " + azure.SubscriptionId);
 
-<<<<<<< HEAD
-                try
-                {
-                    //=============================================================
-                    // Create a virtual network with a frontend subnet
-                    Console.WriteLine("Creating virtual network with a frontend subnet ...");
-
-                    var network = azure.Networks.Define(vnetName)
-                            .WithRegion(Region.USEast)
-                            .WithNewResourceGroup(rgName)
-                            .WithAddressSpace("172.16.0.0/16")
-                            .DefineSubnet("Front-end")
-                                .WithAddressPrefix("172.16.1.0/24")
-                                .Attach()
-                            .Create();
-
-                    Console.WriteLine("Created a virtual network");
-                    // Print the virtual network details
-                    Utilities.PrintVirtualNetwork(network);
-
-                    //=============================================================
-                    // Create a public IP address
-                    Console.WriteLine("Creating a public IP address...");
-
-                    var publicIpAddress = azure.PublicIpAddresses.Define(publicIpName)
-                            .WithRegion(Region.USEast)
-                            .WithExistingResourceGroup(rgName)
-                            .WithLeafDomainLabel(publicIpName)
-                            .Create();
-
-                    Console.WriteLine("Created a public IP address");
-                    // Print the IPAddress details
-                    Utilities.PrintIpAddress(publicIpAddress);
-
-                    //=============================================================
-                    // Create an Internet facing load balancer with
-                    // One frontend IP address
-                    // Two backend address pools which contain network interfaces for the virtual
-                    //  machines to receive HTTP and HTTPS network traffic from the load balancer
-                    // Two load balancing rules for HTTP and HTTPS to map public ports on the load
-                    //  balancer to ports in the backend address pool
-                    // Two probes which contain HTTP and HTTPS health probes used to check availability
-                    //  of virtual machines in the backend address pool
-                    // Three inbound NAT rules which contain rules that map a public port on the load
-                    //  balancer to a port for a specific virtual machine in the backend address pool
-                    //  - this provides direct VM connectivity for SSH to port 22 and TELNET to port 23
-
-                    Console.WriteLine("Creating a Internet facing load balancer with ...");
-                    Console.WriteLine("- A frontend IP address");
-                    Console.WriteLine("- Two backend address pools which contain network interfaces for the virtual\n"
-                            + "  machines to receive HTTP and HTTPS network traffic from the load balancer");
-                    Console.WriteLine("- Two load balancing rules for HTTP and HTTPS to map public ports on the load\n"
-                            + "  balancer to ports in the backend address pool");
-                    Console.WriteLine("- Two probes which contain HTTP and HTTPS health probes used to check availability\n"
-                            + "  of virtual machines in the backend address pool");
-                    Console.WriteLine("- Two inbound NAT rules which contain rules that map a public port on the load\n"
-                            + "  balancer to a port for a specific virtual machine in the backend address pool\n"
-                            + "  - this provides direct VM connectivity for SSH to port 22 and TELNET to port 23");
-
-                    var loadBalancer1 = azure.LoadBalancers.Define(loadBalancerName1)
-                            .WithRegion(Region.USEast)
-                            .WithExistingResourceGroup(rgName)
-                            .DefinePublicFrontend(frontendName)
-                                .WithExistingPublicIpAddress(publicIpAddress)
-                                .Attach()
-                            // Add two backend one per rule
-                            .DefineBackend(backendPoolName1)
-                                .Attach()
-                            .DefineBackend(backendPoolName2)
-                                .Attach()
-                            // Add two probes one per rule
-                            .DefineHttpProbe(httpProbe)
-                                .WithRequestPath("/")
-                                .WithPort(80)
-                                .Attach()
-                            .DefineHttpProbe(httpsProbe)
-                                .WithRequestPath("/")
-                                .WithPort(443)
-                                .Attach()
-                            // Add two rules that uses above backend and probe
-                            .DefineLoadBalancingRule(httpLoadBalancingRule)
-                                .WithProtocol(TransportProtocol.Tcp)
-                                .WithFrontend(frontendName)
-                                .WithFrontendPort(80)
-                                .WithProbe(httpProbe)
-                                .WithBackend(backendPoolName1)
-                                .Attach()
-                            .DefineLoadBalancingRule(httpsLoadBalancingRule)
-                                .WithProtocol(TransportProtocol.Tcp)
-                                .WithFrontend(frontendName)
-                                .WithFrontendPort(443)
-                                .WithProbe(httpsProbe)
-                                .WithBackend(backendPoolName2)
-                                .Attach()
-                            // Add nat pools to enable direct VM connectivity for
-                            //  SSH to port 22 and TELNET to port 23
-                            .DefineInboundNatPool(natPool50XXto22)
-                                .WithProtocol(TransportProtocol.Tcp)
-                                .WithFrontend(frontendName)
-                                .WithFrontendPortRange(5000, 5099)
-                                .WithBackendPort(22)
-                                .Attach()
-                            .DefineInboundNatPool(natPool60XXto23)
-                                .WithProtocol(TransportProtocol.Tcp)
-                                .WithFrontend(frontendName)
-                                .WithFrontendPortRange(6000, 6099)
-                                .WithBackendPort(23)
-                                .Attach()
-                            .Create();
-
-                    // Print load balancer details
-                    Console.WriteLine("Created a load balancer");
-                    Utilities.PrintLoadBalancer(loadBalancer1);
-
-                    //=============================================================
-                    // Create a virtual machine scale set with three virtual machines
-                    // And, install Apache Web servers on them
-
-                    Console.WriteLine("Creating virtual machine scale set with three virtual machines"
-                            + " in the frontend subnet ...");
-
-                    var t1 = DateTime.UtcNow;
-
-                    var fileUris = new List<string>();
-                    fileUris.Add(apacheInstallScript);
-
-                    var virtualMachineScaleSet = azure.VirtualMachineScaleSets
-                            .Define(vmssName)
-                            .WithRegion(Region.USEast)
-                            .WithExistingResourceGroup(rgName)
-                            .WithSku(VirtualMachineScaleSetSkuTypes.STANDARD_D3_V2)
-                            .WithExistingPrimaryNetworkSubnet(network, "Front-end")
-                            .WithExistingPrimaryInternetFacingLoadBalancer(loadBalancer1)
-                            .WithPrimaryInternetFacingLoadBalancerBackends(backendPoolName1, backendPoolName2)
-                            .WithPrimaryInternetFacingLoadBalancerInboundNatPools(natPool50XXto22, natPool60XXto23)
-                            .WithoutPrimaryInternalLoadBalancer()
-                            .WithPopularLinuxImage(KnownLinuxVirtualMachineImage.UBUNTU_SERVER_16_04_LTS)
-                            .WithRootUsername(userName)
-                            .WithSsh(sshKey)
-                            .WithNewStorageAccount(storageAccountName1)
-                            .WithNewStorageAccount(storageAccountName2)
-                            .WithNewStorageAccount(storageAccountName3)
-                            .WithCapacity(3)
-                            // Use a VM extension to install Apache Web servers
-                            .DefineNewExtension("CustomScriptForLinux")
-                                .WithPublisher("Microsoft.OSTCExtensions")
-                                .WithType("CustomScriptForLinux")
-                                .WithVersion("1.4")
-                                .WithMinorVersionAutoUpgrade()
-                                .WithPublicSetting("fileUris", fileUris)
-                                .WithPublicSetting("commandToExecute", installCommand)
-                                .Attach()
-                            .Create();
-
-                    var t2 = DateTime.UtcNow;
-                    Console.WriteLine("Created a virtual machine scale set with "
-                            + "3 Linux VMs & Apache Web servers on them: (took "
-                            + ((t2 - t1).TotalSeconds) + " seconds) ");
-                    Console.WriteLine();
-
-                    // Print virtual machine scale set details
-                    // Utilities.Print(virtualMachineScaleSet);
-
-                    //=============================================================
-                    // Stop the virtual machine scale set
-
-                    Console.WriteLine("Stopping virtual machine scale set ...");
-                    virtualMachineScaleSet.PowerOff();
-                    Console.WriteLine("Stopped virtual machine scale set");
-
-                    //=============================================================
-                    // Start the virtual machine scale set
-
-                    Console.WriteLine("Starting virtual machine scale set ...");
-                    virtualMachineScaleSet.Start();
-                    Console.WriteLine("Started virtual machine scale set");
-
-                    //=============================================================
-                    // Update the virtual machine scale set
-                    // - double the no. of virtual machines
-
-                    Console.WriteLine("Updating virtual machine scale set "
-                            + "- double the no. of virtual machines ...");
-
-                    virtualMachineScaleSet.Update()
-                        .WithCapacity(6)
-                        .Apply();
-
-                    Console.WriteLine("Doubled the no. of virtual machines in "
-                            + "the virtual machine scale set");
-
-                    //=============================================================
-                    // re-start virtual machine scale set
-
-                    Console.WriteLine("re-starting virtual machine scale set ...");
-                    virtualMachineScaleSet.Restart();
-                    Console.WriteLine("re-started virtual machine scale set");
-                }
-                catch (Exception f)
-                {
-                    Console.WriteLine(f);
-                }
-                finally
-                {
-                    try
-                    {
-                        Console.WriteLine("Deleting Resource Group: " + rgName);
-                        azure.ResourceGroups.DeleteByName(rgName);
-                        Console.WriteLine("Deleted Resource Group: " + rgName);
-                    }
-                    catch (NullReferenceException)
-                    {
-                        Console.WriteLine("Did not create any resources in Azure. No clean up is necessary");
-                    }
-                    catch (Exception ex)
-                    {
-                        Console.WriteLine(ex);
-                    }
-                }
-=======
                 RunSample(azure);
->>>>>>> 062f8092
             }
             catch (Exception ex)
             {
