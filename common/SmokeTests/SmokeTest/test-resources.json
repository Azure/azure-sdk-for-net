--- conflicted
+++ resolved
@@ -9,7 +9,6 @@
     "baseName": {
       "type": "string"
     },
-<<<<<<< HEAD
     "testApplicationId": {
       "type": "string"
     },
@@ -34,9 +33,9 @@
     "iotHubName": "[format('iot-smoke-{0}', parameters('baseName'))]",
     "eventHubNamespaceName": "[format('eh-smoke-{0}', parameters('baseName'))]",
     "eventHubName": "myeventhub",
-    "eventHubNameAppInsights": "myappinsightseventhub",
     "eventHubAuthorizationRuleName": "RootManageSharedAccessKey",
     "storageAccountName": "[format('stsmoke{0}', parameters('baseName'))]",
+    "eventHubNameAppInsights": "myappinsightseventhub",
     "appInsightsName": "myappinsights"
   },
   "resources": [
@@ -55,145 +54,6 @@
         "isAutoInflateEnabled": false,
         "maximumThroughputUnits": 0,
         "kafkaEnabled": false
-      }
-    },
-    {
-      "type": "Microsoft.Resources/deployments",
-      "apiVersion": "2017-05-10",
-      "name": "sample-IotHubConnectionString",
-      "properties": {
-        "mode": "Incremental",
-        "templateLink": {
-          "uri": "https://raw.githubusercontent.com/Azure/azure-sdk-for-net/master/samples/iothub-connect-to-eventhubs/sample-resources.json",
-          "contentVersion": "1.0.0.0"
-=======
-    "resources": [
-        {
-            "type": "Microsoft.EventHub/namespaces",
-            "apiVersion": "2018-01-01-preview",
-            "name": "[variables('eventHubNamespaceName')]",
-            "location": "[parameters('location')]",
-            "sku": {
-                "name": "Basic",
-                "tier": "Basic",
-                "capacity": 1
-            },
-            "properties": {
-                "zoneRedundant": false,
-                "isAutoInflateEnabled": false,
-                "maximumThroughputUnits": 0,
-                "kafkaEnabled": false
-            }
-        },
-        {
-            "type": "Microsoft.KeyVault/vaults",
-            "apiVersion": "2016-10-01",
-            "name": "[variables('keyVaultName')]",
-            "location": "[parameters('location')]",
-            "properties": {
-                "sku": {
-                    "family": "A",
-                    "name": "standard"
-                },
-                "tenantId": "[parameters('tenantId')]",
-                "accessPolicies": [
-                    {
-                        "tenantId": "[parameters('tenantId')]",
-                        "objectId": "[parameters('testApplicationOid')]",
-                        "permissions": {
-                            "keys": [
-                                "backup",
-                                "create",
-                                "decrypt",
-                                "delete",
-                                "encrypt",
-                                "get",
-                                "import",
-                                "list",
-                                "purge",
-                                "recover",
-                                "restore",
-                                "sign",
-                                "unwrapKey",
-                                "update",
-                                "verify",
-                                "wrapKey"
-                            ],
-                            "secrets": [
-                                "backup",
-                                "delete",
-                                "get",
-                                "list",
-                                "purge",
-                                "recover",
-                                "restore",
-                                "set"
-                            ],
-                            "certificates": [
-                                "backup",
-                                "create",
-                                "delete",
-                                "deleteissuers",
-                                "get",
-                                "getissuers",
-                                "import",
-                                "list",
-                                "listissuers",
-                                "managecontacts",
-                                "manageissuers",
-                                "purge",
-                                "recover",
-                                "restore",
-                                "setissuers",
-                                "update"
-                            ]
-                        }
-                    }
-                ],
-                "enabledForDeployment": false,
-                "enabledForDiskEncryption": false,
-                "enabledForTemplateDeployment": false
-            }
-        },
-        {
-            "type": "Microsoft.Storage/storageAccounts",
-            "apiVersion": "2019-06-01",
-            "name": "[variables('storageAccountName')]",
-            "location": "[parameters('location')]",
-            "sku": {
-                "name": "Standard_RAGRS",
-                "tier": "Standard"
-            },
-            "kind": "StorageV2",
-            "properties": {
-                "networkAcls": {
-                    "bypass": "AzureServices",
-                    "virtualNetworkRules": [],
-                    "ipRules": [],
-                    "defaultAction": "Allow"
-                },
-                "supportsHttpsTrafficOnly": true,
-                "encryption": {
-                    "services": {
-                        "file": {
-                            "keyType": "Account",
-                            "enabled": true
-                        },
-                        "blob": {
-                            "keyType": "Account",
-                            "enabled": true
-                        }
-                    },
-                    "keySource": "Microsoft.Storage"
-                },
-                "accessTier": "Hot"
-            }
->>>>>>> b930426f
-        },
-        "parameters": {
-          "hubname": { "value": "[variables('iotHubName')]" },
-          "location": { "value": "[parameters('location')]" }
-        }
       }
     },
     {
@@ -297,7 +157,6 @@
           },
           "keySource": "Microsoft.Storage"
         },
-<<<<<<< HEAD
         "accessTier": "Hot"
       }
     },
@@ -361,93 +220,6 @@
         },
         "deleteRetentionPolicy": {
           "enabled": false
-=======
-        {
-            "type": "Microsoft.EventHub/namespaces/eventhubs/authorizationRules",
-            "apiVersion": "2017-04-01",
-            "name": "[concat(variables('eventHubNamespaceName'), '/myeventhub/Test')]",
-            "location": "[parameters('location')]",
-            "dependsOn": [
-                "[resourceId('Microsoft.EventHub/namespaces/eventhubs', variables('eventHubNamespaceName'), 'myeventhub')]",
-                "[resourceId('Microsoft.EventHub/namespaces', variables('eventHubNamespaceName'))]"
-            ],
-            "properties": {
-                "rights": [
-                    "Manage",
-                    "Listen",
-                    "Send"
-                ]
-            }
-        },
-        {
-            "type": "Microsoft.Storage/storageAccounts/blobServices/containers",
-            "apiVersion": "2019-06-01",
-            "name": "[concat(variables('storageAccountName'), '/default/mycontainer')]",
-            "dependsOn": [
-                "[resourceId('Microsoft.Storage/storageAccounts/blobServices', variables('storageAccountName'), 'default')]",
-                "[resourceId('Microsoft.Storage/storageAccounts', variables('storageAccountName'))]"
-            ],
-            "properties": {
-                "publicAccess": "None"
-            }
-        },
-        { /* TODO: Remove this once file URIs are supported. See https://github.com/Azure/azure-sdk-for-net/pull/17524#discussion_r543362690 */
-            "apiVersion": "2019-11-04",
-            "type": "Microsoft.Devices/IotHubs",
-            "name": "[variables('iotHubName')]",
-            "location": "[parameters('location')]",
-            "properties": {
-                "eventHubEndpoints": {
-                    "events": {
-                        "retentionTimeInDays": 1,
-                        "partitionCount": "4"
-                    }
-                },
-                "features": "None"
-            },
-            "sku": {
-                "name": "B1",
-                "capacity": "5"
-            }
-        }
-    ],
-    "outputs": {
-        "AZURE_TENANT_ID": {
-            "type": "string",
-            "value": "[parameters('tenantId')]"
-        },
-        "AZURE_CLIENT_ID": {
-            "type": "string",
-            "value": "[parameters('testApplicationId')]"
-        },
-        "AZURE_CLIENT_SECRET": {
-            "type": "string",
-            "value": "[parameters('testApplicationSecret')]"
-        },
-        "AZURE_CLOUD": {
-            "type": "string",
-            "value": "[parameters('azureCloud')]"
-        },
-        "KEY_VAULT_URI": {
-            "type": "string",
-            "value": "[reference(variables('keyVaultName')).vaultUri]"
-        },
-        "EVENT_HUBS_CONNECTION_STRING": {
-            "type": "string",
-            "value": "[listKeys(resourceId('Microsoft.EventHub/namespaces/eventhubs/authorizationRules', variables('eventHubNamespaceName'),  variables('eventHubName'), 'Test'), '2017-04-01').primaryConnectionString]"
-        },
-        "BLOB_CONNECTION_STRING": {
-            "type": "string",
-            "value": "[concat('DefaultEndpointsProtocol=https;AccountName=', variables('storageAccountName'), ';AccountKey=', listKeys(resourceId('Microsoft.Storage/storageAccounts', variables('storageAccountName')), '2019-06-01').keys[0].value, ';EndpointSuffix=', parameters('storageEndpointSuffix'))]"
-        },
-        "IOTHUB_CONNECTION_STRING": { /* TODO: Remove this once file URIs are supported. See https://github.com/Azure/azure-sdk-for-net/pull/17524#discussion_r543362690 */
-            "type": "string",
-            "value": "[concat('HostName=', reference(resourceId('Microsoft.Devices/IoTHubs', variables('iotHubName')), providers('Microsoft.Devices', 'IoTHubs').apiVersions[0]).hostName, ';SharedAccessKeyName=iothubowner;SharedAccessKey=', listKeys(resourceId('Microsoft.Devices/IotHubs', variables('iotHubName')), providers('Microsoft.Devices', 'IoTHubs').apiVersions[0]).value[0].primaryKey)]"
-        },
-        "IoTHubName": { /* TODO: Remove this once file URIs are supported. See https://github.com/Azure/azure-sdk-for-net/pull/17524#discussion_r543362690 */
-            "type": "string",
-            "value": "[variables('iotHubName')]"
->>>>>>> b930426f
         }
       }
     },
@@ -495,11 +267,25 @@
       ],
       "properties": {
         "publicAccess": "None"
+      }
+    },
+    { /* TODO: Remove this once file URIs are supported. See https://github.com/Azure/azure-sdk-for-net/pull/17524#discussion_r543362690 */
+      "apiVersion": "2019-11-04",
+      "type": "Microsoft.Devices/IotHubs",
+      "name": "[variables('iotHubName')]",
+      "location": "[parameters('location')]",
+      "properties": {
+        "eventHubEndpoints": {
+          "events": {
+            "retentionTimeInDays": 1,
+            "partitionCount": "4"
+          }
+        },
+        "features": "None"
       },
-      {
-        "type": "Microsoft.Web/sites/siteextensions",
-        "apiVersion": "2020-06-01",
-        "name": "[format('{0}/Microsoft.ApplicationInsights.AzureWebsites', variables('appInsightsName'))]"
+      "sku": {
+        "name": "B1",
+        "capacity": "5"
       }
     }
   ],
@@ -528,22 +314,26 @@
       "type": "string",
       "value": "[listKeys(resourceId('Microsoft.EventHub/namespaces/eventhubs/authorizationRules', variables('eventHubNamespaceName'),  variables('eventHubName'), 'Test'), '2017-04-01').primaryConnectionString]"
     },
-    "EVENT_HUBS_APP_INSIGHT_CONNECTION_STRING": {
-      "type": "string",
-      "value": "[listKeys(resourceId('Microsoft.EventHub/namespaces/eventhubs/authorizationRules', variables('eventHubNamespaceName'),  variables('eventHubNameAppInsights'), 'Test'), '2017-04-01').primaryConnectionString]"
-    },
     "BLOB_CONNECTION_STRING": {
       "type": "string",
       "value": "[concat('DefaultEndpointsProtocol=https;AccountName=', variables('storageAccountName'), ';AccountKey=', listKeys(resourceId('Microsoft.Storage/storageAccounts', variables('storageAccountName')), '2019-06-01').keys[0].value, ';EndpointSuffix=', parameters('storageEndpointSuffix'))]"
     },
-    "IOTHUB_CONNECTION_STRING": {
-      "type": "string",
-      "value": "[reference('sample-IotHubConnectionString').outputs.IoTHubConnectionString.value]"
+    "IOTHUB_CONNECTION_STRING": { /* TODO: Remove this once file URIs are supported. See https://github.com/Azure/azure-sdk-for-net/pull/17524#discussion_r543362690 */
+      "type": "string",
+      "value": "[concat('HostName=', reference(resourceId('Microsoft.Devices/IoTHubs', variables('iotHubName')), providers('Microsoft.Devices', 'IoTHubs').apiVersions[0]).hostName, ';SharedAccessKeyName=iothubowner;SharedAccessKey=', listKeys(resourceId('Microsoft.Devices/IotHubs', variables('iotHubName')), providers('Microsoft.Devices', 'IoTHubs').apiVersions[0]).value[0].primaryKey)]"
+    },
+    "IoTHubName": { /* TODO: Remove this once file URIs are supported. See https://github.com/Azure/azure-sdk-for-net/pull/17524#discussion_r543362690 */
+      "type": "string",
+      "value": "[variables('iotHubName')]"
     },
     "APPINSIGHTS_INSTRUMENTATION_KEY": {
       "type": "string",
       "value": "[reference(resourceId('Microsoft.Insights/components', variables('appInsightsName')), '2014-04-01').InstrumentationKey]"
 
+    },
+    "EVENT_HUBS_APP_INSIGHT_CONNECTION_STRING": {
+      "type": "string",
+      "value": "[listKeys(resourceId('Microsoft.EventHub/namespaces/eventhubs/authorizationRules', variables('eventHubNamespaceName'),  variables('eventHubNameAppInsights'), 'Test'), '2017-04-01').primaryConnectionString]"
     }
   }
 }