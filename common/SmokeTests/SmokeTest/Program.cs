--- conflicted
+++ resolved
@@ -1,20 +1,13 @@
-<<<<<<< HEAD
-﻿// Copyright (c) Microsoft Corporation. All rights reserved.
-=======
 // Copyright (c) Microsoft Corporation. All rights reserved.
->>>>>>> 7a4aee67
 // Licensed under the MIT License.
 
 using System;
 using System.Collections.Generic;
 using System.IO;
 using System.Reflection;
-<<<<<<< HEAD
-=======
 using System.Runtime.InteropServices;
 using System.Text;
 using System.Threading;
->>>>>>> 7a4aee67
 
 // The goal of the smoke tests is to ensure that each of the Azure SDK
 // packages can be used in the same project without causing conflicts.
@@ -34,174 +27,16 @@
 
 const string AssemblyFileMask = "*.dll";
 
-<<<<<<< HEAD
-LogInformation($"Smoke Test run starting...{ Environment.NewLine }");
-
-var returnCode = 0;
-=======
 var IsDevOpsHost = (!string.IsNullOrEmpty(Environment.GetEnvironmentVariable("SYSTEM_TEAMPROJECTID")));
 LogInformation($"Smoke Test run starting...{ Environment.NewLine }");
 
 var returnCode = 0;
 var totalTypeCount = 0;
->>>>>>> 7a4aee67
 
 // Starting with the entry assembly as the root, walk all references, both
 // direct and transient to process them.
 
 foreach (var assembly in LoadAssemblies(Assembly.GetEntryAssembly(), AssemblyFileMask))
-<<<<<<< HEAD
-{
-    LogInformation($"Processing assembly: [{ assembly.FullName }]...");
-
-    var typeCount = 0;
-
-    try
-    {
-        // Process each type in the assembly.  The call to "ProcessType" is safe and
-        // will not throw.
-
-        foreach (var type in assembly.GetTypes())
-        {
-            ++typeCount;
-            ProcessType(type);
-        }
-    }
-    catch (Exception ex)
-    {
-        ReportError();
-        LogError($"{Environment.NewLine }[{ assembly.FullName }] could not be fully processed.  Error: { ex }{ Environment.NewLine }");
-    }
-
-    LogInformation($"Completed assembly: [{ assembly.FullName }].  { typeCount } types inspected.{ Environment.NewLine }");
-}
-
-// End the test run and report on the state.
-
-LogInformation($"{ Environment.NewLine }Smoke Test run complete.");
-
-if (returnCode == 0)
-{
-    LogInformation("Passed.", ConsoleColor.Green);
-}
-else
-{
-    LogInformation("Failed.", ConsoleColor.Red);
-}
-
-return returnCode;
-
-// Local function definitions
-
-void ReportError() => returnCode = -1;
-
-void LogError(string message, ConsoleColor? color = default)
-{
-    Console.ForegroundColor = color ?? ConsoleColor.Red;
-    Console.Error.WriteLine(message);
-    Console.ResetColor();
-}
-
-void LogInformation(string message, ConsoleColor? color = default)
-{
-    Console.ForegroundColor = color ?? Console.ForegroundColor;
-    Console.WriteLine(message);
-    Console.ResetColor();
-}
-
-void ProcessType(Type type)
-{
-    // Inspect the members of the type, walking each to force metadata to be loaded.  If a parameterless
-    // constructor is found during the scan, take note for later use if it is public or belongs to an Azure
-    // client type.
-
-    var isConstructable = false;
-
-    try
-    {
-        foreach (var member in type.GetMembers(BindingFlags.Public | BindingFlags.NonPublic | BindingFlags.Instance))
-        {
-            if ((member is ConstructorInfo constructor) && (constructor.GetParameters().Length == 0))
-            {
-                isConstructable = ((constructor.IsPublic) || (IsAzureClientType(type)));
-            }
-        }
-
-        // If the type is non-generic, non-abstract, and has a parameterless constructor, it should be constructed.
-
-        if ((!type.ContainsGenericParameters) && (!type.IsAbstract) && (isConstructable))
-        {
-            try
-            {
-                _ = Activator.CreateInstance(type, true);
-
-                if (IsAzureClientType(type))
-                {
-                    Console.WriteLine($"\tConstructed: '{ type.FullName }'");
-                }
-            }
-            catch (TargetInvocationException ex) when (ex.InnerException is NotImplementedException)
-            {
-                // Expected; this occurs when the parameterless constructor is present but has been marked obsolete.  Since we do
-                // not report types without a parameterless constructor, ignore the type and do not log.
-            }
-            catch (TargetInvocationException ex) when (ex.InnerException is FileNotFoundException fileEx)
-            {
-                // Expected; this indicates that a library is not available on a platform.  For
-                // example, System.Windows.Forms on macOS.
-
-                LogInformation($"\t[{ fileEx.FileName }] needed for type [{ type.FullName }] was not found.  This is expected for some platform-specific types, such as those in System.Windows.Forms when running on a non-Windows platform.");
-            }
-            catch (TargetInvocationException ex) when ((ex.InnerException is PlatformNotSupportedException) || (ex.InnerException is NotSupportedException))
-            {
-                // Expected; this indicates that a type is not available on a platform.  For example, Windows Principal-related types on Linux.
-
-                LogInformation($"\t[{ type.FullName }] is not available on this platform.  This is expected for some platform-specific types.");
-            }
-        }
-    }
-    catch (Exception ex)
-    {
-        ReportError();
-        LogError($"{Environment.NewLine }[{ type.FullName }] could not be processed.  Error: { ex }{ Environment.NewLine }");
-    }
-}
-
-IEnumerable<Assembly> LoadAssemblies(Assembly rootAssembly, string assemblyFileMask)
-{
-    var processedAssemblies = new HashSet<string>();
-    var assembliesToProcess = new Stack<Assembly>();
-
-    // Start with the root assembly.
-
-    assembliesToProcess.Push(rootAssembly);
-
-    // Include any libraries referenced that have not been explicitly loaded; these should appear in
-    // the directory that the entry assembly is in.
-
-    foreach (var file in Directory.GetFiles(Path.GetDirectoryName(rootAssembly.Location), assemblyFileMask, SearchOption.AllDirectories))
-    {
-        if (file != rootAssembly.Location)
-        {
-            try
-            {
-                assembliesToProcess.Push(Assembly.LoadFrom(file));
-            }
-            catch (BadImageFormatException)
-            {
-                // Expected; this occurs when an assembly is not compiled for the current framework
-                // or platform and is most often seen for platform-specific interop assemblies.
-
-                LogInformation($"[{ file }] was not in the correct format to load.  This is expected for some framework or platform-specific libraries, particularly those with \"Interop\" or \"Compat\" in their name.");
-            }
-            catch (Exception ex)
-            {
-                ReportError();
-                LogError($"{Environment.NewLine }[{ file }] could not be loaded for inspection.  Error: { ex }{ Environment.NewLine }");
-            }
-        }
-    }
-=======
 {
     LogInformation($"Processing assembly: [{ assembly.FullName }]...");
 
@@ -398,7 +233,6 @@
             }
         }
     }
->>>>>>> 7a4aee67
 
     // Include all assemblies loaded into the domain.
 
@@ -407,47 +241,11 @@
         assembliesToProcess.Push(assembly);
     }
 
-<<<<<<< HEAD
-    // Process the selected assemblies recursively, capturing references discovered along the way.
-=======
     // Process the selected assemblies.
->>>>>>> 7a4aee67
 
     while (assembliesToProcess.Count > 0)
     {
         var assembly = assembliesToProcess.Pop();
-<<<<<<< HEAD
-        processedAssemblies.Add(assembly.FullName);
-
-        foreach (var refAssembly in assembly.GetReferencedAssemblies())
-        {
-            if (!processedAssemblies.Contains(refAssembly.FullName))
-            {
-                try
-                {
-                    assembliesToProcess.Push(Assembly.Load(refAssembly.FullName));
-                }
-                catch (BadImageFormatException)
-                {
-                    // Expected; this occurs when an assembly is not compiled for the current framework
-                    // or platform and is most often seen for platform-specific interop assemblies.
-
-                    LogInformation($"[{ refAssembly.FullName }] was not in the correct format to load.  This is expected for some framework or platform-specific libraries, particularly those with \"Interop\" or \"Compat\" in their name.");
-                }
-                catch (Exception ex)
-                {
-                    ReportError();
-                    LogError($"{Environment.NewLine }[{ refAssembly.FullName }] could not be loaded for inspection.  Error: { ex }{ Environment.NewLine }");
-                }
-            }
-        }
-
-        yield return assembly;
-    }
-}
-
-bool IsAzureClientType(Type type) => (type.Namespace?.Contains("Azure.") ?? false) && (type.Name?.EndsWith("Client") ?? false);
-=======
 
         if ((!assembly.FullName.StartsWith("System.")) && (!processedAssemblies.Contains(assembly.FullName)))
         {
@@ -492,5 +290,4 @@
 
     // By default, do not ignore.
     _ => false
-};
->>>>>>> 7a4aee67
+};