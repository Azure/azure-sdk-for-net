﻿// Copyright (c) Microsoft Corporation. All rights reserved.
// Licensed under the MIT License.

using System;
using System.Collections.Generic;
using System.Diagnostics;
using System.Threading;
using System.Threading.Channels;
using System.Threading.Tasks;

namespace Azure.Test.Perf
{
    internal interface IPerfTest : IDisposable, IAsyncDisposable
    {
<<<<<<< HEAD
        long CompletedOperations { get; }
        TimeSpan LastCompletionTime { get; }

        IList<TimeSpan> Latencies { get; }

        IList<TimeSpan> CorrectedLatencies { get; }
        Channel<(TimeSpan Start, Stopwatch Stopwatch)> PendingOperations { get; set; }

=======
        // Total number of operations completed by RunAll()
        // Reset after warmup
        long CompletedOperations { get; }

        // Elapsed time between start of warmup/run and last completed operation
        // Reset after warmup
        TimeSpan LastCompletionTime { get; }

        // Elapsed time between start and end of each completed operation
        // Reset after warmup
        // Only populated if "--latency" option is enabled
        IList<TimeSpan> Latencies { get; }

        // Elapsed time between scheduled start and actual end of each completed operation
        // Reset after warmup
        // Only populated if both "--latency" and "--rate" options are enabled
        IList<TimeSpan> CorrectedLatencies { get; }

        // Channel containing the scheduled start time of each operation
        // Also includes a Stopwatch measuring elapsed time since scheduled start
        Channel<(TimeSpan Start, Stopwatch Stopwatch)> PendingOperations { get; set; }

        // Setup called once across all parallel test instances
        // Used to setup state that can be used by all test instances
>>>>>>> f4913258
        Task GlobalSetupAsync();

        // Setup called once per parallel test instance
        // Used to setup state specific to this test instance
        Task SetupAsync();
<<<<<<< HEAD
        Task PostSetupAsync();
        void RunAll(CancellationToken cancellationToken);
        Task RunAllAsync(CancellationToken cancellationToken);
        Task PreCleanupAsync();
=======

        // Post-setup called once per parallel test instance
        // Used by base classes to setup state (like test-proxy) after all derived class setup is complete
        Task PostSetupAsync();

        // Run all sync tests, including both warmup and duration
        void RunAll(CancellationToken cancellationToken);

        // Run all async tests, including both warmup and duration
        Task RunAllAsync(CancellationToken cancellationToken);

        // Pre-cleanup called once per parallel test instance
        // Used by base classes to cleanup state (like test-proxy) before all derived class cleanup runs
        Task PreCleanupAsync();

        // Cleanup called once per parallel test instance
        // Used to setup state specific to this test instance
>>>>>>> f4913258
        Task CleanupAsync();

        // Cleanup called once across all parallel test instances
        // Used to cleanup state that can be used by all test instances
        Task GlobalCleanupAsync();
    }
}<|MERGE_RESOLUTION|>--- conflicted
+++ resolved
@@ -12,16 +12,6 @@
 {
     internal interface IPerfTest : IDisposable, IAsyncDisposable
     {
-<<<<<<< HEAD
-        long CompletedOperations { get; }
-        TimeSpan LastCompletionTime { get; }
-
-        IList<TimeSpan> Latencies { get; }
-
-        IList<TimeSpan> CorrectedLatencies { get; }
-        Channel<(TimeSpan Start, Stopwatch Stopwatch)> PendingOperations { get; set; }
-
-=======
         // Total number of operations completed by RunAll()
         // Reset after warmup
         long CompletedOperations { get; }
@@ -46,18 +36,11 @@
 
         // Setup called once across all parallel test instances
         // Used to setup state that can be used by all test instances
->>>>>>> f4913258
         Task GlobalSetupAsync();
 
         // Setup called once per parallel test instance
         // Used to setup state specific to this test instance
         Task SetupAsync();
-<<<<<<< HEAD
-        Task PostSetupAsync();
-        void RunAll(CancellationToken cancellationToken);
-        Task RunAllAsync(CancellationToken cancellationToken);
-        Task PreCleanupAsync();
-=======
 
         // Post-setup called once per parallel test instance
         // Used by base classes to setup state (like test-proxy) after all derived class setup is complete
@@ -75,7 +58,6 @@
 
         // Cleanup called once per parallel test instance
         // Used to setup state specific to this test instance
->>>>>>> f4913258
         Task CleanupAsync();
 
         // Cleanup called once across all parallel test instances
