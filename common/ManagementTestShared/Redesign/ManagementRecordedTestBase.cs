// Copyright (c) Microsoft Corporation. All rights reserved.
// Licensed under the MIT License.

using Azure.Core;
using Azure.Core.TestFramework;
using Azure.ResourceManager;
using Castle.DynamicProxy;
using NUnit.Framework;
using System;
using System.Collections.Generic;
using System.Linq;
using System.Reflection;
using System.Threading.Tasks;

namespace Azure.ResourceManager.TestFramework
{
    public abstract class ManagementRecordedTestBase<TEnvironment> : RecordedTestBase<TEnvironment>
        where TEnvironment: TestEnvironment, new()
    {
        protected ResourceGroupCleanupPolicy ResourceGroupCleanupPolicy = new ResourceGroupCleanupPolicy();

        protected ResourceGroupCleanupPolicy OneTimeResourceGroupCleanupPolicy = new ResourceGroupCleanupPolicy();

        protected ManagementGroupCleanupPolicy ManagementGroupCleanupPolicy = new ManagementGroupCleanupPolicy();

        protected ManagementGroupCleanupPolicy OneTimeManagementGroupCleanupPolicy = new ManagementGroupCleanupPolicy();

        protected ArmClient GlobalClient { get; private set; }

        public TestEnvironment SessionEnvironment { get; private set; }

        public TestRecording SessionRecording { get; private set; }

        private ArmClient _cleanupClient;
        private bool _waitForCleanup;

        protected ManagementRecordedTestBase(bool isAsync) : base(isAsync)
        {
            SessionEnvironment = new TEnvironment();
            SessionEnvironment.Mode = Mode;
            Initialize();
        }

        protected ManagementRecordedTestBase(bool isAsync, RecordedTestMode mode) : base(isAsync, mode)
        {
            SessionEnvironment = new TEnvironment();
            SessionEnvironment.Mode = Mode;
            Initialize();
        }

        private void Initialize()
        {
            if (Mode == RecordedTestMode.Playback)
            {
                var pollField = typeof(OperationInternals).GetField("<DefaultPollingInterval>k__BackingField", BindingFlags.Static | BindingFlags.NonPublic);
                pollField.SetValue(null, TimeSpan.Zero);
            }

            _waitForCleanup = Mode == RecordedTestMode.Live;
        }

        private ArmClient GetCleanupClient()
        {
            if (Mode != RecordedTestMode.Playback)
            {
                return new ArmClient(
                        TestEnvironment.SubscriptionId,
                        GetUri(TestEnvironment.ResourceManagerUrl),
                        TestEnvironment.Credential,
                        new ArmClientOptions());
            }
            return null;
        }

        protected TClient InstrumentClientExtension<TClient>(TClient client) => (TClient)InstrumentClient(typeof(TClient), client, new IInterceptor[] { new ManagementInterceptor(this) });

        protected ArmClient GetArmClient(ArmClientOptions clientOptions = default)
        {
            var options = InstrumentClientOptions(clientOptions ?? new ArmClientOptions());
            options.AddPolicy(ResourceGroupCleanupPolicy, HttpPipelinePosition.PerCall);
            options.AddPolicy(ManagementGroupCleanupPolicy, HttpPipelinePosition.PerCall);

            return CreateClient<ArmClient>(
                TestEnvironment.SubscriptionId,
                GetUri(TestEnvironment.ResourceManagerUrl),
                TestEnvironment.Credential,
                options);
        }

        private Uri GetUri(string endpoint)
        {
            return !string.IsNullOrEmpty(endpoint) ? new Uri(endpoint) : null;
        }

        [SetUp]
        protected void CreateCleanupClient()
        {
            _cleanupClient ??= GetCleanupClient();
        }

        [TearDown]
        protected void CleanupResourceGroups()
        {
            if (Mode != RecordedTestMode.Playback)
            {
                Parallel.ForEach(ResourceGroupCleanupPolicy.ResourceGroupsCreated, resourceGroup =>
                {
                    try
                    {
                        var sub = _cleanupClient.GetSubscriptions().GetIfExists(TestEnvironment.SubscriptionId);
                        sub.Value?.GetResourceGroups().Get(resourceGroup).Value.Delete(waitForCompletion: _waitForCleanup);
                    }
                    catch (RequestFailedException e) when (e.Status == 404)
                    {
                        //we assume the test case cleaned it up if it no longer exists.
                    }
                });

                Parallel.ForEach(ManagementGroupCleanupPolicy.ManagementGroupsCreated, mgmtGroupId =>
                {
                    try
                    {
<<<<<<< HEAD
                        _cleanupClient.GetManagementGroupOperations(mgmtGroupId).StartDelete();
=======
                        _cleanupClient.GetManagementGroup(mgmtGroupId).Delete(waitForCompletion: _waitForCleanup);
>>>>>>> 4452ed30
                    }
                    catch (RequestFailedException e) when (e.Status == 404 || e.Status == 403)
                    {
                        //we assume the test case cleaned it up if it no longer exists.
                    }
                });
            }
        }

        private void StartSessionRecording()
        {
            // Only create test recordings for the latest version of the service
            TestContext.TestAdapter test = TestContext.CurrentContext.Test;
            if (Mode != RecordedTestMode.Live &&
                test.Properties.ContainsKey("SkipRecordings"))
            {
                throw new IgnoreException((string)test.Properties.Get("SkipRecordings"));
            }
            SessionRecording = new TestRecording(Mode, GetSessionFilePath(), Sanitizer, Matcher);
            SessionEnvironment.SetRecording(SessionRecording);
            ValidateClientInstrumentation = SessionRecording.HasRequests;
        }

        protected void StopSessionRecording()
        {
            if (ValidateClientInstrumentation)
            {
                throw new InvalidOperationException("The test didn't instrument any clients but had recordings. Please call InstrumentClient for the client being recorded.");
            }

            SessionRecording?.Dispose(true);
            GlobalClient = null;
        }

        [OneTimeSetUp]
        public void OneTimeSetUp()
        {
            if (!HasOneTimeSetup())
                return;

            StartSessionRecording();

            var options = InstrumentClientOptions(new ArmClientOptions(), SessionRecording);
            options.AddPolicy(OneTimeResourceGroupCleanupPolicy, HttpPipelinePosition.PerCall);
            options.AddPolicy(OneTimeManagementGroupCleanupPolicy, HttpPipelinePosition.PerCall);

            GlobalClient = CreateClient<ArmClient>(
                SessionEnvironment.SubscriptionId,
                GetUri(SessionEnvironment.ResourceManagerUrl),
                SessionEnvironment.Credential,
                options);
        }

        private bool HasOneTimeSetup()
        {
            HashSet<Type> types = new HashSet<Type>();
            Type type = GetType();
            Type endType = typeof(ManagementRecordedTestBase<TEnvironment>);
            while (type != endType)
            {
                types.Add(type);
                type = type.BaseType;
            }

            var methods = GetType().GetMethods().Where(m => types.Contains(m.DeclaringType));
            foreach (var method in methods)
            {
                foreach (var attr in method.GetCustomAttributes(false))
                {
                    if (attr is OneTimeSetUpAttribute)
                        return true;
                }
            }
            return false;
        }

        [OneTimeTearDown]
        public void OneTimeCleanupResourceGroups()
        {
            if (Mode != RecordedTestMode.Playback)
            {
                Parallel.ForEach(OneTimeResourceGroupCleanupPolicy.ResourceGroupsCreated, resourceGroup =>
                {
                    var sub = _cleanupClient.GetSubscriptions().GetIfExists(SessionEnvironment.SubscriptionId);
                    sub.Value?.GetResourceGroups().Get(resourceGroup).Value.Delete(waitForCompletion: _waitForCleanup);
                });
                Parallel.ForEach(OneTimeManagementGroupCleanupPolicy.ManagementGroupsCreated, mgmtGroupId =>
                {
<<<<<<< HEAD
                    _cleanupClient.GetManagementGroupOperations(mgmtGroupId).StartDelete();
=======
                    _cleanupClient.GetManagementGroup(mgmtGroupId).Delete(waitForCompletion: _waitForCleanup);
>>>>>>> 4452ed30
                });
            }

            if (!(GlobalClient is null))
                throw new InvalidOperationException("StopSessionRecording was never called please make sure you call that at the end of your OneTimeSetup");
        }

        protected override object InstrumentOperation(Type operationType, object operation)
        {
            return InstrumentMgmtOperation(operationType, operation, new ManagementInterceptor(this));
        }
    }
}<|MERGE_RESOLUTION|>--- conflicted
+++ resolved
@@ -120,11 +120,7 @@
                 {
                     try
                     {
-<<<<<<< HEAD
-                        _cleanupClient.GetManagementGroupOperations(mgmtGroupId).StartDelete();
-=======
                         _cleanupClient.GetManagementGroup(mgmtGroupId).Delete(waitForCompletion: _waitForCleanup);
->>>>>>> 4452ed30
                     }
                     catch (RequestFailedException e) when (e.Status == 404 || e.Status == 403)
                     {
@@ -213,11 +209,7 @@
                 });
                 Parallel.ForEach(OneTimeManagementGroupCleanupPolicy.ManagementGroupsCreated, mgmtGroupId =>
                 {
-<<<<<<< HEAD
-                    _cleanupClient.GetManagementGroupOperations(mgmtGroupId).StartDelete();
-=======
                     _cleanupClient.GetManagementGroup(mgmtGroupId).Delete(waitForCompletion: _waitForCleanup);
->>>>>>> 4452ed30
                 });
             }
 
