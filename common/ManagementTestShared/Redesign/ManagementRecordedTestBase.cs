--- conflicted
+++ resolved
@@ -51,15 +51,9 @@
             return null;
         }
 
-<<<<<<< HEAD
-        protected ArmClient GetArmClient()
+        protected ArmClient GetArmClient(ArmClientOptions clientOptions = default)
         {
-            var options = InstrumentClientOptions(new ArmClientOptions());
-=======
-        protected AzureResourceManagerClient GetArmClient(AzureResourceManagerClientOptions clientOptions = default)
-        {
-            var options = InstrumentClientOptions(clientOptions ?? new AzureResourceManagerClientOptions());
->>>>>>> 77d9e2da
+            var options = InstrumentClientOptions(clientOptions ?? new ArmClientOptions());
             options.AddPolicy(CleanupPolicy, HttpPipelinePosition.PerCall);
 
             return CreateClient<ArmClient>(
